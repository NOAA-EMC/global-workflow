name: pw-ci-hera

on:
  workflow_dispatch:

# TEST_DIR contains 2 directories;
# 1. HOMEgfs: clone of the global-workflow
# 2. RUNTESTS: A directory containing EXPDIR and COMROT for experiments
# e.g. $> tree ./TEST_DIR
# ./TEST_DIR
# ├── HOMEgfs
# └── RUNTESTS

jobs:

  checkout-build-link:
    runs-on: [self-hosted, parallel-works, pw]
    timeout-minutes: 600

    env:
      MACHINE_ID: hera

    outputs:
      TEST_DIR: ${{ steps.set-env.outputs.TEST_DIR }}

    steps:

    - name: Set environment variables
      id: set-env

      run: |
        echo "TEST_DIR=/scratch1/NCEPDEV/global/Terry.McGuinness/GFS_CI_ROOT/PR/${{ github.run_id }}-${{ github.ref_name }}/${{ github.event.pull_request.number }}" >> $GITHUB_ENV
        echo "::set-output name=TEST_DIR::/scratch1/NCEPDEV/global/Terry.McGuinness/GFS_CI_ROOT/PR/${{ github.run_id }}-${{ github.ref_name }}/${{ github.event.pull_request.number }}"

    - name: Checkout global-workflow
      run: |
        ssh -t hfe01.fairmont.rdhpcs.noaa.gov << 'EOF'
         mkdir -p ${{ env.TEST_DIR }}/HOMEgfs
         cd ${{ env.TEST_DIR }}/HOMEgfs
         git clone --branch ${{ github.ref_name }} https://github.com/${{ github.repository_owner }}/${{ github.event.repository.name }}.git .
         git submodule update --init --recursive
        EOF

    - name: Build components
      run: |
        ssh -t hfe01.fairmont.rdhpcs.noaa.gov << 'EOF'
          cd ${{ env.TEST_DIR }}/HOMEgfs/sorc
          ./build_all.sh
        EOF

    - name: Link artifacts
      run: |
        ssh -t hfe01.fairmont.rdhpcs.noaa.gov << 'EOF'
          cd ${{ env.TEST_DIR }}/HOMEgfs/sorc
          ./link_workflow.sh
        EOF

  create-experiments:
    needs: checkout-build-link
    runs-on: [self-hosted, parallel-works, pw]
    strategy:
      matrix:
        case: ["C48_S2S", "C96_atm3DVar"]

    env:
      TEST_DIR: ${{ steps.set-env.outputs.TEST_DIR }}
      MACHINE_ID: hera

    steps:
      - name: Create Experiments ${{ matrix.case }}
        env:
          HOMEgfs_PR: ${{ needs.checkout-build-link.outputs.TEST_DIR }}/HOMEgfs
          RUNTESTS: ${{ needs.checkout-build-link.outputs.TEST_DIR }}/RUNTESTS
          pslot: ${{ matrix.case }}.${{ github.run_id }}
        run: |
          ssh -t hfe01.fairmont.rdhpcs.noaa.gov << 'EOF'
            cd ${{ needs.checkout-build-link.outputs.TEST_DIR }}/HOMEgfs
            source workflow/gw_setup.sh
            source ci/platforms/${{ env.MACHINE_ID }}.sh
            workflow/create_experiment.py --yaml ci/cases/${{ matrix.case }}.yaml
          EOF

  run-experiments:
    needs: create-experiments
    runs-on: [self-hosted, parallel-works, pw]
    strategy:
      max-parallel: 2
      matrix:
        case: ["C48_S2S", "C96_atm3DVar"]

      env:
        TEST_DIR: ${{ steps.set-env.outputs.TEST_DIR }}
        MACHINE_ID: hera

    steps:
      - name: Run Experiment ${{ matrix.case }}
        run: |
          ssh -t hfe01.fairmont.rdhpcs.noaa.gov << 'EOF'
<<<<<<< HEAD
            cd ${{ env.TEST_DIR }}/HOMEgfs
            echo "$PWD: Skipping Run Experiment ${{ matrix.case }} for now"
=======
            cd ${{ needs.checkout-build-link.outputs.TEST_DIR }}/HOMEgfs
            ./ci/scripts/run_experiment.py --yaml ci/cases/${{ matrix.case }}.yaml
>>>>>>> 08ab7ec2
          EOF<|MERGE_RESOLUTION|>--- conflicted
+++ resolved
@@ -96,11 +96,6 @@
       - name: Run Experiment ${{ matrix.case }}
         run: |
           ssh -t hfe01.fairmont.rdhpcs.noaa.gov << 'EOF'
-<<<<<<< HEAD
             cd ${{ env.TEST_DIR }}/HOMEgfs
             echo "$PWD: Skipping Run Experiment ${{ matrix.case }} for now"
-=======
-            cd ${{ needs.checkout-build-link.outputs.TEST_DIR }}/HOMEgfs
-            ./ci/scripts/run_experiment.py --yaml ci/cases/${{ matrix.case }}.yaml
->>>>>>> 08ab7ec2
           EOF