name: gw-ci-orion
# A GitHub Action that creates a deployment for a PR, clones, builds and runs a test suite
# This workflow is triggered by a label being added to a PR
# The label name determines the environment to deploy to
# The label name must be one of the following:
#   - CI-Orion-Ready
#   - CI-Orion-Build
#   - CI-Orion-Run
#   no op

on:
  pull_request:
    types:
      - labeled

env:
  GFS_CI_ROOT: ${{ vars.GFS_CI_ROOT_ORION }}
  
defaults:
 run:
  working-directory: ${{ env.GFS_CI_ROOT }}/PR/${{ github.event.pull_request.number }}

jobs:
  clone-build:
    if:  github.event.label.name == 'CI-Orion-Build'
    runs-on: [self-hosted, orion-ready]
    timeout-minutes: 600
<<<<<<< HEAD
    
    steps:
=======

>>>>>>> d392d081
    - name: Setup
      run: |
        mkdir ${{ env.GFS_CI_ROOT }}/PR/${{ github.event.pull_request.number }}

    - name: Clone
      uses: actions/checkout@v3
      working-directory: ${{ env.GFS_CI_ROOT }}/PR/${{ github.event.pull_request.number }}
      with:
        path: ${{ env.GFS_CI_ROOT }}/PR/${{ github.event.pull_request.number }}

    - name: Checkout
      run: |
        cd ${{ env.GFS_CI_ROOT }}/PR/${{ github.event.pull_request.number }}/sorc
        ./checkout.sh  # Options e.g. -g -u can be added later

    - name: Build
      run: |
        cd ${{ env.GFS_CI_ROOT }}/PR/${{ github.event.pull_request.number }}/sorc
        ./build_all.sh

    - name: Link
      run: |
        cd ${{ env.GFS_CI_ROOT }}/PR/${{ github.event.pull_request.number }}/sorc
        ./link_workflow.sh<|MERGE_RESOLUTION|>--- conflicted
+++ resolved
@@ -25,12 +25,9 @@
     if:  github.event.label.name == 'CI-Orion-Build'
     runs-on: [self-hosted, orion-ready]
     timeout-minutes: 600
-<<<<<<< HEAD
     
     steps:
-=======
 
->>>>>>> d392d081
     - name: Setup
       run: |
         mkdir ${{ env.GFS_CI_ROOT }}/PR/${{ github.event.pull_request.number }}
