name: Hera

on:
  pull_request:
    branches:
      - develop_badgetest
    types: [closed]

jobs:

  get_labels:
    runs-on: ubuntu-latest
    outputs:
      labels: ${{ steps.get_labels_id.outputs.labels }}
    steps:
      - id: get_labels_id
        run: |
          labels="$(gh api repos/$OWNER/$REPO_NAME/pulls/$PULL_REQUEST_NUMBER --jq '.labels.[].name')" >> "$GITHUB_OUTPUT"
          echo "$labels"
        shell: bash
        env:
          GITHUB_TOKEN: ${{ secrets.GITHUB_TOKEN }}
          OWNER: ${{ github.repository_owner }}
          REPO_NAME: ${{ github.event.repository.name }}
          PULL_REQUEST_NUMBER: ${{ github.event.pull_request.number }}

  passed:
    runs-on: ubuntu-latest
    needs: get_labels
    if: contains(steps.passed1.env.labels,'CI-Hera-Passed') &&  ${{ github.event.pull_request.merged == true }}

    steps:
    - id: passed1
      uses: schneegans/dynamic-badges-action@v1.6.0
      with:
        labels: ${{ needs.get_labels.outputs.labels }}
        auth: ${{ secrets.CLI_DYNAMIC_BADGES }}
        gistID: 13060fc1a0cd9368a4ee94171785fe9d
        filename: hera.json
        label: Hera
        message: Passed
        color: green

  test:
    runs-on: ubuntu-latest
    needs: get_labels
    if: ${{ github.event.pull_request.merged == true }}
    
    steps:
    - run: echo "$labels"
      env:
          labels: ${{ needs.get_labels.outputs.labels }}
        
  pending:
<<<<<<< HEAD
    if: "!contains(steps.pending1.env.labels, 'CI-Hera-Passed') && ${{ github.event.pull_request.merged == true }}"
=======
    if: contains(steps.pending1.env.labels, 'CI-Hera-Passed') && ${{ github.event.pull_request.merged == true }}
>>>>>>> 47570a89
    runs-on: ubuntu-latest

    steps:
    - id: pending1
      uses: schneegans/dynamic-badges-action@v1.6.0
      with:
        labels: ${{ needs.get_labels.outputs.labels }}
        auth: ${{ secrets.CLI_DYNAMIC_BADGES }}
        gistID: 13060fc1a0cd9368a4ee94171785fe9d
        filename: hera.json
        label: Hera
        message: Pending
        color: yellow      

  failed:
    if: "!contains(steps.failed1.env.labels, 'CI-Hera-Failed') && ${{ github.event.pull_request.merged == true }}"
    runs-on: ubuntu-latest

    steps:
    - id: failed1
      uses: schneegans/dynamic-badges-action@v1.6.0
      with:
        labels: ${{ needs.get_labels.outputs.labels }}
        auth: ${{ secrets.CLI_DYNAMIC_BADGES }}
        gistID: 13060fc1a0cd9368a4ee94171785fe9d
        filename: hera.json
        label: Hera
        message: Failed
        isError: true<|MERGE_RESOLUTION|>--- conflicted
+++ resolved
@@ -52,11 +52,7 @@
           labels: ${{ needs.get_labels.outputs.labels }}
         
   pending:
-<<<<<<< HEAD
     if: "!contains(steps.pending1.env.labels, 'CI-Hera-Passed') && ${{ github.event.pull_request.merged == true }}"
-=======
-    if: contains(steps.pending1.env.labels, 'CI-Hera-Passed') && ${{ github.event.pull_request.merged == true }}
->>>>>>> 47570a89
     runs-on: ubuntu-latest
 
     steps:
