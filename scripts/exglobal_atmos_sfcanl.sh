--- conflicted
+++ resolved
@@ -190,20 +190,12 @@
 
 # Update surface restarts at middle of window
 for n in $(seq 1 ${ntiles}); do
-<<<<<<< HEAD
-    ${NCP} ${COMOUT}/${PDY}.${cyc}0000.sfc_data.tile${n}.nc ${COMOUT}/RESTART/${PDY}.${cyc}0000.sfcanl_data.tile${n}.nc
-    ${NLN} ${COMIN_GES}/RESTART/${PDY}.${cyc}0000.sfc_data.tile${n}.nc ${DATA}/fnbgsi.00${n}
-    ${NLN} ${COMOUT}/RESTART/${PDY}.${cyc}0000.sfcanl_data.tile${n}.nc ${DATA}/fnbgso.00${n}
-    ${NLN} ${FIXfv3}/${CASE}/${CASE}_grid.tile${n}.nc                  ${DATA}/fngrid.00${n}
-    ${NLN} ${FIXfv3}/${CASE}/${CASE}_oro_data.tile${n}.nc              ${DATA}/fnorog.00${n}
-=======
-    ${NCP} "${COM_ATMOS_RESTART_PREV}/${PDY}.${cyc}0000.sfc_data.tile${n}.nc" \
+    ${NCP} "${COM_ATMOS_RESTART}/../${PDY}.${cyc}0000.sfc_data.tile${n}.nc" \
             "${COM_ATMOS_RESTART}/${PDY}.${cyc}0000.sfcanl_data.tile${n}.nc"
     ${NLN} "${COM_ATMOS_RESTART_PREV}/${PDY}.${cyc}0000.sfc_data.tile${n}.nc" "${DATA}/fnbgsi.00${n}"
     ${NLN} "${COM_ATMOS_RESTART}/${PDY}.${cyc}0000.sfcanl_data.tile${n}.nc"   "${DATA}/fnbgso.00${n}"
     ${NLN} "${FIXfv3}/${CASE}/${CASE}_grid.tile${n}.nc"                       "${DATA}/fngrid.00${n}"
     ${NLN} "${FIXfv3}/${CASE}/${CASE}_oro_data.tile${n}.nc"                   "${DATA}/fnorog.00${n}"
->>>>>>> efa51804
 done
 
 export APRUNCY=${APRUN_CYCLE}
