--- conflicted
+++ resolved
@@ -149,17 +149,13 @@
   export ESMF_RUNTIME_PROFILE_OUTPUT=SUMMARY
 fi
 
-<<<<<<< HEAD
 if [[ "${USE_ESMF_THREADING:-}" == "YES" ]]; then
   unset OMP_NUM_THREADS
 else
   export OMP_NUM_THREADS=${UFS_THREADS:-1}
 fi
 
-${NCP} "${FCSTEXECDIR}/${FCSTEXEC}" "${DATA}/"
-=======
 ${NCP} "${EXECgfs}/${FCSTEXEC}" "${DATA}/"
->>>>>>> f83d17a9
 ${APRUN_UFS} "${DATA}/${FCSTEXEC}" 1>&1 2>&2
 export ERR=$?
 export err=${ERR}
