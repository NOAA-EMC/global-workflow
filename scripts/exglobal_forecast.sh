--- conflicted
+++ resolved
@@ -151,13 +151,9 @@
 
 ${NCP} "${EXECgfs}/${FCSTEXEC}" "${DATA}/"
 #${APRUN_UFS} "${DATA}/${FCSTEXEC}" 1>&1 2>&2
-<<<<<<< HEAD
-srun --mpi=pmi2 -l -n 12 -N 1 --distribution=block:block --hint=nomultithread --cpus-per-task=1 ./ufs_model.x
-=======
 #srun --mpi=pmi2 -l -n 12 -N 1 --distribution=block:block --hint=nomultithread --cpus-per-task=1 ./ufs_model.x
 #srun --mpi=pmi2 -l -n 12 -N 1 ./ufs_model.x
 srun --mpi=pmi2 -l -n 30 -N 1 --distribution=block:block --hint=nomultithread --cpus-per-task=1 ./ufs_model.x
->>>>>>> c18cc33d
 export ERR=$?
 export err=${ERR}
 ${ERRSCRIPT} || exit "${err}"
