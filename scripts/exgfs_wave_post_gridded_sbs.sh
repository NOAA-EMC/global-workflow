#! /usr/bin/env bash

################################################################################
#
# UNIX Script Documentation Block
# Script name:         exgfs_wave_post_gridded_sbs.sh
# Script description:  Creates output products from binary WW3 data
#
# Author:   Jose-Henrique Alves Org: NCEP/EMC      Date: 2019-12-06
# Abstract: This script is the postprocessor for the wave component in GFS.
#           This version runs side-by-side with the GFS fcst step.
#           It executes several scripts forpreparing and creating output data
#           as follows:
#
#  wave_grib2_sbs.sh         : generates GRIB2 files.
#  wave_grid_interp_ush.sh   : interpolates data from new grids to old grids
#
# Script history log:
# 2019-12-06  J-Henrique Alves: First Version adapted from HTolman post.sh 2007
# 2020-06-10  J-Henrique Alves: Porting to R&D machine Hera
# 2020-07-31  Jessica Meixner: Removing points, now gridded data only
#
# $Id$
#
# Attributes:
#   Language: Bourne-again (Bash) Shell
#
###############################################################################
#
# --------------------------------------------------------------------------- #
# 0.  Preparations

source "${USHgfs}/preamble.sh"

# 0.a Basic modes of operation

  # Set wave model ID tag to include member number
  # if ensemble; waveMEMB var empty in deterministic
  export WAV_MOD_TAG=${RUN}wave${waveMEMB}

  cd $DATA

  echo "Starting WAVE POSTPROCESSOR SCRIPT for $WAV_MOD_TAG"

  set +x
  echo ' '
  echo '                     *********************************'
  echo '                     *** WAVE POSTPROCESSOR SCRIPT ***'
  echo '                     *********************************'
  echo ' '
  echo "Starting at : $(date)"
  echo '-------------'
  echo ' '
  set_trace

# Script will run only if pre-defined NTASKS
#     The actual work is distributed over these tasks.
  if [ -z ${NTASKS} ]
  then
    echo "FATAL ERROR: requires NTASKS to be set "
    err=1; export err;${errchk}
    exit $err
  fi

# 0.c Defining model grids

# 0.c.1 Grids

  export waveGRD=${waveGRD?Var waveGRD Not Set}

# 0.c.2 extended global grid and rtma transfer grid
  export waveinterpGRD=${waveinterpGRD?Var wavepostGRD Not Set}
  export wavepostGRD=${wavepostGRD?Var wavepostGRD Not Set}


  set +x
  echo ' '
  echo 'Grid information  :'
  echo '-------------------'
  echo "   Native wave grids  : $waveGRD"
  echo "   Interpolated grids : $waveinterpGRD"
  echo "   Post-process grids : $wavepostGRD"
  echo ' '
  set_trace

  export FHRUN=0

# --------------------------------------------------------------------------- #
# 1.  Get files that are used by most child scripts

  export DOGRB_WAV=${DOGRB_WAV:-'YES'} #Create grib2 files
  export DOGRI_WAV=${DOGRI_WAV:-'NO'} #Create interpolated grids

  exit_code=0

  set +x
  echo ' '
  echo 'Preparing input files :'
  echo '-----------------------'
  set_trace

# 1.a Model definition files and output files (set up using poe)

# 1.a.1 Copy model definition files
  for grdID in ${waveGRD} ${wavepostGRD} ${waveinterpGRD}; do
    if [[ -f "${COM_WAVE_PREP}/${RUN}wave.mod_def.${grdID}" ]]; then
      set +x
      echo " Mod def file for ${grdID} found in ${COM_WAVE_PREP}. copying ...."
      set_trace

      cp -f "${COM_WAVE_PREP}/${RUN}wave.mod_def.${grdID}" "mod_def.${grdID}"
    fi
  done

# 1.a.2 Check that model definition files exist
  for grdID in ${waveGRD} ${wavepostGRD} ${waveinterpGRD}; do
    if [[ ! -f "mod_def.${grdID}" ]]; then
      set +x
      echo ' '
      echo '*************************************************** '
      echo " FATAL ERROR : NO MOD_DEF FILE mod_def.$grdID "
      echo '*************************************************** '
      echo ' '
      set_trace
      err=2; export err;${errchk}
      exit $err
      DOGRB_WAV='NO'
    else
      set +x
      echo "File mod_def.$grdID found. Syncing to all nodes ..."
      set_trace
    fi
  done


# 1.b Input template files

  if [ "$DOGRI_WAV" = 'YES' ]
  then
    for intGRD in $waveinterpGRD
    do
      if [ -f ${PARMgfs}/wave/${intGRD}_interp.inp.tmpl ]
      then
        cp -f ${PARMgfs}/wave/${intGRD}_interp.inp.tmpl ${intGRD}_interp.inp.tmpl
      fi

      if [ -f ${intGRD}_interp.inp.tmpl ]
      then
        set +x
        echo "   ${intGRD}_interp.inp.tmpl copied. Syncing to all nodes ..."
        set_trace
      else
        set +x
        echo ' '
        echo '*********************************************** '
        echo '*** ERROR : NO TEMPLATE FOR GRINT INPUT FILE *** '
        echo '*********************************************** '
        echo ' '
        set_trace
        echo "${WAV_MOD_TAG} post ${PDY} ${cycle} : GRINT template file missing."
        exit_code=1
        DOGRI_WAV='NO'
      fi
    done
  fi

  if [ "$DOGRB_WAV" = 'YES' ]
  then
    for grbGRD in $waveinterpGRD $wavepostGRD
    do
      if [ -f ${PARMgfs}/wave/ww3_grib2.${grbGRD}.inp.tmpl ]
      then
        cp -f ${PARMgfs}/wave/ww3_grib2.${grbGRD}.inp.tmpl ww3_grib2.${grbGRD}.inp.tmpl
      fi

      if [ -f ww3_grib2.${grbGRD}.inp.tmpl ]
      then
        set +x
        echo "   ww3_grib2.${grbGRD}.inp.tmpl copied. Syncing to all nodes ..."
        set_trace
      else
        set +x
        echo ' '
        echo '*********************************************** '
        echo "*** ERROR : NO TEMPLATE FOR ${grbGRD} GRIB INPUT FILE *** "
        echo '*********************************************** '
        echo ' '
        set_trace
        exit_code=2
        DOGRB_WAV='NO'
      fi
    done
  fi


# 1.c Data summary

  set +x
  echo ' '
  echo "   Input files read and processed at : $(date)"
  echo ' '
  echo '   Data summary : '
  echo '   ---------------------------------------------'
  echo "      Sufficient data for GRID interpolation    : $DOGRI_WAV"
  echo "      Sufficient data for GRIB files            : $DOGRB_WAV"
  echo ' '
  set_trace

# --------------------------------------------------------------------------- #
# 2.  Make consolidated grib2 file for side-by-side grids and interpolate
#     onto extended grids
#
# 2.a Command file set-up

  set +x
  echo '   Making command file for sbs grib2 and GRID Interpolation '
  set_trace

# 1.a.2 Loop over forecast time to generate post files
# When executed side-by-side, serial mode (cfp when run after the fcst step)
# Contingency for RERUN=YES
  if [ "${RERUN-NO}" = "YES" ]; then
    fhr=$((FHRUN + FHMIN_WAV))
    if [ $FHMAX_HF_WAV -gt 0 ] && [ $FHOUT_HF_WAV -gt 0 ] && [ $fhr -lt $FHMAX_HF_WAV ]; then
      FHINCG=$FHOUT_HF_WAV
    else
      FHINCG=$FHOUT_WAV
    fi
    fhr=$((fhr + FHINCG))
  else
    fhr=$FHMIN_WAV
  fi
  fhrg=$fhr
  sleep_interval=10
  iwaitmax=120 # Maximum loop cycles for waiting until wave component output file is ready (fails after max)
  while [ $fhr -le $FHMAX_WAV ]; do

    ymdh=$($NDATE $fhr ${PDY}${cyc})
    YMD=$(echo $ymdh | cut -c1-8)
    HMS="$(echo $ymdh | cut -c9-10)0000"
    YMDHMS=${YMD}${HMS}
    FH3=$(printf %03i $fhr)

    fcmdnow=cmdfile.${FH3}
    fcmdigrd=icmdfile.${FH3}
    mkdir output_$YMDHMS
    cd output_$YMDHMS
    rm -f ${fcmdnow} ${fcmdigrd}
    touch ${fcmdnow} ${fcmdigrd}


# Create instances of directories for gridded output
    export GRIBDATA=${DATA}/output_$YMDHMS
    export GRDIDATA=${DATA}/output_$YMDHMS

<<<<<<< HEAD
    # Gridded data (main part, need to be run side-by-side with forecast
    for wavGRD in "${waveGRD}"; do
      gfile="${COM_WAVE_HISTORY}/${WAV_MOD_TAG}.out_grd.${wavGRD}.${YMD}.${HMS}"
      if ! wait_for_file "${gfile}" "${sleep_interval}" "${iwaitmax}"; then
        echo '*************************************************** '
        echo " FATAL ERROR : NO RAW FIELD OUTPUT FILE out_grd.${grdID} "
        echo '*************************************************** '
        echo ' '
        set_trace
        echo "${WAV_MOD_TAG} post ${grdID} ${PDY} ${cycle} : field output missing."
        err=3; export err; "${errchk}"
        exit "${err}"
      fi
      ${NLN} "${gfile}" "./out_grd.${wavGRD}"
    done
=======
# Gridded data (main part, need to be run side-by-side with forecast

    if [ $fhr = $fhrg ]
    then
      iwait=0
      for wavGRD in ${waveGRD} ; do
        gfile=${COM_WAVE_HISTORY}/${WAV_MOD_TAG}.out_grd.${wavGRD}.${YMD}.${HMS}
        while [ ! -s ${gfile} ]; do sleep 10; let iwait=iwait+1; done
        if [ $iwait -eq $iwaitmax ]; then
          echo '*************************************************** '
          echo " FATAL ERROR : NO RAW FIELD OUTPUT FILE out_grd.$grdID "
          echo '*************************************************** '
          echo ' '
          set_trace
          echo "${WAV_MOD_TAG} post ${grdID} ${PDY} ${cycle} : field output missing."
          err=3; export err;${errchk}
          exit $err
        fi
        ${NLN} ${gfile} ./out_grd.${wavGRD}
      done
>>>>>>> b6ca771a

      if [ "$DOGRI_WAV" = 'YES' ]
      then
        nigrd=1
        for grdID in $waveinterpGRD
        do
          ymdh_int=$($NDATE -${WAVHINDH} $ymdh); dt_int=3600.; n_int=9999 ;
          echo "${USHgfs}/wave_grid_interp_sbs.sh $grdID $ymdh_int $dt_int $n_int > grint_$grdID.out 2>&1" >> ${fcmdigrd}.${nigrd}
          if [ "$DOGRB_WAV" = 'YES' ]
          then
            gribFL=\'$(echo ${OUTPARS_WAV})\'
            case $grdID in
              glo_15mxt) GRDNAME='global' ; GRDRES=0p25 ; GRIDNR=255  ; MODNR=11 ;;
              reg025) GRDNAME='global' ; GRDRES=0p25 ; GRIDNR=255  ; MODNR=11 ;;
              glo_025) GRDNAME='global' ; GRDRES=0p25 ; GRIDNR=255  ; MODNR=11 ;;
              glo_200) GRDNAME='global' ; GRDRES=2p00 ; GRIDNR=255  ; MODNR=11 ;;
              glo_500) GRDNAME='global' ; GRDRES=5p00 ; GRIDNR=255  ; MODNR=11 ;;
              glo_30mxt) GRDNAME='global' ; GRDRES=0p50 ; GRIDNR=255  ; MODNR=11 ;;
              glo_30m) GRDNAME='global' ; GRDRES=0p50 ; GRIDNR=255  ; MODNR=11 ;;
              at_10m) GRDNAME='atlocn' ; GRDRES=0p16 ; GRIDNR=255  ; MODNR=11   ;;
              ep_10m) GRDNAME='epacif' ; GRDRES=0p16 ; GRIDNR=255  ; MODNR=11   ;;
              wc_10m) GRDNAME='wcoast' ; GRDRES=0p16 ; GRIDNR=255  ; MODNR=11   ;;
              ak_10m) GRDNAME='alaska' ; GRDRES=0p16 ; GRIDNR=255  ; MODNR=11   ;;
            esac
            echo "${USHgfs}/wave_grib2_sbs.sh $grdID $GRIDNR $MODNR $ymdh $fhr $GRDNAME $GRDRES $gribFL > grib_$grdID.out 2>&1" >> ${fcmdigrd}.${nigrd}
          fi
          echo "${GRIBDATA}/${fcmdigrd}.${nigrd}" >> ${fcmdnow}
          chmod 744 ${fcmdigrd}.${nigrd}
          nigrd=$((nigrd+1))
        done
      fi

      if [ "$DOGRB_WAV" = 'YES' ]
      then
        for grdID in ${wavepostGRD} # First concatenate grib files for sbs grids
        do
          gribFL=\'$(echo ${OUTPARS_WAV})\'
          case $grdID in
              aoc_9km) GRDNAME='arctic' ; GRDRES=9km ; GRIDNR=255  ; MODNR=11   ;;
              ant_9km) GRDNAME='antarc' ; GRDRES=9km ; GRIDNR=255  ; MODNR=11   ;;
              glo_10m) GRDNAME='global' ; GRDRES=0p16 ; GRIDNR=255  ; MODNR=11   ;;
              gnh_10m) GRDNAME='global' ; GRDRES=0p16 ; GRIDNR=255  ; MODNR=11   ;;
              gsh_15m) GRDNAME='gsouth' ; GRDRES=0p25 ; GRIDNR=255  ; MODNR=11   ;;
              glo_15m) GRDNAME='global' ; GRDRES=0p25 ; GRIDNR=255  ; MODNR=11   ;;
              ao_20m) GRDNAME='arctic' ; GRDRES=0p33 ; GRIDNR=255  ; MODNR=11   ;;
              so_20m) GRDNAME='antarc' ; GRDRES=0p33 ; GRIDNR=255  ; MODNR=11   ;;
              glo_15mxt) GRDNAME='global' ; GRDRES=0p25 ; GRIDNR=255  ; MODNR=11   ;;
              reg025) GRDNAME='global' ; GRDRES=0p25 ; GRIDNR=255  ; MODNR=11   ;;
              glo_025) GRDNAME='global' ; GRDRES=0p25 ; GRIDNR=255  ; MODNR=11 ;;
              glo_200) GRDNAME='global' ; GRDRES=2p00 ; GRIDNR=255  ; MODNR=11 ;;
              glo_500) GRDNAME='global' ; GRDRES=5p00 ; GRIDNR=255  ; MODNR=11 ;;
              gwes_30m) GRDNAME='global' ; GRDRES=0p50 ; GRIDNR=255  ; MODNR=10 ;;
          esac
          echo "${USHgfs}/wave_grib2_sbs.sh $grdID $GRIDNR $MODNR $ymdh $fhr $GRDNAME $GRDRES $gribFL > grib_$grdID.out 2>&1" >> ${fcmdnow}
        done
      fi

    fi

    if [ ${CFP_MP:-"NO"} = "YES" ]; then
      nfile=0
      ifile=0
      iline=1
      ifirst='yes'
      nlines=$( wc -l ${fcmdnow} | awk '{print $1}' )
      while [ $iline -le $nlines ]; do
        line=$( sed -n ''$iline'p' ${fcmdnow} )
        if [ -z "$line" ]; then
          break
        else
          if [ "$ifirst" = 'yes' ]; then
            echo "#!/bin/sh" > cmdmfile.$nfile
            echo "$nfile cmdmfile.$nfile" >> cmdmprog
            chmod 744 cmdmfile.$nfile
          fi
          echo $line >> cmdmfile.$nfile
          nfile=$(( nfile + 1 ))
          if [ $nfile -eq $NTASKS ]; then
            nfile=0
            ifirst='no'
          fi
          iline=$(( iline + 1 ))
        fi
      done
    fi

    wavenproc=$(wc -l ${fcmdnow} | awk '{print $1}')
    wavenproc=$(echo $((${wavenproc}<${NTASKS}?${wavenproc}:${NTASKS})))

    set +x
    echo ' '
    echo "   Executing the grib2_sbs scripts at : $(date)"
    echo '   ------------------------------------'
    echo ' '
    set_trace

    if [ "$wavenproc" -gt '1' ]
    then
      if [ ${CFP_MP:-"NO"} = "YES" ]; then
        ${wavempexec} -n ${wavenproc} ${wave_mpmd} cmdmprog
      else
        ${wavempexec} ${wavenproc} ${wave_mpmd} ${fcmdnow}
      fi
      exit=$?
    else
      chmod 744 ${fcmdnow}
      ./${fcmdnow}
      exit=$?
    fi

    if [ "$exit" != '0' ]
    then
      set +x
      echo ' '
      echo '*************************************'
      echo '*** FATAL ERROR: CMDFILE FAILED   ***'
      echo '*************************************'
      echo '     See Details Below '
      echo ' '
      set_trace
      err=4; export err;${errchk}
      exit $err
    fi

    rm -f out_grd.* # Remove large binary grid output files

    cd $DATA

    FHINCG=$(( DTFLD_WAV / 3600 ))
    if [ $fhr = $fhrg ]
    then
# Check if grib2 file created
      ENSTAG=""
      if [ ${waveMEMB} ]; then ENSTAG=".${membTAG}${waveMEMB}" ; fi
      gribchk="${RUN}wave.${cycle}${ENSTAG}.${GRDNAME}.${GRDRES}.f${FH3}.grib2"
      if [ ! -s ${COM_WAVE_GRID}/${gribchk} ]; then
        set +x
        echo ' '
        echo '********************************************'
        echo "*** FATAL ERROR: $gribchk not generated "
        echo '********************************************'
        echo '     See Details Below '
        echo ' '
        set_trace
        err=5; export err;${errchk}
        exit $err
      fi
      if [ $FHMAX_HF_WAV -gt 0 ] && [ $FHOUT_HF_WAV -gt 0 ] && [ $fhr -lt $FHMAX_HF_WAV ]; then
        FHINCG=$FHOUT_HF_WAV
      else
        FHINCG=$FHOUT_WAV
      fi
      fhrg=$((fhr+FHINCG))
    fi
    echo $fhrg

    fhr=$fhrg #loop with out_grd stride

  done

# --------------------------------------------------------------------------- #
# 7.  Ending output

echo "$exit_code"

# End of MWW3 prostprocessor script ---------------------------------------- #<|MERGE_RESOLUTION|>--- conflicted
+++ resolved
@@ -253,45 +253,24 @@
     export GRIBDATA=${DATA}/output_$YMDHMS
     export GRDIDATA=${DATA}/output_$YMDHMS
 
-<<<<<<< HEAD
-    # Gridded data (main part, need to be run side-by-side with forecast
-    for wavGRD in "${waveGRD}"; do
-      gfile="${COM_WAVE_HISTORY}/${WAV_MOD_TAG}.out_grd.${wavGRD}.${YMD}.${HMS}"
-      if ! wait_for_file "${gfile}" "${sleep_interval}" "${iwaitmax}"; then
-        echo '*************************************************** '
-        echo " FATAL ERROR : NO RAW FIELD OUTPUT FILE out_grd.${grdID} "
-        echo '*************************************************** '
-        echo ' '
-        set_trace
-        echo "${WAV_MOD_TAG} post ${grdID} ${PDY} ${cycle} : field output missing."
-        err=3; export err; "${errchk}"
-        exit "${err}"
-      fi
-      ${NLN} "${gfile}" "./out_grd.${wavGRD}"
-    done
-=======
-# Gridded data (main part, need to be run side-by-side with forecast
-
     if [ $fhr = $fhrg ]
     then
-      iwait=0
-      for wavGRD in ${waveGRD} ; do
-        gfile=${COM_WAVE_HISTORY}/${WAV_MOD_TAG}.out_grd.${wavGRD}.${YMD}.${HMS}
-        while [ ! -s ${gfile} ]; do sleep 10; let iwait=iwait+1; done
-        if [ $iwait -eq $iwaitmax ]; then
+      # Gridded data (main part, need to be run side-by-side with forecast
+      for wavGRD in "${waveGRD}"; do
+        gfile="${COM_WAVE_HISTORY}/${WAV_MOD_TAG}.out_grd.${wavGRD}.${YMD}.${HMS}"
+        if ! wait_for_file "${gfile}" "${sleep_interval}" "${iwaitmax}"; then
           echo '*************************************************** '
-          echo " FATAL ERROR : NO RAW FIELD OUTPUT FILE out_grd.$grdID "
+          echo " FATAL ERROR : NO RAW FIELD OUTPUT FILE out_grd.${grdID} "
           echo '*************************************************** '
           echo ' '
           set_trace
           echo "${WAV_MOD_TAG} post ${grdID} ${PDY} ${cycle} : field output missing."
-          err=3; export err;${errchk}
-          exit $err
+          err=3; export err; "${errchk}"
+          exit "${err}"
         fi
-        ${NLN} ${gfile} ./out_grd.${wavGRD}
+        ${NLN} "${gfile}" "./out_grd.${wavGRD}"
       done
->>>>>>> b6ca771a
-
+      
       if [ "$DOGRI_WAV" = 'YES' ]
       then
         nigrd=1
