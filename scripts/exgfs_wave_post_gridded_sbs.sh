--- conflicted
+++ resolved
@@ -272,13 +272,8 @@
           echo " FATAL ERROR : NO RAW FIELD OUTPUT FILE out_grd.$grdID "
           echo '*************************************************** '
           echo ' '
-<<<<<<< HEAD
           ${TRACE_ON:-set -x}
-          echo "$WAV_MOD_TAG post $grdID $date $cycle : field output missing." 
-=======
-          [[ "$LOUD" = YES ]] && set -x
           echo "$WAV_MOD_TAG post $grdID $date $cycle : field output missing."
->>>>>>> f04f3ba4
           err=3; export err;${errchk}
           exit $err
         fi
