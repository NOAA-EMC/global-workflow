--- conflicted
+++ resolved
@@ -4,11 +4,7 @@
 #@ error=global_lanczos_debug_test.e$(jobid)
 #@ job_type=parallel
 #@ network.MPI=sn_all,shared,us
-<<<<<<< HEAD
-#@ node = 1
-=======
 #@ node = 2
->>>>>>> b6a25a44
 #@ node_usage=not_shared
 #@ tasks_per_node=32
 #@ task_affinity = core(1)
