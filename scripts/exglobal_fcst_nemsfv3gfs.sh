#!/bin/ksh
################################################################################
# UNIX Script Documentation Block
# Script name:         exglobal_fcst_nemsfv3gfs.sh.ecf
# Script description:  Runs a global FV3GFS model forecast
#
# Author:   Fanglin Yang       Org: NCEP/EMC       Date: 2016-11-15
# Abstract: This script runs a single GFS forecast with FV3 dynamical core.
#           This script is created based on a C-shell script that GFDL wrote
#           for the NGGPS Phase-II Dycore Comparison Project.
#
# Script history log:
# 2016-11-15  Fanglin Yang   First Version.
# 2017-02-09  Rahul Mahajan  Added warm start and restructured the code.
# 2017-03-10  Fanglin Yang   Updated for running forecast on Cray.
# 2017-03-24  Fanglin Yang   Updated to use NEMS FV3GFS with IPD4
# 2017-05-24  Rahul Mahajan  Updated for cycling with NEMS FV3GFS
# 2017-09-13  Fanglin Yang   Updated for using GFDL MP and Write Component
# 2019-03-21  Fanglin Yang   Add restart capability for running gfs fcst from a break point.
#
# $Id$
#
# Attributes:
#   Language: Portable Operating System Interface (POSIX) Shell
#   Machine: WCOSS-CRAY, Theia
################################################################################

#  Set environment.
VERBOSE=${VERBOSE:-"YES"}
if [ $VERBOSE = "YES" ] ; then
  echo $(date) EXECUTING $0 $* >&2
  set -x
fi

machine=${machine:-"WCOSS_C"}
machine=$(echo $machine | tr '[a-z]' '[A-Z]')

# Cycling and forecast hour specific parameters 
CASE=${CASE:-C768}
CDATE=${CDATE:-2017032500}
CDUMP=${CDUMP:-gdas}
FHMIN=${FHMIN:-0}
FHMAX=${FHMAX:-9}
FHOUT=${FHOUT:-3}
FHZER=${FHZER:-6}
FHCYC=${FHCYC:-24}
FHMAX_HF=${FHMAX_HF:-0}
FHOUT_HF=${FHOUT_HF:-1}
NSOUT=${NSOUT:-"-1"}
FDIAG=$FHOUT
if [ $FHMAX_HF -gt 0 -a $FHOUT_HF -gt 0 ]; then FDIAG=$FHOUT_HF; fi
restart_interval=${restart_interval:-0}      # Restart files will be written out this often
other_restart_time=${other_restart_time:-0}  # Additionally, restart files will be written out at this time

PDY=$(echo $CDATE | cut -c1-8)
cyc=$(echo $CDATE | cut -c9-10)

# Directories.
pwd=$(pwd)
NWPROD=${NWPROD:-${NWROOT:-$pwd}}
HOMEgfs=${HOMEgfs:-$NWPROD}
FIX_DIR=${FIX_DIR:-$HOMEgfs/fix}
FIX_AM=${FIX_AM:-$FIX_DIR/fix_am}
FIXfv3=${FIXfv3:-$FIX_DIR/fix_fv3_gmted2010}
DATA=${DATA:-$pwd/fv3tmp$$}    # temporary running directory
ROTDIR=${ROTDIR:-$pwd}         # rotating archive directory
DMPDIR=${DMPDIR:-$pwd}         # global dumps for seaice, snow and sst analysis
EMIDIR=${EMIDIR:-$pwd}         # anthro.emission lpan
EMITYPE=${EMITYPE:-2}         # 1:MODIS, 2:GBBEPx

cplwav=${cplwav:-".false."}    # Couple with Wavewatch III
cplchm=${cplchm:-".false."}    # Couple with GSD Chem model

# Model resolution specific parameters
DELTIM=${DELTIM:-225}
layout_x=${layout_x:-8}
layout_y=${layout_y:-16}
LEVS=${LEVS:-65}

# Utilities
NCP=${NCP:-"/bin/cp -p"}
NLN=${NLN:-"/bin/ln -sf"}
NMV=${NMV:-"/bin/mv"}
SEND=${SEND:-"YES"}   #move final result to rotating directory
ERRSCRIPT=${ERRSCRIPT:-'eval [[ $err = 0 ]]'}
KEEPDATA=${KEEPDATA:-"NO"}

# Other options
MEMBER=${MEMBER:-"-1"} # -1: control, 0: ensemble mean, >0: ensemble member $MEMBER
ENS_NUM=${ENS_NUM:-1}  # Single executable runs multiple members (e.g. GEFS)

# Model specific stuff
FCSTEXECDIR=${FCSTEXECDIR:-$HOMEgfs/sorc/fv3gfs.fd/NEMS/exe}
FCSTEXEC=${FCSTEXEC:-fv3_gfs.x}
PARM_FV3DIAG=${PARM_FV3DIAG:-$HOMEgfs/parm/parm_fv3diag}

# Model config options
APRUN_FV3=${APRUN_FV3:-${APRUN_FCST:-${APRUN:-""}}}
NTHREADS_FV3=${NTHREADS_FV3:-${NTHREADS_FCST:-${nth_fv3:-1}}}
cores_per_node=${cores_per_node:-${npe_node_max:-24}}
ntiles=${ntiles:-6}
NTASKS_FV3=${NTASKS_FV3:-$npe_fv3}

TYPE=${TYPE:-"nh"}                  # choices:  nh, hydro
MONO=${MONO:-"non-mono"}            # choices:  mono, non-mono

QUILTING=${QUILTING:-".true."}
OUTPUT_GRID=${OUTPUT_GRID:-"gaussian_grid"}
OUTPUT_FILE=${OUTPUT_FILE:-"nemsio"}
WRITE_NEMSIOFLIP=${WRITE_NEMSIOFLIP:-".true."}
WRITE_FSYNCFLAG=${WRITE_FSYNCFLAG:-".true."}

rCDUMP=${rCDUMP:-$CDUMP}

if [[ $(echo "$CDUMP" | cut -c1-2) = "ge" ]]; then
  gefs=".true."
else
  gefs=".false."
fi

#------------------------------------------------------------------
# setup the runtime environment
if [ $machine = "WCOSS_C" ] ; then
  HUGEPAGES=${HUGEPAGES:-hugepages4M}
  . $MODULESHOME/init/sh 2>/dev/null
  module load iobuf craype-$HUGEPAGES 2>/dev/null
  export MPICH_GNI_COLL_OPT_OFF=${MPICH_GNI_COLL_OPT_OFF:-MPI_Alltoallv}
  export MKL_CBWR=AVX2
  export WRTIOBUF=${WRTIOBUF:-"4M"}
  export NC_BLKSZ=${NC_BLKSZ:-"4M"}
  export IOBUF_PARAMS="*nemsio:verbose:size=${WRTIOBUF},*:verbose:size=${NC_BLKSZ}"
fi

#-------------------------------------------------------
if [ ! -d $ROTDIR ]; then mkdir -p $ROTDIR; fi
mkdata=NO
if [ ! -d $DATA ]; then
   mkdata=YES
   mkdir -p $DATA
fi

cd $DATA || exit 8
if [ ! -d $DATA/INPUT ]; then mkdir -p $DATA/INPUT; fi

if [[ ( $CDUMP = "gfs" || $gefs = ".true." ) && $restart_interval -gt 0 ]]; then
  RSTDIR_TMP=${RSTDIR_TMP:-${RSTDIR:-$ROTDIR}/${CDUMP}.${PDY}/${cyc}/RERUN_RESTART}
  if [ ! -d $RSTDIR_TMP ]; then mkdir -p $RSTDIR_TMP ; fi
  $NLN $RSTDIR_TMP RESTART
else
  mkdir -p $DATA/RESTART
fi

#-------------------------------------------------------
# determine if restart IC exists to continue from a previous forecast
RERUN=${RERUN:-"NO"}
filecount=$(find $RSTDIR_TMP -type f | wc -l) 
<<<<<<< HEAD
if [[ ( $CDUMP = "gfs" || $gefs = ".true." ) && $restart_interval -gt 0 && $FHMAX -gt $restart_interval && $filecount -gt 10 ]]; then
  SDATE=$($NDATE +$FHMAX $CDATE)
=======
if [[ ( $CDUMP = "gfs" || ( $gefs = ".true." && $CDATE_RST = "" )) && $restart_interval -gt 0 && $FHMAX -gt $restart_interval && $filecount -gt 10 ]]; then
  last_rst=$(( $FHMAX - $FHMAX % $restart_interval ))
  SDATE=$($NDATE +$last_rst $CDATE)
>>>>>>> 9d38875b
  EDATE=$($NDATE +$restart_interval $CDATE)
  while [ $SDATE -gt $EDATE ]; do
      PDYS=$(echo $SDATE | cut -c1-8)
      cycs=$(echo $SDATE | cut -c9-10)
      flag1=$RSTDIR_TMP/${PDYS}.${cycs}0000.coupler.res
      flag2=$RSTDIR_TMP/coupler.res
      if [ -s $flag1 ]; then
          mv $flag1 ${flag1}.old
          if [ -s $flag2 ]; then mv $flag2 ${flag2}.old ;fi
          RERUN="YES"
          CDATE_RST=$($NDATE -$restart_interval $SDATE)
          break
      fi 
      SDATE=$($NDATE -$restart_interval $SDATE)
  done
fi

if [[ $RERUN = "YES" && $CDATE_RST = "" ]]; then
  echo "FATAL ERROR: Tried to perform a rerun but CDATE_RST was not set!"
  export err=40
  $ERRSCRIPT || exit $err
fi

#-------------------------------------------------------
# member directory
if [[ $MEMBER -lt 0 || $gefs = ".true." ]]; then
  prefix=$CDUMP
  rprefix=$rCDUMP
  memchar=""
else
  prefix=enkf$CDUMP
  rprefix=enkf$rCDUMP
  memchar=mem$(printf %03i $MEMBER)
fi
memdir=${memdir:-$ROTDIR/${prefix}.$PDY/$cyc/$memchar}
if [ ! -d $memdir ]; then mkdir -p $memdir; fi

GDATE=$($NDATE -$assim_freq $CDATE)
gPDY=$(echo $GDATE | cut -c1-8)
gcyc=$(echo $GDATE | cut -c9-10)
gmemdir=${gmemdir:-$ROTDIR/${rprefix}.$gPDY/$gcyc/$memchar}

if [ $cplchm = ".true." ]; then
  CHEMIN=${CHEMIN:-$memdir/chem}
  if [[ ! -d $CHEMIN ]]; then
    echo "FATAL: cplchm is .true. but there is no chem input directry at $CHEMIN"
    exit 200
  fi
  chemdir=$DATA/INPUT/chem
  $NLN $CHEMIN $chemdir
  cpl=".true."
fi

#-------------------------------------------------------
# initial conditions
warm_start=${warm_start:-".false."}
read_increment=${read_increment:-".false."}

# Determine if this is a warm start or cold start
if [ -f $gmemdir/RESTART/${PDY}.${cyc}0000.coupler.res ]; then
  export warm_start=".true."
fi

#-------------------------------------------------------
if [ $warm_start = ".true." -o $RERUN = "YES" ]; then
#-------------------------------------------------------
#.............................
  if [ $RERUN = "NO" ]; then
#.............................

  # Link all (except sfc_data) restart files from $gmemdir
  for file in $(ls $gmemdir/RESTART/${PDY}.${cyc}0000.*.nc); do
    file2=$(echo $(basename $file))
    file2=$(echo $file2 | cut -d. -f3-) # remove the date from file
    fsuf=$(echo $file2 | cut -d. -f1)
    if [ $fsuf != "sfc_data" ]; then
       $NLN $file $DATA/INPUT/$file2
    fi
  done

  # Link sfcanl_data restart files from $memdir
  for file in $(ls $memdir/RESTART/${PDY}.${cyc}0000.*.nc); do
    file2=$(echo $(basename $file))
    file2=$(echo $file2 | cut -d. -f3-) # remove the date from file
    fsufanl=$(echo $file2 | cut -d. -f1)
    if [ $fsufanl = "sfcanl_data" ]; then
      file2=$(echo $file2 | sed -e "s/sfcanl_data/sfc_data/g")
      $NLN $file $DATA/INPUT/$file2
    fi
  done

  # Handle coupler.res file for DA cycling
  if [ ${USE_COUPLER_RES:-"NO"} = "YES" ]; then
    # In DA, this is not really a "true restart",
    # and the model start time is the analysis time
    # The alternative is to replace
    # model start time with current model time in coupler.res
    file=$gmemdir/RESTART/${PDY}.${cyc}0000.coupler.res
    file2=$(echo $(basename $file))
    file2=$(echo $file2 | cut -d. -f3-) # remove the date from file
    $NLN $file $DATA/INPUT/$file2
  fi

  increment_file=${increment_file:-$memdir/${CDUMP}.t${cyc}z.atminc.nc}
  if [ -f $increment_file ]; then
    $NLN $increment_file $DATA/INPUT/fv3_increment.nc
    read_increment=".true."
    res_latlon_dynamics="fv3_increment.nc"
  else
    read_increment=".false."
    res_latlon_dynamics="''"
  fi

#.............................
  else  ##RERUN                         

    export warm_start=".true."
    PDYT=$(echo $CDATE_RST | cut -c1-8)
    cyct=$(echo $CDATE_RST | cut -c9-10)
    for file in $(ls $RSTDIR_TMP/${PDYT}.${cyct}0000.*); do
      file2=$(echo $(basename $file))
      file2=$(echo $file2 | cut -d. -f3-) 
      $NLN $file $DATA/INPUT/$file2
    done

  fi
#.............................

else ## cold start                    

  ICSDIR=${ICSDIR:-$memdir/INPUT}         # cold start initial conditions  
  for file in $(ls $ICSDIR/*.nc); do
    file2=$(echo $(basename $file))
    fsuf=$(echo $file2 | cut -c1-3)
    if [ $fsuf = "gfs" -o $fsuf = "sfc" ]; then
      $NLN $file $DATA/INPUT/$file2
    fi
  done

#-------------------------------------------------------
fi
#-------------------------------------------------------


nfiles=$(ls -1 $DATA/INPUT/* | wc -l)
if [ $nfiles -le 0 ]; then
  msg="FATAL ERROR: Initial conditions must exist in $DATA/INPUT, ABORT!"
  echo "$msg"
  postmsg "$jlogfile" "$msg"
  exit 1
fi

#--------------------------------------------------------------------------
# Grid and orography data
for n in $(seq 1 $ntiles); do
  $NLN $FIXfv3/$CASE/${CASE}_grid.tile${n}.nc     $DATA/INPUT/${CASE}_grid.tile${n}.nc
  $NLN $FIXfv3/$CASE/${CASE}_oro_data.tile${n}.nc $DATA/INPUT/oro_data.tile${n}.nc
done
$NLN $FIXfv3/$CASE/${CASE}_mosaic.nc  $DATA/INPUT/grid_spec.nc

# GFS standard input data

IALB=${IALB:-1}
IEMS=${IEMS:-1}
ISOL=${ISOL:-2}
IAER=${IAER:-111}
ICO2=${ICO2:-2}

if [ ${new_o3forc:-YES} = YES ]; then
    O3FORC=ozprdlos_2015_new_sbuvO3_tclm15_nuchem.f77
else
    O3FORC=global_o3prdlos.f77
fi
H2OFORC=${H2OFORC:-"global_h2o_pltc.f77"}
$NLN $FIX_AM/${O3FORC}                         $DATA/global_o3prdlos.f77
$NLN $FIX_AM/${H2OFORC}                        $DATA/global_h2oprdlos.f77
$NLN $FIX_AM/global_solarconstant_noaa_an.txt  $DATA/solarconstant_noaa_an.txt
$NLN $FIX_AM/global_sfc_emissivity_idx.txt     $DATA/sfc_emissivity_idx.txt

$NLN $FIX_AM/global_co2historicaldata_glob.txt $DATA/co2historicaldata_glob.txt
$NLN $FIX_AM/co2monthlycyc.txt                 $DATA/co2monthlycyc.txt
if [ $ICO2 -gt 0 ]; then
  for file in $(ls $FIX_AM/fix_co2_proj/global_co2historicaldata*) ; do
    $NLN $file $DATA/$(echo $(basename $file) | sed -e "s/global_//g")
  done
fi

$NLN $FIX_AM/global_climaeropac_global.txt     $DATA/aerosol.dat
if [ $IAER -gt 0 ] ; then
  for file in $(ls $FIX_AM/global_volcanic_aerosols*) ; do
    $NLN $file $DATA/$(echo $(basename $file) | sed -e "s/global_//g")
  done
fi

#### Copy over WW3 inputs
if [ $cplwav = ".true." ]; then
  # Link WW3 files
  for file in $(ls $COMINWW3/${COMPONENTwave}.${PDY}/${cyc}/rundata/rmp_src_to_dst_conserv_*) ; do
    $NLN $file $DATA/
  done
  $NLN $COMINWW3/${COMPONENTwave}.${PDY}/${cyc}/rundata/ww3_multi.${COMPONENTwave}${WAV_MEMBER}.${cycle}.inp $DATA/ww3_multi.inp
  # Check for expected wave grids for this run
  array=($WAVECUR_FID $WAVEICE_FID $WAVEWND_FID $waveuoutpGRD $waveGRD $waveesmfGRD $wavesbsGRD $wavepostGRD $waveinterpGRD)
  grdALL=`printf "%s\n" "${array[@]}" | sort -u | tr '\n' ' '`
  for wavGRD in ${grdALL}; do
    # Wave IC (restart) file must exist for warm start on this cycle, if not wave model starts from flat ocean
    # For IAU needs to use sPDY for adding IAU backup of 3h
    $NLN $COMINWW3/${COMPONENTwave}.${PDY}/${cyc}/rundata/${COMPONENTwave}.mod_def.$wavGRD $DATA/mod_def.$wavGRD
  done

  # Wave IC (restart) interval assumes 4 daily cycles (restarts only written by gdas cycle) 
  # WAVCYCH needs to be consistent with restart write interval in ww3_multi.inp or will FAIL
  WAVCYCH=${WAVCYCH:-6}
  WRDATE=$($NDATE -${WAVCYCH} $CDATE)
  WRPDY=$(echo $WRDATE | cut -c1-8)
  WRcyc=$(echo $WRDATE | cut -c9-10)
  WRDIR=$COMOUTWW3/${COMPONENTRSTwave}.${WRPDY}/${WRcyc}/restart
  datwave=$COMOUTWW3/${COMPONENTwave}.${PDY}/${cyc}/rundata/
  wavprfx=${COMPONENTwave}${WAV_MEMBER}
  for wavGRD in $waveGRD ; do
    # Link wave IC for current cycle
    # Elimanted dependency on sPDY scyc, only required in GFS with IAU, not GEFS
    $NLN ${WRDIR}/${PDY}.${cyc}0000.${COMPONENTwave}${WAV_MEMBER}.restart.${wavGRD} $DATA/restart.${wavGRD}
    eval $NLN $datwave/${wavprfx}.log.${wavGRD}.${PDY}${cyc} log.${wavGRD}
  done
  if [ "$WW3ICEINP" = "YES" ]; then
    $NLN $COMINWW3/${COMPONENTwave}.${PDY}/${cyc}/rundata/${COMPONENTwave}.${WAVEICE_FID}.${cycle}.ice $DATA/ice.${WAVEICE_FID}
  fi
  if [ "$WW3CURINP" = "YES" ]; then
    $NLN $COMINWW3/${COMPONENTwave}.${PDY}/${cyc}/rundata/${COMPONENTwave}.${WAVECUR_FID}.${cycle}.cur $DATA/current.${WAVECUR_FID}
  fi
  # Link output files
  cd $DATA
  eval $NLN $datwave/${wavprfx}.log.mww3.${PDY}${cyc} log.mww3

  # Loop for gridded output (uses FHINC)
  fhr=$FHMIN_WAV
  while [ $fhr -le $FHMAX_WAV ]; do
    YMDH=$($NDATE $fhr $CDATE)
    YMD=$(echo $YMDH | cut -c1-8)
    HMS="$(echo $YMDH | cut -c9-10)0000"
      for wavGRD in ${waveGRD} ; do
        eval $NLN $datwave/${wavprfx}.out_grd.${wavGRD}.${YMD}.${HMS} ${YMD}.${HMS}.out_grd.${wavGRD}
      done
      FHINC=$FHOUT_WAV
      if [ $FHMAX_HF_WAV -gt 0 -a $FHOUT_HF_WAV -gt 0 -a $fhr -lt $FHMAX_HF_WAV ]; then
        FHINC=$FHOUT_HF_WAV
      fi
    fhr=$((fhr+FHINC))
  done

  # Loop for point output (uses DTPNT)
  fhr=$FHMIN_WAV
  while [ $fhr -le $FHMAX_WAV ]; do
    YMDH=$($NDATE $fhr $CDATE)
    YMD=$(echo $YMDH | cut -c1-8)
    HMS="$(echo $YMDH | cut -c9-10)0000"
      eval $NLN $datwave/${wavprfx}.out_pnt.${waveuoutpGRD}.${YMD}.${HMS} ${YMD}.${HMS}.out_pnt.${waveuoutpGRD}
      FHINC=$FHINCP_WAV
    fhr=$((fhr+FHINC))
  done
fi

#------------------------------------------------------------------
# changeable parameters
# dycore definitions
res=$(echo $CASE |cut -c2-5)
resp=$((res+1))
npx=$resp
npy=$resp
npz=$((LEVS-1))
io_layout="1,1"
#ncols=$(( (${npx}-1)*(${npy}-1)*3/2 ))

# spectral truncation and regular grid resolution based on FV3 resolution
JCAP_CASE=$((2*res-2))
LONB_CASE=$((4*res))
LATB_CASE=$((2*res))

JCAP=${JCAP:-$JCAP_CASE}
LONB=${LONB:-$LONB_CASE}
LATB=${LATB:-$LATB_CASE}

LONB_IMO=${LONB_IMO:-$LONB_CASE}
LATB_JMO=${LATB_JMO:-$LATB_CASE}

# Fix files
FNGLAC=${FNGLAC:-"$FIX_AM/global_glacier.2x2.grb"}
FNMXIC=${FNMXIC:-"$FIX_AM/global_maxice.2x2.grb"}
FNTSFC=${FNTSFC:-"$FIX_AM/RTGSST.1982.2012.monthly.clim.grb"}
FNSNOC=${FNSNOC:-"$FIX_AM/global_snoclim.1.875.grb"}
FNZORC=${FNZORC:-"igbp"}
FNALBC2=${FNALBC2:-"$FIX_AM/global_albedo4.1x1.grb"}
FNAISC=${FNAISC:-"$FIX_AM/CFSR.SEAICE.1982.2012.monthly.clim.grb"}
FNTG3C=${FNTG3C:-"$FIX_AM/global_tg3clim.2.6x1.5.grb"}
FNVEGC=${FNVEGC:-"$FIX_AM/global_vegfrac.0.144.decpercent.grb"}
FNMSKH=${FNMSKH:-"$FIX_AM/seaice_newland.grb"}
FNVMNC=${FNVMNC:-"$FIX_AM/global_shdmin.0.144x0.144.grb"}
FNVMXC=${FNVMXC:-"$FIX_AM/global_shdmax.0.144x0.144.grb"}
FNSLPC=${FNSLPC:-"$FIX_AM/global_slope.1x1.grb"}
FNALBC=${FNALBC:-"$FIX_AM/global_snowfree_albedo.bosu.t${JCAP}.${LONB}.${LATB}.rg.grb"}
FNVETC=${FNVETC:-"$FIX_AM/global_vegtype.igbp.t${JCAP}.${LONB}.${LATB}.rg.grb"}
FNSOTC=${FNSOTC:-"$FIX_AM/global_soiltype.statsgo.t${JCAP}.${LONB}.${LATB}.rg.grb"}
FNABSC=${FNABSC:-"$FIX_AM/global_mxsnoalb.uariz.t${JCAP}.${LONB}.${LATB}.rg.grb"}
FNSMCC=${FNSMCC:-"$FIX_AM/global_soilmgldas.statsgo.t${JCAP}.${LONB}.${LATB}.grb"}

# If the appropriate resolution fix file is not present, use the highest resolution available (T1534)
[[ ! -f $FNALBC ]] && FNALBC="$FIX_AM/global_snowfree_albedo.bosu.t1534.3072.1536.rg.grb"
[[ ! -f $FNVETC ]] && FNVETC="$FIX_AM/global_vegtype.igbp.t1534.3072.1536.rg.grb"
[[ ! -f $FNSOTC ]] && FNSOTC="$FIX_AM/global_soiltype.statsgo.t1534.3072.1536.rg.grb"
[[ ! -f $FNABSC ]] && FNABSC="$FIX_AM/global_mxsnoalb.uariz.t1534.3072.1536.rg.grb"
[[ ! -f $FNSMCC ]] && FNSMCC="$FIX_AM/global_soilmgldas.statsgo.t1534.3072.1536.grb"

# NSST Options
# nstf_name contains the NSST related parameters
# nstf_name(1) : NST_MODEL (NSST Model) : 0 = OFF, 1 = ON but uncoupled, 2 = ON and coupled
# nstf_name(2) : NST_SPINUP : 0 = OFF, 1 = ON,
# nstf_name(3) : NST_RESV (Reserved, NSST Analysis) : 0 = OFF, 1 = ON
# nstf_name(4) : ZSEA1 (in mm) : 0
# nstf_name(5) : ZSEA2 (in mm) : 0
# nst_anl      : .true. or .false., NSST analysis over lake
NST_MODEL=${NST_MODEL:-0}
NST_SPINUP=${NST_SPINUP:-0}
NST_RESV=${NST_RESV-0}
ZSEA1=${ZSEA1:-0}
ZSEA2=${ZSEA2:-0}
nstf_name=${nstf_name:-"$NST_MODEL,$NST_SPINUP,$NST_RESV,$ZSEA1,$ZSEA2"}
nst_anl=${nst_anl:-".false."}


# blocking factor used for threading and general physics performance
#nyblocks=`expr \( $npy - 1 \) \/ $layout_y `
#nxblocks=`expr \( $npx - 1 \) \/ $layout_x \/ 32`
#if [ $nxblocks -le 0 ]; then nxblocks=1 ; fi
blocksize=${blocksize:-32}

# the pre-conditioning of the solution
# =0 implies no pre-conditioning
# >0 means new adiabatic pre-conditioning
# <0 means older adiabatic pre-conditioning
na_init=${na_init:-1}
[[ $warm_start = ".true." ]] && na_init=0

# variables for controlling initialization of NCEP/NGGPS ICs
filtered_terrain=${filtered_terrain:-".true."}
gfs_dwinds=${gfs_dwinds:-".true."}

# various debug options
no_dycore=${no_dycore:-".false."}
dycore_only=${adiabatic:-".false."}
chksum_debug=${chksum_debug:-".false."}
print_freq=${print_freq:-6}

if [ ${TYPE} = "nh" ]; then # non-hydrostatic options

  hydrostatic=".false."
  phys_hydrostatic=".false."     # enable heating in hydrostatic balance in non-hydrostatic simulation
  use_hydro_pressure=".false."   # use hydrostatic pressure for physics
  if [ $warm_start = ".true." ]; then
    make_nh=".false."              # restarts contain non-hydrostatic state
  else
    make_nh=".true."               # re-initialize non-hydrostatic state
  fi

else # hydrostatic options

  hydrostatic=".true."
  phys_hydrostatic=".false."     # ignored when hydrostatic = T
  use_hydro_pressure=".false."   # ignored when hydrostatic = T
  make_nh=".false."              # running in hydrostatic mode

fi

# Conserve total energy as heat globally
consv_te=${consv_te:-1.} # range 0.-1., 1. will restore energy to orig. val. before physics

# time step parameters in FV3
k_split=${k_split:-2}
n_split=${n_split:-6}

if [ $(echo $MONO | cut -c-4) = "mono" ];  then # monotonic options

  d_con=${d_con_mono:-"0."}
  do_vort_damp=".false."
  if [ ${TYPE} = "nh" ]; then # non-hydrostatic
    hord_mt=${hord_mt_nh_mono:-"10"}
    hord_xx=${hord_xx_nh_mono:-"10"}
  else # hydrostatic
    hord_mt=${hord_mt_hydro_mono:-"10"}
    hord_xx=${hord_xx_hydro_mono:-"10"}
  fi

else # non-monotonic options

  d_con=${d_con_nonmono:-"1."}
  do_vort_damp=".true."
  if [ ${TYPE} = "nh" ]; then # non-hydrostatic
    hord_mt=${hord_mt_nh_nonmono:-"5"}
    hord_xx=${hord_xx_nh_nonmono:-"5"}
  else # hydrostatic
    hord_mt=${hord_mt_hydro_nonmono:-"10"}
    hord_xx=${hord_xx_hydro_nonmono:-"10"}
  fi

fi

if [ $(echo $MONO | cut -c-4) != "mono" -a $TYPE = "nh" ]; then
  vtdm4=${vtdm4_nh_nonmono:-"0.06"}
else
  vtdm4=${vtdm4:-"0.05"}
fi

if [ $warm_start = ".true." ]; then # warm start from restart file

  nggps_ic=".false."
  ncep_ic=".false."
  external_ic=".false."
  mountain=".true."
  if [ $read_increment = ".true." ]; then # add increment on the fly to the restarts
    res_latlon_dynamics="fv3_increment.nc"
  else
    res_latlon_dynamics='""'
  fi

else # CHGRES'd GFS analyses

  nggps_ic=${nggps_ic:-".true."}
  ncep_ic=${ncep_ic:-".false."}
  external_ic=".true."
  mountain=".false."
  read_increment=".false."
  res_latlon_dynamics='""'

fi

# Stochastic Physics Options
if [ ${SET_STP_SEED:-"YES"} = "YES" ]; then
  ISEED_SKEB=$((CDATE*1000 + MEMBER*10 + 1))
  ISEED_SHUM=$((CDATE*1000 + MEMBER*10 + 2))
  ISEED_SPPT=$((CDATE*1000 + MEMBER*10 + 3))
else
  ISEED=${ISEED:-0}
fi
DO_SKEB=${DO_SKEB:-"NO"}
DO_SPPT=${DO_SPPT:-"NO"}
DO_SHUM=${DO_SHUM:-"NO"}
JCAP_STP=${JCAP_STP:-$JCAP_CASE}
LONB_STP=${LONB_STP:-$LONB_CASE}
LATB_STP=${LATB_STP:-$LATB_CASE}

# build the date for curr_date and diag_table from CDATE
SYEAR=$(echo  $CDATE | cut -c1-4)
SMONTH=$(echo $CDATE | cut -c5-6)
SDAY=$(echo   $CDATE | cut -c7-8)
SHOUR=$(echo  $CDATE | cut -c9-10)
curr_date="${SYEAR},${SMONTH},${SDAY},${SHOUR},0,0"
rsecs=$((restart_interval*3600))
restart_secs=${rsecs:-0}

# copy over the tables
DIAG_TABLE=${DIAG_TABLE:-$PARM_FV3DIAG/diag_table}
DATA_TABLE=${DATA_TABLE:-$PARM_FV3DIAG/data_table}
FIELD_TABLE=${FIELD_TABLE:-$PARM_FV3DIAG/field_table}

# build the diag_table with the experiment name and date stamp
cat > diag_table << EOF
FV3 Forecast
$SYEAR $SMONTH $SDAY $SHOUR 0 0
EOF
cat $DIAG_TABLE >> diag_table

$NCP $DATA_TABLE  data_table
$NCP $FIELD_TABLE field_table

#------------------------------------------------------------------
rm -f nems.configure
cat > nems.configure <<EOF
EARTH_component_list: ATM
ATM_model:            fv3
runSeq::
  ATM
::
EOF

#### ww3 version of nems.configure
if [ $cplwav = ".true." ]; then
  cpl=".true."
  atm_petlist_bounds=$atm_petlist_bounds
  wav_petlist_bounds=$wav_petlist_bounds
  coupling_interval_sec=${coupling_interval_sec:-1800}
  rm -f nems.configure
cat > nems.configure <<EOF
EARTH_component_list: ATM WAV
EARTH_attributes::
  Verbosity = 0
::

ATM_model:                      fv3
ATM_petlist_bounds:             ${atm_petlist_bounds}
ATM_attributes::
  Verbosity = 0
  DumpFields = false
::

WAV_model:                      ww3
WAV_petlist_bounds:             ${wav_petlist_bounds}
WAV_attributes::
  Verbosity = 0
::

runSeq::
  @${coupling_interval_sec}
    ATM
    ATM -> WAV
    WAV
  @
::
EOF
elif [ $cplchm = ".true." ]; then
  atm_petlist_bounds=${atm_petlist_bounds:-" -1   -1"}
  chm_petlist_bounds=${chm_petlist_bounds:-" -1   -1"}
  rm -f nems.configure
cat > nems.configure <<EOF
EARTH_component_list: ATM CHM
EARTH_attributes::
  Verbosity = 0
::

ATM_model:                      fv3
ATM_petlist_bounds:             ${atm_petlist_bounds}
ATM_attributes::
  Verbosity = 0
::

CHM_model:                      gsdchem
CHM_petlist_bounds:             ${chm_petlist_bounds}
CHM_attributes::
  Verbosity = 0
::

runSeq::
  @$DELTIM
    ATM phase1
    ATM -> CHM
    CHM
    CHM -> ATM
    ATM phase2
  @
::
EOF
fi

rm -f model_configure
cat > model_configure <<EOF
total_member:            $ENS_NUM
print_esmf:              ${print_esmf:-.true.}
PE_MEMBER01:             $NTASKS_FV3
start_year:              $SYEAR
start_month:             $SMONTH
start_day:               $SDAY
start_hour:              $SHOUR
start_minute:            0
start_second:            0
nhours_fcst:             $FHMAX
RUN_CONTINUE:            ${RUN_CONTINUE:-".false."}
ENS_SPS:                 ${ENS_SPS:-".false."}

dt_atmos:                $DELTIM
calendar:                ${calendar:-'julian'}
cpl:                     ${cpl:-".false."}
memuse_verbose:          ${memuse_verbose:-".false."}
atmos_nthreads:          $NTHREADS_FV3
use_hyper_thread:        ${hyperthread:-".false."}
ncores_per_node:         $cores_per_node
restart_interval:        $restart_interval
other_restart_time:      $other_restart_time

quilting:                $QUILTING
write_groups:            ${WRITE_GROUP:-1}
write_tasks_per_group:   ${WRTTASK_PER_GROUP:-24}
num_files:               ${NUM_FILES:-2}
filename_base:           'atm' 'sfc'
output_grid:             $OUTPUT_GRID
output_file:             $OUTPUT_FILE
output_1st_tstep_rst:    ${output_1st_tstep_rst:-".false."}
write_nemsioflip:        $WRITE_NEMSIOFLIP
write_fsyncflag:         $WRITE_FSYNCFLAG
imo:                     $LONB_IMO
jmo:                     $LATB_JMO

nfhout:                  $FHOUT
nfhmax_hf:               $FHMAX_HF
nfhout_hf:               $FHOUT_HF
nsout:                   $NSOUT
EOF

#&coupler_nml
#  months = ${months:-0}
#  days = ${days:-$((FHMAX/24))}
#  hours = ${hours:-$((FHMAX-24*(FHMAX/24)))}
#  dt_atmos = $DELTIM
#  dt_ocean = $DELTIM
#  current_date = $curr_date
#  calendar = 'julian'
#  memuse_verbose = .false.
#  atmos_nthreads = $NTHREADS_FV3
#  use_hyper_thread = ${hyperthread:-".false."}
#  ncores_per_node = $cores_per_node
#  restart_secs = $restart_secs
#  $coupler_nml
#/

if [ $cplchm = ".true." ]; then
  cplflx=".false."
  trans_trac=".true."
  FNSMCC="$FIX_AM/global_soilmgldas.statsgo.t${JCAP}.${LONB}.${LATB}.grb"
fi

cat > input.nml <<EOF
&amip_interp_nml
  interp_oi_sst = .true.
  use_ncep_sst = .true.
  use_ncep_ice = .false.
  no_anom_sst = .false.
  data_set = 'reynolds_oi'
  date_out_of_range = 'climo'
  $amip_interp_nml
/

&atmos_model_nml
  blocksize = $blocksize
  chksum_debug = $chksum_debug
  dycore_only = $dycore_only
  fdiag = $FDIAG
  fhmax = $FHMAX
  fhout = $FHOUT
  fhmaxhf = $FHMAX_HF
  fhouthf = $FHOUT_HF
  $atmos_model_nml
/

&diag_manager_nml
  prepend_date = .false.
  $diag_manager_nml
/

&fms_io_nml
  checksum_required = .false.
  max_files_r = 100
  max_files_w = 100
  $fms_io_nml
/

&fms_nml
  clock_grain = 'ROUTINE'
  domains_stack_size = ${domains_stack_size:-300000000}
  print_memory_usage = ${print_memory_usage:-".false."}
  $fms_nml
/

&fv_core_nml
  layout = $layout_x,$layout_y
  io_layout = $io_layout
  npx = $npx
  npy = $npy
  ntiles = $ntiles
  npz = $npz
  grid_type = -1
  make_nh = $make_nh
  fv_debug = ${fv_debug:-".false."}
  range_warn = ${range_warn:-".false."}
  reset_eta = .false.
  n_sponge = ${n_sponge:-"10"}
  nudge_qv = ${nudge_qv:-".true."}
  nudge_dz = ${nudge_dz:-".false."}
  tau = ${tau:-10.}
  rf_cutoff = ${rf_cutoff:-"7.5e2"}
  d2_bg_k1 = ${d2_bg_k1:-"0.15"}
  d2_bg_k2 = ${d2_bg_k2:-"0.02"}
  kord_tm = ${kord_tm:-"-9"}
  kord_mt = ${kord_mt:-"9"}
  kord_wz = ${kord_wz:-"9"}
  kord_tr = ${kord_tr:-"9"}
  hydrostatic = $hydrostatic
  phys_hydrostatic = $phys_hydrostatic
  use_hydro_pressure = $use_hydro_pressure
  beta = 0.
  a_imp = 1.
  p_fac = 0.1
  k_split = $k_split
  n_split = $n_split
  nwat = ${nwat:-2}
  na_init = $na_init
  d_ext = 0.
  dnats = ${dnats:-0}
  fv_sg_adj = ${fv_sg_adj:-"450"}
  d2_bg = 0.
  nord = ${nord:-3}
  dddmp = ${dddmp:-0.2}
  d4_bg = ${d4_bg:-0.15}
  vtdm4 = $vtdm4
  delt_max = ${delt_max:-"0.002"}
  ke_bg = 0.
  do_vort_damp = $do_vort_damp
  external_ic = $external_ic
  external_eta = ${external_eta:-.true.}
  gfs_phil = ${gfs_phil:-".false."}
  nggps_ic = $nggps_ic
  mountain = $mountain
  ncep_ic = $ncep_ic
  d_con = $d_con
  hord_mt = $hord_mt
  hord_vt = $hord_xx
  hord_tm = $hord_xx
  hord_dp = -$hord_xx
  hord_tr = ${hord_tr:-"8"}
  adjust_dry_mass = ${adjust_dry_mass:-".false."}
  consv_te = $consv_te
  do_sat_adj = ${do_sat_adj:-".false."}
  consv_am = .false.
  fill = .true.
  dwind_2d = .false.
  print_freq = $print_freq
  warm_start = $warm_start
  no_dycore = $no_dycore
  z_tracer = .true.
  agrid_vel_rst = ${agrid_vel_rst:-".true."}
  read_increment = $read_increment
  res_latlon_dynamics = $res_latlon_dynamics
  $fv_core_nml
/

&external_ic_nml
  filtered_terrain = $filtered_terrain
  levp = $LEVS
  gfs_dwinds = $gfs_dwinds
  checker_tr = .false.
  nt_checker = 0
  $external_ic_nml
/

&gfs_physics_nml
  fhzero       = $FHZER
  h2o_phys     = ${h2o_phys:-".true."}
  ldiag3d      = ${ldiag3d:-".false."}
  fhcyc        = $FHCYC
  use_ufo      = ${use_ufo:-".true."}
  pre_rad      = ${pre_rad:-".false."}
  ncld         = ${ncld:-1}
  imp_physics  = ${imp_physics:-"99"}
  pdfcld       = ${pdfcld:-".false."}
  fhswr        = ${FHSWR:-"3600."}
  fhlwr        = ${FHLWR:-"3600."}
  ialb         = ${IALB:-"1"}
  iems         = ${IEMS:-"1"}
  iaer         = $IAER
  ico2         = $ICO2
  isubc_sw     = ${isubc_sw:-"2"}
  isubc_lw     = ${isubc_lw:-"2"}
  isol         = ${ISOL:-"2"}
  lwhtr        = ${lwhtr:-".true."}
  swhtr        = ${swhtr:-".true."}
  cnvgwd       = ${cnvgwd:-".true."}
  shal_cnv     = ${shal_cnv:-".true."}
  cal_pre      = ${cal_pre:-".true."}
  redrag       = ${redrag:-".true."}
  dspheat      = ${dspheat:-".true."}
  hybedmf      = ${hybedmf:-".true."}
  random_clds  = ${random_clds:-".true."}
  trans_trac   = ${trans_trac:-".true."}
  cnvcld       = ${cnvcld:-".true."}
  imfshalcnv   = ${imfshalcnv:-"2"}
  imfdeepcnv   = ${imfdeepcnv:-"2"}
  cdmbgwd      = ${cdmbgwd:-"3.5,0.25"}
  prslrd0      = ${prslrd0:-"0."}
  ivegsrc      = ${ivegsrc:-"1"}
  isot         = ${isot:-"1"}
  debug        = ${gfs_phys_debug:-".false."}
  nstf_name    = $nstf_name
  cplflx       = ${cplflx:-".false."}
  cplchm       = $cplchm
  nst_anl      = $nst_anl
  psautco      = ${psautco:-"0.0008,0.0005"}
  prautco      = ${prautco:-"0.00015,0.00015"}
  lgfdlmprad   = ${lgfdlmprad:-".false."}
  effr_in      = ${effr_in:-".false."}
  cplwav       = ${cplwav:-".false."}
  fscav_aero   = "sulf:0.2","bc1:0.2","bc2:0.2","oc1:0.2","oc2:0.2",
  $gfs_physics_nml
/

&gfdl_cloud_microphysics_nml
  sedi_transport = .true.
  do_sedi_heat = .false.
  rad_snow = .true.
  rad_graupel = .true.
  rad_rain = .true.
  const_vi = .F.
  const_vs = .F.
  const_vg = .F.
  const_vr = .F.
  vi_max = 1.
  vs_max = 2.
  vg_max = 12.
  vr_max = 12.
  qi_lim = 1.
  prog_ccn = .false.
  do_qa = .true.
  fast_sat_adj = .true.
  tau_l2v = 225.
  tau_v2l = 150.
  tau_g2v = 900.
  rthresh = 10.e-6  ! This is a key parameter for cloud water
  dw_land  = 0.16
  dw_ocean = 0.10
  ql_gen = 1.0e-3
  ql_mlt = 1.0e-3
  qi0_crt = 8.0E-5
  qs0_crt = 1.0e-3
  tau_i2s = 1000.
  c_psaci = 0.05
  c_pgacs = 0.01
  rh_inc = 0.30
  rh_inr = 0.30
  rh_ins = 0.30
  ccn_l = 300.
  ccn_o = 100.
  c_paut = 0.5
  c_cracw = 0.8
  use_ppm = .false.
  use_ccn = .true.
  mono_prof = .true.
  z_slope_liq  = .true.
  z_slope_ice  = .true.
  de_ice = .false.
  fix_negative = .true.
  icloud_f = 1
  mp_time = 150.
  $gfdl_cloud_microphysics_nml
/

&interpolator_nml
  interp_method = 'conserve_great_circle'
  $interpolator_nml
/

&namsfc
  FNGLAC   = '${FNGLAC}'
  FNMXIC   = '${FNMXIC}'
  FNTSFC   = '${FNTSFC}'
  FNSNOC   = '${FNSNOC}'
  FNZORC   = '${FNZORC}'
  FNALBC   = '${FNALBC}'
  FNALBC2  = '${FNALBC2}'
  FNAISC   = '${FNAISC}'
  FNTG3C   = '${FNTG3C}'
  FNVEGC   = '${FNVEGC}'
  FNVETC   = '${FNVETC}'
  FNSOTC   = '${FNSOTC}'
  FNSMCC   = '${FNSMCC}'
  FNMSKH   = '${FNMSKH}'
  FNTSFA   = '${FNTSFA}'
  FNACNA   = '${FNACNA}'
  FNSNOA   = '${FNSNOA}'
  FNVMNC   = '${FNVMNC}'
  FNVMXC   = '${FNVMXC}'
  FNSLPC   = '${FNSLPC}'
  FNABSC   = '${FNABSC}'
  LDEBUG = ${LDEBUG:-".false."}
  FSMCL(2) = ${FSMCL2:-99999}
  FSMCL(3) = ${FSMCL3:-99999}
  FSMCL(4) = ${FSMCL4:-99999}
  FTSFS = ${FTSFS:-90}
  FAISL = ${FAISL:-99999}
  FAISS = ${FAISS:-99999}
  FSNOL = ${FSNOL:-99999}
  FSNOS = ${FSNOS:-99999}
  FSICL = 99999
  FSICS = 99999
  FTSFL = 99999
  FVETL = 99999
  FSOTL = 99999
  FvmnL = 99999
  FvmxL = 99999
  FSLPL = 99999
  FABSL = 99999
  $namsfc_nml
/
EOF

if [ $cplchm = ".true." ]; then
  if [ $imp_physics -eq 99 ]; then NTRACER=0; fi
  if [ $imp_physics -eq 11 ]; then NTRACER=1; fi
  chem_in_opt=1
  cat >> input.nml << EOF
&chem_nml
  aer_bc_opt=1
  aer_ic_opt=1
  aer_ra_feedback=0
  aerchem_onoff=1
  bio_emiss_opt=0
  biomass_burn_opt=1
  chem_conv_tr=0
  chem_in_opt=$chem_in_opt
  chem_opt=300
  chemdt=3
  cldchem_onoff=0
  dmsemis_opt=1
  dust_opt=5
  dust_alpha=2.0
  dust_gamma=1.8
  dust_calcdrag=1
  emiss_inpt_opt=1
  emiss_opt=5
  gas_bc_opt=1
  gas_ic_opt=1
  gaschem_onoff=1
  kemit=1
  phot_opt=1
  photdt=60
  plumerisefire_frq=60
  PLUMERISE_flag=$EMITYPE
  seas_opt=2
  seas_emis_scheme=-1
  seas_emis_scale=1.0,1.0,1.0,1.0,1.0 
  vertmix_onoff=1
  gfdlmp_onoff=$NTRACER
  archive_step = -1 
  chem_hist_outname = "chem_out_"
  emi_inname  = "${EMIDIR}${CASE}/$SMONTH"
  dust_inname = "${EMIDIR}${CASE}/$SMONTH"
  fireemi_inname  = "${chemdir}"
  emi_outname = "./"
  $chem_nml
/
EOF

fi

cat >> input.nml << EOF
&fv_grid_nml
  grid_file = 'INPUT/grid_spec.nc'
  $fv_grid_nml
/
EOF

# Add namelist for stochastic physics options
echo "" >> input.nml
if [ $MEMBER -gt 0 ]; then

    cat >> input.nml << EOF
&nam_stochy
  ntrunc = $JCAP_STP
  lon_s = $LONB_STP
  lat_s = $LATB_STP
  fhstoch = ${fhstoch:-"-999.0"} 
  stochini = ${stochini:-".false."}
EOF

  if [ $DO_SKEB = "YES" ]; then
    cat >> input.nml << EOF
  skeb = $SKEB
  iseed_skeb = ${ISEED_SKEB:-$ISEED}
  skeb_tau = ${SKEB_TAU:-"-999."}
  skeb_lscale = ${SKEB_LSCALE:-"-999."}
  skebnorm = ${SKEBNORM:-"1"}
EOF
  fi

  if [ $DO_SHUM = "YES" ]; then
    cat >> input.nml << EOF
  shum = $SHUM
  iseed_shum = ${ISEED_SHUM:-$ISEED}
  shum_tau = ${SHUM_TAU:-"-999."}
  shum_lscale = ${SHUM_LSCALE:-"-999."}
EOF
  fi

  if [ $DO_SPPT = "YES" ]; then
    cat >> input.nml << EOF
  sppt = $SPPT
  iseed_sppt = ${ISEED_SPPT:-$ISEED}
  sppt_tau = ${SPPT_TAU:-"-999."}
  sppt_lscale = ${SPPT_LSCALE:-"-999."}
  sppt_logit = ${SPPT_LOGIT:-".true."}
  sppt_sfclimit = ${SPPT_SFCLIMIT:-".true."}
  use_zmtnblck = ${use_zmtnblck:-".true."}
EOF
  fi

  cat >> input.nml << EOF
  $nam_stochy_nml
/
EOF


    cat >> input.nml << EOF
&nam_sfcperts
  $nam_sfcperts_nml
/
EOF

else

  cat >> input.nml << EOF
&nam_stochy
/
&nam_sfcperts
/
EOF

fi


#------------------------------------------------------------------
# make symbolic links to write forecast files directly in memdir
FCSTDIR=${FCSTDIR:-$memdir}
cd $DATA
if [ $QUILTING = ".true." -a $OUTPUT_GRID = "gaussian_grid" ]; then
  fhr=$FHMIN
  while [ $fhr -le $FHMAX ]; do
    FH3=$(printf %03i $fhr)
    atmi=atmf${FH3}.$OUTPUT_FILE
    sfci=sfcf${FH3}.$OUTPUT_FILE
    logi=logf${FH3}
    atmo=$FCSTDIR/${CDUMP}.t${cyc}z.atmf${FH3}.$OUTPUT_FILE
    sfco=$FCSTDIR/${CDUMP}.t${cyc}z.sfcf${FH3}.$OUTPUT_FILE
    logo=$FCSTDIR/${CDUMP}.t${cyc}z.logf${FH3}.$OUTPUT_FILE
    eval $NLN $atmo $atmi
    eval $NLN $sfco $sfci
    eval $NLN $logo $logi
    FHINC=$FHOUT
    if [ $FHMAX_HF -gt 0 -a $FHOUT_HF -gt 0 -a $fhr -lt $FHMAX_HF ]; then
      FHINC=$FHOUT_HF
    fi
    fhr=$((fhr+FHINC))
  done
else
  for n in $(seq 1 $ntiles); do
    eval $NLN nggps2d.tile${n}.nc       $FCSTDIR/nggps2d.tile${n}.nc
    eval $NLN nggps3d.tile${n}.nc       $FCSTDIR/nggps3d.tile${n}.nc
    eval $NLN grid_spec.tile${n}.nc     $FCSTDIR/grid_spec.tile${n}.nc
    eval $NLN atmos_static.tile${n}.nc  $FCSTDIR/atmos_static.tile${n}.nc
    eval $NLN atmos_4xdaily.tile${n}.nc $FCSTDIR/atmos_4xdaily.tile${n}.nc
  done
fi

#------------------------------------------------------------------
# run the executable

$NCP $FCSTEXECDIR/$FCSTEXEC $DATA/.
export OMP_NUM_THREADS=$NTHREADS_FV3
$APRUN_FV3 $DATA/$FCSTEXEC 1>&1 2>&2
export ERR=$?
export err=$ERR
$ERRSCRIPT || exit $err

#------------------------------------------------------------------
if [ $SEND = "YES" ]; then

  # Copy gdas and enkf memebr restart files
  if [ $CDUMP = "gdas" -a $restart_interval -gt 0 ]; then
    cd $DATA/RESTART
    mkdir -p $memdir/RESTART

    RDATE=$($NDATE +$restart_interval $CDATE)
    rPDY=$(echo $RDATE | cut -c1-8)
    rcyc=$(echo $RDATE | cut -c9-10)
    for file in $(ls ${rPDY}.${rcyc}0000.*) ; do
      $NCP $file $memdir/RESTART/$file
    done
    if [ $cplwav = ".true." ]; then
      WRDIR=$COMOUTWW3/${COMPONENTRSTwave}.${PDY}/${cyc}/restart
      mkdir -p ${WRDIR}
      for wavGRD in $waveGRD ; do
        # Copy wave IC for the next cycle
        $NCP $DATA/${rPDY}.${rcyc}0000.restart.${wavGRD} ${WRDIR}
      done
    fi
  fi
fi

# Copy single wave restart file for GEFS
if [ $cplwav = ".true." ]; then
  if [ "${COMPONENTwave}" = "gefswave" ]; then
    WRDIR=$COMOUTWW3/${COMPONENTRSTwave}.${PDY}/${cyc}/restart
    mkdir -p ${WRDIR}
    RDATE=$($NDATE +$WAVCYCH $CDATE)
    rPDY=$(echo $RDATE | cut -c1-8)
    rcyc=$(echo $RDATE | cut -c9-10)
    for wavGRD in $waveGRD ; do
      # Copy wave IC for the next cycle
      $NCP $DATA/${rPDY}.${rcyc}0000.restart.${wavGRD} ${WRDIR}/${rPDY}.${rcyc}0000.${COMPONENTwave}${WAV_MEMBER}.restart.${wavGRD}
    done
  fi
fi

#------------------------------------------------------------------
# Clean up before leaving
if [ $mkdata = "YES" ]; then rm -rf $DATA; fi

#------------------------------------------------------------------
set +x
if [ $VERBOSE = "YES" ] ; then
  echo $(date) EXITING $0 with return code $err >&2
fi
exit 0<|MERGE_RESOLUTION|>--- conflicted
+++ resolved
@@ -154,14 +154,9 @@
 # determine if restart IC exists to continue from a previous forecast
 RERUN=${RERUN:-"NO"}
 filecount=$(find $RSTDIR_TMP -type f | wc -l) 
-<<<<<<< HEAD
-if [[ ( $CDUMP = "gfs" || $gefs = ".true." ) && $restart_interval -gt 0 && $FHMAX -gt $restart_interval && $filecount -gt 10 ]]; then
-  SDATE=$($NDATE +$FHMAX $CDATE)
-=======
 if [[ ( $CDUMP = "gfs" || ( $gefs = ".true." && $CDATE_RST = "" )) && $restart_interval -gt 0 && $FHMAX -gt $restart_interval && $filecount -gt 10 ]]; then
   last_rst=$(( $FHMAX - $FHMAX % $restart_interval ))
   SDATE=$($NDATE +$last_rst $CDATE)
->>>>>>> 9d38875b
   EDATE=$($NDATE +$restart_interval $CDATE)
   while [ $SDATE -gt $EDATE ]; do
       PDYS=$(echo $SDATE | cut -c1-8)
