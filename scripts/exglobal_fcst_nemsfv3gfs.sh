--- conflicted
+++ resolved
@@ -1010,15 +1010,7 @@
   hybedmf      = ${hybedmf:-".false."}
   satmedmf     = ${satmedmf-".true."}
   isatmedmf    = ${isatmedmf-"1"}
-<<<<<<< HEAD
-  lheatstrg    = ${lheatstrg-".true."}
-EOF
-fi
-
-cat >> input.nml << EOF
-=======
   lheatstrg    = ${lheatstrg-".false."}
->>>>>>> c2e99795
   random_clds  = ${random_clds:-".true."}
   trans_trac   = ${trans_trac:-".true."}
   cnvcld       = ${cnvcld:-".true."}
