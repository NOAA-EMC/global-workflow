#!/usr/bin/env python3

import os

from wxflow import AttrDict, Logger, logit, cast_strdict_as_dtypedict
from pygfs.task.oceanice_products import OceanIceProducts

# initialize root logger
logger = Logger(level=os.environ.get("LOGGING_LEVEL", "DEBUG"), colored_log=True)


@logit(logger)
def main():

    config = cast_strdict_as_dtypedict(os.environ)

    # Instantiate the OceanIce object
    oceanice = OceanIceProducts(config)

    # Pull out all the configuration keys needed to run the rest of steps
    keys = ['HOMEgfs', 'DATA', 'current_cycle', 'RUN', 'NET',
<<<<<<< HEAD
            f'COM_{ocnice.task_config.component.upper()}_HISTORY', f'COM_{ocnice.task_config.component.upper()}_GRIB',
=======
            f'COM_{oceanice.task_config.component.upper()}_HISTORY', f'COM_{oceanice.task_config.component.upper()}_GRIB'
>>>>>>> 906540ac
            'APRUN_OCNICEPOST',
            'component', 'forecast_hour', 'valid_datetime', 'avg_period',
            'model_grid', 'product_grids', 'oceanice_yaml']
    oceanice_dict = AttrDict()
    for key in keys:
        oceanice_dict[key] = oceanice.task_config[key]

    # Initialize the DATA/ directory; copy static data
    oceanice.initialize(oceanice_dict)

    for grid in oceanice_dict.product_grids:

        logger.info(f"Processing {grid} grid")

        # Configure DATA/ directory for execution; prepare namelist etc.
        oceanice.configure(oceanice_dict, grid)

        # Run the oceanice post executable to interpolate and create grib2 files
        oceanice.execute(oceanice_dict, grid)

    # Subset raw model data to create netCDF products
    oceanice.subset(oceanice_dict)

    # Copy processed output from execute and subset
    oceanice.finalize(oceanice_dict)


if __name__ == '__main__':
    main()<|MERGE_RESOLUTION|>--- conflicted
+++ resolved
@@ -19,11 +19,7 @@
 
     # Pull out all the configuration keys needed to run the rest of steps
     keys = ['HOMEgfs', 'DATA', 'current_cycle', 'RUN', 'NET',
-<<<<<<< HEAD
-            f'COM_{ocnice.task_config.component.upper()}_HISTORY', f'COM_{ocnice.task_config.component.upper()}_GRIB',
-=======
             f'COM_{oceanice.task_config.component.upper()}_HISTORY', f'COM_{oceanice.task_config.component.upper()}_GRIB'
->>>>>>> 906540ac
             'APRUN_OCNICEPOST',
             'component', 'forecast_hour', 'valid_datetime', 'avg_period',
             'model_grid', 'product_grids', 'oceanice_yaml']
