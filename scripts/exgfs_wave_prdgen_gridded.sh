#! /usr/bin/env bash

###############################################################################
#                                                                             #
# This script is the product generator ("graphics job")  for the              #
# GFSv16-wave output for gridded wave fields                                  #
#                                                                             #
# Remarks :                                                                   #
# - Supplemental error output is witten to the wave.log file.                 #
#                                                                             #
# COM inputs:                                                                 #
#  - ${COMIN_WAVE_GRID}/${RUNwave}.${cycle}.${grdID}.f${fhr}.grib2            #
#                                                                             #
# COM outputs:                                                                #
#  - ${COMOUT_WAVE_WMO}/grib2.${cycle}.f${fhr}.awipsww3_${grdOut}             #
#                                                                             #
# Origination  : 05/02/2007                                                   #
# Last update  : 10/08/2020                                                   # 
#                                                                             #
# Oct, 2020  Roberto.Padilla@noaa.gov, Henrique.HAlves@noaa.gov                # 
#         - Merging wave scripts to GFSv16 global workflow                    #
#                                                                             #
###############################################################################
# --------------------------------------------------------------------------- #
# 0.  Preparations

source "${USHgfs}/preamble.sh"

# 0.a Basic modes of operation

 export RUNwave=${RUNwave:-${RUN}wave}
 export envir=${envir:-ops}
 export fstart=${fstart:-0}
 export FHMAX_WAV=${FHMAX_WAV:-180}       #180 Total of hours to process
 export FHMAX_HF_WAV=${FHMAX_HF_WAV:-72}  #from 00 to  72 inc=3
 export FHOUT_WAV=${FHOUT_WAV:-6}         #from 72 to 180 inc=6
 export FHOUT_HF_WAV=${FHOUT_HF_WAV:-3}
 export maxtries=720
 export cyc=${cyc:-00}
 export cycle=${cycle:-t${cyc}z}
 export pgmout=OUTPUT.$$
 export DATA=${DATA:-${DATAROOT:?}/${job}.$$}
 mkdir -p $DATA
 cd $DATA
 export wavelog=${DATA}/${RUNwave}_prdggridded.log
 
 echo "Starting MWW3 GRIDDED PRODUCTS SCRIPT"
# Output grids
 # grids=${grids:-ao_9km at_10m ep_10m wc_10m glo_30m}
grids=${grids:-ak_10m at_10m ep_10m wc_10m glo_30m}
# export grids=${wavepostGRD}
 maxtries=${maxtries:-720}
# 0.b Date and time stuff
 export date=$PDY
 export YMDH=${PDY}${cyc}
 echo ' '
 echo '                         ****************************'
 echo '                         *** MWW3 PRODUCTS SCRIPT ***'
 echo '                         ****************************'
 echo "                                       $date $cycle"
 echo ' '
 echo "Starting at : $(date)"
 echo ' '
 echo "   AWIPS grib fields"
 echo "   Wave  Grids       : $grids"
 echo ' '
 set_trace

# --------------------------------------------------------------------------- #
# 1.  Get necessary files
 echo ' '
 echo 'Preparing input files :'
 echo '-----------------------'
 set_trace
#=======================================================================
 
 ASWELL=(SWELL1 SWELL2) # Indices of HS from partitions
 ASWPER=(SWPER1 SWPER2) # Indices of PERIODS from partitions 
 ASWDIR=(SWDIR1 SWDIR2) # Indices of DIRECTIONS from partitions 
                                #  (should be same as ASWELL)
 #export arrpar=(WIND UGRD VGRD HTSGW PERPW DIRPW WVHGT WVPER WVDIR WDIR ${ASWELL[@]} ${ASWDIR[@]} ${ASWPER[@]})
 export arrpar=(WIND WDIR UGRD VGRD HTSGW PERPW DIRPW WVHGT ${ASWELL[@]} WVPER ${ASWPER[@]} WVDIR ${ASWDIR[@]} )
 export nparam=$(echo ${arrpar[@]} | wc -w)


# 1.a Grib file (AWIPS and FAX charts)
 fhcnt=$fstart
 while [ $fhcnt -le $FHMAX_WAV ]; do
   fhr=$(printf "%03d" $fhcnt)
   for grdOut in $grids;do
     case $grdOut in
       ao_9km)  grdID='arctic.9km' ;;
       at_10m)  grdID='atlocn.0p16' ;;
       ep_10m)  grdID='epacif.0p16' ;;
       wc_10m)  grdID='wcoast.0p16' ;;
#       glo_30m) grdID='global.0p25' ;;
       glo_30m) grdID='global.0p50' ;;
       ak_10m)  grdID='alaska.0p16' ;;
       *)       grdID= ;;
     esac
     #

<<<<<<< HEAD
     GRIBIN="${COMIN_WAVE_GRID}/${RUNwave}.${cycle}.${grdID}.f${fhr}.grib2"
     GRIBIN_chk=$GRIBIN.idx

     icnt=1
     while [ $icnt -lt 1000 ]; do
       if [ -r $GRIBIN_chk ] ; then
         break
       else
         echo "Waiting for input file: $GRIBIN"
         let "icnt=icnt+1"
         sleep 5
       fi
       if [ $icnt -ge $maxtries ]; then
         msg="ABNORMAL EXIT: NO GRIB FILE FOR GRID $GRIBIN"
         echo ' '
         echo '**************************** '
         echo '*** ERROR : NO GRIB FILE *** '
         echo '**************************** '
         echo ' '
         echo $msg
         set_trace
         echo "$RUNwave $grdID ${fhr} prdgen $date $cycle : GRIB file missing." >> $wavelog
         err=1;export err;${errchk} || exit ${err}
       fi
     done
=======
     GRIBIN="${COM_WAVE_GRID}/${RUNwave}.${cycle}.${grdID}.f${fhr}.grib2"
     GRIBIN_chk="${GRIBIN}.idx"
     sleep_interval=5
     max_tries=1000
     if ! wait_for_file "${GRIBIN_chk}" "${sleep_interval}" "${max_tries}"; then
       echo "FATAL ERROR: ${GRIBIN_chk} not found after waiting $((sleep_interval * ( max_tries - 1))) secs"
       echo "$RUNwave $grdID ${fhr} prdgen $date $cycle : GRIB file missing." >> $wavelog
       err=1;export err;${errchk} || exit ${err}
     fi
>>>>>>> 6c19a0e3

     GRIBOUT=$RUNwave.$cycle.$grdID.f${fhr}.clipped.grib2

     iparam=1
     while [ ${iparam} -le ${nparam} ]; do
       nip=${arrpar[$iparam-1]}
       prepar=$(echo $nip | rev | cut -c2- | rev) #Part prefix (assumes 1 digit index)
       paridx=$(echo $nip | rev | cut -c-1)
       npart=0   
       case $prepar in
         SWELL)  npart=1 ;;
         SWDIR)  npart=1 ;;
         SWPER)  npart=1 ;;
         *)     npart=0 ;;
       esac
       echo $nip $prepar $paridx $npart
       rm temp.grib2 
       if [ "${npart}" = "0" ]; then 
         $WGRIB2 $GRIBIN -s | grep ":${nip}" | $WGRIB2 -i $GRIBIN -grib temp.grib2 > wgrib.out 2>&1 
         $WGRIB2 temp.grib2 -append -grib  $GRIBOUT
       else
         $WGRIB2 $GRIBIN -s | grep ":${prepar}" |  grep "${paridx} in sequence" | \
                 $WGRIB2 -i $GRIBIN -grib temp.grib2  > wgrib.out 2>&1 
         $WGRIB2 temp.grib2 -append -grib  $GRIBOUT
       fi
       iparam=$(expr ${iparam} + 1)
     done #end wave param loop
#======================================================================
     GRIBIN=$RUNwave.$cycle.$grdID.f${fhr}.clipped.grib2
     GRIBIN_chk=$GRIBIN.idx

     ${NLN} $GRIBIN gribfile.$grdID.f${fhr}

     #
# 1.d Input template files
     parmfile=${PARMgfs}/wave/grib2_${RUNwave}.$grdOut.f${fhr}
     if [ -f $parmfile ]; then
       ${NLN} $parmfile awipsgrb.$grdID.f${fhr}
     else
       echo '*** ERROR : NO template  grib2_${RUNwave}.$grdID.f${fhr} *** '
       echo "$RUNwave $grdID $fhr prdgen $date $cycle : GRIB template file missing." >> $wavelog
       err=3;export err;${errchk} || exit ${err}
     fi
     #
# 2.  AWIPS product generation
# 2.a AWIPS GRIB file with headers
     echo ' '
     echo 'AWIPS headers to GRIB file ...'
     echo '------------------------------'

# 2.a.1 Set up for tocgrib2
     echo "   Do set up for tocgrib2."
     set_trace
     #AWIPSGRB=awipsgrib.$grdID.f${fhr}
     AWIPSGRB=awipsgrib
# 2.a.2 Make GRIB index
     echo "   Make GRIB index for tocgrib2."
     set_trace
     $GRB2INDEX gribfile.$grdID.f${fhr} gribindex.$grdID.f${fhr}
     OK=$?

     if [ "$OK" != '0' ]
     then
       msg="ABNORMAL EXIT: ERROR IN grb2index MWW3 for grid $grdID"
       #set +x
       echo ' '
       echo '******************************************** '
       echo '*** FATAL ERROR : ERROR IN grb2index MWW3 *** '
       echo '******************************************** '
       echo ' '
       echo $msg
       #set_trace
       echo "$RUNwave $grdID prdgen $date $cycle : error in grbindex." >> $wavelog
       err=4;export err;err_chk
     fi

# 2.a.3 Run AWIPS GRIB packing program tocgrib2

     echo "   Run tocgrib2"
     set_trace
     export pgm=tocgrib2
     export pgmout=tocgrib2.out
     . prep_step

     export FORT11="gribfile.$grdID.f${fhr}"
     export FORT31="gribindex.$grdID.f${fhr}"
     export FORT51="$AWIPSGRB.$grdID.f${fhr}"

     $TOCGRIB2 < awipsgrb.$grdID.f${fhr} > tocgrib2.out 2>&1
     OK=$?
     if [ "$OK" != '0' ]; then
       cat tocgrib2.out
       msg="ABNORMAL EXIT: ERROR IN tocgrib2"
       #set +x
       echo ' '
       echo '*************************************** '
       echo '*** FATAL ERROR : ERROR IN tocgrib2 *** '
       echo '*************************************** '
       echo ' '
       echo $msg
       #set_trace
       echo "$RUNwave prdgen $date $cycle : error in tocgrib2." >> $wavelog
       err=5;export err;err_chk
     else
       echo '*** tocgrib2 ran succesfully *** '
     fi
# 2.a.7 Get the AWIPS grib bulletin out ...
     #set +x
     echo "   Get awips GRIB bulletins out ..."
     #set_trace
     #set +x
     echo "      Saving $AWIPSGRB.$grdOut.f${fhr} as grib2.$cycle.awipsww3_${grdID}.f${fhr}"
     echo "          in ${COMOUT_WAVE_WMO}"
     #set_trace
     cp "${AWIPSGRB}.${grdID}.f${fhr}" "${COMOUT_WAVE_WMO}/grib2.${cycle}.f${fhr}.awipsww3_${grdOut}"
     #set +x


     if [ "$SENDDBN" = 'YES' ]
     then
       echo "      Sending $AWIPSGRB.$grdID.f${fhr} to DBRUN."
       "${DBNROOT}/bin/dbn_alert" GRIB_LOW "${RUN}" "${job}" "${COMOUT_WAVE_WMO}/grib2.${cycle}.f${fhr}.awipsww3_${grdOut}"
     fi
     rm -f $AWIPSGRB.$grdID.f${fhr} tocgrib2.out
   done # For grids

   if [ $fhcnt -ge $FHMAX_HF_WAV ]; then
     inc=$FHOUT_WAV
   else
     inc=$FHOUT_HF_WAV
   fi
   let fhcnt=fhcnt+inc
 done #For fcst time



# --------------------------------------------------------------------------- #
# 5.  Clean up

  set -v
  rm -f gribfile gribindex.* awipsgrb.* awipsbull.data
  set +v

# --------------------------------------------------------------------------- #
# 6.  Ending output



# End of GFSWAVE product generation script -------------------------------------- #<|MERGE_RESOLUTION|>--- conflicted
+++ resolved
@@ -100,33 +100,6 @@
      esac
      #
 
-<<<<<<< HEAD
-     GRIBIN="${COMIN_WAVE_GRID}/${RUNwave}.${cycle}.${grdID}.f${fhr}.grib2"
-     GRIBIN_chk=$GRIBIN.idx
-
-     icnt=1
-     while [ $icnt -lt 1000 ]; do
-       if [ -r $GRIBIN_chk ] ; then
-         break
-       else
-         echo "Waiting for input file: $GRIBIN"
-         let "icnt=icnt+1"
-         sleep 5
-       fi
-       if [ $icnt -ge $maxtries ]; then
-         msg="ABNORMAL EXIT: NO GRIB FILE FOR GRID $GRIBIN"
-         echo ' '
-         echo '**************************** '
-         echo '*** ERROR : NO GRIB FILE *** '
-         echo '**************************** '
-         echo ' '
-         echo $msg
-         set_trace
-         echo "$RUNwave $grdID ${fhr} prdgen $date $cycle : GRIB file missing." >> $wavelog
-         err=1;export err;${errchk} || exit ${err}
-       fi
-     done
-=======
      GRIBIN="${COM_WAVE_GRID}/${RUNwave}.${cycle}.${grdID}.f${fhr}.grib2"
      GRIBIN_chk="${GRIBIN}.idx"
      sleep_interval=5
@@ -136,8 +109,6 @@
        echo "$RUNwave $grdID ${fhr} prdgen $date $cycle : GRIB file missing." >> $wavelog
        err=1;export err;${errchk} || exit ${err}
      fi
->>>>>>> 6c19a0e3
-
      GRIBOUT=$RUNwave.$cycle.$grdID.f${fhr}.clipped.grib2
 
      iparam=1
