--- conflicted
+++ resolved
@@ -2,19 +2,12 @@
 
 set -x
 
-<<<<<<< HEAD
-if [[ "`uname -s | awk '{print $1}'`" = 'Linux' ]]; then
-   echo "/scratch1/portfolios/NCEPDEV/da/save/Xiujuan.Su/gsi/xsu_satnd_viirs/scripts/regression_var.sh" > regression_var.out
-elif [[ "`uname -s | awk '{print $1}'`" = 'AIX' ]]; then
-   echo "/global/save/wx20ml/EXP-port/scripts/regression_var.sh" > regression_var.out
-=======
 if [ -d /da ]; then
 #For WCOSS
    echo "/da/save/$LOGNAME/trunk/scripts/regression_var.sh" > regression_var.out
 elif [ -d /scratch1/portfolios/NCEPDEV/da ]; then
 #For Zeus
    echo "/scratch1/portfolios/NCEPDEV/da/save/$LOGNAME/EXP-meta_data-read_files/scripts/regression_var.sh" > regression_var.out
->>>>>>> fed611e5
 fi
 
 /bin/sh global_T62_regression.sh > global_T62.out &
