#!/bin/sh --login

<<<<<<< HEAD
set -x

machine=$REMOTEHOST

if [ -d /da ]; then
#For WCOSS
#  echo "/da/save/$LOGNAME/trunk/scripts/regression_var.sh" > regression_var.out
   echo "/da/save/$LOGNAME/tic537/scripts/regression_var.sh" > regression_var.out
elif [ -d /scratch4/NCEPDEV/da ]; then
#For Theia
   echo "/scratch4/NCEPDEV/da/save/$LOGNAME/trunk/scripts/regression_var.sh" > regression_var.out
fi

#/bin/sh global_T62_regression.sh > global_T62.out &

#/bin/sh global_T62_ozonly_regression.sh > global_T62_ozonly.out &

#/bin/sh global_4dvar_T62_regression.sh > global_4dvar_T62.out &

#/bin/sh global_hybrid_T126_regression.sh > global_hybrid_T126.out &

#/bin/sh global_lanczos_T62_regression.sh > global_lanczos_T62.out &

/bin/sh global_nemsio_T62_regression.sh > global_nemsio_T62.out &

#/bin/sh arw_netcdf_regression.sh > arw_netcdf.out &

#/bin/sh arw_binary_regression.sh > arw_binary.out &

#/bin/sh nmm_binary_regression.sh > nmm_binary.out &

#/bin/sh nmm_netcdf_regression.sh > nmm_netcdf.out &

#/bin/sh nmmb_nems_4denvar_regression.sh > nmmb_nems_4denvar.out &

#/bin/sh rtma_regression.sh > rtma.out &

#/bin/sh hwrf_nmm_d2_regression.sh > hwrf_nmm_d2.out &

#/bin/sh hwrf_nmm_d3_regression.sh > hwrf_nmm_d3.out &

#/bin/sh global_enkf_T62_regression.sh > global_enkf_T62.out &
=======
echo "`pwd`/regression_var.sh" > regression_var.out

regtests="global_T62
          global_T62_ozonly
          global_4dvar_T62
          global_hybrid_T126
          global_lanczos_T62
          global_nemsio_T62
          arw_netcdf
          arw_binary
          nmm_binary
          nmm_netcdf
          nmmb_nems_4denvar
          hwrf_nmm_d2
          hwrf_nmm_d3
          rtma
          global_enkf_T62"

for regtest in $regtests; do
    echo "Launching regression test: $regtest"
    /bin/sh regression_driver.sh $regtest >& $regtest.out &
    sleep 1
done
>>>>>>> b0bd1094

exit
<|MERGE_RESOLUTION|>--- conflicted
+++ resolved
@@ -1,49 +1,5 @@
 #!/bin/sh --login
 
-<<<<<<< HEAD
-set -x
-
-machine=$REMOTEHOST
-
-if [ -d /da ]; then
-#For WCOSS
-#  echo "/da/save/$LOGNAME/trunk/scripts/regression_var.sh" > regression_var.out
-   echo "/da/save/$LOGNAME/tic537/scripts/regression_var.sh" > regression_var.out
-elif [ -d /scratch4/NCEPDEV/da ]; then
-#For Theia
-   echo "/scratch4/NCEPDEV/da/save/$LOGNAME/trunk/scripts/regression_var.sh" > regression_var.out
-fi
-
-#/bin/sh global_T62_regression.sh > global_T62.out &
-
-#/bin/sh global_T62_ozonly_regression.sh > global_T62_ozonly.out &
-
-#/bin/sh global_4dvar_T62_regression.sh > global_4dvar_T62.out &
-
-#/bin/sh global_hybrid_T126_regression.sh > global_hybrid_T126.out &
-
-#/bin/sh global_lanczos_T62_regression.sh > global_lanczos_T62.out &
-
-/bin/sh global_nemsio_T62_regression.sh > global_nemsio_T62.out &
-
-#/bin/sh arw_netcdf_regression.sh > arw_netcdf.out &
-
-#/bin/sh arw_binary_regression.sh > arw_binary.out &
-
-#/bin/sh nmm_binary_regression.sh > nmm_binary.out &
-
-#/bin/sh nmm_netcdf_regression.sh > nmm_netcdf.out &
-
-#/bin/sh nmmb_nems_4denvar_regression.sh > nmmb_nems_4denvar.out &
-
-#/bin/sh rtma_regression.sh > rtma.out &
-
-#/bin/sh hwrf_nmm_d2_regression.sh > hwrf_nmm_d2.out &
-
-#/bin/sh hwrf_nmm_d3_regression.sh > hwrf_nmm_d3.out &
-
-#/bin/sh global_enkf_T62_regression.sh > global_enkf_T62.out &
-=======
 echo "`pwd`/regression_var.sh" > regression_var.out
 
 regtests="global_T62
@@ -67,6 +23,5 @@
     /bin/sh regression_driver.sh $regtest >& $regtest.out &
     sleep 1
 done
->>>>>>> b0bd1094
 
-exit
+exit