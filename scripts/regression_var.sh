# It is now possible to run all regression tests (except RTMA) using the hybrid ensemble option with
#  internally generated random ensemble perturbations.  No script changes are required.
#  To run with hybrid ensemble option on, change HYBENS_GLOBAL and/or HYBENS_REGIONAL from "false" to "true".
#  These are located at the end of this script.

# Specify machine that is being used (Zeus or WCOSS)

platform=$REMOTEHOST
if [ -d /da ]; then
#For WCOSS
   export machine="WCOSS"
elif [ -d /scratch1/portfolios/NCEPDEV/da ]; then
   if [ `expr substr $platform 1 4` = "zeus" ]; then
#For Zeus
      export machine="Zeus"
   elif [ `expr substr $platform 1 5` = "theia" ]; then
#For Theia
      export machine="Theia"
   fi
fi

# Variables with the same values are defined below.

export global_T62_adate=2014080400
export global_4dvar_T62_adate=2014080400
export global_hybrid_T126_adate=2014092912
export global_enkf_T62_adate=2014092912
export global_lanczos_T62_adate=2014080400
export global_nemsio_T62_adate=2013011400
export nmmb_nems_adate=2015061000
export arw_binary_adate=2010072412
export arw_netcdf_adate=2008051112
export nmm_binary_adate=2010021600
export nmm_netcdf_adate=2007122000
export rtma_adate=2015030712
export hwrf_nmm_adate=2012102812
export JCAP=62

# Set predefined paths and variables here.
# Note that experiment name is same as that entered in -j option below.

if [ "$machine" = "Zeus" -o "$machine" = "Theia" ]; then

#  First, experiment names.

   export global_T62_updat_exp1=global_T${JCAP}_loproc_updat
   export global_T62_updat_exp2=global_T${JCAP}_hiproc_updat
   export global_T62_contrl_exp1=global_T${JCAP}_loproc_contrl
   export global_T62_contrl_exp2=global_T${JCAP}_hiproc_contrl
   export global_T62_ozonly_updat_exp1=global_T${JCAP}_loproc_ozonly_updat
   export global_T62_ozonly_updat_exp2=global_T${JCAP}_hiproc_ozonly_updat
   export global_T62_ozonly_contrl_exp1=global_T${JCAP}_loproc_ozonly_contrl
   export global_T62_ozonly_contrl_exp2=global_T${JCAP}_hiproc_ozonly_contrl
   export global_4dvar_T62_updat_exp1=global_4dvar_T${JCAP}_loproc_updat
   export global_4dvar_T62_updat_exp2=global_4dvar_T${JCAP}_hiproc_updat
   export global_4dvar_T62_contrl_exp1=global_4dvar_T${JCAP}_loproc_contrl
   export global_4dvar_T62_contrl_exp2=global_4dvar_T${JCAP}_hiproc_contrl
   export global_hybrid_T126_updat_exp1=global_hybrid_loproc_updat
   export global_hybrid_T126_updat_exp2=global_hybrid_hiproc_updat
   export global_hybrid_T126_contrl_exp1=global_hybrid_loproc_contrl
   export global_hybrid_T126_contrl_exp2=global_hybrid_hiproc_contrl
   export global_enkf_T62_updat_exp1=global_enkf_loproc_updat
   export global_enkf_T62_updat_exp2=global_enkf_hiproc_updat
   export global_enkf_T62_contrl_exp1=global_enkf_loproc_contrl
   export global_enkf_T62_contrl_exp2=global_enkf_hiproc_contrl
   export global_lanczos_T62_updat_exp1=global_lanczos_T${JCAP}_loproc_updat
   export global_lanczos_T62_updat_exp2=global_lanczos_T${JCAP}_hiproc_updat
   export global_lanczos_T62_contrl_exp1=global_lanczos_T${JCAP}_loproc_contrl
   export global_lanczos_T62_contrl_exp2=global_lanczos_T${JCAP}_hiproc_contrl
   export global_nemsio_T62_updat_exp1=global_nemsio_T${JCAP}_loproc_updat
   export global_nemsio_T62_updat_exp2=global_nemsio_T${JCAP}_hiproc_updat
   export global_nemsio_T62_contrl_exp1=global_nemsio_T${JCAP}_loproc_contrl
   export global_nemsio_T62_contrl_exp2=global_nemsio_T${JCAP}_hiproc_contrl
   export nmmb_nems_4denvar_updat_exp1=nmmb_nems_4denvar_loproc_updat
   export nmmb_nems_4denvar_updat_exp2=nmmb_nems_4denvar_hiproc_updat
   export nmmb_nems_4denvar_contrl_exp1=nmmb_nems_4denvar_loproc_contrl
   export nmmb_nems_4denvar_contrl_exp2=nmmb_nems_4denvar_hiproc_contrl
   export arw_binary_updat_exp1=arw_binary_loproc_updat
   export arw_binary_updat_exp2=arw_binary_hiproc_updat
   export arw_binary_contrl_exp1=arw_binary_loproc_contrl
   export arw_binary_contrl_exp2=arw_binary_hiproc_contrl
   export arw_netcdf_updat_exp1=arw_netcdf_loproc_updat
   export arw_netcdf_updat_exp2=arw_netcdf_hiproc_updat
   export arw_netcdf_contrl_exp1=arw_netcdf_loproc_contrl
   export arw_netcdf_contrl_exp2=arw_netcdf_hiproc_contrl
   export nmm_binary_updat_exp1=nmm_binary_loproc_updat
   export nmm_binary_updat_exp2=nmm_binary_hiproc_updat
   export nmm_binary_contrl_exp1=nmm_binary_loproc_contrl
   export nmm_binary_contrl_exp2=nmm_binary_hiproc_contrl
   export nmm_netcdf_updat_exp1=nmm_netcdf_loproc_updat
   export nmm_netcdf_updat_exp2=nmm_netcdf_hiproc_updat
   export nmm_netcdf_contrl_exp1=nmm_netcdf_loproc_contrl
   export nmm_netcdf_contrl_exp2=nmm_netcdf_hiproc_contrl
   export rtma_updat_exp1=rtma_loproc_updat
   export rtma_updat_exp2=rtma_hiproc_updat
   export rtma_contrl_exp1=rtma_loproc_contrl
   export rtma_contrl_exp2=rtma_hiproc_contrl
   export hwrf_nmm_d2_updat_exp1=hwrf_nmm_d2_loproc_updat
   export hwrf_nmm_d2_updat_exp2=hwrf_nmm_d2_hiproc_updat
   export hwrf_nmm_d2_contrl_exp1=hwrf_nmm_d2_loproc_contrl
   export hwrf_nmm_d2_contrl_exp2=hwrf_nmm_d2_hiproc_contrl
   export hwrf_nmm_d3_updat_exp1=hwrf_nmm_d3_loproc_updat
   export hwrf_nmm_d3_updat_exp2=hwrf_nmm_d3_hiproc_updat
   export hwrf_nmm_d3_contrl_exp1=hwrf_nmm_d3_loproc_contrl
   export hwrf_nmm_d3_contrl_exp2=hwrf_nmm_d3_hiproc_contrl

#  Next, paths for experiment and control executables,
#  fix, ptmp, and CRTM coefficient files.

#   export group=global
   export group=da
   export queue=batch
   if [[ "$machine" = "Zeus" ]]; then
      export basedir=/scratch1/portfolios/NCEPDEV/da/save/$LOGNAME
<<<<<<< HEAD
      export gsisrc=$basedir/ro_regional/src
#      export gsiexec_updat=$basedir/EXP-testCRTM_R2.2/src/global_gsi
#      export gsiexec_contrl=$basedir/svn1/src/global_gsi
     export gsiexec_updat=$basedir/ro_regional/src/global_gsi
     export gsiexec_contrl=$basedir/trunk_r59495/src/global_gsi
#      export enkfexec_updat=$basedir/EXP-testCRTM_R2.2/src/enkf/global_enkf
#      export enkfexec_contrl=$basedir/svn1/src/enkf/global_enkf
      export enkfexec_updat=$basedir/ro_regional/src/enkf/global_enkf
      export enkfexec_contrl=$basedir/trunk_r59495/src/enkf/global_enkf
      export fixgsi=$basedir/ro_regional/fix
      export scripts=$basedir/ro_regional/scripts
      export fixcrtm=/scratch1/portfolios/NCEPDEV/da/save/Michael.Lueken/CRTM_REL-2.2.1/crtm_v2.2.1/fix
=======
      export gsisrc=$basedir/EXP-testCRTM_R2.2/src
      export gsiexec_updat=$basedir/EXP-testCRTM_R2.2/src/global_gsi
      export gsiexec_contrl=$basedir/svn1/src/global_gsi
      export enkfexec_updat=$basedir/EXP-testCRTM_R2.2/src/enkf/global_enkf
      export enkfexec_contrl=$basedir/svn1/src/enkf/global_enkf
      export fixgsi=$basedir/EXP-testCRTM_R2.2/fix
      export scripts=$basedir/EXP-testCRTM_R2.2/scripts
      export fixcrtm=/scratch1/portfolios/NCEPDEV/da/save/Michael.Lueken/CRTM_REL-2.2.3/crtm_v2.2.3/fix
>>>>>>> 31688a5c
   elif [[ "$machine" = "Theia" ]]; then
      export basedir=/scratch4/NCEPDEV/da/save/$LOGNAME
      export gsisrc=$basedir/EXP-testCRTM_R2.2/src
      export gsiexec_updat=$basedir/EXP-testCRTM_R2.2/src/global_gsi
      export gsiexec_contrl=$basedir/svn1/src/global_gsi
      export enkfexec_updat=$basedir/EXP-testCRTM_R2.2/src/enkf/global_enkf
      export enkfexec_contrl=$basedir/svn1/src/enkf/global_enkf
      export fixgsi=$basedir/EXP-testCRTM_R2.2/fix
      export scripts=$basedir/EXP-testCRTM_R2.2/scripts
      export fixcrtm=/scratch4/NCEPDEV/da/save/Michael.Lueken/nwprod/lib/crtm/2.2.3/fix
   fi
   export tmpdir=/scratch2/portfolios/NCEPDEV/ptmp/$LOGNAME
   export savdir=/scratch2/portfolios/NCEPDEV/ptmp/$LOGNAME

#  Next, paths for canned case data.

   export global_T62_obs=/scratch1/portfolios/NCEPDEV/da/noscrub/Michael.Lueken/CASES/global/sigmap/${global_T62_adate}_update
   export global_T62_ges=/scratch1/portfolios/NCEPDEV/da/noscrub/Michael.Lueken/CASES/global/sigmap/${global_T62_adate}_update
   export global_4dvar_T62_obs=/scratch1/portfolios/NCEPDEV/da/noscrub/Michael.Lueken/CASES/global/sigmap/${global_4dvar_T62_adate}_update
   export global_4dvar_T62_ges=/scratch1/portfolios/NCEPDEV/da/noscrub/Michael.Lueken/CASES/global/sigmap/${global_4dvar_T62_adate}_update
   export global_hybrid_T126_datobs=/scratch1/portfolios/NCEPDEV/da/noscrub/Michael.Lueken/CASES/global/sigmap/${global_hybrid_T126_adate}_update/obs
   export global_hybrid_T126_datges=/scratch1/portfolios/NCEPDEV/da/noscrub/Michael.Lueken/CASES/global/sigmap/${global_hybrid_T126_adate}_update/ges
   export global_enkf_T62_datobs=/scratch1/portfolios/NCEPDEV/da/noscrub/Michael.Lueken/CASES/global/sigmap/${global_enkf_T62_adate}_update/obs
   export global_enkf_T62_datges=/scratch1/portfolios/NCEPDEV/da/noscrub/Michael.Lueken/CASES/global/sigmap/${global_enkf_T62_adate}_update/ges
   export global_lanczos_T62_obs=/scratch1/portfolios/NCEPDEV/da/noscrub/Michael.Lueken/CASES/global/sigmap/${global_lanczos_T62_adate}_update
   export global_lanczos_T62_ges=/scratch1/portfolios/NCEPDEV/da/noscrub/Michael.Lueken/CASES/global/sigmap/${global_lanczos_T62_adate}_update
   export global_nemsio_T62_obs=/scratch1/portfolios/NCEPDEV/da/noscrub/Michael.Lueken/CASES/global/sigmap/${global_nemsio_T62_adate}_update
   export global_nemsio_T62_ges=/scratch1/portfolios/NCEPDEV/da/noscrub/Michael.Lueken/CASES/global/sigmap_nemsio/$global_nemsio_T62_adate
   export nmmb_nems_4denvar_obs=/scratch1/portfolios/NCEPDEV/da/noscrub/Michael.Lueken/CASES/regional/nmmb_nems/$nmmb_nems_adate
   export nmmb_nems_4denvar_ges=/scratch1/portfolios/NCEPDEV/da/noscrub/Michael.Lueken/CASES/regional/nmmb_nems/$nmmb_nems_adate
   export arw_binary_obs=/scratch1/portfolios/NCEPDEV/da/noscrub/Michael.Lueken/CASES/regional/arw_binary/$arw_binary_adate
   export arw_binary_ges=/scratch1/portfolios/NCEPDEV/da/noscrub/Michael.Lueken/CASES/regional/arw_binary/$arw_binary_adate
   export arw_netcdf_obs=/scratch1/portfolios/NCEPDEV/da/noscrub/Michael.Lueken/CASES/regional/arw_netcdf/$arw_netcdf_adate
   export arw_netcdf_ges=/scratch1/portfolios/NCEPDEV/da/noscrub/Michael.Lueken/CASES/regional/arw_netcdf/$arw_netcdf_adate
   export nmm_binary_obs=/scratch1/portfolios/NCEPDEV/da/noscrub/Michael.Lueken/CASES/regional/nmm_binary/$nmm_binary_adate
   export nmm_binary_ges=/scratch1/portfolios/NCEPDEV/da/noscrub/Michael.Lueken/CASES/regional/nmm_binary/$nmm_binary_adate
   export nmm_netcdf_obs=/scratch1/portfolios/NCEPDEV/da/noscrub/Michael.Lueken/CASES/regional/nmm_netcdf/$nmm_netcdf_adate
   export nmm_netcdf_ges=/scratch1/portfolios/NCEPDEV/da/noscrub/Michael.Lueken/CASES/regional/nmm_netcdf/$nmm_netcdf_adate
   export rtma_obs=/scratch1/portfolios/NCEPDEV/da/noscrub/Michael.Lueken/CASES/regional/rtma/$rtma_adate
   export rtma_ges=/scratch1/portfolios/NCEPDEV/da/noscrub/Michael.Lueken/CASES/regional/rtma/$rtma_adate
   export hwrf_nmm_obs=/scratch1/portfolios/NCEPDEV/da/noscrub/Michael.Lueken/CASES/regional/hwrf_nmm/$hwrf_nmm_adate
   export hwrf_nmm_ges=/scratch1/portfolios/NCEPDEV/da/noscrub/Michael.Lueken/CASES/regional/hwrf_nmm/$hwrf_nmm_adate

#  Location of ndate utility, noscrub directory, and account name (accnt = ada by default).

   export ndate=/scratch1/portfolios/NCEPDEV/da/save/Michael.Lueken/nwprod/util/exec/ndate
   if [[ "$machine" = "Zeus" ]]; then
      export noscrub=/scratch1/portfolios/NCEPDEV/da/noscrub/$LOGNAME
   elif [[ "$machine" = "Theia" ]]; then
      export noscrub=/scratch4/NCEPDEV/da/noscrub/$LOGNAME
   fi
   export endianness=Big_Endian
#  export endianness=Little_Endian - to be used once convert big_endian is removed from Makefile.conf
   export accnt=shout
   if [[ "$machine" = "Zeus" ]]; then
      export launcher=mpiexec_mpt
   elif [[ "$machine" = "Theia" ]]; then
      export launcher=mpirun
   fi

elif [[ "$machine" = "WCOSS" ]]; then

#  First, experiment names.

   export global_T62_updat_exp1=global_T${JCAP}_loproc_updat
   export global_T62_updat_exp2=global_T${JCAP}_hiproc_updat
   export global_T62_contrl_exp1=global_T${JCAP}_loproc_contrl
   export global_T62_contrl_exp2=global_T${JCAP}_hiproc_contrl
   export global_T62_ozonly_updat_exp1=global_T${JCAP}_loproc_ozonly_updat
   export global_T62_ozonly_updat_exp2=global_T${JCAP}_hiproc_ozonly_updat
   export global_T62_ozonly_contrl_exp1=global_T${JCAP}_loproc_ozonly_contrl
   export global_T62_ozonly_contrl_exp2=global_T${JCAP}_hiproc_ozonly_contrl
   export global_4dvar_T62_updat_exp1=global_4dvar_T${JCAP}_loproc_updat
   export global_4dvar_T62_updat_exp2=global_4dvar_T${JCAP}_hiproc_updat
   export global_4dvar_T62_contrl_exp1=global_4dvar_T${JCAP}_loproc_contrl
   export global_4dvar_T62_contrl_exp2=global_4dvar_T${JCAP}_hiproc_contrl
   export global_hybrid_T126_updat_exp1=global_hybrid_loproc_updat
   export global_hybrid_T126_updat_exp2=global_hybrid_hiproc_updat
   export global_hybrid_T126_contrl_exp1=global_hybrid_loproc_contrl
   export global_hybrid_T126_contrl_exp2=global_hybrid_hiproc_contrl
   export global_enkf_T62_updat_exp1=global_enkf_loproc_updat
   export global_enkf_T62_updat_exp2=global_enkf_hiproc_updat
   export global_enkf_T62_contrl_exp1=global_enkf_loproc_contrl
   export global_enkf_T62_contrl_exp2=global_enkf_hiproc_contrl
   export global_lanczos_T62_updat_exp1=global_lanczos_T${JCAP}_loproc_updat
   export global_lanczos_T62_updat_exp2=global_lanczos_T${JCAP}_hiproc_updat
   export global_lanczos_T62_contrl_exp1=global_lanczos_T${JCAP}_loproc_contrl
   export global_lanczos_T62_contrl_exp2=global_lanczos_T${JCAP}_hiproc_contrl
   export global_nemsio_T62_updat_exp1=global_nemsio_T${JCAP}_loproc_updat
   export global_nemsio_T62_updat_exp2=global_nemsio_T${JCAP}_hiproc_updat
   export global_nemsio_T62_contrl_exp1=global_nemsio_T${JCAP}_loproc_contrl
   export global_nemsio_T62_contrl_exp2=global_nemsio_T${JCAP}_hiproc_contrl
   export nmmb_nems_4denvar_updat_exp1=nmmb_nems_4denvar_loproc_updat
   export nmmb_nems_4denvar_updat_exp2=nmmb_nems_4denvar_hiproc_updat
   export nmmb_nems_4denvar_contrl_exp1=nmmb_nems_4denvar_loproc_contrl
   export nmmb_nems_4denvar_contrl_exp2=nmmb_nems_4denvar_hiproc_contrl
   export arw_binary_updat_exp1=arw_binary_loproc_updat
   export arw_binary_updat_exp2=arw_binary_hiproc_updat
   export arw_binary_contrl_exp1=arw_binary_loproc_contrl
   export arw_binary_contrl_exp2=arw_binary_hiproc_contrl
   export arw_netcdf_updat_exp1=arw_netcdf_loproc_updat
   export arw_netcdf_updat_exp2=arw_netcdf_hiproc_updat
   export arw_netcdf_contrl_exp1=arw_netcdf_loproc_contrl
   export arw_netcdf_contrl_exp2=arw_netcdf_hiproc_contrl
   export nmm_binary_updat_exp1=nmm_binary_loproc_updat
   export nmm_binary_updat_exp2=nmm_binary_hiproc_updat
   export nmm_binary_contrl_exp1=nmm_binary_loproc_contrl
   export nmm_binary_contrl_exp2=nmm_binary_hiproc_contrl
   export nmm_netcdf_updat_exp1=nmm_netcdf_loproc_updat
   export nmm_netcdf_updat_exp2=nmm_netcdf_hiproc_updat
   export nmm_netcdf_contrl_exp1=nmm_netcdf_loproc_contrl
   export nmm_netcdf_contrl_exp2=nmm_netcdf_hiproc_contrl
   export rtma_updat_exp1=rtma_loproc_updat
   export rtma_updat_exp2=rtma_hiproc_updat
   export rtma_contrl_exp1=rtma_loproc_contrl
   export rtma_contrl_exp2=rtma_hiproc_contrl
   export hwrf_nmm_d2_updat_exp1=hwrf_nmm_d2_loproc_updat
   export hwrf_nmm_d2_updat_exp2=hwrf_nmm_d2_hiproc_updat
   export hwrf_nmm_d2_contrl_exp1=hwrf_nmm_d2_loproc_contrl
   export hwrf_nmm_d2_contrl_exp2=hwrf_nmm_d2_hiproc_contrl
   export hwrf_nmm_d3_updat_exp1=hwrf_nmm_d3_loproc_updat
   export hwrf_nmm_d3_updat_exp2=hwrf_nmm_d3_hiproc_updat
   export hwrf_nmm_d3_contrl_exp1=hwrf_nmm_d3_loproc_contrl
   export hwrf_nmm_d3_contrl_exp2=hwrf_nmm_d3_hiproc_contrl

#  Next, paths for experiment and control executables,
#  fix, ptmp, and CRTM coefficient files.

   export group=dev
   export queue=dev
   export basedir=/da/save/$LOGNAME
   export gsisrc=$basedir/trunk/src
   export gsiexec_updat=$basedir/trunk/src/global_gsi
   export gsiexec_contrl=$basedir/svn1/src/global_gsi
   export enkfexec_updat=$basedir/trunk/src/enkf/global_enkf
   export enkfexec_contrl=$basedir/svn1/src/enkf/global_enkf
   export fixgsi=$basedir/trunk/fix
   export scripts=$basedir/trunk/scripts
   export fixcrtm=/da/save/Michael.Lueken/CRTM_REL-2.2.3/crtm_v2.2.3/fix
   export tmpdir=/ptmpp1/$LOGNAME
   export savdir=/ptmpp1/$LOGNAME

#  Next, paths for canned case data.

   export global_T62_obs=/da/noscrub/Michael.Lueken/CASES/global/sigmap/$global_T62_adate
   export global_T62_ges=/da/noscrub/Michael.Lueken/CASES/global/sigmap/$global_T62_adate
   export global_4dvar_T62_obs=/da/noscrub/Michael.Lueken/CASES/global/sigmap/$global_4dvar_T62_adate
   export global_4dvar_T62_ges=/da/noscrub/Michael.Lueken/CASES/global/sigmap/$global_4dvar_T62_adate
   export global_hybrid_T126_datobs=/da/noscrub/Michael.Lueken/CASES/global/sigmap/$global_hybrid_T126_adate/obs
   export global_hybrid_T126_datges=/da/noscrub/Michael.Lueken/CASES/global/sigmap/$global_hybrid_T126_adate/ges
   export global_enkf_T62_datobs=/da/noscrub/Michael.Lueken/CASES/global/sigmap/$global_enkf_T62_adate/obs
   export global_enkf_T62_datges=/da/noscrub/Michael.Lueken/CASES/global/sigmap/$global_enkf_T62_adate/ges
   export global_lanczos_T62_obs=/da/noscrub/Michael.Lueken/CASES/global/sigmap/$global_lanczos_T62_adate
   export global_lanczos_T62_ges=/da/noscrub/Michael.Lueken/CASES/global/sigmap/$global_lanczos_T62_adate
   export global_nemsio_T62_obs=/da/noscrub/Michael.Lueken/CASES/global/sigmap/$global_nemsio_T62_adate
   export global_nemsio_T62_ges=/da/noscrub/Michael.Lueken/CASES/global/sigmap_nemsio/$global_nemsio_T62_adate
   export nmmb_nems_4denvar_obs=/da/noscrub/Michael.Lueken/CASES/regional/nmmb_nems/$nmmb_nems_adate
   export nmmb_nems_4denvar_ges=/da/noscrub/Michael.Lueken/CASES/regional/nmmb_nems/$nmmb_nems_adate
   export arw_binary_obs=/da/noscrub/Michael.Lueken/CASES/regional/arw_binary/$arw_binary_adate
   export arw_binary_ges=/da/noscrub/Michael.Lueken/CASES/regional/arw_binary/$arw_binary_adate
   export arw_netcdf_obs=/da/noscrub/Michael.Lueken/CASES/regional/arw_netcdf/$arw_netcdf_adate
   export arw_netcdf_ges=/da/noscrub/Michael.Lueken/CASES/regional/arw_netcdf/$arw_netcdf_adate
   export nmm_binary_obs=/da/noscrub/Michael.Lueken/CASES/regional/ndas_binary/$nmm_binary_adate
   export nmm_binary_ges=/da/noscrub/Michael.Lueken/CASES/regional/ndas_binary/$nmm_binary_adate
   export nmm_netcdf_obs=/da/noscrub/Michael.Lueken/CASES/regional/ndas_binary/$nmm_netcdf_adate
   export nmm_netcdf_ges=/da/noscrub/Michael.Lueken/CASES/regional/nmm_netcdf/$nmm_netcdf_adate
   export rtma_obs=/da/noscrub/Michael.Lueken/CASES/regional/rtma_binary/$rtma_adate
   export rtma_ges=/da/noscrub/Michael.Lueken/CASES/regional/rtma_binary/$rtma_adate
   export hwrf_nmm_obs=/da/noscrub/Michael.Lueken/CASES/regional/hwrf_nmm/$hwrf_nmm_adate
   export hwrf_nmm_ges=/da/noscrub/Michael.Lueken/CASES/regional/hwrf_nmm/$hwrf_nmm_adate

#  Location of ndate utility and noscrub directory.

   export ndate=/nwprod/util/exec/ndate
   export noscrub=/da/noscrub/$USER
   export endianness=Big_Endian

fi

# Define type of GPSRO data to be assimilated (refractivity or bending angle)
#default will be refractivity for now

export gps_dtype="gps_bnd"

# Define ptmp location

#export ptmp_loc="/ptmpp1/$USER"
export ptmp_loc="/scratch2/portfolios/NCEPDEV/ptmp/$LOGNAME"

# Regression output filename

export global_regression="global_regression_results.$gps_dtype.txt"
export global_ozonly_regression="global_ozonly_regression_results.$gps_dtype.txt"
export global_lanczos_regression="global_lanczos_regression_results.$gps_dtype.txt"
export global_3d4dvar_regression="global_3d4dvar_regression_results.$gps_dtype.txt"
export global_4dvar_regression="global_4dvar_regression_results.$gps_dtype.txt"
export global_nemsio_regression="global_nemsio_regression_results.$gps_dtype.txt"
export global_hybrid_regression="global_hybrid_regression_results.$gps_dtype.txt"
export global_enkf_regression="global_enkf_regression_results.$gps_dtype.txt"
export rtma_regression="rtma_regression_results.$gps_dtype.txt"
export nmm_binary_regression="nmm_binary_regression_results.$gps_dtype.txt"
export nmm_netcdf_regression="nmm_netcdf_regression_results.$gps_dtype.txt"
export arw_binary_regression="arw_binary_regression_results.$gps_dtype.txt"
export arw_netcdf_regression="arw_netcdf_regression_results.$gps_dtype.txt"
export nems_nmmb_4denvar_regression="nems_nmmb_4denvar_regression_results.$gps_dtype.txt"
export hwrf_nmm_d2_regression="hwrf_nmm_d2_regression_results.$gps_dtype.txt"
export hwrf_nmm_d3_regression="hwrf_nmm_d3_regression_results.$gps_dtype.txt"

# Regression vfydir

export regression_vfydir="$noscrub/regression"

# Define location for copying control run data to

export control_RTMA="$noscrub/tmpreg_${rtma}/$exp1_rtma_cntrl"
export control_RTMA2="$noscrub/tmpreg_${rtma}/$exp2_rtma_cntrl"
export control_global_T62="$noscrub/tmp${global}/$exp1_global_cntrl"
export control_global_T622="$noscrub/tmp${global}/$exp2_global_cntrl"
export control_global_lanczos_T62="$noscrub/tmp${global_lanczos}/$exp1_global_lanczos_cntrl"
export control_global_lanczos_T622="$noscrub/tmp${global_lanczos}/$exp2_global_lanczos_cntrl"
export control_global_3d4dvar_T62="$noscrub/tmp${global_3d4dvar}/$exp1_global_3d4dvar_cntrl"
export control_global_3d4dvar_T622="$noscrub/tmp${global_3d4dvar}/$exp2_global_3d4dvar_cntrl"
export control_global_4dvar_T62="$noscrub/tmp${global_4dvar}/$exp1_global_4dvar_cntrl"
export control_global_4dvar_T622="$noscrub/tmp${global_4dvar}/$exp2_global_4dvar_cntrl"
export control_global_nemsio_T62="$noscrub/tmp${global_nemsio}/$exp1_global_nemsio_cntrl"
export control_global_nemsio_T622="$noscrub/tmp${global_nemsio}/$exp2_global_nemsio_cntrl"
export control_nmm_binary="$noscrub/tmpreg_${nmm_binary}/$exp1_nmm_binary_cntrl"
export control_nmm_binary2="$noscrub/tmpreg_${nmm_binary}/$exp2_nmm_binary_cntrl"
export control_nmm_netcdf="$noscrub/tmpreg_${nmm_netcdf}/$exp1_nmm_netcdf_cntrl"
export control_nmm_netcdf2="$noscrub/tmpreg_${nmm_netcdf}/$exp2_nmm_netcdf_cntrl"
export control_arw_binary="$noscrub/tmpreg_${arw_binary}/$exp1_arw_binary_cntrl"
export control_arw_binary2="$noscrub/tmpreg_${arw_binary}/$exp2_arw_binary_cntrl"
export control_arw_netcdf="$noscrub/tmpreg_${arw_netcdf}/$exp1_arw_netcdf_cntrl"
export control_arw_netcdf2="$noscrub/tmpreg_${arw_netcdf}/$exp2_arw_netcdf_cntrl"
export control_nems_nmmb="$noscrub/tmpreg_${nems_nmmb}/$exp1_nems_nmmb_cntrl"
export control_nems_nmmb2="$noscrub/tmpreg_${nems_nmmb}/$exp2_nems_nmmb_cntrl"
export control_hwrf_nmm_d2="$noscrub/tmpreg_${hwrf_nmm_d2}/$exp1_hwrf_nmm_d2_cntrl"
export control_hwrf_nmm_d22="$noscrub/tmpreg_${hwrf_nmm_d2}/$exp2_hwrf_nmm_d2_cntrl"
export control_hwrf_nmm_d3="$noscrub/tmpreg_${hwrf_nmm_d3}/$exp1_hwrf_nmm_d3_cntrl"
export control_hwrf_nmm_d32="$noscrub/tmpreg_${hwrf_nmm_d3}/$exp2_hwrf_nmm_d3_cntrl"

# Define debug variable - If you want to run the debug tests, set this variable to .true.  Default is .false.
export debug=".false."   # Set debug to .true. to run the debug tests.  Otherwise, keep this set to .false.

# Define parameters for global_T62_3d4dvar and global_T62_4dvar
export minimization="lanczos"  # If "lanczos", use sqrtb lanczos minimization algorithm.  Otherwise use "pcgsoi".
export nhr_obsbin="6"          # Time window for observation binning.  Use "6" for 3d4dvar test.  Otherwise use "1"

# Define parameters for hybrid ensemble option test.
#   (default is set to false, so no hybrid ensemble option test.)

export HYBENS_GLOBAL=".false."
export ENSEMBLE_SIZE_GLOBAL="10"
export HYBENS_UV_GLOBAL=".true."
export BETA1_INV_GLOBAL="0.5"
export HYBENS_HOR_SCALE_GLOBAL="1500"
export HYBENS_VER_SCALE_GLOBAL="20"
export GENERATE_ENS_GLOBAL=".true."
export HYBENS_ANISO_GLOBAL=".false."

export HYBENS_REGIONAL=".false."
export ENSEMBLE_SIZE_REGIONAL="10"
export HYBENS_UV_REGIONAL=".true."
export BETA1_INV_REGIONAL="0.5"
export HYBENS_HOR_SCALE_REGIONAL="1500"
export HYBENS_VER_SCALE_REGIONAL="20"
export GENERATE_ENS_REGIONAL=".true."
export HYBENS_ANISO_REGIONAL=".false."
export NLON_ENS_REGIONAL="0"
export NLAT_ENS_REGIONAL="0"
export JCAP_ENS_REGIONAL="0"
export JCAP_ENS_TEST_REGIONAL="0"

# Toggle EnKF update code bias correction flag
#  lupd_satbiasc = TRUE  = compute and update radiance bias correction
#  lupd_satbiasc = FALSE = do NOT compute or update radiance bias correction
#  default is FALSE (as done in NCEP operations)

export lupd_satbiasc=".false."<|MERGE_RESOLUTION|>--- conflicted
+++ resolved
@@ -112,29 +112,18 @@
    export queue=batch
    if [[ "$machine" = "Zeus" ]]; then
       export basedir=/scratch1/portfolios/NCEPDEV/da/save/$LOGNAME
-<<<<<<< HEAD
       export gsisrc=$basedir/ro_regional/src
 #      export gsiexec_updat=$basedir/EXP-testCRTM_R2.2/src/global_gsi
 #      export gsiexec_contrl=$basedir/svn1/src/global_gsi
      export gsiexec_updat=$basedir/ro_regional/src/global_gsi
-     export gsiexec_contrl=$basedir/trunk_r59495/src/global_gsi
+     export gsiexec_contrl=$basedir/trunk_r59731/src/global_gsi
 #      export enkfexec_updat=$basedir/EXP-testCRTM_R2.2/src/enkf/global_enkf
 #      export enkfexec_contrl=$basedir/svn1/src/enkf/global_enkf
       export enkfexec_updat=$basedir/ro_regional/src/enkf/global_enkf
-      export enkfexec_contrl=$basedir/trunk_r59495/src/enkf/global_enkf
+      export enkfexec_contrl=$basedir/trunk_r59731/src/enkf/global_enkf
       export fixgsi=$basedir/ro_regional/fix
       export scripts=$basedir/ro_regional/scripts
-      export fixcrtm=/scratch1/portfolios/NCEPDEV/da/save/Michael.Lueken/CRTM_REL-2.2.1/crtm_v2.2.1/fix
-=======
-      export gsisrc=$basedir/EXP-testCRTM_R2.2/src
-      export gsiexec_updat=$basedir/EXP-testCRTM_R2.2/src/global_gsi
-      export gsiexec_contrl=$basedir/svn1/src/global_gsi
-      export enkfexec_updat=$basedir/EXP-testCRTM_R2.2/src/enkf/global_enkf
-      export enkfexec_contrl=$basedir/svn1/src/enkf/global_enkf
-      export fixgsi=$basedir/EXP-testCRTM_R2.2/fix
-      export scripts=$basedir/EXP-testCRTM_R2.2/scripts
       export fixcrtm=/scratch1/portfolios/NCEPDEV/da/save/Michael.Lueken/CRTM_REL-2.2.3/crtm_v2.2.3/fix
->>>>>>> 31688a5c
    elif [[ "$machine" = "Theia" ]]; then
       export basedir=/scratch4/NCEPDEV/da/save/$LOGNAME
       export gsisrc=$basedir/EXP-testCRTM_R2.2/src
