--- conflicted
+++ resolved
@@ -249,27 +249,16 @@
 
    export group=dev
    export queue=dev
-<<<<<<< HEAD
+/da/noscrub/John.Derber/fastupdate/scripts
    export basedir=/da/noscrub/$LOGNAME
-   export gsisrc=$basedir/fastversion/src
-   export gsiexec_updat=$basedir/fastversion/src/global_gsi
-   export gsiexec_contrl=$basedir/fastversion/src/global_gsi_save
-   export enkfexec_updat=$basedir/fastversion/src/enkf/global_enkf
-   export enkfexec_contrl=$basedir/fastversion/src/enkf/global_enkf
-   export fixgsi=$basedir/fastversion/fix
-   export scripts=$basedir/fastversion/scripts
-   export fixcrtm=/da/save/Michael.Lueken/CRTM_REL-2.2.0/crtm_v2.2.0/fix
-=======
-   export basedir=/da/save/$LOGNAME
-   export gsisrc=$basedir/trunk/src
-   export gsiexec_updat=$basedir/trunk/src/global_gsi
-   export gsiexec_contrl=$basedir/svn1/src/global_gsi
-   export enkfexec_updat=$basedir/trunk/src/enkf/global_enkf
-   export enkfexec_contrl=$basedir/svn1/src/enkf/global_enkf
-   export fixgsi=$basedir/trunk/fix
-   export scripts=$basedir/trunk/scripts
+   export gsisrc=$basedir/fastupdate/src
+   export gsiexec_updat=$basedir/fastupdate/src/global_gsi
+   export gsiexec_contrl=$basedir/trunk/src/global_gsi
+   export enkfexec_updat=$basedir/fastupdate/src/enkf/global_enkf
+   export enkfexec_contrl=$basedir/trunk/src/enkf/global_enkf
+   export fixgsi=$basedir/fastupdate/fix
+   export scripts=$basedir/fastupdate/scripts
    export fixcrtm=/da/save/Michael.Lueken/CRTM_REL-2.2.1/crtm_v2.2.1/fix
->>>>>>> 6c0cb87b
    export tmpdir=/ptmpp1/$LOGNAME
    export savdir=/ptmpp1/$LOGNAME
 
