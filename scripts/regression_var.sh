# It is now possible to run all regression tests (except RTMA) using the hybrid ensemble option with
#  internally generated random ensemble perturbations.  No script changes are required.
#  To run with hybrid ensemble option on, change HYBENS_GLOBAL and/or HYBENS_REGIONAL from "false" to "true".
#  These are located at the end of this script.

# Specify machine that is being used (Zeus or WCOSS)

platform=$REMOTEHOST
#if [ -d /da ]; then
#For WCOSS
   export machine="WCOSS"
#elif [ -d /scratch1/portfolios/NCEPDEV/da ]; then
#   if [ `expr substr $platform 1 4` = "zeus" ]; then
#For Zeus
#      export machine="Zeus"
#   elif [ `expr substr $platform 1 5` = "theia" ]; then
#For Theia
#      export machine="Theia"
#   fi
#fi

# Variables with the same values are defined below.

export global_T62_adate=2014080400
export global_4dvar_T62_adate=2014080400
export global_hybrid_T126_adate=2014092912
export global_enkf_T62_adate=2014092912
export global_lanczos_T62_adate=2014080400
export global_nemsio_T62_adate=2013011400
export nmmb_nems_adate=2015061000
export arw_binary_adate=2010072412
export arw_netcdf_adate=2008051112
export nmm_binary_adate=2010021600
export nmm_netcdf_adate=2007122000
export rtma_adate=2015030712
export hwrf_nmm_adate=2012102812
export JCAP=62

# Set predefined paths and variables here.
# Note that experiment name is same as that entered in -j option below.

if [ "$machine" = "Zeus" -o "$machine" = "Theia" ]; then

#  First, experiment names.

   export global_T62_updat_exp1=global_T${JCAP}_loproc_updat
   export global_T62_updat_exp2=global_T${JCAP}_hiproc_updat
   export global_T62_contrl_exp1=global_T${JCAP}_loproc_contrl
   export global_T62_contrl_exp2=global_T${JCAP}_hiproc_contrl
   export global_T62_ozonly_updat_exp1=global_T${JCAP}_loproc_ozonly_updat
   export global_T62_ozonly_updat_exp2=global_T${JCAP}_hiproc_ozonly_updat
   export global_T62_ozonly_contrl_exp1=global_T${JCAP}_loproc_ozonly_contrl
   export global_T62_ozonly_contrl_exp2=global_T${JCAP}_hiproc_ozonly_contrl
   export global_4dvar_T62_updat_exp1=global_4dvar_T${JCAP}_loproc_updat
   export global_4dvar_T62_updat_exp2=global_4dvar_T${JCAP}_hiproc_updat
   export global_4dvar_T62_contrl_exp1=global_4dvar_T${JCAP}_loproc_contrl
   export global_4dvar_T62_contrl_exp2=global_4dvar_T${JCAP}_hiproc_contrl
   export global_hybrid_T126_updat_exp1=global_hybrid_loproc_updat
   export global_hybrid_T126_updat_exp2=global_hybrid_hiproc_updat
   export global_hybrid_T126_contrl_exp1=global_hybrid_loproc_contrl
   export global_hybrid_T126_contrl_exp2=global_hybrid_hiproc_contrl
   export global_enkf_T62_updat_exp1=global_enkf_loproc_updat
   export global_enkf_T62_updat_exp2=global_enkf_hiproc_updat
   export global_enkf_T62_contrl_exp1=global_enkf_loproc_contrl
   export global_enkf_T62_contrl_exp2=global_enkf_hiproc_contrl
   export global_lanczos_T62_updat_exp1=global_lanczos_T${JCAP}_loproc_updat
   export global_lanczos_T62_updat_exp2=global_lanczos_T${JCAP}_hiproc_updat
   export global_lanczos_T62_contrl_exp1=global_lanczos_T${JCAP}_loproc_contrl
   export global_lanczos_T62_contrl_exp2=global_lanczos_T${JCAP}_hiproc_contrl
   export global_nemsio_T62_updat_exp1=global_nemsio_T${JCAP}_loproc_updat
   export global_nemsio_T62_updat_exp2=global_nemsio_T${JCAP}_hiproc_updat
   export global_nemsio_T62_contrl_exp1=global_nemsio_T${JCAP}_loproc_contrl
   export global_nemsio_T62_contrl_exp2=global_nemsio_T${JCAP}_hiproc_contrl
   export nmmb_nems_4denvar_updat_exp1=nmmb_nems_4denvar_loproc_updat
   export nmmb_nems_4denvar_updat_exp2=nmmb_nems_4denvar_hiproc_updat
   export nmmb_nems_4denvar_contrl_exp1=nmmb_nems_4denvar_loproc_contrl
   export nmmb_nems_4denvar_contrl_exp2=nmmb_nems_4denvar_hiproc_contrl
   export arw_binary_updat_exp1=arw_binary_loproc_updat
   export arw_binary_updat_exp2=arw_binary_hiproc_updat
   export arw_binary_contrl_exp1=arw_binary_loproc_contrl
   export arw_binary_contrl_exp2=arw_binary_hiproc_contrl
   export arw_netcdf_updat_exp1=arw_netcdf_loproc_updat
   export arw_netcdf_updat_exp2=arw_netcdf_hiproc_updat
   export arw_netcdf_contrl_exp1=arw_netcdf_loproc_contrl
   export arw_netcdf_contrl_exp2=arw_netcdf_hiproc_contrl
   export nmm_binary_updat_exp1=nmm_binary_loproc_updat
   export nmm_binary_updat_exp2=nmm_binary_hiproc_updat
   export nmm_binary_contrl_exp1=nmm_binary_loproc_contrl
   export nmm_binary_contrl_exp2=nmm_binary_hiproc_contrl
   export nmm_netcdf_updat_exp1=nmm_netcdf_loproc_updat
   export nmm_netcdf_updat_exp2=nmm_netcdf_hiproc_updat
   export nmm_netcdf_contrl_exp1=nmm_netcdf_loproc_contrl
   export nmm_netcdf_contrl_exp2=nmm_netcdf_hiproc_contrl
   export rtma_updat_exp1=rtma_loproc_updat
   export rtma_updat_exp2=rtma_hiproc_updat
   export rtma_contrl_exp1=rtma_loproc_contrl
   export rtma_contrl_exp2=rtma_hiproc_contrl
   export hwrf_nmm_d2_updat_exp1=hwrf_nmm_d2_loproc_updat
   export hwrf_nmm_d2_updat_exp2=hwrf_nmm_d2_hiproc_updat
   export hwrf_nmm_d2_contrl_exp1=hwrf_nmm_d2_loproc_contrl
   export hwrf_nmm_d2_contrl_exp2=hwrf_nmm_d2_hiproc_contrl
   export hwrf_nmm_d3_updat_exp1=hwrf_nmm_d3_loproc_updat
   export hwrf_nmm_d3_updat_exp2=hwrf_nmm_d3_hiproc_updat
   export hwrf_nmm_d3_contrl_exp1=hwrf_nmm_d3_loproc_contrl
   export hwrf_nmm_d3_contrl_exp2=hwrf_nmm_d3_hiproc_contrl

#  Next, paths for experiment and control executables,
#  fix, ptmp, and CRTM coefficient files.

   export group=global
   export queue=batch
   if [[ "$machine" = "Zeus" ]]; then
      export basedir=/scratch1/portfolios/NCEPDEV/da/save/$LOGNAME
      export gsisrc=$basedir/EXP-testCRTM_R2.2/src
      export gsiexec_updat=$basedir/EXP-testCRTM_R2.2/src/global_gsi
      export gsiexec_contrl=$basedir/svn1/src/global_gsi
      export enkfexec_updat=$basedir/EXP-testCRTM_R2.2/src/enkf/global_enkf
      export enkfexec_contrl=$basedir/svn1/src/enkf/global_enkf
      export fixgsi=$basedir/EXP-testCRTM_R2.2/fix
      export scripts=$basedir/EXP-testCRTM_R2.2/scripts
      export fixcrtm=/scratch1/portfolios/NCEPDEV/da/save/Michael.Lueken/CRTM_REL-2.2.3/crtm_v2.2.3/fix
   elif [[ "$machine" = "Theia" ]]; then
      export basedir=/scratch4/NCEPDEV/da/save/$LOGNAME
      export gsisrc=$basedir/EXP-testCRTM_R2.2/src
      export gsiexec_updat=$basedir/EXP-testCRTM_R2.2/src/global_gsi
      export gsiexec_contrl=$basedir/svn1/src/global_gsi
      export enkfexec_updat=$basedir/EXP-testCRTM_R2.2/src/enkf/global_enkf
      export enkfexec_contrl=$basedir/svn1/src/enkf/global_enkf
      export fixgsi=$basedir/EXP-testCRTM_R2.2/fix
      export scripts=$basedir/EXP-testCRTM_R2.2/scripts
      export fixcrtm=/scratch4/NCEPDEV/da/save/Michael.Lueken/nwprod/lib/crtm/2.2.3/fix
   fi
   export tmpdir=/scratch2/portfolios/NCEPDEV/ptmp/$LOGNAME
   export savdir=/scratch2/portfolios/NCEPDEV/ptmp/$LOGNAME

#  Next, paths for canned case data.

   export global_T62_obs=/scratch1/portfolios/NCEPDEV/da/noscrub/Michael.Lueken/CASES/global/sigmap/${global_T62_adate}_update
   export global_T62_ges=/scratch1/portfolios/NCEPDEV/da/noscrub/Michael.Lueken/CASES/global/sigmap/${global_T62_adate}_update
   export global_4dvar_T62_obs=/scratch1/portfolios/NCEPDEV/da/noscrub/Michael.Lueken/CASES/global/sigmap/${global_4dvar_T62_adate}_update
   export global_4dvar_T62_ges=/scratch1/portfolios/NCEPDEV/da/noscrub/Michael.Lueken/CASES/global/sigmap/${global_4dvar_T62_adate}_update
   export global_hybrid_T126_datobs=/scratch1/portfolios/NCEPDEV/da/noscrub/Michael.Lueken/CASES/global/sigmap/${global_hybrid_T126_adate}_update/obs
   export global_hybrid_T126_datges=/scratch1/portfolios/NCEPDEV/da/noscrub/Michael.Lueken/CASES/global/sigmap/${global_hybrid_T126_adate}_update/ges
   export global_enkf_T62_datobs=/scratch1/portfolios/NCEPDEV/da/noscrub/Michael.Lueken/CASES/global/sigmap/${global_enkf_T62_adate}_update/obs
   export global_enkf_T62_datges=/scratch1/portfolios/NCEPDEV/da/noscrub/Michael.Lueken/CASES/global/sigmap/${global_enkf_T62_adate}_update/ges
   export global_lanczos_T62_obs=/scratch1/portfolios/NCEPDEV/da/noscrub/Michael.Lueken/CASES/global/sigmap/${global_lanczos_T62_adate}_update
   export global_lanczos_T62_ges=/scratch1/portfolios/NCEPDEV/da/noscrub/Michael.Lueken/CASES/global/sigmap/${global_lanczos_T62_adate}_update
   export global_nemsio_T62_obs=/scratch1/portfolios/NCEPDEV/da/noscrub/Michael.Lueken/CASES/global/sigmap/${global_nemsio_T62_adate}_update
   export global_nemsio_T62_ges=/scratch1/portfolios/NCEPDEV/da/noscrub/Michael.Lueken/CASES/global/sigmap_nemsio/$global_nemsio_T62_adate
   export nmmb_nems_4denvar_obs=/scratch1/portfolios/NCEPDEV/da/noscrub/Michael.Lueken/CASES/regional/nmmb_nems/$nmmb_nems_adate
   export nmmb_nems_4denvar_ges=/scratch1/portfolios/NCEPDEV/da/noscrub/Michael.Lueken/CASES/regional/nmmb_nems/$nmmb_nems_adate
   export arw_binary_obs=/scratch1/portfolios/NCEPDEV/da/noscrub/Michael.Lueken/CASES/regional/arw_binary/$arw_binary_adate
   export arw_binary_ges=/scratch1/portfolios/NCEPDEV/da/noscrub/Michael.Lueken/CASES/regional/arw_binary/$arw_binary_adate
   export arw_netcdf_obs=/scratch1/portfolios/NCEPDEV/da/noscrub/Michael.Lueken/CASES/regional/arw_netcdf/$arw_netcdf_adate
   export arw_netcdf_ges=/scratch1/portfolios/NCEPDEV/da/noscrub/Michael.Lueken/CASES/regional/arw_netcdf/$arw_netcdf_adate
   export nmm_binary_obs=/scratch1/portfolios/NCEPDEV/da/noscrub/Michael.Lueken/CASES/regional/nmm_binary/$nmm_binary_adate
   export nmm_binary_ges=/scratch1/portfolios/NCEPDEV/da/noscrub/Michael.Lueken/CASES/regional/nmm_binary/$nmm_binary_adate
   export nmm_netcdf_obs=/scratch1/portfolios/NCEPDEV/da/noscrub/Michael.Lueken/CASES/regional/nmm_netcdf/$nmm_netcdf_adate
   export nmm_netcdf_ges=/scratch1/portfolios/NCEPDEV/da/noscrub/Michael.Lueken/CASES/regional/nmm_netcdf/$nmm_netcdf_adate
   export rtma_obs=/scratch1/portfolios/NCEPDEV/da/noscrub/Michael.Lueken/CASES/regional/rtma/$rtma_adate
   export rtma_ges=/scratch1/portfolios/NCEPDEV/da/noscrub/Michael.Lueken/CASES/regional/rtma/$rtma_adate
   export hwrf_nmm_obs=/scratch1/portfolios/NCEPDEV/da/noscrub/Michael.Lueken/CASES/regional/hwrf_nmm/$hwrf_nmm_adate
   export hwrf_nmm_ges=/scratch1/portfolios/NCEPDEV/da/noscrub/Michael.Lueken/CASES/regional/hwrf_nmm/$hwrf_nmm_adate

#  Location of ndate utility, noscrub directory, and account name (accnt = ada by default).

   export ndate=/scratch1/portfolios/NCEPDEV/da/save/Michael.Lueken/nwprod/util/exec/ndate
   if [[ "$machine" = "Zeus" ]]; then
      export noscrub=/scratch1/portfolios/NCEPDEV/da/noscrub/$LOGNAME
   elif [[ "$machine" = "Theia" ]]; then
      export noscrub=/scratch4/NCEPDEV/da/noscrub/$LOGNAME
   fi
   export endianness=Big_Endian
#  export endianness=Little_Endian - to be used once convert big_endian is removed from Makefile.conf
   export accnt=hybrid
   if [[ "$machine" = "Zeus" ]]; then
      export launcher=mpiexec_mpt
   elif [[ "$machine" = "Theia" ]]; then
      export launcher=mpirun
   fi

elif [[ "$machine" = "WCOSS" ]]; then

#  First, experiment names.

   export global_T62_updat_exp1=global_T${JCAP}_loproc_updat
   export global_T62_updat_exp2=global_T${JCAP}_hiproc_updat
   export global_T62_contrl_exp1=global_T${JCAP}_loproc_contrl
   export global_T62_contrl_exp2=global_T${JCAP}_hiproc_contrl
   export global_T62_ozonly_updat_exp1=global_T${JCAP}_loproc_ozonly_updat
   export global_T62_ozonly_updat_exp2=global_T${JCAP}_hiproc_ozonly_updat
   export global_T62_ozonly_contrl_exp1=global_T${JCAP}_loproc_ozonly_contrl
   export global_T62_ozonly_contrl_exp2=global_T${JCAP}_hiproc_ozonly_contrl
   export global_4dvar_T62_updat_exp1=global_4dvar_T${JCAP}_loproc_updat
   export global_4dvar_T62_updat_exp2=global_4dvar_T${JCAP}_hiproc_updat
   export global_4dvar_T62_contrl_exp1=global_4dvar_T${JCAP}_loproc_contrl
   export global_4dvar_T62_contrl_exp2=global_4dvar_T${JCAP}_hiproc_contrl
   export global_hybrid_T126_updat_exp1=global_hybrid_loproc_updat
   export global_hybrid_T126_updat_exp2=global_hybrid_hiproc_updat
   export global_hybrid_T126_contrl_exp1=global_hybrid_loproc_contrl
   export global_hybrid_T126_contrl_exp2=global_hybrid_hiproc_contrl
   export global_enkf_T62_updat_exp1=global_enkf_loproc_updat
   export global_enkf_T62_updat_exp2=global_enkf_hiproc_updat
   export global_enkf_T62_contrl_exp1=global_enkf_loproc_contrl
   export global_enkf_T62_contrl_exp2=global_enkf_hiproc_contrl
   export global_lanczos_T62_updat_exp1=global_lanczos_T${JCAP}_loproc_updat
   export global_lanczos_T62_updat_exp2=global_lanczos_T${JCAP}_hiproc_updat
   export global_lanczos_T62_contrl_exp1=global_lanczos_T${JCAP}_loproc_contrl
   export global_lanczos_T62_contrl_exp2=global_lanczos_T${JCAP}_hiproc_contrl
   export global_nemsio_T62_updat_exp1=global_nemsio_T${JCAP}_loproc_updat
   export global_nemsio_T62_updat_exp2=global_nemsio_T${JCAP}_hiproc_updat
   export global_nemsio_T62_contrl_exp1=global_nemsio_T${JCAP}_loproc_contrl
   export global_nemsio_T62_contrl_exp2=global_nemsio_T${JCAP}_hiproc_contrl
   export nmmb_nems_4denvar_updat_exp1=nmmb_nems_4denvar_loproc_updat
   export nmmb_nems_4denvar_updat_exp2=nmmb_nems_4denvar_hiproc_updat
   export nmmb_nems_4denvar_contrl_exp1=nmmb_nems_4denvar_loproc_contrl
   export nmmb_nems_4denvar_contrl_exp2=nmmb_nems_4denvar_hiproc_contrl
   export arw_binary_updat_exp1=arw_binary_loproc_updat
   export arw_binary_updat_exp2=arw_binary_hiproc_updat
   export arw_binary_contrl_exp1=arw_binary_loproc_contrl
   export arw_binary_contrl_exp2=arw_binary_hiproc_contrl
   export arw_netcdf_updat_exp1=arw_netcdf_loproc_updat
   export arw_netcdf_updat_exp2=arw_netcdf_hiproc_updat
   export arw_netcdf_contrl_exp1=arw_netcdf_loproc_contrl
   export arw_netcdf_contrl_exp2=arw_netcdf_hiproc_contrl
   export nmm_binary_updat_exp1=nmm_binary_loproc_updat
   export nmm_binary_updat_exp2=nmm_binary_hiproc_updat
   export nmm_binary_contrl_exp1=nmm_binary_loproc_contrl
   export nmm_binary_contrl_exp2=nmm_binary_hiproc_contrl
   export nmm_netcdf_updat_exp1=nmm_netcdf_loproc_updat
   export nmm_netcdf_updat_exp2=nmm_netcdf_hiproc_updat
   export nmm_netcdf_contrl_exp1=nmm_netcdf_loproc_contrl
   export nmm_netcdf_contrl_exp2=nmm_netcdf_hiproc_contrl
   export rtma_updat_exp1=rtma_loproc_updat
   export rtma_updat_exp2=rtma_hiproc_updat
   export rtma_contrl_exp1=rtma_loproc_contrl
   export rtma_contrl_exp2=rtma_hiproc_contrl
   export hwrf_nmm_d2_updat_exp1=hwrf_nmm_d2_loproc_updat
   export hwrf_nmm_d2_updat_exp2=hwrf_nmm_d2_hiproc_updat
   export hwrf_nmm_d2_contrl_exp1=hwrf_nmm_d2_loproc_contrl
   export hwrf_nmm_d2_contrl_exp2=hwrf_nmm_d2_hiproc_contrl
   export hwrf_nmm_d3_updat_exp1=hwrf_nmm_d3_loproc_updat
   export hwrf_nmm_d3_updat_exp2=hwrf_nmm_d3_hiproc_updat
   export hwrf_nmm_d3_contrl_exp1=hwrf_nmm_d3_loproc_contrl
   export hwrf_nmm_d3_contrl_exp2=hwrf_nmm_d3_hiproc_contrl

#  Next, paths for experiment and control executables,
#  fix, ptmp, and CRTM coefficient files.

   export group=dev
   export queue=dev
<<<<<<< HEAD

#   export basedir=/da/save/$LOGNAME
#   export gsisrc=$basedir/trunk/src
#   export gsiexec_updat=$basedir/trunk/src/global_gsi
#   export gsiexec_contrl=$basedir/svn1/src/global_gsi
# Following two lines are ML's trunk directory.  
#                      
#   export gsiexec_contrl=/da/save/Michael.Lueken/svn1/src/global_gsi
#   export enkfexec_contrl=/da/save/Michael.Lueken/svn1/src/enkf/global_enkf

   export basedir=/meso/save/Runhua.Yang/
   export gsisrc=$basedir/rtma_nlqc2/src
   export gsiexec_updat=$basedir/rtma_nlqc2/src/global_gsi

#-------------
# I need to checked out the trunk into my dir, so, I can put the tables for

   export gsiexec_contrl=$basedir/trunk/src/global_gsi
   export enkfexec_updat=/meso/save/Runhua.Yang/rtma_nlqc2/src/enkf/global_enkf
   export enkfexec_contrl=/meso/save/Runhua.Yang/trunk/src/enkf/global_enkf

   export fixgsi=$basedir/rtma_nlqc2/fix
   export scripts=/meso/save/Runhua.Yang/rtma_nlqc2/scripts

   export fixcrtm=/da/save/Michael.Lueken/CRTM_REL-2.2.1/crtm_v2.2.1/fix
=======
   export basedir=/da/save/$LOGNAME
   export gsisrc=$basedir/trunk/src
   export gsiexec_updat=$basedir/trunk/src/global_gsi
   export gsiexec_contrl=$basedir/svn1/src/global_gsi
   export enkfexec_updat=$basedir/trunk/src/enkf/global_enkf
   export enkfexec_contrl=$basedir/svn1/src/enkf/global_enkf
   export fixgsi=$basedir/trunk/fix
   export scripts=$basedir/trunk/scripts
   export fixcrtm=/da/save/Michael.Lueken/CRTM_REL-2.2.3/crtm_v2.2.3/fix
>>>>>>> 31688a5c
   export tmpdir=/ptmpp1/$LOGNAME
   export savdir=/ptmpp1/$LOGNAME

#  Next, paths for canned case data.

   export global_T62_obs=/da/noscrub/Michael.Lueken/CASES/global/sigmap/$global_T62_adate
   export global_T62_ges=/da/noscrub/Michael.Lueken/CASES/global/sigmap/$global_T62_adate
   export global_4dvar_T62_obs=/da/noscrub/Michael.Lueken/CASES/global/sigmap/$global_4dvar_T62_adate
   export global_4dvar_T62_ges=/da/noscrub/Michael.Lueken/CASES/global/sigmap/$global_4dvar_T62_adate
   export global_hybrid_T126_datobs=/da/noscrub/Michael.Lueken/CASES/global/sigmap/$global_hybrid_T126_adate/obs
   export global_hybrid_T126_datges=/da/noscrub/Michael.Lueken/CASES/global/sigmap/$global_hybrid_T126_adate/ges
   export global_enkf_T62_datobs=/da/noscrub/Michael.Lueken/CASES/global/sigmap/$global_enkf_T62_adate/obs
   export global_enkf_T62_datges=/da/noscrub/Michael.Lueken/CASES/global/sigmap/$global_enkf_T62_adate/ges
   export global_lanczos_T62_obs=/da/noscrub/Michael.Lueken/CASES/global/sigmap/$global_lanczos_T62_adate
   export global_lanczos_T62_ges=/da/noscrub/Michael.Lueken/CASES/global/sigmap/$global_lanczos_T62_adate
   export global_nemsio_T62_obs=/da/noscrub/Michael.Lueken/CASES/global/sigmap/$global_nemsio_T62_adate
   export global_nemsio_T62_ges=/da/noscrub/Michael.Lueken/CASES/global/sigmap_nemsio/$global_nemsio_T62_adate
   export nmmb_nems_4denvar_obs=/da/noscrub/Michael.Lueken/CASES/regional/nmmb_nems/$nmmb_nems_adate
   export nmmb_nems_4denvar_ges=/da/noscrub/Michael.Lueken/CASES/regional/nmmb_nems/$nmmb_nems_adate
   export arw_binary_obs=/da/noscrub/Michael.Lueken/CASES/regional/arw_binary/$arw_binary_adate
   export arw_binary_ges=/da/noscrub/Michael.Lueken/CASES/regional/arw_binary/$arw_binary_adate
   export arw_netcdf_obs=/da/noscrub/Michael.Lueken/CASES/regional/arw_netcdf/$arw_netcdf_adate
   export arw_netcdf_ges=/da/noscrub/Michael.Lueken/CASES/regional/arw_netcdf/$arw_netcdf_adate
   export nmm_binary_obs=/da/noscrub/Michael.Lueken/CASES/regional/ndas_binary/$nmm_binary_adate
   export nmm_binary_ges=/da/noscrub/Michael.Lueken/CASES/regional/ndas_binary/$nmm_binary_adate
   export nmm_netcdf_obs=/da/noscrub/Michael.Lueken/CASES/regional/ndas_binary/$nmm_netcdf_adate
   export nmm_netcdf_ges=/da/noscrub/Michael.Lueken/CASES/regional/nmm_netcdf/$nmm_netcdf_adate
   export rtma_obs=/da/noscrub/Michael.Lueken/CASES/regional/rtma_binary/$rtma_adate
   export rtma_ges=/da/noscrub/Michael.Lueken/CASES/regional/rtma_binary/$rtma_adate
   export hwrf_nmm_obs=/da/noscrub/Michael.Lueken/CASES/regional/hwrf_nmm/$hwrf_nmm_adate
   export hwrf_nmm_ges=/da/noscrub/Michael.Lueken/CASES/regional/hwrf_nmm/$hwrf_nmm_adate

#  Location of ndate utility and noscrub directory.

   export ndate=/nwprod/util/exec/ndate
   export noscrub=/meso/noscrub/$USER
   export endianness=Big_Endian

fi

# Define type of GPSRO data to be assimilated (refractivity or bending angle)
#default will be refractivity for now

export gps_dtype="gps_bnd"

# Define ptmp location

export ptmp_loc="/ptmpp1/$USER"

# Regression output filename

export global_regression="global_regression_results.$gps_dtype.txt"
export global_ozonly_regression="global_ozonly_regression_results.$gps_dtype.txt"
export global_lanczos_regression="global_lanczos_regression_results.$gps_dtype.txt"
export global_3d4dvar_regression="global_3d4dvar_regression_results.$gps_dtype.txt"
export global_4dvar_regression="global_4dvar_regression_results.$gps_dtype.txt"
export global_nemsio_regression="global_nemsio_regression_results.$gps_dtype.txt"
export global_hybrid_regression="global_hybrid_regression_results.$gps_dtype.txt"
export global_enkf_regression="global_enkf_regression_results.$gps_dtype.txt"
export rtma_regression="rtma_regression_results.$gps_dtype.txt"
export nmm_binary_regression="nmm_binary_regression_results.$gps_dtype.txt"
export nmm_netcdf_regression="nmm_netcdf_regression_results.$gps_dtype.txt"
export arw_binary_regression="arw_binary_regression_results.$gps_dtype.txt"
export arw_netcdf_regression="arw_netcdf_regression_results.$gps_dtype.txt"
export nems_nmmb_4denvar_regression="nems_nmmb_4denvar_regression_results.$gps_dtype.txt"
export hwrf_nmm_d2_regression="hwrf_nmm_d2_regression_results.$gps_dtype.txt"
export hwrf_nmm_d3_regression="hwrf_nmm_d3_regression_results.$gps_dtype.txt"

# Regression vfydir

export regression_vfydir="$noscrub/regression"

# Define location for copying control run data to

export control_RTMA="$noscrub/tmpreg_${rtma}/$exp1_rtma_cntrl"
export control_RTMA2="$noscrub/tmpreg_${rtma}/$exp2_rtma_cntrl"
export control_global_T62="$noscrub/tmp${global}/$exp1_global_cntrl"
export control_global_T622="$noscrub/tmp${global}/$exp2_global_cntrl"
export control_global_lanczos_T62="$noscrub/tmp${global_lanczos}/$exp1_global_lanczos_cntrl"
export control_global_lanczos_T622="$noscrub/tmp${global_lanczos}/$exp2_global_lanczos_cntrl"
export control_global_3d4dvar_T62="$noscrub/tmp${global_3d4dvar}/$exp1_global_3d4dvar_cntrl"
export control_global_3d4dvar_T622="$noscrub/tmp${global_3d4dvar}/$exp2_global_3d4dvar_cntrl"
export control_global_4dvar_T62="$noscrub/tmp${global_4dvar}/$exp1_global_4dvar_cntrl"
export control_global_4dvar_T622="$noscrub/tmp${global_4dvar}/$exp2_global_4dvar_cntrl"
export control_global_nemsio_T62="$noscrub/tmp${global_nemsio}/$exp1_global_nemsio_cntrl"
export control_global_nemsio_T622="$noscrub/tmp${global_nemsio}/$exp2_global_nemsio_cntrl"
export control_nmm_binary="$noscrub/tmpreg_${nmm_binary}/$exp1_nmm_binary_cntrl"
export control_nmm_binary2="$noscrub/tmpreg_${nmm_binary}/$exp2_nmm_binary_cntrl"
export control_nmm_netcdf="$noscrub/tmpreg_${nmm_netcdf}/$exp1_nmm_netcdf_cntrl"
export control_nmm_netcdf2="$noscrub/tmpreg_${nmm_netcdf}/$exp2_nmm_netcdf_cntrl"
export control_arw_binary="$noscrub/tmpreg_${arw_binary}/$exp1_arw_binary_cntrl"
export control_arw_binary2="$noscrub/tmpreg_${arw_binary}/$exp2_arw_binary_cntrl"
export control_arw_netcdf="$noscrub/tmpreg_${arw_netcdf}/$exp1_arw_netcdf_cntrl"
export control_arw_netcdf2="$noscrub/tmpreg_${arw_netcdf}/$exp2_arw_netcdf_cntrl"
export control_nems_nmmb="$noscrub/tmpreg_${nems_nmmb}/$exp1_nems_nmmb_cntrl"
export control_nems_nmmb2="$noscrub/tmpreg_${nems_nmmb}/$exp2_nems_nmmb_cntrl"
export control_hwrf_nmm_d2="$noscrub/tmpreg_${hwrf_nmm_d2}/$exp1_hwrf_nmm_d2_cntrl"
export control_hwrf_nmm_d22="$noscrub/tmpreg_${hwrf_nmm_d2}/$exp2_hwrf_nmm_d2_cntrl"
export control_hwrf_nmm_d3="$noscrub/tmpreg_${hwrf_nmm_d3}/$exp1_hwrf_nmm_d3_cntrl"
export control_hwrf_nmm_d32="$noscrub/tmpreg_${hwrf_nmm_d3}/$exp2_hwrf_nmm_d3_cntrl"

# Define debug variable - If you want to run the debug tests, set this variable to .true.  Default is .false.
export debug=".false."   # Set debug to .true. to run the debug tests.  Otherwise, keep this set to .false.

# Define parameters for global_T62_3d4dvar and global_T62_4dvar
export minimization="lanczos"  # If "lanczos", use sqrtb lanczos minimization algorithm.  Otherwise use "pcgsoi".
export nhr_obsbin="1"          # Time window for observation binning.  Use "6" for 3d4dvar test.  Otherwise use "1"

# Define parameters for hybrid ensemble option test.
#   (default is set to false, so no hybrid ensemble option test.)

export HYBENS_GLOBAL=".false."
export ENSEMBLE_SIZE_GLOBAL="10"
export HYBENS_UV_GLOBAL=".true."
export BETA1_INV_GLOBAL="0.5"
export HYBENS_HOR_SCALE_GLOBAL="1500"
export HYBENS_VER_SCALE_GLOBAL="20"
export GENERATE_ENS_GLOBAL=".true."
export HYBENS_ANISO_GLOBAL=".false."

export HYBENS_REGIONAL=".false."
export ENSEMBLE_SIZE_REGIONAL="10"
export HYBENS_UV_REGIONAL=".true."
export BETA1_INV_REGIONAL="0.5"
export HYBENS_HOR_SCALE_REGIONAL="1500"
export HYBENS_VER_SCALE_REGIONAL="20"
export GENERATE_ENS_REGIONAL=".true."
export HYBENS_ANISO_REGIONAL=".false."
export NLON_ENS_REGIONAL="0"
export NLAT_ENS_REGIONAL="0"
export JCAP_ENS_REGIONAL="0"
export JCAP_ENS_TEST_REGIONAL="0"

# Toggle EnKF update code bias correction flag
#  lupd_satbiasc = TRUE  = compute and update radiance bias correction
#  lupd_satbiasc = FALSE = do NOT compute or update radiance bias correction
#  default is FALSE (as done in NCEP operations)

export lupd_satbiasc=".false."<|MERGE_RESOLUTION|>--- conflicted
+++ resolved
@@ -249,7 +249,6 @@
 
    export group=dev
    export queue=dev
-<<<<<<< HEAD
 
 #   export basedir=/da/save/$LOGNAME
 #   export gsisrc=$basedir/trunk/src
@@ -274,18 +273,7 @@
    export fixgsi=$basedir/rtma_nlqc2/fix
    export scripts=/meso/save/Runhua.Yang/rtma_nlqc2/scripts
 
-   export fixcrtm=/da/save/Michael.Lueken/CRTM_REL-2.2.1/crtm_v2.2.1/fix
-=======
-   export basedir=/da/save/$LOGNAME
-   export gsisrc=$basedir/trunk/src
-   export gsiexec_updat=$basedir/trunk/src/global_gsi
-   export gsiexec_contrl=$basedir/svn1/src/global_gsi
-   export enkfexec_updat=$basedir/trunk/src/enkf/global_enkf
-   export enkfexec_contrl=$basedir/svn1/src/enkf/global_enkf
-   export fixgsi=$basedir/trunk/fix
-   export scripts=$basedir/trunk/scripts
    export fixcrtm=/da/save/Michael.Lueken/CRTM_REL-2.2.3/crtm_v2.2.3/fix
->>>>>>> 31688a5c
    export tmpdir=/ptmpp1/$LOGNAME
    export savdir=/ptmpp1/$LOGNAME
 
