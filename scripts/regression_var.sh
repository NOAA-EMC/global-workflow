# It is now possible to run all regression tests (except RTMA) using the hybrid ensemble option with
#  internally generated random ensemble perturbations.  No script changes are required.
#  To run with hybrid ensemble option on, change HYBENS_GLOBAL and/or HYBENS_REGIONAL from "false" to "true".
#  These are located at the end of this script.

# Specify machine that is being used (Zeus or WCOSS)

platform=$REMOTEHOST
if [ -d /da ]; then
#For WCOSS
   export machine="WCOSS"
elif [ -d /scratch1/portfolios/NCEPDEV/da ]; then
   if [ `expr substr $platform 1 4` = "zeus" ]; then
#For Zeus
      export machine="Zeus"
   elif [ `expr substr $platform 1 5` = "theia" ]; then
#For Theia
      export machine="Theia"
   fi
fi

# Variables with the same values are defined below.

export global_T62_adate=2014080400
export global_4dvar_T62_adate=2014080400
export global_hybrid_T126_adate=2014092912
export global_enkf_T62_adate=2014092912
export global_lanczos_T62_adate=2014080400
export global_nemsio_T62_adate=2013011400
export nmmb_nems_adate=2015061000
export arw_binary_adate=2010072412
export arw_netcdf_adate=2008051112
export nmm_binary_adate=2010021600
export nmm_netcdf_adate=2007122000
export rtma_adate=2015030712
export hwrf_nmm_adate=2012102812
export JCAP=62

# Set predefined paths and variables here.
# Note that experiment name is same as that entered in -j option below.

if [ "$machine" = "Zeus" -o "$machine" = "Theia" ]; then

#  First, experiment names.

   export global_T62_updat_exp1=global_T${JCAP}_loproc_updat
   export global_T62_updat_exp2=global_T${JCAP}_hiproc_updat
   export global_T62_contrl_exp1=global_T${JCAP}_loproc_contrl
   export global_T62_contrl_exp2=global_T${JCAP}_hiproc_contrl
   export global_T62_ozonly_updat_exp1=global_T${JCAP}_loproc_ozonly_updat
   export global_T62_ozonly_updat_exp2=global_T${JCAP}_hiproc_ozonly_updat
   export global_T62_ozonly_contrl_exp1=global_T${JCAP}_loproc_ozonly_contrl
   export global_T62_ozonly_contrl_exp2=global_T${JCAP}_hiproc_ozonly_contrl
   export global_4dvar_T62_updat_exp1=global_4dvar_T${JCAP}_loproc_updat
   export global_4dvar_T62_updat_exp2=global_4dvar_T${JCAP}_hiproc_updat
   export global_4dvar_T62_contrl_exp1=global_4dvar_T${JCAP}_loproc_contrl
   export global_4dvar_T62_contrl_exp2=global_4dvar_T${JCAP}_hiproc_contrl
   export global_hybrid_T126_updat_exp1=global_hybrid_loproc_updat
   export global_hybrid_T126_updat_exp2=global_hybrid_hiproc_updat
   export global_hybrid_T126_contrl_exp1=global_hybrid_loproc_contrl
   export global_hybrid_T126_contrl_exp2=global_hybrid_hiproc_contrl
   export global_enkf_T62_updat_exp1=global_enkf_loproc_updat
   export global_enkf_T62_updat_exp2=global_enkf_hiproc_updat
   export global_enkf_T62_contrl_exp1=global_enkf_loproc_contrl
   export global_enkf_T62_contrl_exp2=global_enkf_hiproc_contrl
   export global_lanczos_T62_updat_exp1=global_lanczos_T${JCAP}_loproc_updat
   export global_lanczos_T62_updat_exp2=global_lanczos_T${JCAP}_hiproc_updat
   export global_lanczos_T62_contrl_exp1=global_lanczos_T${JCAP}_loproc_contrl
   export global_lanczos_T62_contrl_exp2=global_lanczos_T${JCAP}_hiproc_contrl
   export global_nemsio_T62_updat_exp1=global_nemsio_T${JCAP}_loproc_updat
   export global_nemsio_T62_updat_exp2=global_nemsio_T${JCAP}_hiproc_updat
   export global_nemsio_T62_contrl_exp1=global_nemsio_T${JCAP}_loproc_contrl
   export global_nemsio_T62_contrl_exp2=global_nemsio_T${JCAP}_hiproc_contrl
   export nmmb_nems_4denvar_updat_exp1=nmmb_nems_4denvar_loproc_updat
   export nmmb_nems_4denvar_updat_exp2=nmmb_nems_4denvar_hiproc_updat
   export nmmb_nems_4denvar_contrl_exp1=nmmb_nems_4denvar_loproc_contrl
   export nmmb_nems_4denvar_contrl_exp2=nmmb_nems_4denvar_hiproc_contrl
   export arw_binary_updat_exp1=arw_binary_loproc_updat
   export arw_binary_updat_exp2=arw_binary_hiproc_updat
   export arw_binary_contrl_exp1=arw_binary_loproc_contrl
   export arw_binary_contrl_exp2=arw_binary_hiproc_contrl
   export arw_netcdf_updat_exp1=arw_netcdf_loproc_updat
   export arw_netcdf_updat_exp2=arw_netcdf_hiproc_updat
   export arw_netcdf_contrl_exp1=arw_netcdf_loproc_contrl
   export arw_netcdf_contrl_exp2=arw_netcdf_hiproc_contrl
   export nmm_binary_updat_exp1=nmm_binary_loproc_updat
   export nmm_binary_updat_exp2=nmm_binary_hiproc_updat
   export nmm_binary_contrl_exp1=nmm_binary_loproc_contrl
   export nmm_binary_contrl_exp2=nmm_binary_hiproc_contrl
   export nmm_netcdf_updat_exp1=nmm_netcdf_loproc_updat
   export nmm_netcdf_updat_exp2=nmm_netcdf_hiproc_updat
   export nmm_netcdf_contrl_exp1=nmm_netcdf_loproc_contrl
   export nmm_netcdf_contrl_exp2=nmm_netcdf_hiproc_contrl
   export rtma_updat_exp1=rtma_loproc_updat
   export rtma_updat_exp2=rtma_hiproc_updat
   export rtma_contrl_exp1=rtma_loproc_contrl
   export rtma_contrl_exp2=rtma_hiproc_contrl
   export hwrf_nmm_d2_updat_exp1=hwrf_nmm_d2_loproc_updat
   export hwrf_nmm_d2_updat_exp2=hwrf_nmm_d2_hiproc_updat
   export hwrf_nmm_d2_contrl_exp1=hwrf_nmm_d2_loproc_contrl
   export hwrf_nmm_d2_contrl_exp2=hwrf_nmm_d2_hiproc_contrl
   export hwrf_nmm_d3_updat_exp1=hwrf_nmm_d3_loproc_updat
   export hwrf_nmm_d3_updat_exp2=hwrf_nmm_d3_hiproc_updat
   export hwrf_nmm_d3_contrl_exp1=hwrf_nmm_d3_loproc_contrl
   export hwrf_nmm_d3_contrl_exp2=hwrf_nmm_d3_hiproc_contrl

#  Next, paths for experiment and control executables,
#  fix, ptmp, and CRTM coefficient files.

#   export group=global
   export group=da
   export queue=batch
   if [[ "$machine" = "Zeus" ]]; then
      export basedir=/scratch1/portfolios/NCEPDEV/da/save/$LOGNAME
<<<<<<< HEAD
      export gsiscr=$basedir/gsi/AMV_Genkova_GoesBufr/src
      export gsiexec_updat=$basedir/gsi/AMV_Genkova_GoesBufr/src/global_gsi
      export gsiexec_contrl=$basedir/gsi/AMV_Genkova_OE/src/global_gsi
      export enkfexec_updat=$basedir/gsi/AMV_Genkova_GoesBufr/src/enkf/global_enkf
      export enkfexec_contrl=$basedir/gsi/AMV_Genkova_OE/src/enkf/global_enkf
      export fixgsi=$basedir/gsi/AMV_Genkova_GoesBufr/fix
      export scripts=$basedir/gsi/AMV_Genkova_GoesBufr/scripts
=======
      export gsisrc=$basedir/ro_regional/src
#      export gsiexec_updat=$basedir/EXP-testCRTM_R2.2/src/global_gsi
#      export gsiexec_contrl=$basedir/svn1/src/global_gsi
     export gsiexec_updat=$basedir/ro_regional/src/global_gsi
     export gsiexec_contrl=$basedir/trunk_r59731/src/global_gsi
#      export enkfexec_updat=$basedir/EXP-testCRTM_R2.2/src/enkf/global_enkf
#      export enkfexec_contrl=$basedir/svn1/src/enkf/global_enkf
      export enkfexec_updat=$basedir/ro_regional/src/enkf/global_enkf
      export enkfexec_contrl=$basedir/trunk_r59731/src/enkf/global_enkf
      export fixgsi=$basedir/ro_regional/fix
      export scripts=$basedir/ro_regional/scripts
>>>>>>> eceb87dd
      export fixcrtm=/scratch1/portfolios/NCEPDEV/da/save/Michael.Lueken/CRTM_REL-2.2.3/crtm_v2.2.3/fix
   elif [[ "$machine" = "Theia" ]]; then
      export basedir=/scratch4/NCEPDEV/da/save/$LOGNAME
      export gsisrc=$basedir/EXP-testCRTM_R2.2/src
      export gsiexec_updat=$basedir/EXP-testCRTM_R2.2/src/global_gsi
      export gsiexec_contrl=$basedir/svn1/src/global_gsi
      export enkfexec_updat=$basedir/EXP-testCRTM_R2.2/src/enkf/global_enkf
      export enkfexec_contrl=$basedir/svn1/src/enkf/global_enkf
      export fixgsi=$basedir/EXP-testCRTM_R2.2/fix
      export scripts=$basedir/EXP-testCRTM_R2.2/scripts
      export fixcrtm=/scratch4/NCEPDEV/da/save/Michael.Lueken/nwprod/lib/crtm/2.2.3/fix
   fi
   export tmpdir=/scratch2/portfolios/NCEPDEV/ptmp/$LOGNAME
   export savdir=/scratch2/portfolios/NCEPDEV/ptmp/$LOGNAME

#  Next, paths for canned case data.

   export global_T62_obs=/scratch1/portfolios/NCEPDEV/da/noscrub/Michael.Lueken/CASES/global/sigmap/${global_T62_adate}_update
   export global_T62_ges=/scratch1/portfolios/NCEPDEV/da/noscrub/Michael.Lueken/CASES/global/sigmap/${global_T62_adate}_update
   export global_4dvar_T62_obs=/scratch1/portfolios/NCEPDEV/da/noscrub/Michael.Lueken/CASES/global/sigmap/${global_4dvar_T62_adate}_update
   export global_4dvar_T62_ges=/scratch1/portfolios/NCEPDEV/da/noscrub/Michael.Lueken/CASES/global/sigmap/${global_4dvar_T62_adate}_update
   export global_hybrid_T126_datobs=/scratch1/portfolios/NCEPDEV/da/noscrub/Michael.Lueken/CASES/global/sigmap/${global_hybrid_T126_adate}_update/obs
   export global_hybrid_T126_datges=/scratch1/portfolios/NCEPDEV/da/noscrub/Michael.Lueken/CASES/global/sigmap/${global_hybrid_T126_adate}_update/ges
   export global_enkf_T62_datobs=/scratch1/portfolios/NCEPDEV/da/noscrub/Michael.Lueken/CASES/global/sigmap/${global_enkf_T62_adate}_update/obs
   export global_enkf_T62_datges=/scratch1/portfolios/NCEPDEV/da/noscrub/Michael.Lueken/CASES/global/sigmap/${global_enkf_T62_adate}_update/ges
   export global_lanczos_T62_obs=/scratch1/portfolios/NCEPDEV/da/noscrub/Michael.Lueken/CASES/global/sigmap/${global_lanczos_T62_adate}_update
   export global_lanczos_T62_ges=/scratch1/portfolios/NCEPDEV/da/noscrub/Michael.Lueken/CASES/global/sigmap/${global_lanczos_T62_adate}_update
   export global_nemsio_T62_obs=/scratch1/portfolios/NCEPDEV/da/noscrub/Michael.Lueken/CASES/global/sigmap/${global_nemsio_T62_adate}_update
   export global_nemsio_T62_ges=/scratch1/portfolios/NCEPDEV/da/noscrub/Michael.Lueken/CASES/global/sigmap_nemsio/$global_nemsio_T62_adate
   export nmmb_nems_4denvar_obs=/scratch1/portfolios/NCEPDEV/da/noscrub/Michael.Lueken/CASES/regional/nmmb_nems/$nmmb_nems_adate
   export nmmb_nems_4denvar_ges=/scratch1/portfolios/NCEPDEV/da/noscrub/Michael.Lueken/CASES/regional/nmmb_nems/$nmmb_nems_adate
   export arw_binary_obs=/scratch1/portfolios/NCEPDEV/da/noscrub/Michael.Lueken/CASES/regional/arw_binary/$arw_binary_adate
   export arw_binary_ges=/scratch1/portfolios/NCEPDEV/da/noscrub/Michael.Lueken/CASES/regional/arw_binary/$arw_binary_adate
   export arw_netcdf_obs=/scratch1/portfolios/NCEPDEV/da/noscrub/Michael.Lueken/CASES/regional/arw_netcdf/$arw_netcdf_adate
   export arw_netcdf_ges=/scratch1/portfolios/NCEPDEV/da/noscrub/Michael.Lueken/CASES/regional/arw_netcdf/$arw_netcdf_adate
   export nmm_binary_obs=/scratch1/portfolios/NCEPDEV/da/noscrub/Michael.Lueken/CASES/regional/nmm_binary/$nmm_binary_adate
   export nmm_binary_ges=/scratch1/portfolios/NCEPDEV/da/noscrub/Michael.Lueken/CASES/regional/nmm_binary/$nmm_binary_adate
   export nmm_netcdf_obs=/scratch1/portfolios/NCEPDEV/da/noscrub/Michael.Lueken/CASES/regional/nmm_netcdf/$nmm_netcdf_adate
   export nmm_netcdf_ges=/scratch1/portfolios/NCEPDEV/da/noscrub/Michael.Lueken/CASES/regional/nmm_netcdf/$nmm_netcdf_adate
   export rtma_obs=/scratch1/portfolios/NCEPDEV/da/noscrub/Michael.Lueken/CASES/regional/rtma/$rtma_adate
   export rtma_ges=/scratch1/portfolios/NCEPDEV/da/noscrub/Michael.Lueken/CASES/regional/rtma/$rtma_adate
   export hwrf_nmm_obs=/scratch1/portfolios/NCEPDEV/da/noscrub/Michael.Lueken/CASES/regional/hwrf_nmm/$hwrf_nmm_adate
   export hwrf_nmm_ges=/scratch1/portfolios/NCEPDEV/da/noscrub/Michael.Lueken/CASES/regional/hwrf_nmm/$hwrf_nmm_adate

#  Location of ndate utility, noscrub directory, and account name (accnt = ada by default).

   export ndate=/scratch1/portfolios/NCEPDEV/da/save/Michael.Lueken/nwprod/util/exec/ndate
   if [[ "$machine" = "Zeus" ]]; then
      export noscrub=/scratch1/portfolios/NCEPDEV/da/noscrub/$LOGNAME
   elif [[ "$machine" = "Theia" ]]; then
      export noscrub=/scratch4/NCEPDEV/da/noscrub/$LOGNAME
   fi
   export endianness=Big_Endian
#  export endianness=Little_Endian - to be used once convert big_endian is removed from Makefile.conf
<<<<<<< HEAD
   export accnt=cloud
=======
   export accnt=shout
>>>>>>> eceb87dd
   if [[ "$machine" = "Zeus" ]]; then
      export launcher=mpiexec_mpt
   elif [[ "$machine" = "Theia" ]]; then
      export launcher=mpirun
   fi

elif [[ "$machine" = "WCOSS" ]]; then

#  First, experiment names.

   export global_T62_updat_exp1=global_T${JCAP}_loproc_updat
   export global_T62_updat_exp2=global_T${JCAP}_hiproc_updat
   export global_T62_contrl_exp1=global_T${JCAP}_loproc_contrl
   export global_T62_contrl_exp2=global_T${JCAP}_hiproc_contrl
   export global_T62_ozonly_updat_exp1=global_T${JCAP}_loproc_ozonly_updat
   export global_T62_ozonly_updat_exp2=global_T${JCAP}_hiproc_ozonly_updat
   export global_T62_ozonly_contrl_exp1=global_T${JCAP}_loproc_ozonly_contrl
   export global_T62_ozonly_contrl_exp2=global_T${JCAP}_hiproc_ozonly_contrl
   export global_4dvar_T62_updat_exp1=global_4dvar_T${JCAP}_loproc_updat
   export global_4dvar_T62_updat_exp2=global_4dvar_T${JCAP}_hiproc_updat
   export global_4dvar_T62_contrl_exp1=global_4dvar_T${JCAP}_loproc_contrl
   export global_4dvar_T62_contrl_exp2=global_4dvar_T${JCAP}_hiproc_contrl
   export global_hybrid_T126_updat_exp1=global_hybrid_loproc_updat
   export global_hybrid_T126_updat_exp2=global_hybrid_hiproc_updat
   export global_hybrid_T126_contrl_exp1=global_hybrid_loproc_contrl
   export global_hybrid_T126_contrl_exp2=global_hybrid_hiproc_contrl
   export global_enkf_T62_updat_exp1=global_enkf_loproc_updat
   export global_enkf_T62_updat_exp2=global_enkf_hiproc_updat
   export global_enkf_T62_contrl_exp1=global_enkf_loproc_contrl
   export global_enkf_T62_contrl_exp2=global_enkf_hiproc_contrl
   export global_lanczos_T62_updat_exp1=global_lanczos_T${JCAP}_loproc_updat
   export global_lanczos_T62_updat_exp2=global_lanczos_T${JCAP}_hiproc_updat
   export global_lanczos_T62_contrl_exp1=global_lanczos_T${JCAP}_loproc_contrl
   export global_lanczos_T62_contrl_exp2=global_lanczos_T${JCAP}_hiproc_contrl
   export global_nemsio_T62_updat_exp1=global_nemsio_T${JCAP}_loproc_updat
   export global_nemsio_T62_updat_exp2=global_nemsio_T${JCAP}_hiproc_updat
   export global_nemsio_T62_contrl_exp1=global_nemsio_T${JCAP}_loproc_contrl
   export global_nemsio_T62_contrl_exp2=global_nemsio_T${JCAP}_hiproc_contrl
   export nmmb_nems_4denvar_updat_exp1=nmmb_nems_4denvar_loproc_updat
   export nmmb_nems_4denvar_updat_exp2=nmmb_nems_4denvar_hiproc_updat
   export nmmb_nems_4denvar_contrl_exp1=nmmb_nems_4denvar_loproc_contrl
   export nmmb_nems_4denvar_contrl_exp2=nmmb_nems_4denvar_hiproc_contrl
   export arw_binary_updat_exp1=arw_binary_loproc_updat
   export arw_binary_updat_exp2=arw_binary_hiproc_updat
   export arw_binary_contrl_exp1=arw_binary_loproc_contrl
   export arw_binary_contrl_exp2=arw_binary_hiproc_contrl
   export arw_netcdf_updat_exp1=arw_netcdf_loproc_updat
   export arw_netcdf_updat_exp2=arw_netcdf_hiproc_updat
   export arw_netcdf_contrl_exp1=arw_netcdf_loproc_contrl
   export arw_netcdf_contrl_exp2=arw_netcdf_hiproc_contrl
   export nmm_binary_updat_exp1=nmm_binary_loproc_updat
   export nmm_binary_updat_exp2=nmm_binary_hiproc_updat
   export nmm_binary_contrl_exp1=nmm_binary_loproc_contrl
   export nmm_binary_contrl_exp2=nmm_binary_hiproc_contrl
   export nmm_netcdf_updat_exp1=nmm_netcdf_loproc_updat
   export nmm_netcdf_updat_exp2=nmm_netcdf_hiproc_updat
   export nmm_netcdf_contrl_exp1=nmm_netcdf_loproc_contrl
   export nmm_netcdf_contrl_exp2=nmm_netcdf_hiproc_contrl
   export rtma_updat_exp1=rtma_loproc_updat
   export rtma_updat_exp2=rtma_hiproc_updat
   export rtma_contrl_exp1=rtma_loproc_contrl
   export rtma_contrl_exp2=rtma_hiproc_contrl
   export hwrf_nmm_d2_updat_exp1=hwrf_nmm_d2_loproc_updat
   export hwrf_nmm_d2_updat_exp2=hwrf_nmm_d2_hiproc_updat
   export hwrf_nmm_d2_contrl_exp1=hwrf_nmm_d2_loproc_contrl
   export hwrf_nmm_d2_contrl_exp2=hwrf_nmm_d2_hiproc_contrl
   export hwrf_nmm_d3_updat_exp1=hwrf_nmm_d3_loproc_updat
   export hwrf_nmm_d3_updat_exp2=hwrf_nmm_d3_hiproc_updat
   export hwrf_nmm_d3_contrl_exp1=hwrf_nmm_d3_loproc_contrl
   export hwrf_nmm_d3_contrl_exp2=hwrf_nmm_d3_hiproc_contrl

#  Next, paths for experiment and control executables,
#  fix, ptmp, and CRTM coefficient files.

   export group=dev
   export queue=dev
   export basedir=/da/save/$LOGNAME
   export gsisrc=$basedir/trunk/src
   export gsiexec_updat=$basedir/trunk/src/global_gsi
   export gsiexec_contrl=$basedir/svn1/src/global_gsi
   export enkfexec_updat=$basedir/trunk/src/enkf/global_enkf
   export enkfexec_contrl=$basedir/svn1/src/enkf/global_enkf
   export fixgsi=$basedir/trunk/fix
   export scripts=$basedir/trunk/scripts
   export fixcrtm=/da/save/Michael.Lueken/CRTM_REL-2.2.3/crtm_v2.2.3/fix
   export tmpdir=/ptmpp1/$LOGNAME
   export savdir=/ptmpp1/$LOGNAME

#  Next, paths for canned case data.

   export global_T62_obs=/da/noscrub/Michael.Lueken/CASES/global/sigmap/$global_T62_adate
   export global_T62_ges=/da/noscrub/Michael.Lueken/CASES/global/sigmap/$global_T62_adate
   export global_4dvar_T62_obs=/da/noscrub/Michael.Lueken/CASES/global/sigmap/$global_4dvar_T62_adate
   export global_4dvar_T62_ges=/da/noscrub/Michael.Lueken/CASES/global/sigmap/$global_4dvar_T62_adate
   export global_hybrid_T126_datobs=/da/noscrub/Michael.Lueken/CASES/global/sigmap/$global_hybrid_T126_adate/obs
   export global_hybrid_T126_datges=/da/noscrub/Michael.Lueken/CASES/global/sigmap/$global_hybrid_T126_adate/ges
   export global_enkf_T62_datobs=/da/noscrub/Michael.Lueken/CASES/global/sigmap/$global_enkf_T62_adate/obs
   export global_enkf_T62_datges=/da/noscrub/Michael.Lueken/CASES/global/sigmap/$global_enkf_T62_adate/ges
   export global_lanczos_T62_obs=/da/noscrub/Michael.Lueken/CASES/global/sigmap/$global_lanczos_T62_adate
   export global_lanczos_T62_ges=/da/noscrub/Michael.Lueken/CASES/global/sigmap/$global_lanczos_T62_adate
   export global_nemsio_T62_obs=/da/noscrub/Michael.Lueken/CASES/global/sigmap/$global_nemsio_T62_adate
   export global_nemsio_T62_ges=/da/noscrub/Michael.Lueken/CASES/global/sigmap_nemsio/$global_nemsio_T62_adate
   export nmmb_nems_4denvar_obs=/da/noscrub/Michael.Lueken/CASES/regional/nmmb_nems/$nmmb_nems_adate
   export nmmb_nems_4denvar_ges=/da/noscrub/Michael.Lueken/CASES/regional/nmmb_nems/$nmmb_nems_adate
   export arw_binary_obs=/da/noscrub/Michael.Lueken/CASES/regional/arw_binary/$arw_binary_adate
   export arw_binary_ges=/da/noscrub/Michael.Lueken/CASES/regional/arw_binary/$arw_binary_adate
   export arw_netcdf_obs=/da/noscrub/Michael.Lueken/CASES/regional/arw_netcdf/$arw_netcdf_adate
   export arw_netcdf_ges=/da/noscrub/Michael.Lueken/CASES/regional/arw_netcdf/$arw_netcdf_adate
   export nmm_binary_obs=/da/noscrub/Michael.Lueken/CASES/regional/ndas_binary/$nmm_binary_adate
   export nmm_binary_ges=/da/noscrub/Michael.Lueken/CASES/regional/ndas_binary/$nmm_binary_adate
   export nmm_netcdf_obs=/da/noscrub/Michael.Lueken/CASES/regional/ndas_binary/$nmm_netcdf_adate
   export nmm_netcdf_ges=/da/noscrub/Michael.Lueken/CASES/regional/nmm_netcdf/$nmm_netcdf_adate
   export rtma_obs=/da/noscrub/Michael.Lueken/CASES/regional/rtma_binary/$rtma_adate
   export rtma_ges=/da/noscrub/Michael.Lueken/CASES/regional/rtma_binary/$rtma_adate
   export hwrf_nmm_obs=/da/noscrub/Michael.Lueken/CASES/regional/hwrf_nmm/$hwrf_nmm_adate
   export hwrf_nmm_ges=/da/noscrub/Michael.Lueken/CASES/regional/hwrf_nmm/$hwrf_nmm_adate

#  Location of ndate utility and noscrub directory.

   export ndate=/nwprod/util/exec/ndate
   export noscrub=/scratch1/portfolios/NCEPDEV/da/noscrub/Iliana.Genkova
   export endianness=Big_Endian

fi

# Define type of GPSRO data to be assimilated (refractivity or bending angle)
#default will be refractivity for now

export gps_dtype="gps_bnd"

# Define ptmp location

#export ptmp_loc="/ptmpp1/$USER"
export ptmp_loc="/scratch2/portfolios/NCEPDEV/ptmp/$LOGNAME"

# Regression output filename

export global_regression="global_regression_results.$gps_dtype.txt"
export global_ozonly_regression="global_ozonly_regression_results.$gps_dtype.txt"
export global_lanczos_regression="global_lanczos_regression_results.$gps_dtype.txt"
export global_3d4dvar_regression="global_3d4dvar_regression_results.$gps_dtype.txt"
export global_4dvar_regression="global_4dvar_regression_results.$gps_dtype.txt"
export global_nemsio_regression="global_nemsio_regression_results.$gps_dtype.txt"
export global_hybrid_regression="global_hybrid_regression_results.$gps_dtype.txt"
export global_enkf_regression="global_enkf_regression_results.$gps_dtype.txt"
export rtma_regression="rtma_regression_results.$gps_dtype.txt"
export nmm_binary_regression="nmm_binary_regression_results.$gps_dtype.txt"
export nmm_netcdf_regression="nmm_netcdf_regression_results.$gps_dtype.txt"
export arw_binary_regression="arw_binary_regression_results.$gps_dtype.txt"
export arw_netcdf_regression="arw_netcdf_regression_results.$gps_dtype.txt"
export nems_nmmb_4denvar_regression="nems_nmmb_4denvar_regression_results.$gps_dtype.txt"
export hwrf_nmm_d2_regression="hwrf_nmm_d2_regression_results.$gps_dtype.txt"
export hwrf_nmm_d3_regression="hwrf_nmm_d3_regression_results.$gps_dtype.txt"

# Regression vfydir

export regression_vfydir="$noscrub/regression"

# Define location for copying control run data to

export control_RTMA="$noscrub/tmpreg_${rtma}/$exp1_rtma_cntrl"
export control_RTMA2="$noscrub/tmpreg_${rtma}/$exp2_rtma_cntrl"
export control_global_T62="$noscrub/tmp${global}/$exp1_global_cntrl"
export control_global_T622="$noscrub/tmp${global}/$exp2_global_cntrl"
export control_global_lanczos_T62="$noscrub/tmp${global_lanczos}/$exp1_global_lanczos_cntrl"
export control_global_lanczos_T622="$noscrub/tmp${global_lanczos}/$exp2_global_lanczos_cntrl"
export control_global_3d4dvar_T62="$noscrub/tmp${global_3d4dvar}/$exp1_global_3d4dvar_cntrl"
export control_global_3d4dvar_T622="$noscrub/tmp${global_3d4dvar}/$exp2_global_3d4dvar_cntrl"
export control_global_4dvar_T62="$noscrub/tmp${global_4dvar}/$exp1_global_4dvar_cntrl"
export control_global_4dvar_T622="$noscrub/tmp${global_4dvar}/$exp2_global_4dvar_cntrl"
export control_global_nemsio_T62="$noscrub/tmp${global_nemsio}/$exp1_global_nemsio_cntrl"
export control_global_nemsio_T622="$noscrub/tmp${global_nemsio}/$exp2_global_nemsio_cntrl"
export control_nmm_binary="$noscrub/tmpreg_${nmm_binary}/$exp1_nmm_binary_cntrl"
export control_nmm_binary2="$noscrub/tmpreg_${nmm_binary}/$exp2_nmm_binary_cntrl"
export control_nmm_netcdf="$noscrub/tmpreg_${nmm_netcdf}/$exp1_nmm_netcdf_cntrl"
export control_nmm_netcdf2="$noscrub/tmpreg_${nmm_netcdf}/$exp2_nmm_netcdf_cntrl"
export control_arw_binary="$noscrub/tmpreg_${arw_binary}/$exp1_arw_binary_cntrl"
export control_arw_binary2="$noscrub/tmpreg_${arw_binary}/$exp2_arw_binary_cntrl"
export control_arw_netcdf="$noscrub/tmpreg_${arw_netcdf}/$exp1_arw_netcdf_cntrl"
export control_arw_netcdf2="$noscrub/tmpreg_${arw_netcdf}/$exp2_arw_netcdf_cntrl"
export control_nems_nmmb="$noscrub/tmpreg_${nems_nmmb}/$exp1_nems_nmmb_cntrl"
export control_nems_nmmb2="$noscrub/tmpreg_${nems_nmmb}/$exp2_nems_nmmb_cntrl"
export control_hwrf_nmm_d2="$noscrub/tmpreg_${hwrf_nmm_d2}/$exp1_hwrf_nmm_d2_cntrl"
export control_hwrf_nmm_d22="$noscrub/tmpreg_${hwrf_nmm_d2}/$exp2_hwrf_nmm_d2_cntrl"
export control_hwrf_nmm_d3="$noscrub/tmpreg_${hwrf_nmm_d3}/$exp1_hwrf_nmm_d3_cntrl"
export control_hwrf_nmm_d32="$noscrub/tmpreg_${hwrf_nmm_d3}/$exp2_hwrf_nmm_d3_cntrl"

# Define debug variable - If you want to run the debug tests, set this variable to .true.  Default is .false.
export debug=".false."   # Set debug to .true. to run the debug tests.  Otherwise, keep this set to .false.

# Define parameters for global_T62_3d4dvar and global_T62_4dvar
export minimization="lanczos"  # If "lanczos", use sqrtb lanczos minimization algorithm.  Otherwise use "pcgsoi".
export nhr_obsbin="6"          # Time window for observation binning.  Use "6" for 3d4dvar test.  Otherwise use "1"

# Define parameters for hybrid ensemble option test.
#   (default is set to false, so no hybrid ensemble option test.)

export HYBENS_GLOBAL=".false."
export ENSEMBLE_SIZE_GLOBAL="10"
export HYBENS_UV_GLOBAL=".true."
export BETA1_INV_GLOBAL="0.5"
export HYBENS_HOR_SCALE_GLOBAL="1500"
export HYBENS_VER_SCALE_GLOBAL="20"
export GENERATE_ENS_GLOBAL=".true."
export HYBENS_ANISO_GLOBAL=".false."

export HYBENS_REGIONAL=".false."
export ENSEMBLE_SIZE_REGIONAL="10"
export HYBENS_UV_REGIONAL=".true."
export BETA1_INV_REGIONAL="0.5"
export HYBENS_HOR_SCALE_REGIONAL="1500"
export HYBENS_VER_SCALE_REGIONAL="20"
export GENERATE_ENS_REGIONAL=".true."
export HYBENS_ANISO_REGIONAL=".false."
export NLON_ENS_REGIONAL="0"
export NLAT_ENS_REGIONAL="0"
export JCAP_ENS_REGIONAL="0"
export JCAP_ENS_TEST_REGIONAL="0"

# Toggle EnKF update code bias correction flag
#  lupd_satbiasc = TRUE  = compute and update radiance bias correction
#  lupd_satbiasc = FALSE = do NOT compute or update radiance bias correction
#  default is FALSE (as done in NCEP operations)

export lupd_satbiasc=".false."<|MERGE_RESOLUTION|>--- conflicted
+++ resolved
@@ -107,32 +107,17 @@
 #  Next, paths for experiment and control executables,
 #  fix, ptmp, and CRTM coefficient files.
 
-#   export group=global
-   export group=da
+   export group=global
    export queue=batch
    if [[ "$machine" = "Zeus" ]]; then
       export basedir=/scratch1/portfolios/NCEPDEV/da/save/$LOGNAME
-<<<<<<< HEAD
-      export gsiscr=$basedir/gsi/AMV_Genkova_GoesBufr/src
-      export gsiexec_updat=$basedir/gsi/AMV_Genkova_GoesBufr/src/global_gsi
-      export gsiexec_contrl=$basedir/gsi/AMV_Genkova_OE/src/global_gsi
-      export enkfexec_updat=$basedir/gsi/AMV_Genkova_GoesBufr/src/enkf/global_enkf
-      export enkfexec_contrl=$basedir/gsi/AMV_Genkova_OE/src/enkf/global_enkf
-      export fixgsi=$basedir/gsi/AMV_Genkova_GoesBufr/fix
-      export scripts=$basedir/gsi/AMV_Genkova_GoesBufr/scripts
-=======
-      export gsisrc=$basedir/ro_regional/src
-#      export gsiexec_updat=$basedir/EXP-testCRTM_R2.2/src/global_gsi
-#      export gsiexec_contrl=$basedir/svn1/src/global_gsi
-     export gsiexec_updat=$basedir/ro_regional/src/global_gsi
-     export gsiexec_contrl=$basedir/trunk_r59731/src/global_gsi
-#      export enkfexec_updat=$basedir/EXP-testCRTM_R2.2/src/enkf/global_enkf
-#      export enkfexec_contrl=$basedir/svn1/src/enkf/global_enkf
-      export enkfexec_updat=$basedir/ro_regional/src/enkf/global_enkf
-      export enkfexec_contrl=$basedir/trunk_r59731/src/enkf/global_enkf
-      export fixgsi=$basedir/ro_regional/fix
-      export scripts=$basedir/ro_regional/scripts
->>>>>>> eceb87dd
+      export gsisrc=$basedir/EXP-testCRTM_R2.2/src
+      export gsiexec_updat=$basedir/EXP-testCRTM_R2.2/src/global_gsi
+      export gsiexec_contrl=$basedir/svn1/src/global_gsi
+      export enkfexec_updat=$basedir/EXP-testCRTM_R2.2/src/enkf/global_enkf
+      export enkfexec_contrl=$basedir/svn1/src/enkf/global_enkf
+      export fixgsi=$basedir/EXP-testCRTM_R2.2/fix
+      export scripts=$basedir/EXP-testCRTM_R2.2/scripts
       export fixcrtm=/scratch1/portfolios/NCEPDEV/da/save/Michael.Lueken/CRTM_REL-2.2.3/crtm_v2.2.3/fix
    elif [[ "$machine" = "Theia" ]]; then
       export basedir=/scratch4/NCEPDEV/da/save/$LOGNAME
@@ -187,11 +172,7 @@
    fi
    export endianness=Big_Endian
 #  export endianness=Little_Endian - to be used once convert big_endian is removed from Makefile.conf
-<<<<<<< HEAD
-   export accnt=cloud
-=======
-   export accnt=shout
->>>>>>> eceb87dd
+   export accnt=hybrid
    if [[ "$machine" = "Zeus" ]]; then
       export launcher=mpiexec_mpt
    elif [[ "$machine" = "Theia" ]]; then
@@ -312,7 +293,7 @@
 #  Location of ndate utility and noscrub directory.
 
    export ndate=/nwprod/util/exec/ndate
-   export noscrub=/scratch1/portfolios/NCEPDEV/da/noscrub/Iliana.Genkova
+   export noscrub=/da/noscrub/$USER
    export endianness=Big_Endian
 
 fi
@@ -324,8 +305,7 @@
 
 # Define ptmp location
 
-#export ptmp_loc="/ptmpp1/$USER"
-export ptmp_loc="/scratch2/portfolios/NCEPDEV/ptmp/$LOGNAME"
+export ptmp_loc="/ptmpp1/$USER"
 
 # Regression output filename
 
