--- conflicted
+++ resolved
@@ -54,13 +54,8 @@
 module load ips/18.0.1.163    2>/dev/null
 module load impi/18.0.1       2>/dev/null
 module load lsf/10.1          2>/dev/null
-<<<<<<< HEAD
-module load prod_envir/1.1.0  2>/dev/null
-module load prod_util/1.1.0   2>/dev/null
-=======
 module load prod_envir/1.0.3  2>/dev/null
 module load prod_util/1.1.4   2>/dev/null
->>>>>>> d3946f90
 module load CFP/2.0.1         2>/dev/null
  
 module use -a /gpfs/dell1/nco/ops/nwpara/modulefiles/compiler_prod/ips/18.0.1
