#!/bin/ksh
################################################################################
####  UNIX Script Documentation Block
#                      .                                             .
# Script name:         exglobal_enkfcen.sh.sms
# Script description:  Make global_enkf additive error and recenter
#
# Author:        Russ Treadon       Org: NP23         Date: 2011-12-16
#
# Abstract: This script performs the global_enkf additive error and recenter
#
# Script history log:
# 2011-12-16  Russ Treadon   based on GCWMB parallel script ecen.sh
# 2014-05-16  Xu Li  Add NSST
#
# Usage:  exglobal_enkfcen.sh.sms
#
#   Input script positional parameters:
#
#   Imported Shell Variables:
#     FIXGLOBAL     Directory for global fixed files
#                   defaults to /nwprod/fix
#     PERTURBDIR    Directory for global enkf perturbation database
#                   defaults to /nwprod/fix/enkf_gfs
#     EXECGLOBAL    Directory for global executables
#                   defaults to /nwprod/exec
#     USHGLOBAL     Directory for global scripts
#                   defaults to /nwprod/ush
#     DATA          working directory
#                   (if nonexistent will be made, used and deleted)
#                   defaults to current working directory
#     COMIN         input directory
#                   defaults to current working directory
#     COMOUT        output directory
#                   (if nonexistent will be made)
#                   defaults to current working directory
#     XC            Suffix to add to executables
#                   defaults to none
#     PREINP        Prefix to add to input observation files
#                   defaults to none
#     SUFINP        Suffix to add to input observation files
#                   defaults to none
#     NCP           Copy command
#                   defaults to cp
#     GETATMENSMEANEXEC   Compute ensemble mean sigma (optonally smoothed)
#                         defaults to ${EXECGLOBAL}/getsigensmean_smooth$XC
#     ADDERRSPECEXEC Perturb sigma files
#                    defaults to ${EXECGLOBAL}/adderrspec_nmcmeth_spec$XC
#     RECENATMPEXEC  Recenter sigma files
#                    defaults to ${EXECGLOBAL}/recentersigp$XC
#     INISCRIPT     Preprocessing script
#                   defaults to none
#     LOGSCRIPT     Log posting script
#                   defaults to none
#     ERRSCRIPT     Error processing script
#                   defaults to 'eval [[ $err = 0 ]]'
#     ENDSCRIPT     Postprocessing script
#                   defaults to none
#     JCAP_ENKF     Spectral truncation for background
#                   defaults to 254
#     LEVS_ENKF     Number of levels
#                   defaults to 64
#     CDATE         Current analysis date in yyyymmddhh format
#                   defaults to the value in the input surface file header
#     LATB_ENKF     Number of latitudes
#                   defaults to the value in the input surface file header
#     LONB_ENKF     Number of longitudes
#                   defaults to the value in the input surface file header
#     NTHREADS      Number of threads
#                   defaults to 1
#     NTHSTACK      Size of stack per thread
#                   defaults to 1024000000
#     NTHREADS_ENKF Number of threads for ENKFUPDEXEC
#                   defaults to 1
#     NTHSTACK_ENKF Size of stack per thread for ENKFUPDEXEC
#                   defaults to 1024000000
#     FILESTYLE     File management style flag
#                   ('C' to copy to/from $DATA, 'L' for symbolic links in $DATA,
#                    'X' to use XLFUNIT or symbolic links where appropriate)
#                   defaults to 'X'
#     PGMOUT        Executable standard output
#                   defaults to $pgmout, then to '&1'
#     PGMERR        Executable standard error
#                   defaults to $pgmerr, then to '&1'
#     pgmout        Executable standard output default
#     pgmerr        Executable standard error default
#     REDOUT        standard output redirect ('1>' or '1>>')
#                   defaults to '1>', or to '1>>' to append if $PGMOUT is a file
#     REDERR        standard error redirect ('2>' or '2>>')
#                   defaults to '2>', or to '2>>' to append if $PGMERR is a file
#     VERBOSE       Verbose flag (YES or NO)
#                   defaults to NO
#
#   Exported Shell Variables:
#     PGM           Current program name
#     pgm
#     ERR           Last return code
#     err
#
#   Modules and files referenced:
#     scripts    : $INISCRIPT
#                  $LOGSCRIPT
#                  $ERRSCRIPT
#                  $ENDSCRIPT
#
#     programs   : $GETATMENSMEANEXEC
#                  $ADDERRSPECEXEC
#                  $RECENATMPEXEC
#
#     fixed data :
#
#     input data : $SIGANL_HI
#                  $SFCANL_HI
#                  $SIGGES
#                  $SIGANLENS_IN
#
#     output data: $SANLENSMEAN
#                  $PERTDATES
#                  $SIGANLENS_OUT
#
# Remarks:
#
#   Condition codes
#      0 - no problem encountered
#     >0 - some problem encountered
#
#  Control variable resolution priority
#    1 Command line argument.
#    2 Environment variable.
#    3 Inline default.
#
# Attributes:
#   Language: POSIX shell
#   Machine: IBM SP
#
################################################################################
#  Set environment.
export VERBOSE=${VERBOSE:-"NO"}
if [[ "$VERBOSE" = "YES" ]]; then
   echo $(date) EXECUTING $0 $* >&2
   set -x
fi
export machine=${machine:-IBMP6}
export machine=$(echo $machine|tr '[a-z]' '[A-Z]')

#  Command line arguments.

#  Directories.
export HOMEDIR=${HOMEDIR:-/nwprod}
export NWPROD=${NWPROD:-$HOMEDIR}
export FIXGLOBAL=${FIXGLOBAL:-$NWPROD/fix}
export EXECGLOBAL=${EXECGLOBAL:-$NWPROD/exec}
export PERTURBDIR=${PERTURBDIR:-$FIXGLOBAL/enkf_gfs}
export USHGLOBAL=${USHGLOBAL:-$NWPROD/ush}

export EXECENKF=${EXECENKF:-$NWPROD/enkf.${enkf_ver}/exec} 

export FIXGSM=${FIXGSM:-$NWPROD/gsm.${gsm_ver}/fix/fix_am} 
export EXECGSM=${EXECGSM:-$NWPROD/gsm.${gsm_ver}/exec} 
export USHGSM=${USHGSM:-$NWPROD/gsm.${gsm_ver}/ush} 


export utilscript=${utilscript:-$NWPROD/util/ush}
export DATA=${DATA:-$(pwd)}
export COMIN=${COMIN:-$(pwd)}
export COMOUT=${COMOUT:-$(pwd)}
#  Filenames.
export XC=${XC}
export PREINP=${PREINP}
export SUFINP=${SUFINP}
export JCAP_ENKF=${JCAP_ENKF:-254}
export LEVS_ENKF=${LEVS_ENKF:-64}
export LONB_ENKF=${LONB_ENKF:-768}
export LATB_ENKF=${LATB_ENKF:-384}
export GETATMENSMEANEXEC=${GETATMENSMEANEXEC:-${EXECENKF}/getsigensmean_smooth$XC}
export ADDERRSPECEXEC=${ADDERRSPECEXEC:-${EXECENKF}/adderrspec_nmcmeth_spec$XC}
export RECENATMPEXEC=${RECENATMPEXEC:-${EXECENKF}/recentersigp$XC}
export CHGRESSH=${CHGRESSH:-${USHGSM}/global_chgres.sh}
export CHGRESEXEC=${CHGRESEXEC-${EXECGSM}/global_chgres}
export CHGRESVARS_ENKF=${CHGRESVARS_ENKF:-""}
export NMEM_ENKF=${NMEM_ENKF:-0}
export SCALEFACT=${SCALEFACT:-05}
export INISCRIPT=${INISCRIPT}
export ERRSCRIPT=${ERRSCRIPT:-'eval [[ $err = 0 ]]'}
export LOGSCRIPT=${LOGSCRIPT}
export ENDSCRIPT=${ENDSCRIPT}
#  Other variables.
export CDATE=${CDATE:-$($SFCHDR $SFCGES VDATE||echo 0)}
export NDATE=${NDATE:-$NWPROD/util/exec/ndate}
export GDATE=${GDATE:-($NDATE -06 $CDATE)}
export NDAYS=${NDAYS:-60}
export NHOURS=$((NDAYS*24))
export PBDATE=${PBDATE:-2010050100}
export PEDATE=${PEDATE:-2011043018}
export SWITCH=${SWITCH:-043018}
export NTHREADS=${NTHREADS:-1}
export NTHSTACK=${NTHSTACK:-1024000000}
export NTHREADS_ENKF=${NTHREADS_ENKF:-1}
export NTHSTACK_ENKF=${NTHSTACK_ENKF:-1024000000}
export CHGRESTHREAD=${CHGRESTHREAD:-32}
export LATCH=${LATCH:-8}
export IDSL=${IDSL:-1}
export IDVT=${IDVT:-21}
export IDVM=${IDVM:-0}
export IALB=${IALB:-0}
export IDVC=${IDVC:-2}
export LSOIL=${LSOIL:-4}
export FILESTYLE=${FILESTYLE:-'X'}
export PGMOUT=${PGMOUT:-${pgmout:-'&1'}}
export PGMERR=${PGMERR:-${pgmerr:-'&2'}}
export OBERRFLAG=${OBERRFLAG:-.false.}
export NCP=${NCP:-cp}
export POE=${POE:-NO}
export APRUN=${APRUN:-""}
export NST_GSI=${NST_GSI:-0}
export use_gfs_nemsio=${use_gfs_nemsio:-".false."}
export SIGISUF=${SIGISUF:-'siganl'}
export SFCISUF=${SFCISUF:-'sfcanl'}

if [ $machine = IBMP6 ] ; then
  typeset -L1 l=$PGMOUT
  [[ $l = '&' ]]&&a=''||a='>'
  export REDOUT=${REDOUT:-'1>'$a}
  typeset -L1 l=$PGMERR
  [[ $l = '&' ]]&&a=''||a='>'
  export REDERR=${REDERR:-'2>'$a}
else
  export REDOUT=${REDOUT:-'1>'}
  export REDERR=${REDERR:-'2>'}
fi

################################################################################
#  Preprocessing
$INISCRIPT
pwd=$(pwd)
if [[ -d $DATA ]]; then
   mkdata=NO
else
   mkdir -p $DATA
   mkdata=YES
fi
cd $DATA||exit 99

################################################################################

################################################################################
# Copy input files

export SIGANL_HI=${SIGANL_HI:-$SIGISUF.$CDUMP.$CDATE}
export SFCANL_HI=${SFCANL_HI:-$SFCISUF.$CDUMP.$CDATE}
export SIGGES=${SIGGES:-sfg_${GDATE}_fhr06_ensmean}

if [[ $FILESTYLE = 'C' ]]; then
   export FCPLN=$NCP
else
   export FCPLN="ln -sf"
fi

imem=1
while [[ $imem -le $NMEM_ENKF ]]; do
   member="_mem"`printf %03i $imem`
   $FCPLN ${SIGANLENS_IN}${member} ./sanl_${CDATE}${member}
   (( imem = $imem + 1 ))
done


################################################################################
# Compute mean for enkf ensemble analysis members
export DATAPATH2=./
export FILENAMEOUT=sanl_${CDATE}_ensmean
export FILEPREFIX=sanl_${CDATE}
export NANALS=$NMEM_ENKF

if [[ $FILESTYLE = 'L' ]]; then
   ln -fs $SANLENSMEAN ./sanl_${CDATE}_ensmean
fi

rm stdout.sanl_ensmean
if [[ "$POE" = "YES" ]]; then
   poe $GETATMENSMEANEXEC $DATAPATH2 $FILENAMEOUT $FILEPREFIX $NANALS > stdout.sanl_ensmean
   rc=$?
else
   eval "$APRUN $GETATMENSMEANEXEC $DATAPATH2 $FILENAMEOUT $FILEPREFIX $NANALS > stdout.sanl_ensmean"
   rc=$?
fi

export ERR=$rc
export err=$ERR
$ERRSCRIPT||exit 2

cat stdout.sanl_ensmean
if [[ $FILESTYLE = 'C' ]]; then
   $NCP sanl_${CDATE}_ensmean $SANLENSMEAN
fi
   

################################################################################
# If requested, perturb and recenter ensemble analysis members
if [[ $SCALEFACT -gt 0 ]]; then

# Generate sequential list of perturbation dates
 BDATE=`$NDATE -$NHOURS $CDATE`
 EDATE=`$NDATE +$NHOURS $CDATE`

 rm temp_all temp_dat temp_new
 npert=0
 SDATE=$BDATE
 while [[ $SDATE -le $EDATE ]]; do
   MMDDHH=`echo $SDATE | cut -c5-10`
   YYYY=2010
   if [[ "$MMDDHH" -le "$SWITCH" ]]; then
      YYYY=2011
   fi
   PDATE=${YYYY}${MMDDHH}
   echo $PDATE > temp_dat
   cat temp_all temp_dat > temp_new
   mv temp_new temp_all
   IDATE=`$NDATE +06 $SDATE`
   SDATE=$IDATE
   npert=$((npert+1))
 done
 mv temp_all dates_seq.dat
 rm temp_dat temp_new
 
 export NPERTURB_PAIRS=$npert

# Perturb and recenter ensemble analysis members
 export LONB=$LONB_ENKF
 export LATB=$LATB_ENKF
 export ADDPERTPATH=$PERTURBDIR/
 rm dates_ran.dat stdout.adderr

 ln -fs $SIGGES sfg_${CDATE}_fhr06_ensmean
 if [[ $FILESTYLE = 'L' ]]; then
    ln -fs $PERTDATES dates_ran.dat
 fi

 if [[ "$POE" = "YES" ]]; then
    poe $ADDERRSPECEXEC $NANALS $CDATE $SCALEFACT $ADDPERTPATH $NPERTURB_PAIRS > stdout.adderr
    rc=$?
 else
    eval "$APRUN $ADDERRSPECEXEC $NANALS $CDATE $SCALEFACT $ADDPERTPATH $NPERTURB_PAIRS > stdout.adderr"
    rc=$?
 fi

 export ERR=$rc
 export err=$ERR
 $ERRSCRIPT||exit 2

 cat stdout.adderr
 if [[ $FILESTYLE = 'C' ]]; then
    $NCP dates_ran.dat $PERTDATES
 fi

# Compute mean for perturbed and recentered ensemble analysis members
 export DATAPATH2=./
 export FILENAMEOUT=sanlpr_${CDATE}_ensmean
 export FILEPREFIX=sanlpr_${CDATE}
 export NANALS=$NMEM_ENKF
 rm stdout.sanlpr_ensmean
 eval "$APRUN $GETATMENSMEANEXEC $DATAPATH2 $FILENAMEOUT $FILEPREFIX $NANALS > stdout.sanlpr_ensmean"
 rc=$?

 export ERR=$rc
 export err=$ERR
 $ERRSCRIPT||exit 2
<<<<<<< HEAD

 cat stdout.sanlpr_ensmean
=======

 cat stdout.sanlpr_ensmean

fi
>>>>>>> 76d7a9af

fi

################################################################################
# Chgres high resolution analysis to ensemble resolution
$FCPLN $SIGANL_HI sanl_${CDATE}_highres
$FCPLN $SFCANL_HI sfcanl_${CDATE}_highres
export SIGI=sanl_${CDATE}_highres
export SFCI=sfcanl_${CDATE}_highres
export SIGO=sanl_${CDATE}_hybrid_lores
export SFCO=sfcanl_${CDATE}_hybrid_lores
if [ $use_gfs_nemsio = .true. ]; then
   export GFSOUT=$SIGO
fi
rm -f $SIGO
rm -f $SFCO

export JCAP_ens=$JCAP_ENKF
export LEVS_ens=$LEVS_ENKF
export LONB_ens=$LONB_ENKF
export LATB_ens=$LATB_ENKF
export OUTTYP=${OUTTYP:-2}
export PGMOUT=stdout.chgres
export PGMERR=stderr.chgres

# specify threads for running chgres
if [ $machine = IBMP6 ]; then
   export OMP_NUM_THREADS=$CHGRESTHREAD
   export NTHREADS=$OMP_NUM_THREADS
else
   export OMP_NUM_THREADS=1
   export NTHREADS=1
fi
export OROGRAPHY=$OROGRAPHY_ENKF
export OROGRAPHY_UF=$OROGRAPHY_UF_ENKF
export SLMASK=$SLMASK_ENKF
export LONSPERLAT=$LONSPERLAT_ENKF

export CHGRESVARS=$CHGRESVARS_ENKF

eval "$CHGRESSH $SIGI $SFCI $SIGO $SFCO $JCAP_ens $LEVS_ens $LONB_ens $LATB_ens"
rc=$?

export ERR=$rc
export err=$ERR
$ERRSCRIPT||exit 2

# reduce thread to 1 since post runs with mpi
export OMP_NUM_THREADS=1
export NTHREADS=$OMP_NUM_THREADS

cat stderr.chgres
cat stdout.chgres


################################################################################
# Recenter ensemble member atmospheric analyses about hires analysis
if [[ $SCALEFACT -gt 0 ]]; then
 export FILENAME_MEANIN=sanlpr_${CDATE}_ensmean       # current mean (perturbed & recentered)
 export FILENAMEIN=sanlpr_${CDATE}
else
 export FILENAME_MEANIN=sanl_${CDATE}_ensmean       # current mean (unperturbed & recentered)
 export FILENAMEIN=sanl_${CDATE}
fi
export FILENAME_MEANOUT=sanl_${CDATE}_hybrid_lores    # recenter around this mean (hires analysis)
export FILENAMEOUT=sanlprc_${CDATE}

if [[ $FILESTYLE = 'L' ]]; then
   imem=1
   while [[ $imem -le $NMEM_ENKF ]]; do
      member="_mem"`printf %03i $imem`
      ln -fs ${SIGANLENS_OUT}${member} sanlprc_${CDATE}${member}
      (( imem = $imem + 1 ))
   done
fi

rm stdout_recenter_hires
if [[ "$POE" = "YES" ]]; then
   poe $RECENATMPEXEC $FILENAMEIN $FILENAME_MEANIN $FILENAME_MEANOUT $FILENAMEOUT $NANALS > stdout_recenter_hires
   rc=$?
else
   eval "$APRUN $RECENATMPEXEC $FILENAMEIN $FILENAME_MEANIN $FILENAME_MEANOUT $FILENAMEOUT $NANALS > stdout_recenter_hires"
   rc=$?
fi

export ERR=$rc
export err=$ERR
$ERRSCRIPT||exit 2

cat stdout_recenter_hires

if [[ $FILESTYLE = 'C' ]]; then
   imem=1
   while [[ $imem -le $NMEM_ENKF ]]; do
      member="_mem"`printf %03i $imem`
      $NCP sanlprc_${CDATE}${member} ${SIGANLENS_OUT}${member}
      (( imem = $imem + 1 ))
   done
fi

# Optionally alert $SIGANLENS_OUT files 
if [ $SENDDBN = YES ]; then 
  imem=1 
  while [[ $imem -le $NMEM_ENKF ]]; do 
    member="_mem"`printf %03i $imem` 
    if [ $SENDDBN = YES ]; then 
      $DBNROOT/bin/dbn_alert MODEL GFS_ENKF $job ${SIGANLENS_OUT}${member} 
    fi 
    (( imem = $imem + 1 )) 
  done 
fi

################################################################################
#     Update ensemble member surface and nst analyses 
################################################################################
if [ $NST_GSI -gt 0 ]; then

   export DTSINC_ENS=${DTSINC_ENS:-${COMIN}/dtsinc_ens_${CDATE}}
   export NSTGES_ENS=${NSTGES_ENS:-${COMIN}/nfg_${GDATE}_fhr06}
   export SFCGES_ENS=${SFCGES_ENS:-${COMIN}/bfg_${GDATE}_fhr06}
   export SFCGCY_ENS=${SFCGCY_ENS:-${COMIN}/sfcgcy_${CDATE}}
   export NSTANL_ENS=${NSTANL_ENS:-${COMOUT}/nstanl_${CDATE}}
   export SFCANL_ENS=${SFCANL_ENS:-${COMOUT}/sfcanl_${CDATE}}


   $FCPLN $DTSINC_ENS dtsinc_ens
   imem=1
   while [[ $imem -le $NMEM_ENKF ]]; do
     member="_mem"`printf %03i $imem`
     $FCPLN ${NSTGES_ENS}${member} nstf06${member}
     $FCPLN ${SFCGES_ENS}${member} sfcf06${member}
     if [ $NST_GSI -eq 3 ]; then
        $FCPLN ${SFCGCY_ENS}${member} sfcgcy${member}
     else
        $FCPLN ${SFCANL_ENS}${member} sfcgcy${member}
     fi
     (( imem = $imem + 1 ))
   done

   if [[ $FILESTYLE = 'L' ]]; then
      imem=1
      while [[ $imem -le $NMEM_ENKF ]]; do
         member="_mem"`printf %03i $imem`
         ln -fs ${NSTANL_ENS}${member} nstanl${member}
         if [ $NST_GSI -eq 3 ]; then
            ln -fs ${SFCANL_ENS}${member} sfcanl${member}
         fi
         (( imem = $imem + 1 ))
      done
   fi

   rm stdout_recenter_sfcnstupd
   if [[ "$POE" = "YES" ]]; then
      poe $GETSFCNSTENSUPDEXEC $NANALS $NST_GSI > stdout_recenter_sfcnstupd
      rc=$?
   else
      eval "$APRUN $GETSFCNSTENSUPDEXEC $NANALS $NST_GSI > stdout_recenter_sfcnstupd"
      rc=$?
   fi

   export ERR=$rc
   export err=$ERR
   $ERRSCRIPT||exit 2

   if [[ $FILESTYLE = 'C' ]]; then
      imem=1
      while [[ $imem -le $NMEM_ENKF ]]; do
         member="_mem"`printf %03i $imem`
         $NCP nstanl${member} ${NSTANL_ENS}${member} 
         $NCP sfcanl${member} ${SFCANL_ENS}${member} 
         (( imem = $imem + 1 ))
      done
   fi

   cat stdout_recenter_sfcnstupd
fi
################################################################################
#  Postprocessing
cd $pwd
[[ $mkdata = YES ]]&&rmdir $DATA
$ENDSCRIPT
set +x
if [[ "$VERBOSE" = "YES" ]]; then
   echo $(date) EXITING $0 with return code $err >&2
fi
exit $err<|MERGE_RESOLUTION|>--- conflicted
+++ resolved
@@ -364,17 +364,11 @@
  export ERR=$rc
  export err=$ERR
  $ERRSCRIPT||exit 2
-<<<<<<< HEAD
 
  cat stdout.sanlpr_ensmean
-=======
-
- cat stdout.sanlpr_ensmean
-
-fi
->>>>>>> 76d7a9af
-
-fi
+
+fi
+
 
 ################################################################################
 # Chgres high resolution analysis to ensemble resolution
