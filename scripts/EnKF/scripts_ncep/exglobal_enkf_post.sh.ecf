--- conflicted
+++ resolved
@@ -128,10 +128,10 @@
 #  Command line arguments.
 # none
 #  Directories.
-export FIXGSI=${FIXGSI:-$NWPROD/gsi.${gsi_ver}/fix}
-export EXECENKF=${EXECENKF:-$NWPROD/enkf.${enkf_ver}/exec}
-export USHENKF=${USHENKF:-$NWPROD/enkf.${enkf_ver}/ush}
-export FIXGSM=${FIXGSM:-$NWPROD/gsm.${gsm_ver}/fix/fix_am}
+export FIXGSI=${FIXGSI:-$NWPROD/gsi.${gsi_ver}/fix} 
+export EXECENKF=${EXECENKF:-$NWPROD/enkf.${enkf_ver}/exec} 
+export USHENKF=${USHENKF:-$NWPROD/enkf.${enkf_ver}/ush} 
+export FIXGSM=${FIXGSM:-$NWPROD/gsm.${gsm_ver}/fix/fix_am} 
 export utilscript=${utilscript:-/nwprod/util/ush}
 export DATA=${DATA:-$(pwd)}
 export COMIN=${COMIN:-$(pwd)}
@@ -153,18 +153,13 @@
 export SFCENSMEAN=${SFCENSMEAN:-$COMOUT/bfg_${CDATE}_fhr}
 export SIGENS_OUT=${SIGENS_OUT:-${COMOUT}/sfg_${CDATE}_fhr}
 #  Executables.
-<<<<<<< HEAD
-export GETATMENSMEANEXEC=${GETATMENSMEANEXEC:-$EXECGLOBAL/getsigensmean_smooth$XC}
-export GETSFCENSMEANEXEC=${GETSFCENSMEANEXEC:-$EXECGLOBAL/getsfcensmean_smooth$XC}
+export GETATMENSMEANEXEC=${GETATMENSMEANEXEC:-$EXECENKF/getsigensmean_smooth$XC}
+export GETSFCENSMEANEXEC=${GETSFCENSMEANEXEC:-$EXECENKF/getsfcensmean_smooth$XC}
 if [ $NST_GSI -gt 0 ]; then
    export NSTENS=${NSTENS:-$COMIN/nfg_${CDATE}_fhr}
    export NSTENSMEAN=${NSTENSMEAN:-$COMOUT/nfg_${CDATE}_fhr}
-   export GETNSTENSMEANEXEC=${GETNSTENSMEANEXEC:-$EXECGLOBAL/getnstensmean_smooth$XC}
-fi
-=======
-export GETATMENSMEANEXEC=${GETATMENSMEANEXEC:-$EXECENKF/getsigensmean_smooth$XC}
-export GETSFCENSMEANEXEC=${GETSFCENSMEANEXEC:-$EXECENKF/getsfcensmean_smooth$XC}
->>>>>>> 6bb19e38
+   export GETNSTENSMEANEXEC=${GETNSTENSMEANEXEC:-$EXECENKF/getnstensmean_smooth$XC}
+fi
 #  Other variables.
 export FHOUTEFCS=${FHOUT_ENKF:-3}
 export FHMINEFCS=${FHMIN_ENKF:-3}
@@ -217,14 +212,9 @@
 $LOGSCRIPT
 
 rm getsigensmean_smooth.x getsfcensmean_smooth.x hybens_smoothinfo
-<<<<<<< HEAD
-rm sfg*fhr03* sfg*f06* sfg*f09*
-rm bfg*fhr03* bfg*f06* bfg*f09*
-rm nfg*fhr03* nfg*f06* nfg*f09*
-=======
-rm sfg*fhr03* sfg*fhr04* sfg*fhr05* sfg*fhr06* sfg*fhr07* sfg*fhr08* sfg*fhr09*
-rm bfg*fhr03* bfg*fhr04* bfg*fhr05* bfg*fhr06* bfg*fhr07* bfg*fhr08* bfg*fhr09*
->>>>>>> 6bb19e38
+rm sfg*fhr03* sfg*fhr04* sfg*fhr05* sfg*f06* sfg*fhr07* sfg*fhr08* sfg*f09*
+rm bfg*fhr03* bfg*fhr04* bfg*fhr05* bfg*f06* bfg*fhr07* bfg*fhr08* bfg*f09*
+rm nfg*fhr03* nfg*fhr04* nfg*fhr05* nfg*f06* nfg*fhr07* nfg*fhr08* nfg*f09*
 
 
 $NCP $GETSFCENSMEANEXEC $DATA
@@ -332,37 +322,26 @@
    elif [ $machine = WCOSS ] ; then
       nprocs=$LSB_DJOB_NUMPROC
    fi
-<<<<<<< HEAD
    ncmd=5
-   if [ $NST_GSI -gt 0 ]; then
-      ncmd=8
-   fi
-   cmd[0]="$GETSFCENSMEANEXEC ${datapath}/  bfg_${analdate}_fhr03_ensmean  bfg_${analdate}_fhr03  $NMEM_ENKF"
-   cmd[1]="$GETSFCENSMEANEXEC ${datapath}/  bfg_${analdate}_fhr06_ensmean  bfg_${analdate}_fhr06  $NMEM_ENKF"
-   cmd[2]="$GETSFCENSMEANEXEC ${datapath}/  bfg_${analdate}_fhr09_ensmean  bfg_${analdate}_fhr09  $NMEM_ENKF"
-   cmd[3]="$GETATMENSMEANEXEC ${datapath}/  sfg_${analdate}_fhr03_ensmean  sfg_${analdate}_fhr03  $NMEM_ENKF"
-   cmd[4]="$GETATMENSMEANEXEC ${datapath}/  sfg_${analdate}_fhr06_ensmean  sfg_${analdate}_fhr06  $NMEM_ENKF"
-   cmd[5]="$GETATMENSMEANEXEC ${datapath}/  sfg_${analdate}_fhr09_ensmean  sfg_${analdate}_fhr09  $NMEM_ENKF"
-   if [ $NST_GSI -gt 0 ]; then
-      cmd[6]="$GETNSTENSMEANEXEC ${datapath}/  nfg_${analdate}_fhr03_ensmean  nfg_${analdate}_fhr03  $NMEM_ENKF"
-      cmd[7]="$GETNSTENSMEANEXEC ${datapath}/  nfg_${analdate}_fhr06_ensmean  nfg_${analdate}_fhr06  $NMEM_ENKF"
-      cmd[8]="$GETNSTENSMEANEXEC ${datapath}/  nfg_${analdate}_fhr09_ensmean  nfg_${analdate}_fhr09  $NMEM_ENKF"
-   fi
-=======
-   FHBEG=$FHMINEFCS
-   FHEND=$FHMAXEFCS
-   FHOUT=$FHOUTEFCS
-   FH=$FHMIN
-   cnt=0
-   until [[ $FH -gt $FHEND ]];do
-     [[ $FH -lt 10 ]]&&FH=0$FH
-     cmd[$cnt]="$GETSFCENSMEANEXEC ${datapath}/ bfg_${analdate}_fhr${FH}_ensmean bfg_${analdate}_fhr${FH} $NMEM_ENKF"
-     cmd[$cnt]="$GETATMENSMEANEXEC ${datapath}/ sfg_${analdate}_fhr${FH}_ensmean sfg_${analdate}_fhr${FH} $NMEM_ENKF"
-     ((cnt+=1))
-     FH=`expr $FH + $FHOUT`
-   done
-
->>>>>>> 6bb19e38
+   if [ $NST_GSI -gt 0 ]; then 
+      ncmd=8 
+   fi 
+   FHBEG=$FHMINEFCS 
+   FHEND=$FHMAXEFCS 
+   FHOUT=$FHOUTEFCS 
+   FH=$FHMIN 
+   cnt=0 
+   until [[ $FH -gt $FHEND ]];do 
+     [[ $FH -lt 10 ]]&&FH=0$FH 
+     cmd[$cnt]="$GETSFCENSMEANEXEC ${datapath}/ bfg_${analdate}_fhr${FH}_ensmean bfg_${analdate}_fhr${FH} $NMEM_ENKF" 
+     cmd[$cnt]="$GETATMENSMEANEXEC ${datapath}/ sfg_${analdate}_fhr${FH}_ensmean sfg_${analdate}_fhr${FH} $NMEM_ENKF" 
+     if [ $NST_GSI -gt 0 ]; then
+        cmd[$cnt]="$GETNSTENSMEANEXEC ${datapath}/ nfg_${analdate}_fhr${FH}_ensmean nfg_${analdate}_fhr${FH} $NMEM_ENKF"
+     fi
+     ((cnt+=1)) 
+     FH=`expr $FH + $FHOUT` 
+   done
+
    rm $DATA/cmdfile
    m=-1
    n=0
@@ -387,51 +366,22 @@
 else
 # Run serially instead
 
-   FHBEG=$FHMINEFCS
-   FHEND=$FHMAXEFCS
-   FHOUT=$FHOUTEFCS
-   FH=$FHMIN
+   FHBEG=$FHMINEFCS 
+   FHEND=$FHMAXEFCS 
+   FHOUT=$FHOUTEFCS 
+   FH=$FHMIN 
    rc=0
-<<<<<<< HEAD
-   eval "$APRUN $GETSFCENSMEANEXEC ${datapath}/  bfg_${analdate}_fhr03_ensmean bfg_${analdate}_fhr03 $NMEM_ENKF"
-   ra=$?
-   ((rc+=ra))
-   eval "$APRUN $GETSFCENSMEANEXEC ${datapath}/  bfg_${analdate}_fhr06_ensmean bfg_${analdate}_fhr06 $NMEM_ENKF"
-   ra=$?
-   ((rc+=ra))
-   eval "$APRUN $GETSFCENSMEANEXEC ${datapath}/  bfg_${analdate}_fhr09_ensmean bfg_${analdate}_fhr09 $NMEM_ENKF"
-   ra=$?
-   ((rc+=ra))
-   eval "$APRUN $GETATMENSMEANEXEC ${datapath}/ sfg_${analdate}_fhr03_ensmean sfg_${analdate}_fhr03 $NMEM_ENKF"
-   ra=$?
-   ((rc+=ra))
-   eval "$APRUN $GETATMENSMEANEXEC ${datapath}/ sfg_${analdate}_fhr06_ensmean sfg_${analdate}_fhr06 $NMEM_ENKF"
-   ra=$?
-   ((rc+=ra))
-   eval "$APRUN $GETATMENSMEANEXEC ${datapath}/ sfg_${analdate}_fhr09_ensmean sfg_${analdate}_fhr09 $NMEM_ENKF"
-   ra=$?
-   ((rc+=ra))
-   if [ $NST_GSI -gt 0 ]; then
-      eval "$APRUN $GETNSTENSMEANEXEC ${datapath}/ nfg_${analdate}_fhr03_ensmean nfg_${analdate}_fhr03 $NMEM_ENKF"
-      ra=$?
-      ((rc+=ra))
-      eval "$APRUN $GETNSTENSMEANEXEC ${datapath}/ nfg_${analdate}_fhr06_ensmean nfg_${analdate}_fhr06 $NMEM_ENKF"
-      ra=$?
-      ((rc+=ra))
-      eval "$APRUN $GETNSTENSMEANEXEC ${datapath}/ nfg_${analdate}_fhr09_ensmean nfg_${analdate}_fhr09 $NMEM_ENKF"
-      ra=$?
-      ((rc+=ra))
-   fi
-=======
-   until [[ $FH -gt $FHEND ]];do
-     [[ $FH -lt 10 ]]&&FH=0$FH
-     eval "$APRUN $GETSFCENSMEANEXEC ${datapath}/ bfg_${analdate}_fhr${FH}_ensmean bfg_${analdate}_fhr${FH} $NMEM_ENKF"
-     eval "$APRUN $GETATMENSMEANEXEC ${datapath}/ sfg_${analdate}_fhr${FH}_ensmean sfg_${analdate}_fhr${FH} $NMEM_ENKF"
-     ra=$?
-     ((rc+=ra))
-     FH=`expr $FH + $FHOUT`
-   done
->>>>>>> 6bb19e38
+   until [[ $FH -gt $FHEND ]];do 
+     [[ $FH -lt 10 ]]&&FH=0$FH 
+     eval "$APRUN $GETSFCENSMEANEXEC ${datapath}/ bfg_${analdate}_fhr${FH}_ensmean bfg_${analdate}_fhr${FH} $NMEM_ENKF" 
+     eval "$APRUN $GETATMENSMEANEXEC ${datapath}/ sfg_${analdate}_fhr${FH}_ensmean sfg_${analdate}_fhr${FH} $NMEM_ENKF" 
+     if [ $NST_GSI -gt 0 ]; then  	  	 
+        eval "$APRUN $GETNSTENSMEANEXEC ${datapath}/ nfg_${analdate}_fhr${FH}_ensmean nfg_${analdate}_fhr${FH} $NMEM_ENKF"
+     fi
+     ra=$? 
+     ((rc+=ra)) 
+     FH=`expr $FH + $FHOUT` 
+   done
 fi
 export ERR=$rc
 export err=$ERR
@@ -551,9 +501,9 @@
   [[ $FH -lt 10 ]]&&FH=0$FH
 
   if [[ -s ${datapath}/bfg_${analdate}_fhr${FH}_ensmean ]]; then
-    if [ $SENDDBN = YES ]; then
-      $DBNROOT/bin/dbn_alert MODEL GFS_ENKF $job ${SFCENSMEAN}${FH}_ensmean
-    fi
+    if [ $SENDDBN = YES ]; then 
+      $DBNROOT/bin/dbn_alert MODEL GFS_ENKF $job ${SFCENSMEAN}${FH}_ensmean 
+    fi 
      string="DONE bfg fhr $FH"
   else
      string="MISS bfg fhr $FH"
@@ -582,21 +532,21 @@
 cat log_allsfc log_allatm > log_all
 cp log_all $ENSSTAT
 
-if [ $SENDDBN = YES ] ; then
-imem=1
-while [[ $imem -le $NMEM_ENKF ]]; do
-   member="_mem"`printf %03i $imem`
-   #FHBEG=$FHMIN
-   FHEND=$FHMAX
-   FH=6
-   until [[ $FH -gt $FHEND ]];do
-      [[ $FH -lt 10 ]]&&FH=0$FH
-      $DBNROOT/bin/dbn_alert MODEL GFS_ENKF $job ${SIGENS_OUT}${FH}s${member}
-      FH=`expr $FH + $FHOUT`
-   done
-   (( imem = $imem + 1 ))
-done
-fi
+if [ $SENDDBN = YES ] ; then 
+imem=1 
+while [[ $imem -le $NMEM_ENKF ]]; do 
+   member="_mem"`printf %03i $imem` 
+   #FHBEG=$FHMIN 
+   FHEND=$FHMAX 
+   FH=6 
+   until [[ $FH -gt $FHEND ]];do 
+      [[ $FH -lt 10 ]]&&FH=0$FH 
+      $DBNROOT/bin/dbn_alert MODEL GFS_ENKF $job ${SIGENS_OUT}${FH}s${member} 
+      FH=`expr $FH + $FHOUT` 
+   done 
+   (( imem = $imem + 1 )) 
+done 
+fi 
 
 ################################################################################
 #  Postprocessing
