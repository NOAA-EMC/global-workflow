--- conflicted
+++ resolved
@@ -370,26 +370,18 @@
    fi
 
    $FORECASTSH
-<<<<<<< HEAD
-   rc=$?
-
-   cat $pgmoutm
-
-   export ERR=$rc
-   export err=$ERR
-   $ERRSCRIPT||exit 2
-=======
    ra=$?
    ((rc+=ra))
 
    ##############################################################
-   # Add this statement to notify a member forecast failed to 
+   # Add this statement to notify a member forecast failed to
    # complete. Continue ahead with other members, but freeze epos
    ##############################################################
    if [ "$SENDECF" = YES -a $ra -ne 0 ]; then
       ecflow_client --abort="forecast of member $imem FAILED"
    fi
->>>>>>> 5de0e361
+
+   cat $pgmoutm
 
    export COMOUT=$COMOUTSAVE
 
@@ -419,17 +411,11 @@
    if [ $SENDDBN = YES ]; then
      FH=$FHOUT
      while [[ $FH -le $FHMAX ]]; do
-<<<<<<< HEAD
-       if [[ $FH -lt 10 ]] ; then FH=0$FH ; fi
-       # JY $DBNROOT/bin/dbn_alert MODEL GFS_ENKF $job $COMOUT/bfg_${CDATE}_fhr$FH$SUFOUT
+       [[ $FH -lt 10 ]]&&FH=0$FH
        if [[ `expr $FH % 3` -eq 0 ]]
        then
          $DBNROOT/bin/dbn_alert MODEL GFS_ENKF $job $COMOUT/bfg_${CDATE}_fhr$FH$SUFOUT
        fi
-=======
-       [[ $FH -lt 10 ]]&&FH=0$FH
-       $DBNROOT/bin/dbn_alert MODEL GFS_ENKF $job $COMOUT/bfg_${CDATE}_fhr$FH$SUFOUT
->>>>>>> 5de0e361
        FH=$((FH+FHOUT))
      done
    fi
