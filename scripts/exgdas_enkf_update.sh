--- conflicted
+++ resolved
@@ -93,33 +93,18 @@
 
 ################################################################################
 ATMGES_ENSMEAN=$COMIN_GES_ENS/${GPREFIX}atmf006.ensmean${GSUFFIX}
-<<<<<<< HEAD
-if [ $SUFFIX = ".nc" ]; then
-   LONB_ENKF=${LONB_ENKF:-$($NCLEN $ATMGES_ENSMEAN grid_xt)} # get LONB_ENKF
-   LATB_ENKF=${LATB_ENKF:-$($NCLEN $ATMGES_ENSMEAN grid_yt)} # get LATB_ENFK
-   LEVS_ENKF=${LEVS_ENKF:-$($NCLEN $ATMGES_ENSMEAN pfull)} # get LEVS_ENFK
-   use_gfs_ncio=".true."
-   use_gfs_nemsio=".false."
-   paranc=${paranc:-".true."}
-   WRITE_INCR_ZERO="incvars_to_zero= $INCREMENTS_TO_ZERO,"
-   if [ $DO_CALC_INCREMENT = "YES" ]; then
-      write_fv3_incr=".false."
-   else
-      write_fv3_incr=".true."
-   fi
-=======
+
 LONB_ENKF=${LONB_ENKF:-$($NCLEN $ATMGES_ENSMEAN grid_xt)} # get LONB_ENKF
 LATB_ENKF=${LATB_ENKF:-$($NCLEN $ATMGES_ENSMEAN grid_yt)} # get LATB_ENFK
 LEVS_ENKF=${LEVS_ENKF:-$($NCLEN $ATMGES_ENSMEAN pfull)} # get LEVS_ENFK
 use_gfs_ncio=".true."
 use_gfs_nemsio=".false."
 paranc=${paranc:-".true."}
+WRITE_INCR_ZERO="incvars_to_zero= $INCREMENTS_TO_ZERO,"
 if [ $DO_CALC_INCREMENT = "YES" ]; then
    write_fv3_incr=".false." 
->>>>>>> f78afebc
 else
    write_fv3_incr=".true."
-   WRITE_INCR_ZERO="incvars_to_zero= $INCREMENTS_TO_ZERO,"
 fi
 LATA_ENKF=${LATA_ENKF:-$LATB_ENKF}
 LONA_ENKF=${LONA_ENKF:-$LONB_ENKF}
