
set -x

# Set experiment name and analysis date

exp=$jobname

# Set path/file for gsi executable
#basedir=/scratch1/portfolios/NCEPDEV/da/save/Daryl.Kleist
#gsipath=$basedir/gsi/
#gsiexec=$gsipath/trunk/src/global_gsi

# Set the JCAP resolution which you want.
# All resolutions use LEVS=64
export JCAP=126
export LEVS=64
export JCAP_B=126
export JCAP_EN=62

# Set runtime and save directories
tmpdir=$tmpdir/tmp${JCAP}/${exp}
#tmpdir=/scratch2/portfolios/NCEPDEV/ptmp/Daryl.Kleist/tmp${JCAP}/${exp}
savdir=$savdir/out${JCAP}/${exp}
#savdir=/scratch2/portfolios/NCEPDEV/ptmp/Daryl.Kleist/out${JCAP}/${exp}

# Specify GSI fixed field and data directories.
#fixgsi=$gsipath/trunk/fix
#fixcrtm=$gsipath/EXP-port410/lib/CRTM_REL-2.2.3/fix

#datobs=/scratch1/portfolios/NCEPDEV/da/noscrub/Daryl.Kleist/CASES/$adate/obs
#datges=/scratch1/portfolios/NCEPDEV/da/noscrub/Daryl.Kleist/CASES/$adate/ges
#datens=/scratch1/portfolios/NCEPDEV/da/noscrub/Daryl.Kleist/CASES/$adate/ens

# Set variables used in script
#   CLEAN up $tmpdir when finished (YES=remove, NO=leave alone)
#   ndate is a date manipulation utility
#   ndate is a date manipulation utility
#   ncp is cp replacement, currently keep as /bin/cp

UNCOMPRESS=gunzip
CLEAN=NO
#ndate=/scratch1/portfolios/NCEPDEV/da/save/Daryl.Kleist/nwprod/util/exec/ndate
ncp=/bin/cp


# Given the requested resolution, set dependent resolution parameters
if [[ "$JCAP" = "574" ]]; then
   export LONA=1152
   export LATA=576
   export DELTIM=120
   export resol=1
elif [[ "$JCAP" = "382" ]]; then
   export LONA=768
   export LATA=384
   export DELTIM=180
   export resol=1
elif [[ "$JCAP" = "126" ]]; then
   export LONA=256
   export LATA=128
   export DELTIM=600
   export resol=2
elif [[ "$JCAP" = "62" ]]; then
   export LONA=192
   export LATA=94
   export DELTIM=1200
   export resol=2
else
   echo "INVALID JCAP = $JCAP"
   exit
fi
export NLAT=$((${LATA}+2))


# Given the analysis date, compute the date from which the
# first guess comes.  Extract cycle and set prefix and suffix
# for guess and observation data files
gdate=`$ndate -06 $global_hybrid_T126_adate`
yyg=`echo $gdate | cut -c1-8`
hhg=`echo $gdate | cut -c9-10`
yya=`echo $global_hybrid_T126_adate | cut -c1-8`
hha=`echo $global_hybrid_T126_adate | cut -c9-10`

# Set up $tmpdir
rm -rf $tmpdir
mkdir -p $tmpdir
cd $tmpdir
rm -rf core*

# CO2 namelist and file decisions
ICO2=${ICO2:-0}
if [ $ICO2 -gt 0 ] ; then
        # Copy co2 files to $tmpdir
        co2dir=${CO2DIR:-$fixgsi}
        yyyy=$(echo ${CDATE:-$global_hybrid_T126_adate}|cut -c1-4)
        rm ./global_co2_data.txt
        co2=$co2dir/global_co2.gcmscl_$yyyy.txt
        while [ ! -s $co2 ] ; do
                ((yyyy-=1))
                co2=$co2dir/global_co2.gcmscl_$yyyy.txt
        done
        if [ -s $co2 ] ; then
                $ncp $co2 ./global_co2_data.txt
        fi
        if [ ! -s ./global_co2_data.txt ] ; then
                echo "\./global_co2_data.txt" not created
                exit 1
   fi
fi
#CH4 file decision
ICH4=${ICH4:-0}
if [ $ICH4 -gt 0 ] ; then
#        # Copy ch4 files to $tmpdir
        ch4dir=${CH4DIR:-$fixgsi}
        yyyy=$(echo ${CDATE:-$global_hybrid_T126_adate}|cut -c1-4)
        rm ./ch4globaldata.txt
        ch4=$ch4dir/global_ch4_esrlctm_$yyyy.txt
        while [ ! -s $ch4 ] ; do
                ((yyyy-=1))
                ch4=$ch4dir/global_ch4_esrlctm_$yyyy.txt
        done
        if [ -s $ch4 ] ; then
                $ncp $ch4 ./ch4globaldata.txt
        fi
        if [ ! -s ./ch4globaldata.txt ] ; then
                echo "\./ch4globaldata.txt" not created
                exit 1
   fi
fi
IN2O=${IN2O:-0}
if [ $IN2O -gt 0 ] ; then
#        # Copy ch4 files to $tmpdir
        n2odir=${N2ODIR:-$fixgsi}
        yyyy=$(echo ${CDATE:-$global_hybrid_T126_adate}|cut -c1-4)
        rm ./n2oglobaldata.txt
        n2o=$n2odir/global_n2o_esrlctm_$yyyy.txt
        while [ ! -s $n2o ] ; do
                ((yyyy-=1))
                n2o=$n2odir/global_n2o_esrlctm_$yyyy.txt
        done
        if [ -s $n2o ] ; then
                $ncp $n2o ./n2oglobaldata.txt
        fi
        if [ ! -s ./n2oglobaldata.txt ] ; then
                echo "\./n2oglobaldata.txt" not created
                exit 1
   fi
fi
ICO=${ICO:-0}
if [ $ICO -gt 0 ] ; then
#        # Copy CO files to $tmpdir
        codir=${CODIR:-$fixgsi}
        yyyy=$(echo ${CDATE:-$global_hybrid_T126_adate}|cut -c1-4)
        rm ./coglobaldata.txt
        co=$codir/global_co_esrlctm_$yyyy.txt
        while [ ! -s $co ] ; do
                ((yyyy-=1))
                co=$codir/global_co_esrlctm_$yyyy.txt
        done
        if [ -s $co ] ; then
                $ncp $co ./coglobaldata.txt
        fi
        if [ ! -s ./coglobaldata.txt ] ; then
                echo "\./coglobaldata.txt" not created
                exit 1
   fi
fi

# Make gsi namelist

. $scripts/regression_nl_update.sh

SETUP="$SETUP_update"
GRIDOPTS="$GRIDOPTS_update"
BKGVERR="$BKGVERR_update"
ANBKGERR="$ANBKERR_update"
JCOPTS="$JCOPTS_update"
STRONGOPTS="$STRONGOPTS_update"
OBSQC="$OBSQC_update"
OBSINPUT="$OBSINPUT_update"
SUPERRAD="$SUPERRAD_update"
SINGLEOB="$SINGLEOB_update"

if [ "$debug" = ".false." ]; then
   . $scripts/regression_namelists.sh
else
   . $scripts/regression_namelists_db.sh
fi

cat << EOF > gsiparm.anl

$global_hybrid_T126_namelist

EOF

# Set fixed files
#   berror   = forecast model background error statistics
#   specoef  = CRTM spectral coefficients
#   trncoef  = CRTM transmittance coefficients
#   emiscoef = CRTM coefficients for IR sea surface emissivity model
#   aerocoef = CRTM coefficients for aerosol effects
#   cldcoef  = CRTM coefficients for cloud effects
#   satinfo  = text file with information about assimilation of brightness temperatures
#   satangl  = angle dependent bias correction file (fixed in time)
#   pcpinfo  = text file with information about assimilation of prepcipitation rates
#   ozinfo   = text file with information about assimilation of ozone data
#   errtable = text file with obs error for conventional data (optional)
#   convinfo = text file with information about assimilation of conventional data
#   bufrtable= text file ONLY needed for single obs test (oneobstest=.true.)
#   bftab_sst= bufr table for sst ONLY needed for sst retrieval (retrieval=.true.)

berror=$fixgsi/Big_Endian/global_berror.l${LEVS}y${NLAT}.f77

emiscoef_IRwater=$fixcrtm/Nalli.IRwater.EmisCoeff.bin
emiscoef_IRice=$fixcrtm/NPOESS.IRice.EmisCoeff.bin
emiscoef_IRland=$fixcrtm/NPOESS.IRland.EmisCoeff.bin
emiscoef_IRsnow=$fixcrtm/NPOESS.IRsnow.EmisCoeff.bin
emiscoef_VISice=$fixcrtm/NPOESS.VISice.EmisCoeff.bin
emiscoef_VISland=$fixcrtm/NPOESS.VISland.EmisCoeff.bin
emiscoef_VISsnow=$fixcrtm/NPOESS.VISsnow.EmisCoeff.bin
emiscoef_VISwater=$fixcrtm/NPOESS.VISwater.EmisCoeff.bin
emiscoef_MWwater=$fixcrtm/FASTEM6.MWwater.EmisCoeff.bin
aercoef=$fixcrtm/AerosolCoeff.bin
cldcoef=$fixcrtm/CloudCoeff.bin
satangl=$fixgsi/global_satangbias.txt
scaninfo=$fixgsi/global_scaninfo.txt
satinfo=$fixgsi/global_satinfo.txt
convinfo=$fixgsi/global_convinfo_reg_test.txt
### add 9 tables
errtable_pw=$fixgsi/prepobs_errtable_pw.global
errtable_ps=$fixgsi/prepobs_errtable_ps.global_nqcf
errtable_t=$fixgsi/prepobs_errtable_t.global_nqcf
errtable_q=$fixgsi/prepobs_errtable_q.global_nqcf
errtable_uv=$fixgsi/prepobs_errtable_uv.global_nqcf
btable_ps=$fixgsi/nqc_b_ps.global_nqcf
btable_t=$fixgsi/nqc_b_t.global_nqcf
btable_q=$fixgsi/nqc_b_q.global_nqcf
btable_uv=$fixgsi/nqc_b_uv.global_nqcf

anavinfo=$fixgsi/global_anavinfo.l64.txt
ozinfo=$fixgsi/global_ozinfo.txt
pcpinfo=$fixgsi/global_pcpinfo.txt
errtable=$fixgsi/prepobs_errtable.global
hybens_info=$fixgsi/global_hybens_info.l64.txt

# Only need this file for single obs test
bufrtable=$fixgsi/prepobs_prep.bufrtable

# Only need this file for sst retrieval
bftab_sst=$fixgsi/bufrtab.012

# Copy executable and fixed files to $tmpdir
if [[ $exp = $global_hybrid_T126_updat_exp1 ]]; then
   $ncp $gsiexec_updat ./gsi.x
elif [[ $exp = $global_hybrid_T126_updat_exp2 ]]; then
   $ncp $gsiexec_updat ./gsi.x
elif [[ $exp = $global_hybrid_T126_contrl_exp1 ]]; then
   $ncp $gsiexec_contrl ./gsi.x
elif [[ $exp = $global_hybrid_T126_contrl_exp2 ]]; then
   $ncp $gsiexec_contrl ./gsi.x
fi

$ncp $berror   ./berror_stats
$ncp $emiscoef_IRwater ./Nalli.IRwater.EmisCoeff.bin
$ncp $emiscoef_IRice ./NPOESS.IRice.EmisCoeff.bin
$ncp $emiscoef_IRsnow ./NPOESS.IRsnow.EmisCoeff.bin
$ncp $emiscoef_IRland ./NPOESS.IRland.EmisCoeff.bin
$ncp $emiscoef_VISice ./NPOESS.VISice.EmisCoeff.bin
$ncp $emiscoef_VISland ./NPOESS.VISland.EmisCoeff.bin
$ncp $emiscoef_VISsnow ./NPOESS.VISsnow.EmisCoeff.bin
$ncp $emiscoef_VISwater ./NPOESS.VISwater.EmisCoeff.bin
$ncp $emiscoef_MWwater ./FASTEM6.MWwater.EmisCoeff.bin
$ncp $aercoef  ./AerosolCoeff.bin
$ncp $cldcoef  ./CloudCoeff.bin
$ncp $satangl  ./satbias_angle
$ncp $scaninfo ./scaninfo
$ncp $satinfo  ./satinfo
$ncp $pcpinfo  ./pcpinfo
$ncp $ozinfo   ./ozinfo
$ncp $convinfo ./convinfo
$ncp $errtable ./errtable
$ncp $anavinfo ./anavinfo
<<<<<<< HEAD
$ncp $hybens_info ./hybens_info
=======
$ncp $hybens_locinfo ./hybens_locinfo
#add 9 tables for new varqc
$ncp $errtable_pw           ./errtable_pw
$ncp $errtable_ps           ./errtable_ps
$ncp $errtable_t           ./errtable_t
$ncp $errtable_q           ./errtable_q
$ncp $errtable_uv           ./errtable_uv
$ncp $btable_ps           ./btable_ps
$ncp $btable_t           ./btable_t
$ncp $btable_q           ./btable_q
$ncp $btable_uv           ./btable_uv

>>>>>>> b170bc92

$ncp $bufrtable ./prepobs_prep.bufrtable
$ncp $bftab_sst ./bftab_sstphr

# Copy CRTM coefficient files based on entries in satinfo file
for file in `awk '{if($1!~"!"){print $1}}' ./satinfo | sort | uniq` ;do
    $ncp $fixcrtm/${file}.SpcCoeff.bin ./
    $ncp $fixcrtm/${file}.TauCoeff.bin ./
done


# Copy observational data to $tmpdir
$ncp $global_hybrid_T126_datobs/prepqc.gdas.$global_hybrid_T126_adate   ./prepbufr
$ncp $global_hybrid_T126_datobs/satwnd.gdas.$global_hybrid_T126_adate   ./satwndbufr
$ncp $global_hybrid_T126_datobs/gpsro.gdas.$global_hybrid_T126_adate    ./gpsrobufr
$ncp $global_hybrid_T126_datobs/sptrmm.gdas.$global_hybrid_T126_adate   ./tmirrbufr
$ncp $global_hybrid_T126_datobs/osbuv8.gdas.$global_hybrid_T126_adate   ./sbuvbufr
$ncp $global_hybrid_T126_datobs/gome.gdas.$global_hybrid_T126_adate     ./gomebufr
$ncp $global_hybrid_T126_datobs/omi.gdas.$global_hybrid_T126_adate      ./omibufr
$ncp $global_hybrid_T126_datobs/tcvitl.gdas.$global_hybrid_T126_adate   ./tcvitl
$ncp $global_hybrid_T126_datobs/goesfv.gdas.$global_hybrid_T126_adate   ./gsnd1bufr
$ncp $global_hybrid_T126_datobs/1bamua.gdas.$global_hybrid_T126_adate   ./amsuabufr
$ncp $global_hybrid_T126_datobs/1bamub.gdas.$global_hybrid_T126_adate   ./amsubbufr
$ncp $global_hybrid_T126_datobs/1bhrs3.gdas.$global_hybrid_T126_adate   ./hirs3bufr
$ncp $global_hybrid_T126_datobs/1bhrs4.gdas.$global_hybrid_T126_adate   ./hirs4bufr
$ncp $global_hybrid_T126_datobs/airsev.gdas.$global_hybrid_T126_adate   ./airsbufr
$ncp $global_hybrid_T126_datobs/mtiasi.gdas.$global_hybrid_T126_adate   ./iasibufr
$ncp $global_hybrid_T126_datobs/esamua.gdas.$global_hybrid_T126_adate   ./amsuabufrears
$ncp $global_hybrid_T126_datobs/esamub.gdas.$global_hybrid_T126_adate   ./amsubbufrears
$ncp $global_hybrid_T126_datobs/eshrs3.gdas.$global_hybrid_T126_adate   ./hirs3bufrears

# Copy bias correction, atmospheric and surface files
$ncp $global_hybrid_T126_datges/biascr.gdas.$gdate          ./satbias_in
$ncp $global_hybrid_T126_datges/biascr_pc.gdas.${gdate}     ./satbias_pc
$ncp $global_hybrid_T126_datges/radstat.gdas.$gdate         ./radstat.gdas

listdiag=`tar xvf radstat.gdas | cut -d' ' -f2 | grep _ges`
for type in $listdiag; do
   diag_file=`echo $type | cut -d',' -f1`
   fname=`echo $diag_file | cut -d'.' -f1`
   date=`echo $diag_file | cut -d'.' -f2`
   $UNCOMPRESS $diag_file
   fnameanl=$(echo $fname|sed 's/_ges//g')
   mv $fname.$date $fnameanl
done

$ncp $global_hybrid_T126_datges/sfcf03.gdas.$gdate  ./sfcf03
$ncp $global_hybrid_T126_datges/sfcf06.gdas.$gdate  ./sfcf06
$ncp $global_hybrid_T126_datges/sfcf09.gdas.$gdate  ./sfcf09

$ncp $global_hybrid_T126_datges/siggm3.gdas.$global_hybrid_T126_adate  ./sigf03
$ncp $global_hybrid_T126_datges/sigges.gdas.$global_hybrid_T126_adate  ./sigf06
$ncp $global_hybrid_T126_datges/siggp3.gdas.$global_hybrid_T126_adate  ./sigf09

list="001 002 003 004 005 006 007 008 009 010 011 012 013 014 015 016 017 018 019 020"

for file in $list; do
## ln -s $global_hybrid_T126_datges/sigf06s_${gdate}_mem${file}_t${JCAP_EN} ./sigf06_ens_mem${file}
   ln -s $global_hybrid_T126_datges/sfg_${gdate}_fhr06s_mem${file} ./sigf06_ens_mem${file}
done

# Run gsi under Parallel Operating Environment (poe) on NCEP IBM
if [[ "$machine" = "Theia" ]]; then
   cd $tmpdir/
   echo "run gsi now"

   export MPI_DISPLAY_SETTINGS=YES
   export MPI_STATS=YES
   export MPI_STATS_FILE=mpi_tmp.out

   export MPI_BUFS_PER_PROC=256
   export MPI_BUFS_PER_HOST=256
   export MPI_GROUP_MAX=256
   #export OMP_NUM_THREADS=2

#  module load intel
#  module load mpt
   echo "JOB ID : $PBS_JOBID"
   eval "$launcher -v -np $PBS_NP $tmpdir/gsi.x > stdout"

elif [[ "$machine" = "WCOSS" ]]; then

   mpirun.lsf $tmpdir/gsi.x < gsiparm.anl > stdout

fi

rc=$?

exit<|MERGE_RESOLUTION|>--- conflicted
+++ resolved
@@ -279,10 +279,7 @@
 $ncp $convinfo ./convinfo
 $ncp $errtable ./errtable
 $ncp $anavinfo ./anavinfo
-<<<<<<< HEAD
 $ncp $hybens_info ./hybens_info
-=======
-$ncp $hybens_locinfo ./hybens_locinfo
 #add 9 tables for new varqc
 $ncp $errtable_pw           ./errtable_pw
 $ncp $errtable_ps           ./errtable_ps
@@ -294,7 +291,6 @@
 $ncp $btable_q           ./btable_q
 $ncp $btable_uv           ./btable_uv
 
->>>>>>> b170bc92
 
 $ncp $bufrtable ./prepobs_prep.bufrtable
 $ncp $bftab_sst ./bftab_sstphr
