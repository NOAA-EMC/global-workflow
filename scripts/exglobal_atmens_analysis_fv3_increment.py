#!/usr/bin/env python3
# exglobal_atmens_analysis_fv3_increment.py
# This script creates an AtmEnsAnalysis object
# and runs the execute method of its Jedi object attribute
# which convert the JEDI increment into an FV3 increment
import os

from wxflow import Logger, cast_strdict_as_dtypedict
from pygfs.task.atmens_analysis import AtmEnsAnalysis

# Initialize root logger
logger = Logger(level='DEBUG', colored_log=True)


if __name__ == '__main__':

    # Take configuration from environment and cast it as python dictionary
    config = cast_strdict_as_dtypedict(os.environ)

    # Instantiate the atmens analysis object
    AtmEnsAnl = AtmEnsAnalysis(config)

    # Initialize and execute JEDI FV3 increment converter
<<<<<<< HEAD
    AtmEnsAnl.jedi_fv3inc.execute(config.APRUN_ATMENSANLFV3INC)
=======
    AtmEnsAnl.jedi['atmensanlfv3inc'].execute(config.APRUN_ATMENSANLFV3INC)
>>>>>>> 8cd354a4
<|MERGE_RESOLUTION|>--- conflicted
+++ resolved
@@ -21,8 +21,4 @@
     AtmEnsAnl = AtmEnsAnalysis(config)
 
     # Initialize and execute JEDI FV3 increment converter
-<<<<<<< HEAD
-    AtmEnsAnl.jedi_fv3inc.execute(config.APRUN_ATMENSANLFV3INC)
-=======
-    AtmEnsAnl.jedi['atmensanlfv3inc'].execute(config.APRUN_ATMENSANLFV3INC)
->>>>>>> 8cd354a4
+    AtmEnsAnl.jedi['atmensanlfv3inc'].execute(config.APRUN_ATMENSANLFV3INC)