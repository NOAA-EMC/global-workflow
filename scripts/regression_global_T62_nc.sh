#!/bin/sh

#@ error=$(job_name).$(step_name).e$(jobid)
#@ job_type=parallel
#@ class=dev
#@ group=dev
#@ account_no = GDAS-T2O

#@ job_name=regression_test
#@ step_name=gsi_global_updat
#@ network.MPI=sn_all,shared,us
#@ node = 1
#@ node_usage=not_shared
#@ tasks_per_node=32
#@ task_affinity = core(1)
#@ parallel_threads = 1
#@ node_resources = ConsumableMemory (110 GB)
#@ wall_clock_limit = 0:25:00
#@ startdate = 09/27/06 05:00
#@ notification=error
#@ restart=no
#@ queue

#@ step_name=gsi_global_updat2
#@ network.MPI=sn_all,shared,us
#@ node = 2
#@ node_usage=not_shared
#@ tasks_per_node=32
#@ task_affinity = core(1)
#@ parallel_threads = 2
#@ node_resources = ConsumableMemory (110 GB)
#@ wall_clock_limit = 0:15:00
#@ startdate = 09/27/06 05:00
#@ notification=error
#@ restart=no
#@ dependency=(gsi_global_updat==0)
#@ queue

#@ step_name=global_regression
#@ job_type=serial
#@ task_affinity = cpu(1)
#@ parallel_threads = 1
#@ node_usage = shared
#@ node_resources = ConsumableMemory(2000 MB)
#@ wall_clock_limit = 0:10:00
#@ notification=error
#@ restart=no
#@ dependency=(gsi_global_updat2==0)
#@ queue

. regression_var.sh

case $LOADL_STEP_NAME in
  gsi_global_updat)

set -x

# Set environment variables for NCEP IBM
export MEMORY_AFFINITY=MCM
export MP_SHARED_MEMORY=yes

# Set environment variables for threading and stacksize
export AIXTHREAD_SCOPE=S
export XLSMPOPTS="parthds=1:stack=128000000"

# Recommended MPI environment variable setttings from IBM
# (Appendix E, HPC Clusters Using InfiniBand on IBM Power Systems Servers)
export LAPI_DEBUG_ENABLE_AFFINITY=YES
export MP_FIFO_MTU=4K
export MP_SYNC_QP=YES
export MP_SHM_ATTACH_THRESH=500000 # default is better sometimes
export MP_EUIDEVELOP=min
export MP_USE_BULK_XFER=yes
export MP_BULK_MIN_MSG_SIZE=64k
export MP_RC_MAX_QP=8192
export LAPI_DEBUG_RC_DREG_THRESHOLD=1000000
export LAPI_DEBUG_QP_NOTIFICATION=no
export LAPI_DEBUG_RC_INIT_SETUP=yes

# Set environment variables for user preferences
export XLFRTEOPTS="nlwidth=80"
export MP_LABELIO=yes
export MP_INFOLEVEL=1

# Variables for debugging (don't always need)
##export XLFRTEOPTS="buffering=disable_all"
##export MP_COREFILE_FORMAT=lite


# Set experiment name and analysis date
adate=$adate_global
exp=$exp1_global_updat

# Set path/file for gsi executable
gsiexec=$updat

# Set the JCAP resolution which you want.
# All resolutions use LEVS=64
export JCAP=62
export LEVS=64
export JCAP_B=62

# Set runtime and save directories
tmpdir=$ptmp_loc/tmp${global}/${exp}
savdir=$ptmp_loc/out${JCAP}/sigmap/${exp}

# Specify GSI fixed field and data directories.


# Set variables used in script
#   CLEAN up $tmpdir when finished (YES=remove, NO=leave alone)
#   ndate is a date manipulation utility
#   ncp is cp replacement, currently keep as /bin/cp

CLEAN=NO
ndate=/nwprod/util/exec/ndate
ncp=/bin/cp

# Given the requested resolution, set dependent resolution parameters
if [[ "$JCAP" = "382" ]]; then
   export LONA=768
   export LATA=384
   export DELTIM=180
   export resol=1
elif [[ "$JCAP" = "62" ]]; then
   export LONA=192
   export LATA=94
   export DELTIM=1200
   export resol=2
else
   echo "INVALID JCAP = $JCAP"
   exit
fi
export NLAT=$((${LATA}+2))

# Given the analysis date, compute the date from which the
# first guess comes.  Extract cycle and set prefix and suffix
# for guess and observation data files
gdate=`$ndate -06 $adate`
hha=`echo $adate | cut -c9-10`
hhg=`echo $gdate | cut -c9-10`
prefix_obs=gdas1.t${hha}z
prefix_tbc=gdas1.t${hhg}z
prefix_sfc=gdas${resol}.t${hhg}z
prefix_atm=gdas${resol}.t${hha}z
prefixg=gdas1.t${hhg}z
suffix=tm00.bufr_d

adate0=`echo $adate | cut -c1-8`
gdate0=`echo $gdate | cut -c1-8`
dumpobs=gdas
dumpges=gdas
datobs=$datobs_global/$adate
datges=$datobs

# Set up $tmpdir
rm -rf $tmpdir
mkdir -p $tmpdir
cd $tmpdir
rm -rf core*


# determine whether using prescribed CO2,CH4,N2O,and CO data, or using CRTM default one
ICO2=${ICO2:-0}
if [ $ICO2 -gt 0 ] ; then
	# Copy co2 files to $tmpdir
	co2dir=${CO2DIR:-$fix_file}
	yyyy=$(echo ${CDATE:-$adate}|cut -c1-4)
	rm ./global_co2_data.txt
		co2=$co2dir/global_co2.gcmscl_$yyyy.txt
		if [ -s $co2 ] ; then
			$ncp $co2 ./global_co2_data.txt
		fi
	if [ ! -s ./global_co2_data.txt ] ; then
		echo "\./global_co2_data.txt" not created
		exit 1
   fi
fi
#CH4 file 
ICH4=${ICH4:-0}
if [ $ICH4 -gt 0 ] ; then
#        # Copy ch4 files to $tmpdir
        ch4dir=${CH4DIR:-$fix_file}
        yyyy=$(echo ${CDATE:-$adate}|cut -c1-4)
        rm ./ch4globaldata.txt
                ch4=$ch4dir/global_ch4_esrlctm_$yyyy.txt
                if [ -s $ch4 ] ; then
                        $ncp $ch4 ./ch4globaldata.txt
                fi
        if [ ! -s ./ch4globaldata.txt ] ; then
                echo "\./ch4globaldata.txt" not created
                exit 1
   fi
fi
IN2O=${IN2O:-0}
if [ $IN2O -gt 0 ] ; then
#        # Copy ch4 files to $tmpdir
        n2odir=${N2ODIR:-$fix_file}
        yyyy=$(echo ${CDATE:-$adate}|cut -c1-4)
        rm ./n2oglobaldata.txt
                n2o=$n2odir/global_n2o_esrlctm_$yyyy.txt
                if [ -s $n2o ] ; then
                        $ncp $n2o ./n2oglobaldata.txt
                fi
        if [ ! -s ./n2oglobaldata.txt ] ; then
                echo "\./n2oglobaldata.txt" not created
                exit 1
   fi
fi
ICO=${ICO:-0}
if [ $ICO -gt 0 ] ; then
#        # Copy CO files to $tmpdir
        codir=${CODIR:-$fix_file}
        yyyy=$(echo ${CDATE:-$adate}|cut -c1-4)
        rm ./coglobaldata.txt
                co=$codir/global_co_esrlctm_$yyyy.txt
                if [ -s $co ] ; then
                        $ncp $co ./coglobaldata.txt
                fi
        if [ ! -s ./coglobaldata.txt ] ; then
                echo "\./coglobaldata.txt" not created
                exit 1
   fi
fi
GRIDOPTS=""
BKGVERR=""
ANBKGERR=""
JCOPTS=""
STRONGOPTS=""
OBSQC=""
OBSINPUT=""
SUPERRAD=""
SINGLEOB=""
. $scripts/regression_namelists.sh

##!   l4dvar=.false.,nhr_assimilation=6,nhr_obsbin=6,
##!   lsqrtb=.true.,lcongrad=.false.,ltlint=.true.,
##!   idmodel=.true.,lwrtinc=.false.,

cat << EOF > gsiparm.anl

$global_T62_namelist

EOF

# Set fixed files
#   berror   = forecast model background error statistics
#   specoef  = CRTM spectral coefficients
#   trncoef  = CRTM transmittance coefficients
#   emiscoef = CRTM coefficients for IR sea surface emissivity model
#   aerocoef = CRTM coefficients for aerosol effects
#   cldcoef  = CRTM coefficients for cloud effects
#   satinfo  = text file with information about assimilation of brightness temperatures
#   satangl  = angle dependent bias correction file (fixed in time)
#   atmsbeamdat  =  data required for atms spatial averaging
#   pcpinfo  = text file with information about assimilation of prepcipitation rates
#   ozinfo   = text file with information about assimilation of ozone data
#   errtable = text file with obs error for conventional data (optional)
#   convinfo = text file with information about assimilation of conventional data
#   bufrtable= text file ONLY needed for single obs test (oneobstest=.true.)
#   bftab_sst= bufr table for sst ONLY needed for sst retrieval (retrieval=.true.)

anavinfo=$fix_file/global_anavinfo.l64.txt
berror=$fix_file/global_berror.l${LEVS}y${NLAT}.f77
emiscoef=$crtm_coef/EmisCoeff/Big_Endian/EmisCoeff.bin
aercoef=$crtm_coef/AerosolCoeff/Big_Endian/AerosolCoeff.bin
cldcoef=$crtm_coef/CloudCoeff/Big_Endian/CloudCoeff.bin
satinfo=$fix_file/global_satinfo_reg_test.txt
scaninfo=$fix_file/global_scaninfo.txt
satangl=$fix_file/global_satangbias.txt
atmsbeamdat=$fix_file/atms_beamwidth.txt
pcpinfo=$fix_file/global_pcpinfo.txt
ozinfo=$fix_file/global_ozinfo.txt
convinfo=$fix_file/global_convinfo_reg_test.txt
errtable=$fix_file/prepobs_errtable.global

# Only need this file for single obs test
bufrtable=$fix_file/prepobs_prep.bufrtable

# Only need this file for sst retrieval
bftab_sst=$fix_file/bufrtab.012

# Copy executable and fixed files to $tmpdir
$ncp $gsiexec ./gsi.x

$ncp $anavinfo ./anavinfo
$ncp $berror   ./berror_stats
$ncp $emiscoef ./EmisCoeff.bin
$ncp $aercoef  ./AerosolCoeff.bin
$ncp $cldcoef  ./CloudCoeff.bin
$ncp $satangl  ./satbias_angle
$ncp $atmsbeamdat  ./atms_beamwidth.txt
$ncp $satinfo  ./satinfo
$ncp $scaninfo ./scaninfo
$ncp $pcpinfo  ./pcpinfo
$ncp $ozinfo   ./ozinfo
$ncp $convinfo ./convinfo
$ncp $errtable ./errtable

$ncp $bufrtable ./prepobs_prep.bufrtable
$ncp $bftab_sst ./bftab_sstphr

# Copy CRTM coefficient files based on entries in satinfo file
<<<<<<< HEAD
nsatsen=`cat $satinfo | wc -l`
isatsen=1
while [[ $isatsen -le $nsatsen ]]; do
   flag=`head -n $isatsen $satinfo | tail -1 | cut -c1-1`
   if [[ "$flag" != "!" ]]; then
      satsen=`head -n $isatsen $satinfo | tail -1 | cut -f 2 -d" "`
      spccoeff=${satsen}.SpcCoeff.bin
      if  [[ ! -s $spccoeff ]]; then
         $ncp $crtm_coef/SpcCoeff/Big_Endian/$spccoeff ./

#         $ncp $crtm_coef/TauCoeff/Big_Endian/${satsen}.TauCoeff.bin ./
#!!!!!! IMPORTANT!!!!!!!!!!!!! 
# use Yong Chen's new tau coeff. Ask Paul when he will integrate the new coef. into CRTM
         $ncp /global/save/wx23ry/CH4TAU/${satsen}.TauCoeff.bin ./
      fi
   fi
   isatsen=` expr $isatsen + 1 `
=======
for file in `awk '{if($1!~"!"){print $1}}' ./satinfo | sort | uniq` ;do
   $ncp $crtm_coef/SpcCoeff/Big_Endian/${file}.SpcCoeff.bin ./
   $ncp $crtm_coef/TauCoeff/Big_Endian/${file}.TauCoeff.bin ./
>>>>>>> 73ee27dc
done

# Copy observational data to $tmpdir
$ncp $datobs/${prefix_obs}.prepbufr                ./prepbufr
$ncp $datobs/${prefix_obs}.satwnd.${suffix}         ./satwnd
$ncp $datobs/${prefix_obs}.gpsro.${suffix}         ./gpsrobufr
$ncp $datobs/${prefix_obs}.spssmi.${suffix}        ./ssmirrbufr
$ncp $datobs/${prefix_obs}.sptrmm.${suffix}        ./tmirrbufr
$ncp $datobs/${prefix_obs}.osbuv8.${suffix}        ./sbuvbufr
$ncp $datobs/${prefix_obs}.goesfv.${suffix}        ./gsnd1bufr
$ncp $datobs/${prefix_obs}.1bamua.${suffix}        ./amsuabufr
$ncp $datobs/${prefix_obs}.1bamub.${suffix}        ./amsubbufr
$ncp $datobs/${prefix_obs}.1bhrs2.${suffix}        ./hirs2bufr
$ncp $datobs/${prefix_obs}.1bhrs3.${suffix}        ./hirs3bufr
$ncp $datobs/${prefix_obs}.1bhrs4.${suffix}        ./hirs4bufr
$ncp $datobs/${prefix_obs}.1bmhs.${suffix}         ./mhsbufr
$ncp $datobs/${prefix_obs}.1bmsu.${suffix}         ./msubufr
$ncp $datobs/${prefix_obs}.airsev.${suffix}        ./airsbufr
$ncp $datobs/${prefix_obs}.sevcsr.${suffix}        ./seviribufr
$ncp $datobs/${prefix_obs}.mtiasi.${suffix}        ./iasibufr
$ncp $datobs/${prefix_obs}.ssmit.${suffix}         ./ssmitbufr
$ncp $datobs/${prefix_obs}.amsre.${suffix}         ./amsrebufr
$ncp $datobs/${prefix_obs}.ssmis.${suffix}         ./ssmisbufr
$ncp $datobs/${prefix_obs}.gome.${suffix}          ./gomebufr
$ncp $datobs/${prefix_obs}.omi.${suffix}           ./omibufr
$ncp $datobs/${prefix_obs}.mlsbufr.${suffix}        ./mlsbufr
$ncp $datobs/${prefix_obs}.eshrs3.${suffix}        ./hirs3bufrears
$ncp $datobs/${prefix_obs}.esamua.${suffix}        ./amsuabufrears
$ncp $datobs/${prefix_obs}.esamub.${suffix}        ./amsubbufrears
$ncp $datobs/${prefix_obs}.syndata.tcvitals.tm00   ./tcvitl

# Copy bias correction, atmospheric and surface files
$ncp $datges/${prefix_tbc}.abias                   ./satbias_in
$ncp $datges/${prefix_tbc}.satang                  ./satbias_angle

$ncp $datges/${prefix_sfc}.bf03                    ./sfcf03
$ncp $datges/${prefix_sfc}.bf06                    ./sfcf06
$ncp $datges/${prefix_sfc}.bf09                    ./sfcf09

$ncp $datobs/${prefix_atm}.sgm3prep                ./sigf03
$ncp $datobs/${prefix_atm}.sgesprep                ./sigf06
$ncp $datobs/${prefix_atm}.sgp3prep                ./sigf09

# Run gsi under Parallel Operating Environment (poe) on NCEP IBM
poe $tmpdir/gsi.x < gsiparm.anl > stdout
rc=$?

if [[ "$rc" != "0" ]]; then
   cd $regression_vfydir
   {
    echo ''$exp1_global_updat' has failed to run to completion, with an error code of '$rc''
   } >> $global_regression
   $step_name==$rc
   exit
fi

# Save output
mkdir -p $savdir

cat stdout fort.2* > $savdir/stdout.anl.${adate}
$ncp siganl          $savdir/siganl.${adate}
$ncp sfcanl.gsi      $savdir/sfcanl.${adate}
$ncp satbias_out     $savdir/biascr.${adate}
$ncp sfcf06          $savdir/sfcf06.${gdate}
$ncp sigf06          $savdir/sigf06.${gdate}

# Loop over first and last outer loops to generate innovation
# diagnostic files for indicated observation types (groups)
#
# NOTE:  Since we set miter=2 in GSI namelist SETUP, outer
#        loop 03 will contain innovations with respect to
#        the analysis.  Creation of o-a innovation files
#        is triggered by write_diag(3)=.true.  The setting
#        write_diag(1)=.true. turns on creation of o-g
#        innovation files.
#

echo "Time before diagnostic loop is `date` "
loops="01 03"
for loop in $loops; do

case $loop in
  01) string=ges;;
  03) string=anl;;
   *) string=$loop;;
esac

#  Collect diagnostic files for obs types (groups) below
   listall="hirs2_n14 msu_n14 sndr_g08 sndr_g11 sndr_g11 sndr_g12 sndr_g13 sndr_g08_prep sndr_g11_prep sndr_g12_prep sndr_g13_prep sndrd1_g11 sndrd2_g11 sndrd3_g11 sndrd4_g11 sndrd1_g12 sndrd2_g12 sndrd3_g12 sndrd4_g12 sndrd1_g13 sndrd2_g13 sndrd3_g13 sndrd4_g13 hirs3_n15 hirs3_n16 hirs3_n17 amsua_n15 amsua_n16 amsua_n17 amsub_n15 amsub_n16 amsub_n17 hsb_aqua airs_aqua amsua_aqua imgr_g08 imgr_g11 imgr_g12 pcp_ssmi_dmsp pcp_tmi_trmm conv sbuv2_n16 sbuv2_n17 sbuv2_n18 sbuv2_n19 gome_metop-a omi_aura ssmi_f13 ssmi_f14 ssmi_f15 hirs4_n18 hirs4_metop-a amsua_n18 amsua_metop-a mhs_n18 mhs_metop-a amsre_low_aqua amsre_mid_aqua amsre_hig_aqua ssmis_las_f16 ssmis_uas_f16 ssmis_img_f16 ssmis_env_f16 iasi_metop-a hirs4_n19 amsua_n19 mhs_n19 seviri_m08 seviri_m09 seviri_m10"
   for type in $listall; do
      count=`ls ${tmpdir}/dir.*/${type}_${loop}* | wc -l`
      if [[ $count -gt 0 ]]; then
         cat dir.*/${type}_${loop}* > diag_${type}_${string}.${adate}
         compress diag_${type}_${string}.${adate}
         $ncp diag_${type}_${string}.${adate}.Z $savdir/
      fi
   done
done
echo "Time after diagnostic loop is `date` "

exit ;;

  gsi_global_updat2)

set -x

# Set environment variables for NCEP IBM
export MEMORY_AFFINITY=MCM
export MP_SHARED_MEMORY=yes

# Set environment variables for threading and stacksize
export AIXTHREAD_SCOPE=S
export XLSMPOPTS="parthds=2:stack=128000000"

# Recommended MPI environment variable setttings from IBM
# (Appendix E, HPC Clusters Using InfiniBand on IBM Power Systems Servers)
export LAPI_DEBUG_ENABLE_AFFINITY=YES
export MP_FIFO_MTU=4K
export MP_SYNC_QP=YES
export MP_SHM_ATTACH_THRESH=500000 # default is better sometimes
export MP_EUIDEVELOP=min
export MP_USE_BULK_XFER=yes
export MP_BULK_MIN_MSG_SIZE=64k
export MP_RC_MAX_QP=8192
export LAPI_DEBUG_RC_DREG_THRESHOLD=1000000
export LAPI_DEBUG_QP_NOTIFICATION=no
export LAPI_DEBUG_RC_INIT_SETUP=yes

# Set environment variables for user preferences
export XLFRTEOPTS="nlwidth=80"
export MP_LABELIO=yes
export MP_INFOLEVEL=1

# Variables for debugging (don't always need)
##export XLFRTEOPTS="buffering=disable_all"
##export MP_COREFILE_FORMAT=lite


# Set experiment name and analysis date
adate=$adate_global
exp=$exp2_global_updat

# Set path/file for gsi executable
gsiexec=$updat

# Set the JCAP resolution which you want.
# All resolutions use LEVS=64
export JCAP=62
export LEVS=64
export JCAP_B=62

# Set runtime and save directories
tmpdir=$ptmp_loc/tmp${global}/${exp}
savdir=$ptmp_loc/out${JCAP}/sigmap/${exp}

# Specify GSI fixed field and data directories.


# Set variables used in script
#   CLEAN up $tmpdir when finished (YES=remove, NO=leave alone)
#   ndate is a date manipulation utility
#   ncp is cp replacement, currently keep as /bin/cp

CLEAN=NO
ndate=/nwprod/util/exec/ndate
ncp=/bin/cp

# Given the requested resolution, set dependent resolution parameters
if [[ "$JCAP" = "382" ]]; then
   export LONA=768
   export LATA=384
   export DELTIM=180
   export resol=1
elif [[ "$JCAP" = "62" ]]; then
   export LONA=192
   export LATA=94
   export DELTIM=1200
   export resol=2
else
   echo "INVALID JCAP = $JCAP"
   exit
fi
export NLAT=$((${LATA}+2))

# Given the analysis date, compute the date from which the
# first guess comes.  Extract cycle and set prefix and suffix
# for guess and observation data files
gdate=`$ndate -06 $adate`
hha=`echo $adate | cut -c9-10`
hhg=`echo $gdate | cut -c9-10`
prefix_obs=gdas1.t${hha}z
prefix_tbc=gdas1.t${hhg}z
prefix_sfc=gdas${resol}.t${hhg}z
prefix_atm=gdas${resol}.t${hha}z
prefixg=gdas1.t${hhg}z
suffix=tm00.bufr_d

adate0=`echo $adate | cut -c1-8`
gdate0=`echo $gdate | cut -c1-8`
dumpobs=gdas
dumpges=gdas
datobs=$datobs_global/$adate
datges=$datobs

# Set up $tmpdir
rm -rf $tmpdir
mkdir -p $tmpdir
cd $tmpdir
rm -rf core*

# Make gsi namelist

# determine whether using prescribed CO2,CH4,N2O,and CO data, or using CRTM default one
ICO2=${ICO2:-0}
if [ $ICO2 -gt 0 ] ; then
	# Copy co2 files to $tmpdir
	co2dir=${CO2DIR:-$fix_file}
	yyyy=$(echo ${CDATE:-$adate}|cut -c1-4)
	rm ./global_co2_data.txt
		co2=$co2dir/global_co2.gcmscl_$yyyy.txt
		if [ -s $co2 ] ; then
			$ncp $co2 ./global_co2_data.txt
		fi
	if [ ! -s ./global_co2_data.txt ] ; then
		echo "\./global_co2_data.txt" not created
		exit 1
   fi
fi
#CH4 
ICH4=${ICH4:-0}
if [ $ICH4 -gt 0 ] ; then
#        # Copy ch4 files to $tmpdir
        ch4dir=${CH4DIR:-$fix_file}
        yyyy=$(echo ${CDATE:-$adate}|cut -c1-4)
        rm ./ch4globaldata.txt
                ch4=$ch4dir/global_ch4_esrlctm_$yyyy.txt
                if [ -s $ch4 ] ; then
                        $ncp $ch4 ./ch4globaldata.txt
                fi
        if [ ! -s ./ch4globaldata.txt ] ; then
                echo "\./ch4globaldata.txt" not created
                exit 1
   fi
fi
IN2O=${IN2O:-0}
if [ $IN2O -gt 0 ] ; then
#        # Copy ch4 files to $tmpdir
        n2odir=${N2ODIR:-$fix_file}
        yyyy=$(echo ${CDATE:-$adate}|cut -c1-4)
        rm ./n2oglobaldata.txt
                n2o=$n2odir/global_n2o_esrlctm_$yyyy.txt
                if [ -s $n2o ] ; then
                        $ncp $n2o ./n2oglobaldata.txt
                fi
        if [ ! -s ./n2oglobaldata.txt ] ; then
                echo "\./n2oglobaldata.txt" not created
                exit 1
   fi
fi
ICO=${ICO:-0}
if [ $ICO -gt 0 ] ; then
#        # Copy CO files to $tmpdir
        codir=${CODIR:-$fix_file}
        yyyy=$(echo ${CDATE:-$adate}|cut -c1-4)
        rm ./coglobaldata.txt
                co=$codir/global_co_esrlctm_$yyyy.txt
                if [ -s $co ] ; then
                        $ncp $co ./coglobaldata.txt
                fi
        if [ ! -s ./coglobaldata.txt ] ; then
                echo "\./coglobaldata.txt" not created
                exit 1
   fi
fi

GRIDOPTS=""
BKGVERR=""
ANBKGERR=""
JCOPTS=""
STRONGOPTS=""
OBSQC=""
OBSINPUT=""
SUPERRAD=""
SINGLEOB=""
. $scripts/regression_namelists.sh

##!   l4dvar=.false.,nhr_assimilation=6,nhr_obsbin=6,
##!   lsqrtb=.true.,lcongrad=.false.,ltlint=.true.,
##!   idmodel=.true.,lwrtinc=.false.,

cat << EOF > gsiparm.anl

$global_T62_namelist

EOF

# Set fixed files
#   berror   = forecast model background error statistics
#   specoef  = CRTM spectral coefficients
#   trncoef  = CRTM transmittance coefficients
#   emiscoef = CRTM coefficients for IR sea surface emissivity model
#   aerocoef = CRTM coefficients for aerosol effects
#   cldcoef  = CRTM coefficients for cloud effects
#   satinfo  = text file with information about assimilation of brightness temperatures
#   satangl  = angle dependent bias correction file (fixed in time)
#   atmsbeamdat  =  data required for atms spatial averaging
#   pcpinfo  = text file with information about assimilation of prepcipitation rates
#   ozinfo   = text file with information about assimilation of ozone data
#   errtable = text file with obs error for conventional data (optional)
#   convinfo = text file with information about assimilation of conventional data
#   bufrtable= text file ONLY needed for single obs test (oneobstest=.true.)
#   bftab_sst= bufr table for sst ONLY needed for sst retrieval (retrieval=.true.)

anavinfo=$fix_file/global_anavinfo.l64.txt
berror=$fix_file/global_berror.l${LEVS}y${NLAT}.f77
emiscoef=$crtm_coef/EmisCoeff/Big_Endian/EmisCoeff.bin
aercoef=$crtm_coef/AerosolCoeff/Big_Endian/AerosolCoeff.bin
cldcoef=$crtm_coef/CloudCoeff/Big_Endian/CloudCoeff.bin
satinfo=$fix_file/global_satinfo_reg_test.txt
scaninfo=$fix_file/global_scaninfo.txt
satangl=$fix_file/global_satangbias.txt
atmsbeamdat=$fix_file/atms_beamwidth.txt
pcpinfo=$fix_file/global_pcpinfo.txt
ozinfo=$fix_file/global_ozinfo.txt
convinfo=$fix_file/global_convinfo_reg_test.txt
errtable=$fix_file/prepobs_errtable.global

# Only need this file for single obs test
bufrtable=$fix_file/prepobs_prep.bufrtable

# Only need this file for sst retrieval
bftab_sst=$fix_file/bufrtab.012

# Copy executable and fixed files to $tmpdir
$ncp $gsiexec ./gsi.x

$ncp $anavinfo ./anavinfo
$ncp $berror   ./berror_stats
$ncp $emiscoef ./EmisCoeff.bin
$ncp $aercoef  ./AerosolCoeff.bin
$ncp $cldcoef  ./CloudCoeff.bin
$ncp $satangl  ./satbias_angle
$ncp $atmsbeamdat  ./atms_beamwidth.txt
$ncp $satinfo  ./satinfo
$ncp $scaninfo ./scaninfo
$ncp $pcpinfo  ./pcpinfo
$ncp $ozinfo   ./ozinfo
$ncp $convinfo ./convinfo
$ncp $errtable ./errtable

$ncp $bufrtable ./prepobs_prep.bufrtable
$ncp $bftab_sst ./bftab_sstphr

# Copy CRTM coefficient files based on entries in satinfo file
<<<<<<< HEAD
nsatsen=`cat $satinfo | wc -l`
isatsen=1
while [[ $isatsen -le $nsatsen ]]; do
   flag=`head -n $isatsen $satinfo | tail -1 | cut -c1-1`
   if [[ "$flag" != "!" ]]; then
      satsen=`head -n $isatsen $satinfo | tail -1 | cut -f 2 -d" "`
      spccoeff=${satsen}.SpcCoeff.bin
      if  [[ ! -s $spccoeff ]]; then
         $ncp $crtm_coef/SpcCoeff/Big_Endian/$spccoeff ./
#         $ncp $crtm_coef/TauCoeff/Big_Endian/${satsen}.TauCoeff.bin ./
#!!!!!! IMPORTANT!!!!!!!!!!!!!
# use Yong Chen's new tau coeff. Ask Paul when he will integrate the new coef. into CRTM
         $ncp /global/save/wx23ry/CH4TAU/${satsen}.TauCoeff.bin ./
      fi
   fi
   isatsen=` expr $isatsen + 1 `
=======
for file in `awk '{if($1!~"!"){print $1}}' ./satinfo | sort | uniq` ;do
   $ncp $crtm_coef/SpcCoeff/Big_Endian/${file}.SpcCoeff.bin ./
   $ncp $crtm_coef/TauCoeff/Big_Endian/${file}.TauCoeff.bin ./
>>>>>>> 73ee27dc
done

# Copy observational data to $tmpdir
$ncp $datobs/${prefix_obs}.prepbufr                ./prepbufr
$ncp $datobs/${prefix_obs}.satwnd.${suffix}         ./satwnd
$ncp $datobs/${prefix_obs}.gpsro.${suffix}         ./gpsrobufr
$ncp $datobs/${prefix_obs}.spssmi.${suffix}        ./ssmirrbufr
$ncp $datobs/${prefix_obs}.sptrmm.${suffix}        ./tmirrbufr
$ncp $datobs/${prefix_obs}.osbuv8.${suffix}        ./sbuvbufr
$ncp $datobs/${prefix_obs}.goesfv.${suffix}        ./gsnd1bufr
$ncp $datobs/${prefix_obs}.1bamua.${suffix}        ./amsuabufr
$ncp $datobs/${prefix_obs}.1bamub.${suffix}        ./amsubbufr
$ncp $datobs/${prefix_obs}.1bhrs2.${suffix}        ./hirs2bufr
$ncp $datobs/${prefix_obs}.1bhrs3.${suffix}        ./hirs3bufr
$ncp $datobs/${prefix_obs}.1bhrs4.${suffix}        ./hirs4bufr
$ncp $datobs/${prefix_obs}.1bmhs.${suffix}         ./mhsbufr
$ncp $datobs/${prefix_obs}.1bmsu.${suffix}         ./msubufr
$ncp $datobs/${prefix_obs}.airsev.${suffix}        ./airsbufr
$ncp $datobs/${prefix_obs}.sevcsr.${suffix}        ./seviribufr
$ncp $datobs/${prefix_obs}.mtiasi.${suffix}        ./iasibufr
$ncp $datobs/${prefix_obs}.ssmit.${suffix}         ./ssmitbufr
$ncp $datobs/${prefix_obs}.amsre.${suffix}         ./amsrebufr
$ncp $datobs/${prefix_obs}.ssmis.${suffix}         ./ssmisbufr
$ncp $datobs/${prefix_obs}.gome.${suffix}          ./gomebufr
$ncp $datobs/${prefix_obs}.omi.${suffix}           ./omibufr
$ncp $datobs/${prefix_obs}.mlsbufr.${suffix}        ./mlsbufr
$ncp $datobs/${prefix_obs}.eshrs3.${suffix}        ./hirs3bufrears
$ncp $datobs/${prefix_obs}.esamua.${suffix}        ./amsuabufrears
$ncp $datobs/${prefix_obs}.esamub.${suffix}        ./amsubbufrears
$ncp $datobs/${prefix_obs}.syndata.tcvitals.tm00   ./tcvitl

# Copy bias correction, atmospheric and surface files
$ncp $datges/${prefix_tbc}.abias                   ./satbias_in
$ncp $datges/${prefix_tbc}.satang                  ./satbias_angle

$ncp $datges/${prefix_sfc}.bf03                    ./sfcf03
$ncp $datges/${prefix_sfc}.bf06                    ./sfcf06
$ncp $datges/${prefix_sfc}.bf09                    ./sfcf09

$ncp $datobs/${prefix_atm}.sgm3prep                ./sigf03
$ncp $datobs/${prefix_atm}.sgesprep                ./sigf06
$ncp $datobs/${prefix_atm}.sgp3prep                ./sigf09

# Run gsi under Parallel Operating Environment (poe) on NCEP IBM
poe $tmpdir/gsi.x < gsiparm.anl > stdout
rc=$?

if [[ "$rc" != "0" ]]; then
   cd $regression_vfydir
   {
    echo ''$exp2_global_updat' has failed to run to completion, with an error code of '$rc''
   } >> $global_regression
   $step_name==$rc
   exit
fi

# Save output
mkdir -p $savdir

cat stdout fort.2* > $savdir/stdout.anl.${adate}
$ncp siganl          $savdir/siganl.${adate}
$ncp sfcanl.gsi      $savdir/sfcanl.${adate}
$ncp satbias_out     $savdir/biascr.${adate}
$ncp sfcf06          $savdir/sfcf06.${gdate}
$ncp sigf06          $savdir/sigf06.${gdate}

# Loop over first and last outer loops to generate innovation
# diagnostic files for indicated observation types (groups)
#
# NOTE:  Since we set miter=2 in GSI namelist SETUP, outer
#        loop 03 will contain innovations with respect to
#        the analysis.  Creation of o-a innovation files
#        is triggered by write_diag(3)=.true.  The setting
#        write_diag(1)=.true. turns on creation of o-g
#        innovation files.
#

echo "Time before diagnostic loop is `date` "
loops="01 03"
for loop in $loops; do

case $loop in
  01) string=ges;;
  03) string=anl;;
   *) string=$loop;;
esac

#  Collect diagnostic files for obs types (groups) below
   listall="hirs2_n14 msu_n14 sndr_g08 sndr_g11 sndr_g11 sndr_g12 sndr_g13 sndr_g08_prep sndr_g11_prep sndr_g12_prep sndr_g13_prep sndrd1_g11 sndrd2_g11 sndrd3_g11 sndrd4_g11 sndrd1_g12 sndrd2_g12 sndrd3_g12 sndrd4_g12 sndrd1_g13 sndrd2_g13 sndrd3_g13 sndrd4_g13 hirs3_n15 hirs3_n16 hirs3_n17 amsua_n15 amsua_n16 amsua_n17 amsub_n15 amsub_n16 amsub_n17 hsb_aqua airs_aqua amsua_aqua imgr_g08 imgr_g11 imgr_g12 pcp_ssmi_dmsp pcp_tmi_trmm conv sbuv2_n16 sbuv2_n17 sbuv2_n18 sbuv2_n19 gome_metop-a omi_aura ssmi_f13 ssmi_f14 ssmi_f15 hirs4_n18 hirs4_metop-a amsua_n18 amsua_metop-a mhs_n18 mhs_metop-a amsre_low_aqua amsre_mid_aqua amsre_hig_aqua ssmis_las_f16 ssmis_uas_f16 ssmis_img_f16 ssmis_env_f16 iasi_metop-a hirs4_n19 amsua_n19 mhs_n19 seviri_m08 seviri_m09 seviri_m10"
   for type in $listall; do
      count=`ls ${tmpdir}/dir.*/${type}_${loop}* | wc -l`
      if [[ $count -gt 0 ]]; then
         cat dir.*/${type}_${loop}* > diag_${type}_${string}.${adate}
         compress diag_${type}_${string}.${adate}
         $ncp diag_${type}_${string}.${adate}.Z $savdir/
      fi
   done
done
echo "Time after diagnostic loop is `date` "

exit ;;

  global_regression)

set -ax

JCAP=62

# Choose the results that you wish to test.
# Here, exp1 is the run using the latest modified version of the code
# and exp2 is the control run

exp1=$exp1_global_updat
exp2=$exp1_global_cntrl
exp3=$exp2_global_updat

# Choose global, regional, or RTMA
input=tmp${global}

# Name output file
output=$global_regression

# Give location of analysis results, and choose location for regression output
savdir=$ptmp_loc/$input
savdir2=$noscrub/$input
vfydir=$regression_vfydir

ncp=/bin/cp

# Name and create temporary directory
tmpdir=$ptmp_loc/$compare/$input/${exp1}_vs_${exp2}
rm -rf $tmpdir
mkdir -p $tmpdir
cd $tmpdir

# Other required constants for regression testing
maxtime=1200
# Dew/Mist=26 GB/16 tasks per node
##maxmem=$((1500000*1))
# Vapor=110 GB/48 tasks per node
##maxmem=$((2300000*1))
# Cirrus=110 GB/32 tasks per node
maxmem=$((3400000*1))

# Copy stdout and fort.220 files 
# from $savdir to $tmpdir
list="$exp1 $exp3"
for exp in $list; do
   $ncp $savdir/$exp/stdout ./stdout.$exp
   $ncp $savdir/$exp/fort.220 ./fort.220.$exp
   $ncp $savdir/$exp/siganl ./siganl.$exp
done
list="$exp2"
for exp in $list; do
   $ncp $savdir2/$exp/stdout ./stdout.$exp
   $ncp $savdir2/$exp/fort.220 ./fort.220.$exp
   $ncp $savdir2/$exp/siganl ./siganl.$exp
done

# Grep out penalty/gradient information, run time, and maximum resident memory from stdout file
list="$exp1 $exp2 $exp3"
for exp in $list; do
   grep 'a,b' fort.220.$exp > penalty.$exp.txt
   grep 'The total amount of wall time' stdout.$exp > runtime.$exp.txt
   grep 'The maximum resident set size' stdout.$exp > memory.$exp.txt
done

# Difference the 2 files (i.e., penalty.exp1.txt with penalty.exp2.txt)
diff penalty.$exp1.txt penalty.$exp2.txt > penalty.${exp1}-${exp2}.txt
diff penalty.$exp1.txt penalty.$exp3.txt > penalty.${exp1}-${exp3}.txt

# Give location of additional output files for scalability testing
exp1_scale=$exp2_global_updat
exp2_scale=$exp2_global_cntrl

# Copy stdout for additional scalability testing
list="$exp1_scale"
for exp_scale in $list; do
   $ncp $savdir/$exp_scale/stdout ./stdout.$exp_scale
done
list="$exp2_scale"
for exp_scale in $list; do
   $ncp $savdir2/$exp_scale/stdout ./stdout.$exp_scale
done

# Grep out run time from stdout file
list="$exp1_scale $exp2_scale"
for exp_scale in $list; do
   grep 'The total amount of wall time' stdout.$exp_scale > runtime.$exp_scale.txt
   grep 'The maximum resident set size' stdout.$exp_scale > memory.$exp_scale.txt
done

# Important values used to calculate timethresh and memthresh below
# Values below can be fine tuned to make the regression more or less aggressive
# Currently using a value of 10%

timedif=10
memdiff=8
scaledif=4

# timethresh = avgtime*timedif+avgtime
# memthresh = avgmem*memdiff+avgmem
# Note: using wall time/maximum residence memory from control as avg values here

time2=$(awk '{ print $8 }' runtime.$exp2.txt)
time1=$(awk '{ print $8 }' runtime.$exp1.txt)
mem=$(awk '{ print $8 }' memory.$exp2.txt)

timethresh=$((time2 / timedif + time2))
memthresh=$((mem / memdiff + mem))

# Fill time variables with scalability data

time_scale1=$(awk '{ print $8 }' runtime.$exp1_scale.txt)
time_scale2=$(awk '{ print $8 }' runtime.$exp2_scale.txt)

timethresh2=$((time_scale2 / timedif + time_scale2))

# Now, figure out difference in time between two runs

scale1=$((time1 - time_scale1))
scale2=$((time2 - time_scale2))

# Calculate maximum allowable deviation for scalability

scale1thresh=$((scale1 / scaledif + scale1))

# Begin applying threshold tests
# First, wall time (both maximum allowable time and max/min allowable deviation)

{

# This part is for the maximum allowable time (operationally)

  if [[ $(awk '{ print $8 }' runtime.$exp1.txt) -gt $maxtime ]]; then
    echo 'The runtime for '$exp1' is '$(awk '{ print $8 }' runtime.$exp1.txt)' seconds.  This has exceeded maximum allowable operational time of '$maxtime' seconds,'
    echo 'resulting in failure of the regression test.'
    echo
  else
    echo 'The runtime for '$exp1' is '$(awk '{ print $8 }' runtime.$exp1.txt)' seconds and is within the maximum allowable operational time of '$maxtime' seconds,'
    echo 'continuing with regression test.'
    echo
  fi

} >> $output

# This part is for deviation of wall time for timethresh

{

  if [[ $(awk '{ print $8 }' runtime.$exp1.txt) -gt $timethresh ]]; then
    echo 'The runtime for '$exp1' is '$(awk '{ print $8 }' runtime.$exp1.txt)' seconds.  This has exceeded maximum allowable threshold time of '$timethresh' seconds,'
    echo 'resulting in failure of the regression test.'
    echo
  else
    echo 'The runtime for '$exp1' is '$(awk '{ print $8 }' runtime.$exp1.txt)' seconds and is within the allowable threshold time of '$timethresh' seconds,'
    echo 'continuing with regression test.'
    echo
  fi

} >> $output

# This part is for deviation of wall time for timethresh2

{

  if [[ $(awk '{ print $8 }' runtime.$exp1_scale.txt) -gt $timethresh2 ]]; then
    echo 'The runtime for '$exp1_scale' is '$(awk '{ print $8 }' runtime.$exp1_scale.txt)' seconds.  This has exceeded maximum allowable threshold time of '$timethresh2' seconds,'
    echo 'resulting in failure of the regression test.'
    echo
  else
    echo 'The runtime for '$exp1_scale' is '$(awk '{ print $8 }' runtime.$exp1_scale.txt)' seconds and is within the allowable threshold time of '$timethresh2' seconds,'
    echo 'continuing with regression test.'
    echo
  fi

} >> $output

# Next, maximum residence set size (both harware limitation and percent difference)
# First, hardware limitation

{

  if [[ $(awk '{ print $8 }' memory.$exp1.txt) -gt $maxmem ]]; then
    echo 'The memory for '$exp1' is '$(awk '{ print $8 }' memory.$exp1.txt)' KBs.  This has exceeded maximum allowable hardware memory limit of '$maxmem' KBs,'
    echo 'resulting in failure of the regression test.'
    echo
  else
    echo 'The memory for '$exp1' is '$(awk '{ print $8 }' memory.$exp1.txt)' KBs and is within the maximum allowable hardware memory limit of '$maxmem' KBs,'
    echo 'continuing with regression test.'
    echo
  fi

} >> $output

# Next, maximum residence set size

{

  if [[ $(awk '{ print $8 }' memory.$exp1.txt) -gt $memthresh ]]; then
    echo 'The memory for '$exp1' is '$(awk '{ print $8 }' memory.$exp1.txt)' KBs.  This has exceeded maximum allowable memory of '$memthresh' KBs,'
    echo 'resulting in failure of the regression test.'
    echo
  else
    echo 'The memory for '$exp1' is '$(awk '{ print $8 }' memory.$exp1.txt)' KBs and is within the maximum allowable memory of '$memthresh' KBs,'
    echo 'continuing with regression test.'
    echo
  fi

} >> $output

# Next, reproducibility between exp1 and exp2

{

if [[ $(grep -c 'penalty,grad ,a,b' penalty.${exp1}-${exp2}.txt) = 0 ]]; then
   echo 'The results between the two runs ('${exp1}' and '${exp2}') are reproducible'
   echo 'since the corresponding penalties and gradients are identical with '$(grep -c 'penalty,grad ,a,b' penalty.${exp1}-${exp2}.txt)' lines different.'
   echo
else
   echo 'The results between the two runs are nonreproducible,'
   echo 'thus the regression test has failed for '${exp1}' and '${exp2}' analyses with '$(grep -c 'penalty,grad ,a,b' penalty.${exp1}-${exp2}.txt)' lines different.'
   echo
fi

} >> $output

# Next, check reproducibility of results between exp1 and exp2

{

if cmp -s siganl.${exp1} siganl.${exp2} 
then
   echo 'The results between the two runs ('${exp1}' and '${exp2}') are reproducible'
   echo 'since the corresponding results are identical.'
   echo
fi

} >> $output

# Next, reproducibility between exp1 and exp3

{

if [[ $(grep -c 'penalty,grad ,a,b' penalty.${exp1}-${exp3}.txt) = 0 ]]; then
   echo 'The results between the two runs ('${exp1}' and '${exp3}') are reproducible'
   echo 'since the corresponding penalties and gradients are identical with '$(grep -c 'penalty,grad ,a,b' penalty.${exp1}-${exp3}.txt)' lines different.'
   echo
else
   echo 'The results between the two runs are nonreproducible,'
   echo 'thus the regression test has failed for '${exp1}' and '${exp3}' analyses with '$(grep -c 'penalty,grad ,a,b' penalty.${exp1}-${exp3}.txt)' lines different.'
   echo
fi

} >> $output

# Next, check reproducibility of results between exp1 and exp3

{

if cmp -s siganl.${exp1} siganl.${exp3} 
then
   echo 'The results between the two runs ('${exp1}' and '${exp3}') are reproducible'
   echo 'since the corresponding results are identical.'
   echo
fi

} >> $output

# Finally, scalability

{

if [[ $scale1thresh -ge $scale2 ]]; then
   echo 'The case has passed the scalability regression test.'
   echo 'The slope for the update ('$scale1thresh' seconds per node) is greater than or equal to that for the control ('$scale2' seconds per node).'
else
   echo 'The case has failed the scalability test.'
   echo 'The slope for the update ('$scale1thresh' seconds per node) is less than that for the control ('$scale2' seconds per node).'
fi

} >> $output

# Copy select results to $savdir
mkdir -p $vfydir

$ncp $output                        $vfydir/

cd $scripts
rm -f regression_test.gsi_global_updat.e*
rm -f regression_test.gsi_global_updat2.e*
rm -f regression_test.global_regression.e*

exit ;;

  *) echo "Nothing to do for $LOADL_STEP_NAME"

esac

exit<|MERGE_RESOLUTION|>--- conflicted
+++ resolved
@@ -163,17 +163,21 @@
 # determine whether using prescribed CO2,CH4,N2O,and CO data, or using CRTM default one
 ICO2=${ICO2:-0}
 if [ $ICO2 -gt 0 ] ; then
-	# Copy co2 files to $tmpdir
-	co2dir=${CO2DIR:-$fix_file}
-	yyyy=$(echo ${CDATE:-$adate}|cut -c1-4)
-	rm ./global_co2_data.txt
-		co2=$co2dir/global_co2.gcmscl_$yyyy.txt
-		if [ -s $co2 ] ; then
-			$ncp $co2 ./global_co2_data.txt
-		fi
-	if [ ! -s ./global_co2_data.txt ] ; then
-		echo "\./global_co2_data.txt" not created
-		exit 1
+        # Copy co2 files to $tmpdir
+        co2dir=${CO2DIR:-$fix_file}
+        yyyy=$(echo ${CDATE:-$adate}|cut -c1-4)
+        rm ./global_co2_data.txt
+        co2=$co2dir/global_co2.gcmscl_$yyyy.txt
+        while [ ! -s $co2 ] ; do
+                ((yyyy-=1))
+                co2=$co2dir/global_co2.gcmscl_$yyyy.txt
+        done
+        if [ -s $co2 ] ; then
+                $ncp $co2 ./global_co2_data.txt
+        fi
+        if [ ! -s ./global_co2_data.txt ] ; then
+                echo "\./global_co2_data.txt" not created
+                exit 1
    fi
 fi
 #CH4 file 
@@ -183,10 +187,14 @@
         ch4dir=${CH4DIR:-$fix_file}
         yyyy=$(echo ${CDATE:-$adate}|cut -c1-4)
         rm ./ch4globaldata.txt
+        ch4=$ch4dir/global_ch4_esrlctm_$yyyy.txt
+        while [ ! -s $ch4 ] ; do
+                ((yyyy-=1))
                 ch4=$ch4dir/global_ch4_esrlctm_$yyyy.txt
-                if [ -s $ch4 ] ; then
-                        $ncp $ch4 ./ch4globaldata.txt
-                fi
+        done
+        if [ -s $ch4 ] ; then
+                $ncp $ch4 ./ch4globaldata.txt
+        fi
         if [ ! -s ./ch4globaldata.txt ] ; then
                 echo "\./ch4globaldata.txt" not created
                 exit 1
@@ -198,10 +206,14 @@
         n2odir=${N2ODIR:-$fix_file}
         yyyy=$(echo ${CDATE:-$adate}|cut -c1-4)
         rm ./n2oglobaldata.txt
+        n2o=$n2odir/global_n2o_esrlctm_$yyyy.txt
+        while [ ! -s $n2o ] ; do
+                ((yyyy-=1))
                 n2o=$n2odir/global_n2o_esrlctm_$yyyy.txt
-                if [ -s $n2o ] ; then
-                        $ncp $n2o ./n2oglobaldata.txt
-                fi
+        done
+        if [ -s $n2o ] ; then
+                $ncp $n2o ./n2oglobaldata.txt
+        fi
         if [ ! -s ./n2oglobaldata.txt ] ; then
                 echo "\./n2oglobaldata.txt" not created
                 exit 1
@@ -213,10 +225,14 @@
         codir=${CODIR:-$fix_file}
         yyyy=$(echo ${CDATE:-$adate}|cut -c1-4)
         rm ./coglobaldata.txt
+        co=$codir/global_co_esrlctm_$yyyy.txt
+        while [ ! -s $co ] ; do
+                ((yyyy-=1))
                 co=$codir/global_co_esrlctm_$yyyy.txt
-                if [ -s $co ] ; then
-                        $ncp $co ./coglobaldata.txt
-                fi
+        done
+        if [ -s $co ] ; then
+                $ncp $co ./coglobaldata.txt
+        fi
         if [ ! -s ./coglobaldata.txt ] ; then
                 echo "\./coglobaldata.txt" not created
                 exit 1
@@ -261,7 +277,7 @@
 #   bftab_sst= bufr table for sst ONLY needed for sst retrieval (retrieval=.true.)
 
 anavinfo=$fix_file/global_anavinfo.l64.txt
-berror=$fix_file/global_berror.l${LEVS}y${NLAT}.f77
+berror=$fix_file/$endianness/global_berror.l${LEVS}y${NLAT}.f77
 emiscoef=$crtm_coef/EmisCoeff/Big_Endian/EmisCoeff.bin
 aercoef=$crtm_coef/AerosolCoeff/Big_Endian/AerosolCoeff.bin
 cldcoef=$crtm_coef/CloudCoeff/Big_Endian/CloudCoeff.bin
@@ -301,29 +317,9 @@
 $ncp $bftab_sst ./bftab_sstphr
 
 # Copy CRTM coefficient files based on entries in satinfo file
-<<<<<<< HEAD
-nsatsen=`cat $satinfo | wc -l`
-isatsen=1
-while [[ $isatsen -le $nsatsen ]]; do
-   flag=`head -n $isatsen $satinfo | tail -1 | cut -c1-1`
-   if [[ "$flag" != "!" ]]; then
-      satsen=`head -n $isatsen $satinfo | tail -1 | cut -f 2 -d" "`
-      spccoeff=${satsen}.SpcCoeff.bin
-      if  [[ ! -s $spccoeff ]]; then
-         $ncp $crtm_coef/SpcCoeff/Big_Endian/$spccoeff ./
-
-#         $ncp $crtm_coef/TauCoeff/Big_Endian/${satsen}.TauCoeff.bin ./
-#!!!!!! IMPORTANT!!!!!!!!!!!!! 
-# use Yong Chen's new tau coeff. Ask Paul when he will integrate the new coef. into CRTM
-         $ncp /global/save/wx23ry/CH4TAU/${satsen}.TauCoeff.bin ./
-      fi
-   fi
-   isatsen=` expr $isatsen + 1 `
-=======
 for file in `awk '{if($1!~"!"){print $1}}' ./satinfo | sort | uniq` ;do
    $ncp $crtm_coef/SpcCoeff/Big_Endian/${file}.SpcCoeff.bin ./
    $ncp $crtm_coef/TauCoeff/Big_Endian/${file}.TauCoeff.bin ./
->>>>>>> 73ee27dc
 done
 
 # Copy observational data to $tmpdir
@@ -539,17 +535,21 @@
 # determine whether using prescribed CO2,CH4,N2O,and CO data, or using CRTM default one
 ICO2=${ICO2:-0}
 if [ $ICO2 -gt 0 ] ; then
-	# Copy co2 files to $tmpdir
-	co2dir=${CO2DIR:-$fix_file}
-	yyyy=$(echo ${CDATE:-$adate}|cut -c1-4)
-	rm ./global_co2_data.txt
-		co2=$co2dir/global_co2.gcmscl_$yyyy.txt
-		if [ -s $co2 ] ; then
-			$ncp $co2 ./global_co2_data.txt
-		fi
-	if [ ! -s ./global_co2_data.txt ] ; then
-		echo "\./global_co2_data.txt" not created
-		exit 1
+        # Copy co2 files to $tmpdir
+        co2dir=${CO2DIR:-$fix_file}
+        yyyy=$(echo ${CDATE:-$adate}|cut -c1-4)
+        rm ./global_co2_data.txt
+        co2=$co2dir/global_co2.gcmscl_$yyyy.txt
+        while [ ! -s $co2 ] ; do
+                ((yyyy-=1))
+                co2=$co2dir/global_co2.gcmscl_$yyyy.txt
+        done
+        if [ -s $co2 ] ; then
+                $ncp $co2 ./global_co2_data.txt
+        fi
+        if [ ! -s ./global_co2_data.txt ] ; then
+                echo "\./global_co2_data.txt" not created
+                exit 1
    fi
 fi
 #CH4 
@@ -559,10 +559,14 @@
         ch4dir=${CH4DIR:-$fix_file}
         yyyy=$(echo ${CDATE:-$adate}|cut -c1-4)
         rm ./ch4globaldata.txt
+        ch4=$ch4dir/global_ch4_esrlctm_$yyyy.txt
+        while [ ! -s $ch4 ] ; do
+                ((yyyy-=1))
                 ch4=$ch4dir/global_ch4_esrlctm_$yyyy.txt
-                if [ -s $ch4 ] ; then
-                        $ncp $ch4 ./ch4globaldata.txt
-                fi
+        done
+        if [ -s $ch4 ] ; then
+                $ncp $ch4 ./ch4globaldata.txt
+        fi
         if [ ! -s ./ch4globaldata.txt ] ; then
                 echo "\./ch4globaldata.txt" not created
                 exit 1
@@ -574,10 +578,14 @@
         n2odir=${N2ODIR:-$fix_file}
         yyyy=$(echo ${CDATE:-$adate}|cut -c1-4)
         rm ./n2oglobaldata.txt
+        n2o=$n2odir/global_n2o_esrlctm_$yyyy.txt
+        while [ ! -s $n2o ] ; do
+                ((yyyy-=1))
                 n2o=$n2odir/global_n2o_esrlctm_$yyyy.txt
-                if [ -s $n2o ] ; then
-                        $ncp $n2o ./n2oglobaldata.txt
-                fi
+        done
+        if [ -s $n2o ] ; then
+                $ncp $n2o ./n2oglobaldata.txt
+        fi
         if [ ! -s ./n2oglobaldata.txt ] ; then
                 echo "\./n2oglobaldata.txt" not created
                 exit 1
@@ -589,10 +597,14 @@
         codir=${CODIR:-$fix_file}
         yyyy=$(echo ${CDATE:-$adate}|cut -c1-4)
         rm ./coglobaldata.txt
+        co=$codir/global_co_esrlctm_$yyyy.txt
+        while [ ! -s $co ] ; do
+                ((yyyy-=1))
                 co=$codir/global_co_esrlctm_$yyyy.txt
-                if [ -s $co ] ; then
-                        $ncp $co ./coglobaldata.txt
-                fi
+        done 
+        if [ -s $co ] ; then
+                $ncp $co ./coglobaldata.txt
+        fi
         if [ ! -s ./coglobaldata.txt ] ; then
                 echo "\./coglobaldata.txt" not created
                 exit 1
@@ -638,7 +650,7 @@
 #   bftab_sst= bufr table for sst ONLY needed for sst retrieval (retrieval=.true.)
 
 anavinfo=$fix_file/global_anavinfo.l64.txt
-berror=$fix_file/global_berror.l${LEVS}y${NLAT}.f77
+berror=$fix_file/$endianness/global_berror.l${LEVS}y${NLAT}.f77
 emiscoef=$crtm_coef/EmisCoeff/Big_Endian/EmisCoeff.bin
 aercoef=$crtm_coef/AerosolCoeff/Big_Endian/AerosolCoeff.bin
 cldcoef=$crtm_coef/CloudCoeff/Big_Endian/CloudCoeff.bin
@@ -678,28 +690,9 @@
 $ncp $bftab_sst ./bftab_sstphr
 
 # Copy CRTM coefficient files based on entries in satinfo file
-<<<<<<< HEAD
-nsatsen=`cat $satinfo | wc -l`
-isatsen=1
-while [[ $isatsen -le $nsatsen ]]; do
-   flag=`head -n $isatsen $satinfo | tail -1 | cut -c1-1`
-   if [[ "$flag" != "!" ]]; then
-      satsen=`head -n $isatsen $satinfo | tail -1 | cut -f 2 -d" "`
-      spccoeff=${satsen}.SpcCoeff.bin
-      if  [[ ! -s $spccoeff ]]; then
-         $ncp $crtm_coef/SpcCoeff/Big_Endian/$spccoeff ./
-#         $ncp $crtm_coef/TauCoeff/Big_Endian/${satsen}.TauCoeff.bin ./
-#!!!!!! IMPORTANT!!!!!!!!!!!!!
-# use Yong Chen's new tau coeff. Ask Paul when he will integrate the new coef. into CRTM
-         $ncp /global/save/wx23ry/CH4TAU/${satsen}.TauCoeff.bin ./
-      fi
-   fi
-   isatsen=` expr $isatsen + 1 `
-=======
 for file in `awk '{if($1!~"!"){print $1}}' ./satinfo | sort | uniq` ;do
    $ncp $crtm_coef/SpcCoeff/Big_Endian/${file}.SpcCoeff.bin ./
    $ncp $crtm_coef/TauCoeff/Big_Endian/${file}.TauCoeff.bin ./
->>>>>>> 73ee27dc
 done
 
 # Copy observational data to $tmpdir
@@ -862,7 +855,7 @@
 # Grep out penalty/gradient information, run time, and maximum resident memory from stdout file
 list="$exp1 $exp2 $exp3"
 for exp in $list; do
-   grep 'a,b' fort.220.$exp > penalty.$exp.txt
+   grep 'cost,grad,step' fort.220.$exp > penalty.$exp.txt
    grep 'The total amount of wall time' stdout.$exp > runtime.$exp.txt
    grep 'The maximum resident set size' stdout.$exp > memory.$exp.txt
 done
@@ -1015,13 +1008,13 @@
 
 {
 
-if [[ $(grep -c 'penalty,grad ,a,b' penalty.${exp1}-${exp2}.txt) = 0 ]]; then
+if [[ $(grep -c 'cost,grad,step' penalty.${exp1}-${exp2}.txt) = 0 ]]; then
    echo 'The results between the two runs ('${exp1}' and '${exp2}') are reproducible'
-   echo 'since the corresponding penalties and gradients are identical with '$(grep -c 'penalty,grad ,a,b' penalty.${exp1}-${exp2}.txt)' lines different.'
+   echo 'since the corresponding penalties and gradients are identical with '$(grep -c 'cost,grad,step' penalty.${exp1}-${exp2}.txt)' lines different.'
    echo
 else
    echo 'The results between the two runs are nonreproducible,'
-   echo 'thus the regression test has failed for '${exp1}' and '${exp2}' analyses with '$(grep -c 'penalty,grad ,a,b' penalty.${exp1}-${exp2}.txt)' lines different.'
+   echo 'thus the regression test has failed for '${exp1}' and '${exp2}' analyses with '$(grep -c 'cost,grad,step' penalty.${exp1}-${exp2}.txt)' lines different.'
    echo
 fi
 
@@ -1044,13 +1037,13 @@
 
 {
 
-if [[ $(grep -c 'penalty,grad ,a,b' penalty.${exp1}-${exp3}.txt) = 0 ]]; then
+if [[ $(grep -c 'cost,grad,step' penalty.${exp1}-${exp3}.txt) = 0 ]]; then
    echo 'The results between the two runs ('${exp1}' and '${exp3}') are reproducible'
-   echo 'since the corresponding penalties and gradients are identical with '$(grep -c 'penalty,grad ,a,b' penalty.${exp1}-${exp3}.txt)' lines different.'
+   echo 'since the corresponding penalties and gradients are identical with '$(grep -c 'cost,grad,step' penalty.${exp1}-${exp3}.txt)' lines different.'
    echo
 else
    echo 'The results between the two runs are nonreproducible,'
-   echo 'thus the regression test has failed for '${exp1}' and '${exp3}' analyses with '$(grep -c 'penalty,grad ,a,b' penalty.${exp1}-${exp3}.txt)' lines different.'
+   echo 'thus the regression test has failed for '${exp1}' and '${exp3}' analyses with '$(grep -c 'cost,grad,step' penalty.${exp1}-${exp3}.txt)' lines different.'
    echo
 fi
 
