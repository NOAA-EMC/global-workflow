--- conflicted
+++ resolved
@@ -11,11 +11,7 @@
 
    # Submit jobs using sub_zeus wrapper.
 
-<<<<<<< HEAD
-   /bin/sh sub_zeus -j $global_T62_updat_exp1 -t 0:30:00 -p 6/6/0 $scripts/global_T62.sh
-=======
    /bin/sh sub_zeus -j $global_T62_updat_exp1 -t 0:20:00 -p 6/6/0 $scripts/global_T62.sh
->>>>>>> fed611e5
 
    while [[ $(grep -c '+ rc=0' ${global_T62_updat_exp1}.out) -ne 1 ]]; do
       grep '+ rc=' ${global_T62_updat_exp1}.out > return_code_global_3dvar.out
@@ -34,11 +30,7 @@
 
    rm -f return_code_global_3dvar.out
 
-<<<<<<< HEAD
-   /bin/sh sub_zeus -j $global_T62_updat_exp2 -t 0:30:00 -p 8/8/0 $scripts/global_T62.sh
-=======
    /bin/sh sub_zeus -j $global_T62_updat_exp2 -t 0:17:00 -p 8/8/0 $scripts/global_T62.sh
->>>>>>> fed611e5
 
    while [[ $(grep -c '+ rc=0' ${global_T62_updat_exp2}.out) -ne 1 ]]; do
       grep '+ rc=' ${global_T62_updat_exp2}.out > return_code_global_3dvar.out
@@ -57,11 +49,7 @@
 
    rm -f return_code_global_3dvar.out
 
-<<<<<<< HEAD
-   /bin/sh sub_zeus -j $global_T62_contrl_exp1 -t 0:30:00 -p 6/6/0 $scripts/global_T62.sh
-=======
    /bin/sh sub_zeus -j $global_T62_contrl_exp1 -t 0:20:00 -p 6/6/0 $scripts/global_T62.sh
->>>>>>> fed611e5
 
    while [[ $(grep -c '+ rc=0' ${global_T62_contrl_exp1}.out) -ne 1 ]]; do
       grep '+ rc=' ${global_T62_contrl_exp1}.out > return_code_global_3dvar.out
@@ -80,11 +68,7 @@
 
    rm -f return_code_global_3dvar.out
 
-<<<<<<< HEAD
-   /bin/sh sub_zeus -j $global_T62_contrl_exp2 -t 0:30:00 -p 8/8/0 $scripts/global_T62.sh
-=======
    /bin/sh sub_zeus -j $global_T62_contrl_exp2 -t 0:17:00 -p 8/8/0 $scripts/global_T62.sh
->>>>>>> fed611e5
 
    while [[ $(grep -c '+ rc=0' ${global_T62_contrl_exp2}.out) -ne 1 ]]; do
       grep '+ rc=' ${global_T62_contrl_exp2}.out > return_code_global_3dvar.out
@@ -113,11 +97,7 @@
 
    # Submit jobs using sub wrapper.
 
-<<<<<<< HEAD
-   /bin/sh sub -a GDAS-T2O -g $group -j $global_T62_updat_exp1 -q $queue -p 32/1/N -r 110/1 -t 0:40:00 $scripts/global_T62.sh
-=======
    /bin/sh sub_wcoss -a GDAS-T2O -j $global_T62_updat_exp1 -q $queue -p 16/2/ -r /1 -t 0:25:00 $scripts/global_T62.sh
->>>>>>> fed611e5
 
    while [[ $(grep -c '+ rc=0' ${global_T62_updat_exp1}.out) -ne 1 ]]; do
       grep '+ rc=' ${global_T62_updat_exp1}.out > return_code_global_3dvar.out
@@ -140,11 +120,7 @@
    done
 
    rm -f return_code_global_3dvar.out
-<<<<<<< HEAD
-   /bin/sh sub -a GDAS-T2O -g $group -j $global_T62_updat_exp2 -q $queue -p 32/2/N -r 110/2 -t 0:30:00 $scripts/global_T62.sh
-=======
    /bin/sh sub_wcoss -a GDAS-T2O -j $global_T62_updat_exp2 -q $queue -p 16/4/ -r /2 -t 0:15:00 $scripts/global_T62.sh
->>>>>>> fed611e5
 
    while [[ $(grep -c '+ rc=0' ${global_T62_updat_exp2}.out) -ne 1 ]]; do
       grep '+ rc=' ${global_T62_updat_exp2}.out > return_code_global_3dvar.out
@@ -167,11 +143,7 @@
    done
 
    rm -f return_code_global_3dvar.out
-<<<<<<< HEAD
-   /bin/sh sub -a GDAS-T2O -g $group -j $global_T62_contrl_exp1 -q $queue -p 32/1/N -r 110/1 -t 0:40:00 $scripts/global_T62.sh
-=======
    /bin/sh sub_wcoss -a GDAS-T2O -j $global_T62_contrl_exp1 -q $queue -p 16/2/ -r /1 -t 0:25:00 $scripts/global_T62.sh
->>>>>>> fed611e5
 
    while [[ $(grep -c '+ rc=0' ${global_T62_contrl_exp1}.out) -ne 1 ]]; do
       grep '+ rc=' ${global_T62_contrl_exp1}.out > return_code_global_3dvar.out
@@ -194,11 +166,7 @@
    done
 
    rm -f return_code_global_3dvar.out
-<<<<<<< HEAD
-   /bin/sh sub -a GDAS-T2O -g $group -j $global_T62_contrl_exp2 -q $queue -p 32/2/N -r 110/2 -t 0:30:00 $scripts/global_T62.sh
-=======
    /bin/sh sub_wcoss -a GDAS-T2O -j $global_T62_contrl_exp2 -q $queue -p 16/4/ -r /2 -t 0:15:00 $scripts/global_T62.sh
->>>>>>> fed611e5
 
    while [[ $(grep -c '+ rc=0' ${global_T62_contrl_exp2}.out) -ne 1 ]]; do
       grep '+ rc=' ${global_T62_contrl_exp2}.out > return_code_global_3dvar.out
