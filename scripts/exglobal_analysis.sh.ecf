--- conflicted
+++ resolved
@@ -1371,14 +1371,11 @@
    obhourset=0.,
    $SINGLEOB
  /
-<<<<<<< HEAD
-=======
  &NST
    nst_gsi=$NST_GSI,nstinfo=$NSTINFO,fac_dtl=$FAC_DTL,fac_tsl=$FAC_TSL,
    zsea1=$ZSEA1,zsea2=$ZSEA2,
    $NST
 /
->>>>>>> a0e4403a
 EOF
 
 
