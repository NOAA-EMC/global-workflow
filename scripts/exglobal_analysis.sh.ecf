--- conflicted
+++ resolved
@@ -38,7 +38,6 @@
 # 2012-02-14  S. Moorthi     Edited for Zeus and Gaea
 # 2013-10-31  R. Todling     Revisit OBS_INPUT (add table) 
 # 2014-03-13  X. Li          Add NSST
-# 2016-05-10  J. Jung        Added RARS and direct broadcast data
 #
 # Usage:  global_analysis.sh SFCGES SIGGES NSTGES GBIAS GBIASPC GRADSTAT GBIASAIR
 #                            SFCANL SIGANL NSTANL ABIAS ABIASPC ABIASAIR IGEN
@@ -176,11 +175,11 @@
 #                   defaults to YES
 #     DIAG_TARBALL flag to collect (YES) diagnostic files in tarballs
 #                   defaults to YES
-#     FIXGLOBAL     Directory for global fixed files
+#     FIXgsm        Directory for global fixed files
 #                   defaults to /nwprod/fix
-#     EXECGLOBAL    Directory for global executables
+#     EXECgsm       Directory for global executables
 #                   defaults to /nwprod/exec
-#     USHGLOBAL     Directory for global scripts
+#     USHgsm        Directory for global ush scripts
 #                   defaults to /nwprod/ush
 #     DATA          working directory
 #                   (if nonexistent will be made, used and deleted)
@@ -199,41 +198,41 @@
 #     NCP           Copy command
 #                   defaults to cp
 #     SIGHDR        Command to read sigma header
-#                   defaults to ${EXECGLOBAL}/global_sighdr$XC
+#                   defaults to ${EXECgsm}/global_sighdr$XC
 #     SFCHDR        Command to read surface header
-#                   defaults to ${EXECGLOBAL}/global_sfchdr$XC
+#                   defaults to ${EXECgsm}/global_sfchdr$XC
 #     CYCLEXEC      Surface cycle executable
-#                   defaults to ${EXECGLOBAL}/global_cycle$XC
+#                   defaults to ${EXECgsm}/global_cycle$XC
 #     GSIEXEC       Spectral analysis executable
-#                   defaults to ${EXECGLOBAL}/global_gsi$XC
+#                   defaults to ${EXECgsm}/global_gsi$XC
 #     CYCLESH       Surface cycle script
-#                   defaults to ${USHGLOBAL}/global_cycle.sh
+#                   defaults to ${USHgsm}/global_cycle.sh
 #     BERROR        Input background error file
-#                   defaults to ${FIXGLOBAL}/global_berror.l${LEVS}y${NLAT_A}.sig.f77
+#                   defaults to ${FIXgsm}/global_berror.l${LEVS}y${NLAT_A}.sig.f77
 #     SATANGL       Input satellite angle bias file
-#                   defaults to ${FIXGLOBAL}/global_satangbias.txt
+#                   defaults to ${FIXgsm}/global_satangbias.txt
 #     SATINFO       Input satellite information file
-#                   defaults to ${FIXGLOBAL}/global_satinfo.txt
+#                   defaults to ${FIXgsm}/global_satinfo.txt
 #     ATMSFILTER    Path to file describing how ATMS is spatially filtered
-#                   defaults to ${FIXGLOBAL}/atms_beamwidth.txt
+#                   defaults to ${FIXgsm}/atms_beamwidth.txt
 #     RTMFIX        Input directory containing CRTM coefficients
-#                   defaults to ${FIXGLOBAL}/crtm_${crtm_ver}
+#                   defaults to ${FIXgsm}/crtm_v2.2.3
 #     ANAVINFO      Input analysis variable file
-#                   defaults to ${FIXGLOBAL}/global_anavinfo.l${LEVS}.txt
+#                   defaults to ${FIXgsm}/global_anavinfo.l${LEVS}.txt
 #     CONVINFO      Input conventional observation information file
-#                   defaults to ${FIXGLOBAL}/global_convinfo.txt
+#                   defaults to ${FIXgsm}/global_convinfo.txt
 #     INSITUINFO    Input nsst insitu information file
-#                   defaults to ${FIXGLOBAL}/global_insituinfo.txt
+#                   defaults to ${FIXgsm}/global_insituinfo.txt
 #     OZINFO        Input ozone information file
-#                   defaults to ${FIXGLOBAL}/global_ozone.txt
+#                   defaults to ${FIXgsm}/global_ozone.txt
 #     PCPINFO       Input precipitation information file
-#                   defaults to ${FIXGLOBAL}/global_pcpinfo.txt
+#                   defaults to ${FIXgsm}/global_pcpinfo.txt
 #     AEROINFO      Input aerosol information file
-#                   defaults to ${FIXGLOBAL}/global_aeroinfo.txt
+#                   defaults to ${FIXgsm}/global_aeroinfo.txt
 #     SCANINFO      Input satellite scan information file
-#                   defaults to ${FIXGLOBAL}/global_scaninfo.txt
+#                   defaults to ${FIXgsm}/global_scaninfo.txt
 #     HYBENSINFO    Input hybrid ensemble localization information file
-#                   defaults to ${FIXGLOBAL}/global_hybens_locinfo.l${LEVS}.txt
+#                   defaults to ${FIXgsm}/global_hybens_locinfo.l${LEVS}.txt
 #     PREPQC        Input QC-ed observation BUFR file
 #                   defaults to ${COMIN}/${PREINP}prepbufr${SUFINP}
 #     PREPQCPF      Input QC-ed observation profile BUFR file
@@ -268,20 +267,10 @@
 #                   defaults to ${COMIN}/${PREINP}esamua.tm00.bufr_d${SUFINP}
 #     ESAMUB        Input EARS AMSU/B radiance file (bufr format)
 #                   defaults to ${COMIN}/${PREINP}esamub.tm00.bufr_d${SUFINP}
-#     HRS3DB        Input EARS HIRS/3 radiance file (bufr format)
-#                   defaults to ${COMIN}/${PREINP}hrs3db.tm00.bufr_d${SUFINP}
-#     AMUADB        Input EARS AMSU/A radiance file (bufr format)
-#                   defaults to ${COMIN}/${PREINP}amuadb.tm00.bufr_d${SUFINP}
-#     AMUBDB        Input EARS AMSU/B radiance file (bufr format)
-#                   defaults to ${COMIN}/${PREINP}amubdb.tm00.bufr_d${SUFINP}
 #     AIRSBF        Input AIRS radiace file (bufr format)
 #                   defaults to ${COMIN}/${PREINP}airs.tm00.bufr_d${SUFINP}
 #     IASIBF        Input IASI radiace file (bufr format)
 #                   defaults to ${COMIN}/${PREINP}mtiasi.tm00.bufr_d${SUFINP}
-#     ESIASI        Input IASI radiace file (bufr format)
-#                   defaults to ${COMIN}/${PREINP}esiasi.tm00.bufr_d${SUFINP}
-#     IASIDB        Input IASI radiace file (bufr format)
-#                   defaults to ${COMIN}/${PREINP}iasidb.tm00.bufr_d${SUFINP}
 #     AMSREBF       Input AMSRE radiace file (bufr format)
 #                   defaults to ${COMIN}/${PREINP}amsre.tm00.bufr_d${SUFINP}
 #     SEVIRIBF      Input SEVIRI radiace file (bufr format)
@@ -290,22 +279,8 @@
 #                   defaults to ${COMIN}/${PREINP}ahi.tm00.bufr_d${SUFINP}
 #     CRISBF        Input CRIS radiance file (bufr format)
 #                   defaults to ${COMIN}/${PREINP}cris.tm00.bufr_d${SUFINP}
-#     ESCRIS        Input CRIS radiance file (bufr format)
-#                   defaults to ${COMIN}/${PREINP}escris.tm00.bufr_d${SUFINP}
-#     CRISDB        Input direct broadcast CRIS radiance file (bufr format)
-#                   defaults to ${COMIN}/${PREINP}crisdb.tm00.bufr_d${SUFINP}
-#     CRISFSBF      Input CRIS radiance file (bufr format)
-#                   defaults to ${COMIN}/${PREINP}crisfs.tm00.bufr_d${SUFINP}
-#     ESCRISFS      Input CRIS-FSR radiance file (bufr format)
-#                   defaults to ${COMIN}/${PREINP}escrisfs.tm00.bufr_d${SUFINP}
-#     CRISFSDB      Input CRIS-FSR radiance file (bufr format)
-#                   defaults to ${COMIN}/${PREINP}crisfsdb.tm00.bufr_d${SUFINP}
 #     ATMSBF        Input ATMS radiance file (bufr format)
 #                   defaults to ${COMIN}/${PREINP}atms.tm00.bufr_d${SUFINP}
-#     ESATMS        Input ATMS radiance file (bufr format)
-#                   defaults to ${COMIN}/${PREINP}esatms.tm00.bufr_d${SUFINP}
-#     ATMSDB        Input direct broadcast ATMS radiance file (bufr format)
-#                   defaults to ${COMIN}/${PREINP}atmsdb.tm00.bufr_d${SUFINP}
 #     SAPHIRBF      Input SAPHIR radiance file (bufr format)
 #                   defaults to ${COMIN}/${PREINP}saphir.tm00.bufr_d${SUFINP}
 #     AMSR2BF       Input AMSR2 L1B brightness temperature files
@@ -564,7 +539,7 @@
 export IGEN=${14:-${IGEN:-0}}
 export ABIASe=${15:-${ABIASe:-satbias_int.out}}
 #  Directories.
-export HOMEDIR=${HOMEDIR:-/nwprod}
+export HOMEDIR=${HOMEDIR:-$NWROOT}
 export NWPROD=${NWPROD:-$HOMEDIR}
 export FIXSUBDA=${FIXSUBDA:-fix/fix_am}
 export FIXgsm=${FIXgsm:-$NWPROD/gsm.${gsm_ver}/fix/fix_am}
@@ -576,14 +551,11 @@
 export COMIN=${COMIN:-$(pwd)}
 export COMOUT=${COMOUT:-$(pwd)}
 #  Set script / GSI control parameters
-NST_GSI=${NST_GSI:-0}
-NSTINFO=${NSTINFO:-0}
-ZSEA1=${ZSEA1:-0}
-ZSEA2=${ZSEA2:-0}
-FAC_DTL=${FAC_DTL:-0}
-FAC_TSL=${FAC_TSL:-0}
-NST_TZR=${NST_TZR:-0}
-
+NST_GSI=${NST_GSI:-0}                                # NSST:  indicator to control the Tr Analysis mode
+NST_TZR=${NST_TZR:-0}                                # NSST:  indicator to control the Tzr_QC mode
+NSTINFO=${NSTINFO:-0}                                # NSST:  number of nst variables
+FAC_DTL=${FAC_DTL:-0}                                # NSST:  index to apply diurnal thermocline layer  or not
+FAC_TSL=${FAC_TSL:-0}                                # NSST:  index to apply thermal skin layer or not
 export use_gfs_nemsio=${use_gfs_nemsio:-".false."}   # run GSI with NEMSIO input/output
 export l4densvar=${l4densvar:-".false."}             # run GSI in hybrid 4D ensemble-variational mode
 export lwrite4danl=${lwrite4danl:-".false."}         # .false. = write single analysis at center time
@@ -593,8 +565,8 @@
 export XC=${XC}
 export PREINP=${PREINP}
 export SUFINP=${SUFINP}
-export SIGHDR=${SIGHDR:-${EXECGSM}/global_sighdr$XC}
-export SFCHDR=${SFCHDR:-${EXECGSM}/global_sfchdr$XC}
+export SIGHDR=${SIGHDR:-${EXECgsm}/global_sighdr$XC}
+export SFCHDR=${SFCHDR:-${EXECgsm}/global_sfchdr$XC}
 if [ $use_gfs_nemsio = .true. ]; then
   export JCAP=${JCAP:-$($SIGHDR $SIGGES jcap |grep -i "jcap" |awk -F"= " '{print $2}' |awk -F" " '{print $1}')}
   export JCAP_A=${JCAP_A:-$($SIGHDR $SIGGES jcap |grep -i "jcap" |awk -F"= " '{print $2}' |awk -F" " '{print $1}')}
@@ -613,23 +585,23 @@
 export NLAT_A=${NLAT_A:-$(($LATA+2))}
 export NLON_A=${NLON_A:-$LONA}
 export DELTIM=${DELTIM:-$((3600/($JCAP_A/20)))}
-export CYCLEXEC=${CYCLEXEC:-${EXECGSM}/global_cycle$XC}
-export GSIEXEC=${GSIEXEC:-${EXECGSI}/global_gsi$XC}
-export CYCLESH=${CYCLESH:-${USHGSM}/global_cycle.sh}
-export BERROR=${BERROR:-${FIXGSI}/global_berror.l${LEVS}y${NLAT_A}.f77}
-export SATANGL=${SATANGL:-${FIXGSI}/global_satangbias.txt}
-export SATINFO=${SATINFO:-${FIXGSI}/global_satinfo.txt}
-export ATMSFILTER=${ATMSFILTER:-${FIXGSI}/atms_beamwidth.txt}
-export RTMFIX=${RTMFIX:-$NWPROD/crtm_${crtm_ver}}
-export ANAVINFO=${ANAVINFO:-${FIXGSI}/global_anavinfo.l${LEVS}.txt}
-export CONVINFO=${CONVINFO:-${FIXGSI}/global_convinfo.txt}
-export INSITUINFO=${INSITUINFO:-${FIXGSI}/global_insituinfo.txt}
-export OZINFO=${OZINFO:-${FIXGSI}/global_ozinfo.txt}
-export PCPINFO=${PCPINFO:-${FIXGSI}/global_pcpinfo.txt}
-export AEROINFO=${AEROINFO:-${FIXGSI}/global_aeroinfo.txt}
-export SCANINFO=${SCANINFO:-${FIXGSI}/global_scaninfo.txt}
-export HYBENSINFO=${HYBENSINFO:-${FIXGSI}/global_hybens_locinfo.l${LEVS}.txt}
-export OBERROR=${OBERROR:-${FIXGSI}/prepobs_errtable.global}
+export CYCLEXEC=${CYCLEXEC:-${EXECgsm}/global_cycle$XC}
+export GSIEXEC=${GSIEXEC:-${EXECgsi}/global_gsi$XC}
+export CYCLESH=${CYCLESH:-${USHgsm}/global_cycle.sh}
+export BERROR=${BERROR:-${FIXgsi}/global_berror.l${LEVS}y${NLAT_A}.f77}
+export SATANGL=${SATANGL:-${FIXgsi}/global_satangbias.txt}
+export SATINFO=${SATINFO:-${FIXgsi}/global_satinfo.txt}
+export ATMSFILTER=${ATMSFILTER:-${FIXgsi}/atms_beamwidth.txt}
+export RTMFIX=${RTMFIX:-$NWROOT/lib/crtm/${crtm_ver}/fix}
+export ANAVINFO=${ANAVINFO:-${FIXgsi}/global_anavinfo.l${LEVS}.txt}
+export CONVINFO=${CONVINFO:-${FIXgsi}/global_convinfo.txt}
+export INSITUINFO=${INSITUINFO:-${FIXgsi}/global_insituinfo.txt}
+export OZINFO=${OZINFO:-${FIXgsi}/global_ozinfo.txt}
+export PCPINFO=${PCPINFO:-${FIXgsi}/global_pcpinfo.txt}
+export AEROINFO=${AEROINFO:-${FIXgsi}/global_aeroinfo.txt}
+export SCANINFO=${SCANINFO:-${FIXgsi}/global_scaninfo.txt}
+export HYBENSINFO=${HYBENSINFO:-${FIXgsi}/global_hybens_locinfo.l${LEVS}.txt}
+export OBERROR=${OBERROR:-${FIXgsi}/prepobs_errtable.global}
 export PREPQC=${PREPQC:-${COMIN}/${PREINP}prepbufr${SUFINP}}
 export PREPQCPF=${PREPQCPF:-${COMIN}/${PREINP}prepbufr.acft_profiles${SUFINP}}
 export SATWND=${SATWND:-${COMIN}/${PREINP}satwnd.tm00.bufr_d${SUFINP}}
@@ -647,15 +619,8 @@
 export ESHRS3=${ESHRS3:-${COMIN}/${PREINP}eshrs3.tm00.bufr_d${SUFINP}}
 export ESAMUA=${ESAMUA:-${COMIN}/${PREINP}esamua.tm00.bufr_d${SUFINP}}
 export ESAMUB=${ESAMUB:-${COMIN}/${PREINP}esamub.tm00.bufr_d${SUFINP}}
-export ESMHS=${ESMHS:-${COMIN}/${PREINP}esmhs.tm00.bufr_d${SUFINP}}
-export HRS3DB=${HRS3DB:-${COMIN}/${PREINP}hrs3db.tm00.bufr_d${SUFINP}}
-export AMUADB=${AMUADB:-${COMIN}/${PREINP}amuadb.tm00.bufr_d${SUFINP}}
-export AMUBDB=${AMUBDB:-${COMIN}/${PREINP}amubdb.tm00.bufr_d${SUFINP}}
-export MHSDB=${MHSDB:-${COMIN}/${PREINP}mhsdb.tm00.bufr_d${SUFINP}}
 export AIRSBF=${AIRSBF:-${COMIN}/${PREINP}airsev.tm00.bufr_d${SUFINP}}
 export IASIBF=${IASIBF:-${COMIN}/${PREINP}mtiasi.tm00.bufr_d${SUFINP}}
-export ESIASI=${ESIASI:-${COMIN}/${PREINP}esiasi.tm00.bufr_d${SUFINP}}
-export IASIDB=${IASIDB:-${COMIN}/${PREINP}iasidb.tm00.bufr_d${SUFINP}}
 export AMSREBF=${AMSREBF:-${COMIN}/${PREINP}amsre.tm00.bufr_d${SUFINP}}
 export AMSR2BF=${AMSR2BF:-${COMIN}/${PREINP}amsr2.tm00.bufr_d${SUFINP}}
 export GMIBF=${GMIBF:-${COMIN}/${PREINP}gmi.tm00.bufr_d${SUFINP}}
@@ -663,14 +628,7 @@
 export SEVIRIBF=${SEVIRIBF:-${COMIN}/${PREINP}sevcsr.tm00.bufr_d${SUFINP}}
 export AHIBF=${AHIBF:-${COMIN}/${PREINP}ahi.tm00.bufr_d${SUFINP}}
 export CRISBF=${CRISBF:-${COMIN}/${PREINP}cris.tm00.bufr_d${SUFINP}}
-export ESCRIS=${ESCRIS:-${COMIN}/${PREINP}escris.tm00.bufr_d${SUFINP}}
-export CRISDB=${CRISDB:-${COMIN}/${PREINP}crisdb.tm00.bufr_d${SUFINP}}
-export CRISFSBF=${CRISFSBF:-${COMIN}/${PREINP}crisfs.tm00.bufr_d${SUFINP}}
-export ESCRISFS=${ESCRISFS:-${COMIN}/${PREINP}escrisfs.tm00.bufr_d${SUFINP}}
-export CRISFSDB=${CRISFSDB:-${COMIN}/${PREINP}crisfsdb.tm00.bufr_d${SUFINP}}
 export ATMSBF=${ATMSBF:-${COMIN}/${PREINP}atms.tm00.bufr_d${SUFINP}}
-export ESATMS=${ESATMS:-${COMIN}/${PREINP}esatms.tm00.bufr_d${SUFINP}}
-export ATMSDB=${ATMSDB:-${COMIN}/${PREINP}atmsdb.tm00.bufr_d${SUFINP}}
 export SSMITBF=${SSMITBF:-${COMIN}/${PREINP}ssmit.tm00.bufr_d${SUFINP}}
 export SSMISBF=${SSMISBF:-${COMIN}/${PREINP}ssmisu.tm00.bufr_d${SUFINP}}
 export SBUVBF=${SBUVBF:-${COMIN}/${PREINP}osbuv8.tm00.bufr_d${SUFINP}}
@@ -716,7 +674,7 @@
 export DOHYBVAR=${DOHYBVAR:-"NO"}
 export NMEM_ENS=${NMEM_ENS:-0}
 export SFCANL=${SFCANL:-${COMOUT}/${PREINP}sfcanl}
-export DTFANL=${DTFANL:-${COMOUT}/${PREINP}dtfanl}
+export DTSINC_ENS=${DTSINC_ENS:-${COMOUT}/${PREINP}dtsinc_ens}
 export SFCGCY=${SFCGCY:-${COMOUT}/${PREINP}sfcgcy}
 export SFCTSK=${SFCTSK:-${COMOUT}/${PREINP}sfctsk}
 export NSTANL=${NSTANL:-${COMOUT}/${PREINP}nstanl}
@@ -802,7 +760,6 @@
    export SIGA03=${SIGA03:-${COMOUT}/siga03}
    export SIGA04=${SIGA04:-${COMOUT}/siga04}
    export SIGA05=${SIGA05:-${COMOUT}/siga05}
-   export SIGA06=${SIGA06:-${COMOUT}/siga06}
    export SIGA07=${SIGA07:-${COMOUT}/siga07}
    export SIGA08=${SIGA08:-${COMOUT}/siga08}
    export SIGA09=${SIGA09:-${COMOUT}/siga09}
@@ -815,12 +772,6 @@
    export SIGF09ENS=${SIGF09ENS:-${COMROT}/sigf09_ens}
 fi
 
-# Set local name of center time window analysis file
-SIGANL_LOCAL=siganl
-if [ $lwrite4danl = .true. ] ; then
-   SIGANL_LOCAL=siga06
-fi
-
 ################################################################################
 #  Preprocessing
 $INISCRIPT
@@ -836,25 +787,35 @@
 
 ################################################################################
 #  Update surface guess file to produce surface analysis
+rc=0
 if [ $NST_GSI -eq 3 ] ; then
    $CYCLESH $SFCGES $SFCGCY
    ra=$?
    ((rc+=ra))
+   if [[ "$DOHYBVAR" = "YES" ]]; then
+      if [ ! -s ${SFCGCYENS_MEAN} ]; then
+         export FNOROG=$FIXgsm/global_orography.t$JCAP_ENKF.$LONB_ENKF.$LATB_ENKF.grb
+         export FNOROG_UF=$FIXgsm/global_orography_uf.t$JCAP_ENKF.$LONB_ENKF.$LATB_ENKF.grb
+         export FNMASK=$FIXgsm/global_slmask.t$JCAP_ENKF.$LONB_ENKF.$LATB_ENKF.grb
+         $CYCLESH $SFCGESENS_MEAN $SFCGCYENS_MEAN
+         ra=$?
+         ((rc+=ra))
+      fi
+   fi
 else
-   $CYCLESH  $SFCGES $SFCANL
+   $CYCLESH $SFCGES $SFCANL
    ra=$?
    ((rc+=ra))
    if [ $DOIAU = YES ]; then
       export CDATE_SAVE=$CDATE
       export CDATE=$($NDATE -3 $CDATE_SAVE)
-      $CYCLESH  $SFCG03 $SFCA03
+      $CYCLESH $SFCG03 $SFCA03
       ra=$?
       ((rc+=ra))
       export CDATE=$CDATE_SAVE
    fi
 fi
 
-rc=$?
 export ERR=$rc
 export err=$ERR
 $ERRSCRIPT||exit 11
@@ -874,23 +835,15 @@
 rm AerosolCoeff.bin CloudCoeff.bin anavinfo convinfo ozinfo pcpinfo aeroinfo scaninfo
 rm errtable prepbufr prepbufr_profl gsndrbufr gsnd1bufr hirs2bufr msubufr hirs3bufr hirs4bufr
 rm amsuabufr amsubbufr mhsbufr sbuvbufr gomebufr omibufr mlsbufr ssmirrbufr tmirrbufr ahibufr
-<<<<<<< HEAD
 rm airsbufr iasibufr amsrebufr amsr2bufr gmibufr saphirbufr ssmitbufr ssmisbufr gpsrobufr tcvitl hybens_info atms_beamwidth.txt
 rm hirs3bufrears amsuabufrears amsubbufrears seviribufr crisbufr atmsbufr
-=======
-rm airsbufr iasibufr iasibufrears iasibufr_db amsrebufr amsr2bufr gmibufr saphirbufr ssmitbufr
-rm ssmisbufr gpsrobufr tcvitl hybens_locinfo atms_beamwidth.txt
-rm hirs3bufr_db hirs3bufrears amsuabufr_db amsuabufrears
-rm amsubbufr_db amsubbufrears mhsbufr_db mhsbufrears seviribufr
-rm crisbufr crisbufr_db crisbufrears crisfsbufr crisfsbufrears crisfsbufr_db 
-rm atmsbufr atmsbufr_db atmsbufrears
->>>>>>> 8a1b4f85
 rm satbias_in satbias_ang.in satbias_out gsiparm.anl satbias_pc satbias_pc.out satbias_out.int
 rm aircftbias_in aircftbias_out
 rm sfcf03 sfcf04 sfcf05 sfcf06 sfcf07 sfcf08 sfcf09
 rm sigf03 sigf04 sigf05 sigf06 sigf07 sigf08 sigf09
-rm siga03 siga04 siga05 siga06 siga07 siga08 siga09 siganl
-rm nstf03 nstf04 nstf05 nstf06 nstf07 nstf08 nstf09 nstanl
+rm siga03 siga04 siga05 siganl siga07 siga08 siga09
+rm nstf03 nstf04 nstf05 nstf06 nstf07 nstf08 nstf09
+rm                      nstanl
 rm gesfile_in gesfiles_out
 rm -rf dir*
 
@@ -954,11 +907,6 @@
 $FCPLN $ESHRS3   hirs3bufrears
 $FCPLN $ESAMUA   amsuabufrears
 $FCPLN $ESAMUB   amsubbufrears
-$FCPLN $ESMHS    mhsbufrears
-$FCPLN $HRS3DB   hirs3bufr_db
-$FCPLN $AMUADB   amsuabufr_db
-$FCPLN $AMUBDB   amsubbufr_db
-$FCPLN $MHSDB    mhsbufr_db
 $FCPLN $SBUVBF   sbuvbufr
 $FCPLN $GOMEBF   gomebufr
 $FCPLN $OMIBF    omibufr
@@ -967,22 +915,13 @@
 $FCPLN $TMIPCP   tmirrbufr
 $FCPLN $AIRSBF   airsbufr
 $FCPLN $IASIBF   iasibufr
-$FCPLN $ESIASI   iasibufrears
-$FCPLN $IASIDB   iasibufr_db
 $FCPLN $AMSREBF  amsrebufr
 $FCPLN $AMSR2BF  amsr2bufr
 $FCPLN $GMIBF    gmibufr
 $FCPLN $SAPHIRBF saphirbufr
 $FCPLN $SEVIRIBF seviribufr
 $FCPLN $CRISBF   crisbufr
-$FCPLN $ESCRIS   crisbufrears
-$FCPLN $CRISDB   crisbufr_db
-$FCPLN $CRISFSBF crisfsbufr
-$FCPLN $ESCRISFS crisfsbufrears
-$FCPLN $CRISFSDB crisfsbufr_db
 $FCPLN $ATMSBF   atmsbufr
-$FCPLN $ESATMS   atmsbufrears
-$FCPLN $ATMSDB   atmsbufr_db
 $FCPLN $SSMITBF  ssmitbufr
 $FCPLN $SSMISBF  ssmisbufr
 $FCPLN $GPSROBF  gpsrobufr
@@ -1017,6 +956,7 @@
 fi
 
 if [[ "$DOHYBVAR" = "YES" ]]; then
+   mkdir -p ensemble_data
    imem=1
    while [[ $imem -le $NMEM_ENS ]]; do
       member="_mem"`printf %03i $imem`
@@ -1028,16 +968,16 @@
          sigens7=${SIGF07ENS}${member}
          sigens8=${SIGF08ENS}${member}
          sigens9=${SIGF09ENS}${member}
-         $FCPLN $sigens3 sigf03_ens${member}
-         $FCPLN $sigens4 sigf04_ens${member}
-         $FCPLN $sigens5 sigf05_ens${member}
-         $FCPLN $sigens6 sigf06_ens${member}
-         $FCPLN $sigens7 sigf07_ens${member}
-         $FCPLN $sigens8 sigf08_ens${member}
-         $FCPLN $sigens9 sigf09_ens${member}
+         $FCPLN $sigens3 ./ensemble_data/sigf03_ens${member}
+         $FCPLN $sigens4 ./ensemble_data/sigf04_ens${member}
+         $FCPLN $sigens5 ./ensemble_data/sigf05_ens${member}
+         $FCPLN $sigens6 ./ensemble_data/sigf06_ens${member}
+         $FCPLN $sigens7 ./ensemble_data/sigf07_ens${member}
+         $FCPLN $sigens8 ./ensemble_data/sigf08_ens${member}
+         $FCPLN $sigens9 ./ensemble_data/sigf09_ens${member}
       else
          sigens=${SIGGESENS}${member}
-         $FCPLN $sigens sigf06_ens${member}
+         $FCPLN $sigens ./ensemble_data/sigf06_ens${member}
       fi
       (( imem = $imem + 1 ))
    done
@@ -1121,16 +1061,14 @@
 if [ $FILESTYLE != 'C' ]; then
 
    # Output files
-   if [ $l4densvar = .true. ]; then
-      ln -fs $SIGA03   siga03
-      ln -fs $SIGA04   siga04
-      ln -fs $SIGA05   siga05
-      ln -fs $SIGANL   $SIGANL_LOCAL
-      ln -fs $SIGA07   siga07
-      ln -fs $SIGA08   siga08
-      ln -fs $SIGA09   siga09
-   else
-      ln -fs $SIGANL   siganl
+   ln -fs $SIGANL siganl
+   if [ $l4densvar = .true. -a $lwrite4danl = .true. ]; then
+      ln -fs $SIGA03 siga03
+      ln -fs $SIGA04 siga04
+      ln -fs $SIGA05 siga05
+      ln -fs $SIGA07 siga07
+      ln -fs $SIGA08 siga08
+      ln -fs $SIGA09 siga09
    fi
    ln -fs $ABIAS    satbias_out
    ln -fs $ABIASPC  satbias_pc.out
@@ -1142,7 +1080,7 @@
       ln -fs $NSTANL nstanl
       ln -fs $SFCTSK sfctsk
       if [[ "$DOHYBVAR" = "YES" ]]; then
-         ln -fs $DTFANL dtfanl
+         ln -fs $DTSINC_ENS dtsinc_ens
       fi
       if [ $NST_GSI -eq 3 ] ; then
          ln -fs $SFCANL sfcanl
@@ -1186,7 +1124,7 @@
    qoption=2,
    gencode=$IGEN,factqmin=5.0,factqmax=0.005,deltim=$DELTIM,
    iguess=-1,
-   nst_gsi=$NST_GSI,nstinfo=$NSTINFO,zsea1=$ZSEA1,zsea2=$ZSEA2,fac_dtl=$FAC_DTL,fac_tsl=$FAC_TSL,nst_tzr=$NST_TZR,
+   nst_gsi=$NST_GSI,nst_tzr=$NST_TZR,nstinfo=$NSTINFO,fac_dtl=$FAC_DTL,fac_tsl=$FAC_TSL,
    oneobtest=.false.,retrieval=.false.,l_foto=.false.,
    use_pbl=.false.,use_compress=.true.,nsig_ext=12,gpstop=50.,
    use_gfs_nemsio=${use_gfs_nemsio},lrun_subdirs=${lrun_subdirs},
@@ -1224,7 +1162,7 @@
  /
  &OBSQC
    dfact=0.75,dfact1=3.0,noiqc=.true.,oberrflg=.false.,c_varqc=0.02,
-   use_poq7=.true.,qc_noirjaco3_pole=.true.,vqc=.true.,
+   use_poq7=.true.,qc_noirjaco3_pole=.true.,vqc=.true.
    aircraft_t_bc=.true.,biaspredt=1000.0,upd_aircraft=.true.,
    $OBSQC
  /
@@ -1258,7 +1196,7 @@
    hirs4bufr      hirs4       metop-a     hirs4_metop-a       0.0     1     1
    gimgrbufr      goes_img    g11         imgr_g11            0.0     1     0
    gimgrbufr      goes_img    g12         imgr_g12            0.0     1     0
-   airsbufr       airs        aqua        airs_aqua           0.0     1     1
+   airsbufr       airs        aqua        airs281SUBSET_aqua  0.0     1     1
    amsuabufr      amsua       n15         amsua_n15           0.0     1     1
    amsuabufr      amsua       n18         amsua_n18           0.0     1     1
    amsuabufr      amsua       metop-a     amsua_metop-a       0.0     1     1
@@ -1287,7 +1225,7 @@
    gsnd1bufr      sndrd2      g13         sndrD2_g13          0.0     1     0
    gsnd1bufr      sndrd3      g13         sndrD3_g13          0.0     1     0
    gsnd1bufr      sndrd4      g13         sndrD4_g13          0.0     1     0
-   iasibufr       iasi        metop-a     iasi_metop-a        0.0     1     1
+   iasibufr       iasi        metop-a     iasi616_metop-a     0.0     1     1
    gomebufr       gome        metop-a     gome_metop-a        0.0     2     0
    omibufr        omi         aura        omi_aura            0.0     2     0
    sbuvbufr       sbuv2       n19         sbuv8_n19           0.0     0     0
@@ -1301,11 +1239,10 @@
    hirs4bufr      hirs4       metop-b     hirs4_metop-b       0.0     1     1
    amsuabufr      amsua       metop-b     amsua_metop-b       0.0     1     1
    mhsbufr        mhs         metop-b     mhs_metop-b         0.0     1     1
-   iasibufr       iasi        metop-b     iasi_metop-b        0.0     1     1
+   iasibufr       iasi        metop-b     iasi616_metop-b     0.0     1     1
    gomebufr       gome        metop-b     gome_metop-b        0.0     2     0
    atmsbufr       atms        npp         atms_npp            0.0     1     0
    crisbufr       cris        npp         cris_npp            0.0     1     0
-   crisfsbufr     cris-fsr    npp         cris-fsr_npp        0.0     1     0
    gsnd1bufr      sndrd1      g14         sndrD1_g14          0.0     1     0
    gsnd1bufr      sndrd2      g14         sndrD2_g14          0.0     1     0
    gsnd1bufr      sndrd3      g14         sndrD3_g14          0.0     1     0
@@ -1331,6 +1268,7 @@
    $LAGDATA
  /
  &HYBRID_ENSEMBLE
+   ensemble_path='./ensemble_data/',
    $HYBRID_ENSEMBLE
  /
  &RAPIDREFRESH_CLDSURF
@@ -1360,16 +1298,14 @@
 
 if [[ $FILESTYLE = 'C' ]]; then
    # Output files
-   if [ $l4densvar = .true. ]; then
-      $NCP siga03         $SIGA03
-      $NCP siga04         $SIGA04
-      $NCP siga05         $SIGA05
-      $NCP $SIGANL_LOCAL  $SIGANL
-      $NCP siga07         $SIGA07
-      $NCP siga08         $SIGA08
-      $NCP siga09         $SIGA09
-   else
-     $NCP siganl         $SIGANL
+   $NCP siganl $SIGANL
+   if [ $l4densvar = .true. -a $lwrite4danl = .true. ]; then
+      $NCP siga03 $SIGA03
+      $NCP siga04 $SIGA04
+      $NCP siga05 $SIGA05
+      $NCP siga07 $SIGA07
+      $NCP siga08 $SIGA08
+      $NCP siga09 $SIGA09
    fi
    $NCP satbias_out     $ABIAS
    $NCP satbias_pc.out  $ABIASPC
@@ -1383,7 +1319,7 @@
    if [ $NST_GSI -gt 0 ] ; then
       $NCP  nstanl $NSTANL
       if [[ "$DOHYBVAR" = "YES" ]]; then
-         $NCP dtfanl $DTFANL
+         $NCP dtsinc_ens $DTSINC_ENS
       fi
       if [ $NST_GSI -eq 3 ] ; then
          $NCP sfcanl $SFCANL
@@ -1411,13 +1347,13 @@
 fi
 if test "$SENDCOM" = "YES"
 then
-   cp $SFCANL   $COMOUT/${RUN}.${cycle}.sfcanl
-   cp $SIGANL   $COMOUT/${RUN}.${cycle}.sanl
-   cp $ABIAS    $COMOUT/${RUN}.${cycle}.abias
-   cp $ABIASPC  $COMOUT/${RUN}.${cycle}.abias_pc
-   cp $ABIASAIR $COMOUT/${RUN}.${cycle}.abias_air
+   cp $SFCANL   $COMOUT/${PREINP}sfcanl
+   cp $SIGANL   $COMOUT/${PREINP}sanl
+   cp $ABIAS    $COMOUT/${PREINP}abias
+   cp $ABIASPC  $COMOUT/${PREINP}abias_pc
+   cp $ABIASAIR $COMOUT/${PREINP}abias_air
    if [ $NST_GSI -gt 0 ] ; then
-      cp $NSTANL  $COMOUT/${RUN}.${cycle}.nstanl
+      cp $NSTANL  $COMOUT/${PREINP}nstanl
    fi
 fi
 
@@ -1469,7 +1405,7 @@
 diagtype[0]="conv"
 diagtype[1]="pcp_ssmi_dmsp pcp_tmi_trmm"
 diagtype[2]="sbuv2_n16 sbuv2_n17 sbuv2_n18 sbuv2_n19 gome_metop-a gome_metop-b omi_aura mls30_aura"
-diagtype[3]="hirs2_n14 msu_n14 sndr_g08 sndr_g11 sndr_g12 sndr_g13 sndr_g08_prep sndr_g11_prep sndr_g12_prep sndr_g13_prep sndrd1_g11 sndrd2_g11 sndrd3_g11 sndrd4_g11 sndrd1_g12 sndrd2_g12 sndrd3_g12 sndrd4_g12 sndrd1_g13 sndrd2_g13 sndrd3_g13 sndrd4_g13 sndrd1_g14 sndrd2_g14 sndrd3_g14 sndrd4_g14 sndrd1_g15 sndrd2_g15 sndrd3_g15 sndrd4_g15 hirs3_n15 hirs3_n16 hirs3_n17 amsua_n15 amsua_n16 amsua_n17 amsub_n15 amsub_n16 amsub_n17 hsb_aqua airs_aqua amsua_aqua imgr_g08 imgr_g11 imgr_g12 imgr_g14 imgr_g15 ssmi_f13 ssmi_f14 ssmi_f15 hirs4_n18 hirs4_metop-a amsua_n18 amsua_metop-a mhs_n18 mhs_metop-a amsre_low_aqua amsre_mid_aqua amsre_hig_aqua ssmis_f16 ssmis_f17 ssmis_f18 ssmis_f19 ssmis_f20 iasi_metop-a hirs4_n19 amsua_n19 mhs_n19 seviri_m08 seviri_m09 seviri_m10 cris_npp cris-fsr_npp atms_npp hirs4_metop-b amsua_metop-b mhs_metop-b iasi_metop-b avhrr_n18 avhrr_metop-a amsr2_gcom-w1 gmi_gpm saphir_meghat ahi_himawari8"
+diagtype[3]="hirs2_n14 msu_n14 sndr_g08 sndr_g11 sndr_g12 sndr_g13 sndr_g08_prep sndr_g11_prep sndr_g12_prep sndr_g13_prep sndrd1_g11 sndrd2_g11 sndrd3_g11 sndrd4_g11 sndrd1_g12 sndrd2_g12 sndrd3_g12 sndrd4_g12 sndrd1_g13 sndrd2_g13 sndrd3_g13 sndrd4_g13 sndrd1_g14 sndrd2_g14 sndrd3_g14 sndrd4_g14 sndrd1_g15 sndrd2_g15 sndrd3_g15 sndrd4_g15 hirs3_n15 hirs3_n16 hirs3_n17 amsua_n15 amsua_n16 amsua_n17 amsub_n15 amsub_n16 amsub_n17 hsb_aqua airs_aqua amsua_aqua imgr_g08 imgr_g11 imgr_g12 imgr_g14 imgr_g15 ssmi_f13 ssmi_f14 ssmi_f15 hirs4_n18 hirs4_metop-a amsua_n18 amsua_metop-a mhs_n18 mhs_metop-a amsre_low_aqua amsre_mid_aqua amsre_hig_aqua ssmis_f16 ssmis_f17 ssmis_f18 ssmis_f19 ssmis_f20 iasi_metop-a hirs4_n19 amsua_n19 mhs_n19 seviri_m08 seviri_m09 seviri_m10 cris_npp atms_npp hirs4_metop-b amsua_metop-b mhs_metop-b iasi_metop-b avhrr_n18 avhrr_metop-a amsr2_gcom-w1 gmi_gpm saphir_meghat ahi_himawari8"
 
 diaglist[0]=listcnv
 diaglist[1]=listpcp
@@ -1563,7 +1499,7 @@
 then
     if test "$SENDDBN" = 'YES'
     then
-       $DBNROOT/bin/dbn_alert MODEL GFS_abias $job $COMOUT/${RUN}.${cycle}.abias
+       $DBNROOT/bin/dbn_alert MODEL GFS_abias $job $COMOUT/${PREINP}abias
     fi
 fi
 
