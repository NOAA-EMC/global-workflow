#!/bin/ksh
################################################################################
####  UNIX Script Documentation Block
#                      .                                             .
# Script name:         global_analysis.sh
# Script description:  Makes a global spectral model analysis
#
# Author:        Mark Iredell       Org: NP23         Date: 1999-07-15
#
# Abstract: This script makes a global spectral model analysis.
#   Both the surface analysis and the upper-air analysis are performed.
#
# Script history log:
# 1999-05-01  Mark Iredell
# 2002-04-26  Russ Treadon   add global_angupdate processing
# 2003-08-05  Russ Treadon   add processing of hourly sigma and surface guess
# 2004-03-26  Russ Treadon   remove reference to IEEE TOVS-1b files, fix sfcg bug
# 2005-01-03  Cheng-Hsuan Lu :set FSMCL(2:4) = FSMCL2
#                             add FNVMNC,FNVMXC,FNSLPC,FNABSC
# 2005-07-22  Russ Treadon   add processing of NOAA-18 hirs4, amsua, and mhs data
# 2006-11-29  Russ Treadon   update for global_gsi
# 2007-10-18  Russ Treadon   add new options (not activated) to GSI namelist; 
#                            update CRTM related pieces for use with CRTM_GFS
#                            (revision 799); modify SBUVBF variable and 
#                            sbuvbufr OBS_INPUT "dsis" variable to process 
#                            version 8 (sbuv8_*) sbuv/2 ozone data.
# 2007-10-18  Diane Stokes   clean up processing of diagnostic files
# 2008-04-04  Russ Treadon   remove global_chgres
# 2008-09-29  Russ Treadon   add IASI, update to crtm_gfsgsi (rev1855),
#                            turn on varqc and bkgv_flowdep, tsfc_sdv=3
# 2009-02-05  Russ Treadon   add unique thread / stack variables for GSIEXEC
#                            and ANGUPDATEXEC; add OMIBF, TCVITL; add dsfcalc
# 2009-03-19  Russ Treadon   add JCAP_A,NLAT_A,NLON_A,JCAP_B
# 2010-04-28  Russ Treadon   remove global_angupdate
# 2010-05-05  George Gayno   add ANAVINFO file
# 2011-05-10  EMC/SPA        update RTMFIX defaults to ${FIXGLOBAL}/crtm_2.0.2, instead of crtm_gfsgsi
# 2012-01-16  Treadon        add hooks for hybrid ensemble
# 2012-02-14  S. Moorthi     Edited for Zeus and Gaea
# 2013-10-31  R. Todling     Revisit OBS_INPUT (add table) 
# 2014-03-13  X. Li          Add NSST
#
# Usage:  global_analysis.sh SFCGES SIGGES NSTGES GBIAS GBIASPC GRADSTAT GBIASAIR
#                            SFCANL SIGANL NSTANL ABIAS ABIASPC ABIASAIR IGEN
#
#   Input script positional parameters:
#     1             Input surface guess
#                   defaults to $SFCGES; required
#     2             Input sigma guess
#                   defaults to $SIGGES; required
#     3             Input NSST guess
#                   defaults to $NSTGES; required
#     4             Input guess time dependent bias correction coefficients
#                   defaults to $GBIAS; required
#     5             Input guess radiance bias correction pre-conditioning
#                   defaults to $GBIASPC; required
#     6             Input guess radiance diagnostic file
#                   defaults to $GRADSTAT; required
#     7             Input guess aircraft bias correction coefficients
#                   defaults to $GBIASAIR; required
#     8             Output surface analysis
#                   defaults to $SFCANL, then to ${COMOUT}/sfcanl
#     9             Output sigma analysis
#                   defaults to $SIGANL, then to ${COMOUT}/siganl
#    10             Output NSST analysis
#                   defaults to $NSTANL, then to ${COMOUT}/nstanl
#    11             Output bias correction
#                   defaults to $ABIAS, then to ${COMOUT}/abias
#    12             Output bias correction pre-conditioning
#                   defaults to $ABIASPC, then to ${COMOUT}/abias_pc
#    13             Output aircraft bias correction coefficients
#                   defaults to $ABIASAIR, then to ${COMOUT}/abias_air
#    14             Output generating code
#                   defaults to $IGEN, then to 0
#
#   Imported Shell Variables:
#     SFCGES        Input surface guess
#                   overridden by $1; required
#     SIGGES        Input sigma guess
#                   overridden by $2; required
#     GBIAS         Input guess bias correction
#                   overridden by $3; required
#     GBIASPC       Input guess radiance bias correction pre-conditioning
#                   overridden by $4; required
#     GRADSTAT      Input guess angle dependent bias correction
#                   overridden by $5; required
#     GBIASAIR      Input guess aircraft bias correction
#                   overridden by $6; required
#     SFCANL        Output surface analysis
#                   overridden by $7; defaults to ${COMOUT}/sfcanl
#     SIGANL        Output sigma analysis
#                   overridden by $8; defaults to ${COMOUT}/siganl
#     ABIAS         Output bias correction
#                   overridden by $9; defaults to ${COMOUT}/abias
#     ABIASPC       Output bias correction pre-conditioning
#                   overridden by $10; defaults to ${COMOUT}/abias_pc
#     ABIASAIR      Output aircraft bias correction
#                   overridden by $11; defaults to ${COMOUT}/abias_air
#     NSTGES        Input NSST guess
#                   overridden by $10; required
#     NSTANL        Output NSST analysis
#                   overridden by $11; defaults to ${COMOUT}/nstanl
#     IGEN          Output generating code
#                   overridden by $12; defaults to 0
#     SFCG03        Surface guess valid at -03 hour
#                   defaults to ${COMOUT}/sfcf03; optional input
#     SFCG04        Surface guess valid at -04 hour
#                   defaults to ${COMOUT}/sfcf04; optional input
#     SFCG05        Surface guess valid at -05 hour
#                   defaults to ${COMOUT}/sfcf05; optional input
#     SFCG07        Surface guess valid at -07 hour
#                   defaults to ${COMOUT}/sfcf07; optional input
#     SFCG08        Surface guess valid at -08 hour
#                   defaults to ${COMOUT}/sfcf08; optional input
#     SFCG09        Surface guess valid at -09 hour
#                   defaults to ${COMOUT}/sfcf09; optional input
#     NSTG03        NSST guess valid at -03 hour
#                   defaults to ${COMOUT}/nstf03; optional input
#     NSTG04        NSST guess valid at -04 hour
#                   defaults to ${COMOUT}/nstf04; optional input
#     NSTG05        NSST guess valid at -05 hour
#                   defaults to ${COMOUT}/nstf05; optional input
#     NSTG07        NSST guess valid at -07 hour
#                   defaults to ${COMOUT}/nstf07; optional input
#     NSTG08        NSST guess valid at -08 hour
#                   defaults to ${COMOUT}/nstf08; optional input
#     NSTG09        NSST guess valid at -09 hour
#                   defaults to ${COMOUT}/nstf09; optional input
#     SIGG03        Sigma guess valid at -03 hour
#                   defaults to ${COMOUT}/sigf03; optional input
#     SIGG04        Sigma guess valid at -04 hour
#                   defaults to ${COMOUT}/sigf04; optional input
#     SIGG05        Sigma guess valid at -05 hour
#                   defaults to ${COMOUT}/sigf05; optional input
#     SIGG07        Sigma guess valid at -07 hour
#                   defaults to ${COMOUT}/sigf07; optional input
#     SIGG08        Sigma guess valid at -08 hour
#                   defaults to ${COMOUT}/sigf08; optional input
#     SIGG09        Sigma guess valid at -09 hour
#                   defaults to ${COMOUT}/sigf09; optional input
#     SIGGESENS     template for ensemble member sigma guess
#                   defaults to ${COMOUT}/sigf06_ens; optional input
#     DOHYBVAR      flag (YES or NO) for hybrid ensemble variational option
#                   defaults to NO
#     NMEM_ENS      number of ensemble members included in analysis
#                   defauls to 0
#     GINCIN        Input increment to guess
#                   defaults to ${COMOUT}/gesfile_in; optional
#     BIASIN        Input bias correction to guess
#                   defaults to ${COMOUT}/biascor_in; optional
#     USE_NEWRADBC  Flag to use new radiance bias correction scheme (YES or NO)
#                   defaults to NO
#     RADSTAT       Output radiance assimilation statistics
#                   defaults to ${COMIN}/${PREINP}radstat
#     GSISTAT       Output gsi (obs-ges), qc, and iteration statistics
#                   defaults to ${COMIN}/${PREINP}gsistat
#     PCPSTAT       Output precipitation assimilation statistics
#                   defaults to ${COMIN}/${PREINP}pcpstat
#     CNVSTAT       Output conventional observation assimilation statistics
#                   defaults to ${COMIN}/${PREINP}cnvstat
#     OZNSTAT       Output ozone observation assimilation statistics
#                   defaults to ${COMIN}/${PREINP}oznstat
#     GINCOUT       Output increment to guess
#                   defaults to ${COMIN}/${PREINP}gesfile_out
#     BIASOUT       Output bias correction to guess
#                   defaults to ${COMIN}/${PREINP}biascor_out
#     RUN_SELECT    Flag to only select data (YES or NO)
#                   defaults to NO
#     USE_SELECT    Flag to use selected data (YES or NO)
#                   defaults to NO
#     SELECT_OBS    Tarball containing selected data
#                   defaults to ${COMIN}/${PREINP}obsinput
#     DIAG_SUFFIX   optional suffix for diagnostics files
#                   defaults to empty string
#     DIAG_COMPRESS flag to compress (YES) diagnostics files
#                   defaults to YES
#     DIAG_TARBALL flag to collect (YES) diagnostic files in tarballs
#                   defaults to YES
#     FIXGLOBAL     Directory for global fixed files
#                   defaults to /nwprod/fix
#     EXECGLOBAL    Directory for global executables
#                   defaults to /nwprod/exec
#     USHGLOBAL     Directory for global scripts
#                   defaults to /nwprod/ush
#     DATA          working directory
#                   (if nonexistent will be made, used and deleted)
#                   defaults to current working directory
#     COMIN         input directory
#                   defaults to current working directory
#     COMOUT        output directory
#                   (if nonexistent will be made)
#                   defaults to current working directory
#     XC            Suffix to add to executables
#                   defaults to none
#     PREINP        Prefix to add to input observation files
#                   defaults to none
#     SUFINP        Suffix to add to input observation files
#                   defaults to none
#     NCP           Copy command
#                   defaults to cp
#     SIGHDR        Command to read sigma header
#                   defaults to ${EXECGLOBAL}/global_sighdr$XC
#     SFCHDR        Command to read surface header
#                   defaults to ${EXECGLOBAL}/global_sfchdr$XC
#     CYCLEXEC      Surface cycle executable
#                   defaults to ${EXECGLOBAL}/global_cycle$XC
#     GSIEXEC       Spectral analysis executable
#                   defaults to ${EXECGLOBAL}/global_gsi$XC
#     CYCLESH       Surface cycle script
#                   defaults to ${USHGLOBAL}/global_cycle.sh
#     BERROR        Input background error file
#                   defaults to ${FIXGLOBAL}/global_berror.l${LEVS}y${NLAT_A}.sig.f77
#     SATANGL       Input satellite angle bias file
#                   defaults to ${FIXGLOBAL}/global_satangbias.txt
#     SATINFO       Input satellite information file
#                   defaults to ${FIXGLOBAL}/global_satinfo.txt
#     ATMSFILTER    Path to file describing how ATMS is spatially filtered
#                   defaults to ${FIXGLOBAL}/atms_beamwidth.txt
#     RTMFIX        Input directory containing CRTM coefficients
#                   defaults to ${FIXGLOBAL}/crtm_v2.1.3
#     ANAVINFO      Input analysis variable file
#                   defaults to ${FIXGLOBAL}/global_anavinfo.l${LEVS}.txt
#     CONVINFO      Input conventional observation information file
#                   defaults to ${FIXGLOBAL}/global_convinfo.txt
#     INSITUINFO    Input nsst insitu information file
#                   defaults to ${FIXGLOBAL}/global_insituinfo.txt
#     OZINFO        Input ozone information file
#                   defaults to ${FIXGLOBAL}/global_ozone.txt
#     PCPINFO       Input precipitation information file
#                   defaults to ${FIXGLOBAL}/global_pcpinfo.txt
#     AEROINFO      Input aerosol information file
#                   defaults to ${FIXGLOBAL}/global_aeroinfo.txt
#     SCANINFO      Input satellite scan information file
#                   defaults to ${FIXGLOBAL}/global_scaninfo.txt
#     HYBENSINFO    Input hybrid ensemble localization information file
#                   defaults to ${FIXGLOBAL}/global_hybens_locinfo.l${LEVS}.txt
#     PREPQC        Input QC-ed observation BUFR file
#                   defaults to ${COMIN}/${PREINP}prepbufr${SUFINP}
#     PREPQCPF      Input QC-ed observation profile BUFR file
#                   defaults to ${COMIN}/${PREINP}prepbufr.acft_profiles${SUFINP}
#     SATWND        Input satellite wind file (bufr format)
#                   defaults to ${COMIN}/${PREINP}satwnd.tm00.bufr_d${SUFINP}
#     OSCATBF       Input OSCAT wind file (bufr format)
#                   defaults to ${COMIN}/${PREINP}oscatw.tm00.bufr_d${SUFINP}
#     GSNDBF        Input GOES sounder radiance file (bufr format)
#                   defaults to ${COMIN}/${PREINP}goesnd.tm00.bufr_d${SUFINP}
#     GSNDBF1       Input GOES 1x1 sounder radiance file (bufr format)
#                   defaults to ${COMIN}/${PREINP}goesfv.tm00.bufr_d${SUFINP}
#     B1HRS2        Input HIRS/2 radiance file (bufr format)
#                   defaults to ${COMIN}/${PREINP}1bhrs2.tm00.bufr_d${SUFINP}
#     B1MSU         Input MSU radiance file (bufr format)
#                   defaults to ${COMIN}/${PREINP}1bmsu.tm00.bufr_d${SUFINP}
#     B1HRS3        Input HIRS/3 radiance file (bufr format)
#                   defaults to ${COMIN}/${PREINP}1bhrs3.tm00.bufr_d${SUFINP}
#     B1HRS4        Input HIRS/4 radiance file (bufr format)
#                   defaults to ${COMIN}/${PREINP}1bhrs4.tm00.bufr_d${SUFINP}
#     B1AMUA        Input AMSU/A radiance file (bufr format)
#                   defaults to ${COMIN}/${PREINP}1bamua.tm00.bufr_d${SUFINP}
#     B1AMUB        Input AMSU/B radiance file (bufr format)
#                   defaults to ${COMIN}/${PREINP}1bamub.tm00.bufr_d${SUFINP}
#     B1MHS         Input MHS radiance file (bufr format)
#                   defaults to ${COMIN}/${PREINP}1bmhs.tm00.bufr_d${SUFINP}
#     ESHRS3        Input EARS HIRS/3 radiance file (bufr format)
#                   defaults to ${COMIN}/${PREINP}eshrs3.tm00.bufr_d${SUFINP}
#     ESAMUA        Input EARS AMSU/A radiance file (bufr format)
#                   defaults to ${COMIN}/${PREINP}esamua.tm00.bufr_d${SUFINP}
#     ESAMUB        Input EARS AMSU/B radiance file (bufr format)
#                   defaults to ${COMIN}/${PREINP}esamub.tm00.bufr_d${SUFINP}
#     AIRSBF        Input AIRS radiace file (bufr format)
#                   defaults to ${COMIN}/${PREINP}airs.tm00.bufr_d${SUFINP}
#     IASIBF        Input IASI radiace file (bufr format)
#                   defaults to ${COMIN}/${PREINP}mtiasi.tm00.bufr_d${SUFINP}
#     AMSREBF       Input AMSRE radiace file (bufr format)
#                   defaults to ${COMIN}/${PREINP}amsre.tm00.bufr_d${SUFINP}
#     SEVIRIBF      Input SEVIRI radiace file (bufr format)
#                   defaults to ${COMIN}/${PREINP}sevcsr.tm00.bufr_d${SUFINP}
#     CRISBF        Input CRIS radiance file (bufr format)
#                   defaults to ${COMIN}/${PREINP}cris.tm00.bufr_d${SUFINP}
#     ATMSBF        Input ATMS radiance file (bufr format)
#                   defaults to ${COMIN}/${PREINP}atms.tm00.bufr_d${SUFINP}
#     SSMITBF       Input SSMI radiace file (bufr format)
#                   defaults to ${COMIN}/${PREINP}ssmit.tm00.bufr_d${SUFINP}
#     SSMISBF       Input SSMIS radiace file (bufr format)
#                   defaults to ${COMIN}/${PREINP}ssmisu.tm00.bufr_d${SUFINP}
#     SBUVBF        Input NOAA POES SBUV ozone retrieval file
#                   defaults to ${COMIN}/${PREINP}osbuv8.tm00.bufr_d${SUFINP}
#     GOMEBF        Input GOME ozone retrieval file
#                   defaults to ${COMIN}/${PREINP}gome.tm00.bufr_d${SUFINP}
#     OMIBF         Input OMI ozone retrieval file
#                   defaults to ${COMIN}/${PREINP}omi.tm00.bufr_d${SUFINP}
#     MLSBF         Input MLS ozone retrieval file
#                   defaults to ${COMIN}/${PREINP}mls.tm00.bufr_d${SUFINP}
#     SMIPCP        Input SSM/I precipitation rate file
#                   defaults to ${COMIN}/${PREINP}spssmip.tm00.bufr_d${SUFINP}
#     TMIPCP        Input TMI precipitation rate file
#                   defaults to ${COMIN}/${PREINP}sptrmm.tm00.bufr_d${SUFINP}
#     GPSROBF       Input GPS radio occultation data
#                   defaults to ${COMIN}/${PREINP}gpsro.tm00.bufr_d${SUFINP}
#     TCVITL        Input tcvitals file
#                   defaults to ${COMIN}/${PREINP}syndata.tcvitals.tm00
#     NSSTBF        Input in situ sea temperature file
#                   defaults to ${COMIN}/${PREINP}nsstbufr.tm00.bufr_d${SUFINP}
#     B1AVHAM       Input AVHRR GAC (AM) file
#                   defaults to ${COMIN}/${PREINP}avcsam.tm00.bufr_d${SUFINP}
#     B1AVHPM       Input AVHRR GAC (PM) file
#                   defaults to ${COMIN}/${PREINP}avcspm.tm00.bufr_d${SUFINP}
#     INISCRIPT     Preprocessing script
#                   defaults to none
#     LOGSCRIPT     Log posting script
#                   defaults to none
#     ERRSCRIPT     Error processing script
#                   defaults to 'eval [[ $err = 0 ]]'
#     ENDSCRIPT     Postprocessing script
#                   defaults to none
#     JCAP_A        Spectral truncation for analysis
#                   defaults to the value in the input sigma file header
#     JCAP          Spectral truncation for background
#                   defaults to the value in the input sigma file header
#     LEVS          Number of levels
#     DELTIM        Timestep in seconds
#                   defaults to 3600/($JCAP_A/20)
#     CDATE         Current analysis date in yyyymmddhh format
#                   defaults to the value in the input surface file header
#     LATB          Number of latitudes in surface cycling
#                   defaults to the value in the input surface file header
#     LONB          Number of longitudes in surface cycling
#                   defaults to the value in the input surface file header
#     LSOIL         Number of soil layers
#                   defaults to 2
#     FSMCL2        Scale in days to relax to soil moisture climatology
#                   defaults to 60
#     DELTSFC       Cycling frequency in hours
#                   defaults to forecast hour of $SFCGES
#     LATA          Number of latitudes in spectral analysis
#                   defaults to $LATB
#     LONA          Number of longitudes in spectral analysis
#                   defaults to $LONB
#     NSIG1         Number of levels per MPI task
#                   (Important: number of MPI tasks must be 5*$LEVS/$NSIG1+2)
#                   defaults to 1
#     CYCLVARS      Other namelist inputs to the cycle executable
#                   defaults to none set
#     GSIVARS       Other namelist inputs to the analysis executable
#                   defaults to none set
#     SATVARS       Other namelist input to analysis data usage namelist
#                   defaults to none set
#     NTHREADS      Number of threads
#                   defaults to 1
#     NTHSTACK      Size of stack per thread
#                   defaults to 1024000000
#     NTHREADS_GSI  Number of threads for GSIEXEC
#                   defaults to 1
#     NTHSTACK_GSI  Size of stack per thread for GSIEXEC
#                   defaults to 1024000000
#     FILESTYLE     File management style flag
#                   ('C' to copy to/from $DATA, 'L' for symbolic links in $DATA,
#                    'X' to use XLFUNIT or symbolic links where appropriate)
#                   defaults to 'X'
#     PGMOUT        Executable standard output
#                   defaults to $pgmout, then to '&1'
#     PGMERR        Executable standard error
#                   defaults to $pgmerr, then to '&1'
#     pgmout        Executable standard output default
#     pgmerr        Executable standard error default
#     REDOUT        standard output redirect ('1>' or '1>>')
#                   defaults to '1>', or to '1>>' to append if $PGMOUT is a file
#     REDERR        standard error redirect ('2>' or '2>>')
#                   defaults to '2>', or to '2>>' to append if $PGMERR is a file
#     VERBOSE       Verbose flag (YES or NO)
#                   defaults to NO
#     lrun_subdirs  logical to toggle use of subdirectories at runtime for 
#                   pe-specific files
#                   defaults to .true.
#     l4densvar     logical to toggle 4D-EnsVar option
#                   defaults to .false.
#     lwrite4danl   logical to toggle write 4D analysis files
#                   defaults to .false.
#
#   Exported Shell Variables:
#     PGM           Current program name
#     pgm
#     ERR           Last return code
#     err
#
#   Modules and files referenced:
#     scripts    : $INISCRIPT
#                  $LOGSCRIPT
#                  $ERRSCRIPT
#                  $ENDSCRIPT
#
#     programs   : $CYCLEXEC
#                  $GSIEXEC
#
#     fixed data : $BERROR
#                  $SATANGL
#                  $SATINFO
#                  $ATMSFILTER
#                  $RTMFIX
#                  $ANAVINFO
#                  $CONVINFO
#                  $INSITUINFO
#                  $OZINFO
#                  $PCPINFO
#                  $AEROINFO
#                  $SCANINFO
#                  $HYBENSINFO
#
#     input data : $SFCGES
#                  $SIGGES
#                  $GBIAS
#                  $GBIASPC
#                  $GRADSTAT
#                  $GBIASAIR
#                  $SFCG03
#                  $SFCG04
#                  $SFCG05
#                  $SFCG07
#                  $SFCG08
#                  $SFCG09
#                  $NSTG03
#                  $NSTG04
#                  $NSTG05
#                  $NSTG07
#                  $NSTG08
#                  $NSTG09
#                  $SIGG03
#                  $SIGG04
#                  $SIGG05
#                  $SIGG07
#                  $SIGG08
#                  $SIGG09
#                  $GINCIN
#                  $BIASIN
#                  $FNTSFA
#                  $FNACNA
#                  $FNSNOA
#                  $PREPQC
#                  $PREPQCPF
#                  $SATWND
#                  $OSCATBF
#                  $GSNDBF
#                  $GSNDBF1
#                  $B1HRS2
#                  $B1MSU
#                  $B1HRS3
#                  $B1HRS4
#                  $B1AMUA
#                  $B1AMUB
#                  $B1MHS
#                  $ESHRS3
#                  $ESAMUA
#                  $ESAMUB
#                  $AIRSBF
#                  $IASIBF
#                  $AMSREBF
#                  $SEVIRIBF
#                  $CRISBF
#                  $ATMSBF
#                  $SSMITBF
#                  $SSMISBF
#                  $SBUVBF
#                  $GOMEBF
#                  $OMIBF
#                  $MLSBF
#                  $SMIPCP
#                  $TMIPCP
#                  $GPSROBF
#                  $TCVITL
#                  $NSSTBF
#                  $B1AVHAM
#                  $B1AVHPM
#
#     output data: $SFCANL
#                  $NSTANL
#                  $SIGANL
#                  $ABIAS
#                  $ABIASPC
#                  $ABIASAIR
#                  $RADSTAT
#                  $GSISTAT
#                  $PCPSTAT
#                  $CNVSTAT
#                  $OZNSTAT
#                  $GINCOUT
#                  $BIASOUT
#                  $PGMOUT
#                  $PGMERR
#
# Remarks:
#
#   Condition codes
#      0 - no problem encountered
#     >0 - some problem encountered
#
#  Control variable resolution priority
#    1 Command line argument.
#    2 Environment variable.
#    3 Inline default.
#
# Attributes:
#   Language: POSIX shell
#   Machine: IBM SP / Zeus / Gaea
#
################################################################################
#  Set environment.
export VERBOSE=${VERBOSE:-"NO"}
if [[ "$VERBOSE" = "YES" ]]
then
   echo $(date) EXECUTING $0 $* >&2
   set -x
fi
export machine=${machine:-IBMP6}
export machine=$(echo $machine|tr '[a-z]' '[A-Z]')

#  Command line arguments.
export APRUN=${APRUN:-""}
export SFCGES=${1:-${SFCGES:?}}
export SIGGES=${2:-${SIGGES:?}}
export NSTGES=${3:-${NSTGES:?}}
export GBIAS=${4:-${GBIAS:?}}
export GBIASPC=${5:-${GBIASPC:?}}
export GRADSTAT=${6:-${GRADSTAT:?}}
export GBIASAIR=${7:-${GBIASAIR:?}}
export SFCANL=${8:-${SFCANL}}
export SIGANL=${9:-${SIGANL}}
export NSTANL=${10:-${NSTANL:?}}
export ABIAS=${11:-${ABIAS}}
export ABIASPC=${12:-${ABIASPC}}
export ABIASAIR=${13:-${ABIASAIR}}
export IGEN=${14:-${IGEN:-0}}
export ABIASe=${15:-${ABIASe:-satbias_int.out}}
#  Directories.
export HOMEDIR=${HOMEDIR:-/nwprod}
export NWPROD=${NWPROD:-$HOMEDIR}
export FIXSUBDA=${FIXSUBDA:-fix/fix_am}
export FIXGLOBAL=${FIXGLOBAL:-$NWPROD/$FIXSUBDA}
export EXECGLOBAL=${EXECGLOBAL:-$NWPROD/exec}
export USHGLOBAL=${USHGLOBAL:-$NWPROD/ush}
export FIXGSM=${FIXGSM:-$NWPROD/gsm.${gsm_ver}/fix/fix_am}
export EXECGSM=${EXECGSM:-$NWPROD/gsm.${gsm_ver}/exec}
export USHGSM=${USHGSM:-$NWPROD/gsm.${gsm_ver}/ush}
export FIXGSI=${FIXGSI:-$NWPROD/gsi.${gsi_ver}/fix}
export EXECGSI=${EXECGSI:-$NWPROD/gsi.${gsi_ver}/exec}
export utilscript=${utilscript:-$NWPROD/util/ush}
export DATA=${DATA:-$(pwd)}
export COMIN=${COMIN:-$(pwd)}
export COMOUT=${COMOUT:-$(pwd)}
<<<<<<< HEAD
# Control parameters for NSST
NST_GSI=${NST_GSI:-0}
NSTINFO=${NSTINFO:-0}
ZSEA1=${ZSEA1:-0}
ZSEA2=${ZSEA2:-0}
FAC_DTL=${FAC_DTL:-0}
FAC_TSL=${FAC_TSL:-0}
NST_TZR=${NST_TZR:-0}
=======
#  Set script / GSI control parameters
NST_GSI=${NST_GSI:-0}                                # NSST:  indicator to control the Tr Analysis mode
NST_TZR=${NST_TZR:-0}                                # NSST:  indicator to control the Tzr_QC mode
NSTINFO=${NSTINFO:-0}                                # NSST:  number of nst variables
FAC_DTL=${FAC_DTL:-0}                                # NSST:  index to apply diurnal thermocline layer  or not
FAC_TSL=${FAC_TSL:-0}                                # NSST:  index to apply thermal skin layer or not
export use_gfs_nemsio=${use_gfs_nemsio:-".false."}   # run GSI with NEMSIO input/output
export l4densvar=${l4densvar:-".false."}             # run GSI in hybrid 4D ensemble-variational mode
export lwrite4danl=${lwrite4danl:-".false."}         # .false. = write single analysis at center time
export DOIAU=${DOIAU:-"NO"}                          # run global_cycle for IAU
export lrun_subdirs=${lrun_subdirs:-".true."}        # run GSI with scratch files in sub-directories
>>>>>>> 425c1155
#  Filenames.
export XC=${XC}
export PREINP=${PREINP}
export SUFINP=${SUFINP}
export SIGHDR=${SIGHDR:-${EXECGSM}/global_sighdr$XC}
export SFCHDR=${SFCHDR:-${EXECGSM}/global_sfchdr$XC}
if [ $use_gfs_nemsio = .true. ]; then
  export JCAP=${JCAP:-$($SIGHDR $SIGGES jcap |grep -i "jcap" |awk -F"= " '{print $2}' |awk -F" " '{print $1}')}
  export JCAP_A=${JCAP_A:-$($SIGHDR $SIGGES jcap |grep -i "jcap" |awk -F"= " '{print $2}' |awk -F" " '{print $1}')}
  export LATB=${LATB:-$($SFCHDR $SFCGES latb |grep -i "jcap" |awk -F"= " '{print $2}' |awk -F" " '{print $1}')}
  export LONB=${LONB:-$($SFCHDR $SFCGES lonb |grep -i "jcap" |awk -F"= " '{print $2}' |awk -F" " '{print $1}')}
  export LEVS=${LEVS:-$($SIGHDR $SIGGES levs |grep -i "jcap" |awk -F"= " '{print $2}' |awk -F" " '{print $1}')}
else
  export JCAP=${JCAP:-$($SIGHDR $SIGGES JCAP||echo 0)}
  export JCAP_A=${JCAP_A:-$($SIGHDR $SIGGES JCAP||echo 0)}
  export LATB=${LATB:-$($SFCHDR $SFCGES LATB||echo 0)}
  export LONB=${LONB:-$($SFCHDR $SFCGES LONB||echo 0)}
  export LEVS=${LEVS:-$($SIGHDR $SIGGES LEVS||echo 0)}
fi
export LATA=${LATA:-$LATB}
export LONA=${LONA:-$LONB}
export NLAT_A=${NLAT_A:-$(($LATA+2))}
export NLON_A=${NLON_A:-$LONA}
export DELTIM=${DELTIM:-$((3600/($JCAP_A/20)))}
export CYCLEXEC=${CYCLEXEC:-${EXECGSM}/global_cycle$XC}
export GSIEXEC=${GSIEXEC:-${EXECGSI}/global_gsi$XC}
export CYCLESH=${CYCLESH:-${USHGSM}/global_cycle.sh}
export BERROR=${BERROR:-${FIXGSI}/global_berror.l${LEVS}y${NLAT_A}.f77}
export SATANGL=${SATANGL:-${FIXGSI}/global_satangbias.txt}
export SATINFO=${SATINFO:-${FIXGSI}/global_satinfo.txt}
export ATMSFILTER=${ATMSFILTER:-${FIXGSI}/atms_beamwidth.txt}
export RTMFIX=${RTMFIX:-$NWPROD/crtm_${crtm_ver}}
export ANAVINFO=${ANAVINFO:-${FIXGSI}/global_anavinfo.l${LEVS}.txt}
export CONVINFO=${CONVINFO:-${FIXGSI}/global_convinfo.txt}
export INSITUINFO=${INSITUINFO:-${FIXGSI}/global_insituinfo.txt}
export OZINFO=${OZINFO:-${FIXGSI}/global_ozinfo.txt}
export PCPINFO=${PCPINFO:-${FIXGSI}/global_pcpinfo.txt}
export AEROINFO=${AEROINFO:-${FIXGSI}/global_aeroinfo.txt}
export SCANINFO=${SCANINFO:-${FIXGSI}/global_scaninfo.txt}
export HYBENSINFO=${HYBENSINFO:-${FIXGSI}/global_hybens_locinfo.l${LEVS}.txt}
export OBERROR=${OBERROR:-${FIXGSI}/prepobs_errtable.global}
export PREPQC=${PREPQC:-${COMIN}/${PREINP}prepbufr${SUFINP}}
export PREPQCPF=${PREPQCPF:-${COMIN}/${PREINP}prepbufr.acft_profiles${SUFINP}}
export SATWND=${SATWND:-${COMIN}/${PREINP}satwnd.tm00.bufr_d${SUFINP}}
export OSCATBF=${OSCATBF:-${COMIN}/${PREINP}oscatw.tm00.bufr_d${SUFINP}}
export GSNDBF=${GSNDBF:-${COMIN}/${PREINP}goesnd.tm00.bufr_d${SUFINP}}
export GSNDBF1=${GSNDBF1:-${COMIN}/${PREINP}goesfv.tm00.bufr_d${SUFINP}}
export B1HRS2=${B1HRS2:-${COMIN}/${PREINP}1bhrs2.tm00.bufr_d${SUFINP}}
export B1MSU=${B1MSU:-${COMIN}/${PREINP}1bmsu.tm00.bufr_d${SUFINP}}
export B1HRS3=${B1HRS3:-${COMIN}/${PREINP}1bhrs3.tm00.bufr_d${SUFINP}}
export B1HRS4=${B1HRS4:-${COMIN}/${PREINP}1bhrs4.tm00.bufr_d${SUFINP}}
export B1AMUA=${B1AMUA:-${COMIN}/${PREINP}1bamua.tm00.bufr_d${SUFINP}}
export B1AMUB=${B1AMUB:-${COMIN}/${PREINP}1bamub.tm00.bufr_d${SUFINP}}
export B1MHS=${B1MHS:-${COMIN}/${PREINP}1bmhs.tm00.bufr_d${SUFINP}}
export ESHRS3=${ESHRS3:-${COMIN}/${PREINP}eshrs3.tm00.bufr_d${SUFINP}}
export ESAMUA=${ESAMUA:-${COMIN}/${PREINP}esamua.tm00.bufr_d${SUFINP}}
export ESAMUB=${ESAMUB:-${COMIN}/${PREINP}esamub.tm00.bufr_d${SUFINP}}
export AIRSBF=${AIRSBF:-${COMIN}/${PREINP}airsev.tm00.bufr_d${SUFINP}}
export IASIBF=${IASIBF:-${COMIN}/${PREINP}mtiasi.tm00.bufr_d${SUFINP}}
export AMSREBF=${AMSREBF:-${COMIN}/${PREINP}amsre.tm00.bufr_d${SUFINP}}
export SEVIRIBF=${SEVIRIBF:-${COMIN}/${PREINP}sevcsr.tm00.bufr_d${SUFINP}}
export CRISBF=${CRISBF:-${COMIN}/${PREINP}cris.tm00.bufr_d${SUFINP}}
export ATMSBF=${ATMSBF:-${COMIN}/${PREINP}atms.tm00.bufr_d${SUFINP}}
export SSMITBF=${SSMITBF:-${COMIN}/${PREINP}ssmit.tm00.bufr_d${SUFINP}}
export SSMISBF=${SSMISBF:-${COMIN}/${PREINP}ssmisu.tm00.bufr_d${SUFINP}}
export SBUVBF=${SBUVBF:-${COMIN}/${PREINP}osbuv8.tm00.bufr_d${SUFINP}}
export GOMEBF=${GOMEBF:-${COMIN}/${PREINP}gome.tm00.bufr_d${SUFINP}}
export OMIBF=${OMIBF:-${COMIN}/${PREINP}omi.tm00.bufr_d${SUFINP}}
export MLSBF=${MLSBF:-${COMIN}/${PREINP}mls.tm00.bufr_d${SUFINP}}
export SMIPCP=${SMIPCP:-${COMIN}/${PREINP}spssmi.tm00.bufr_d${SUFINP}}
export TMIPCP=${TMIPCP:-${COMIN}/${PREINP}sptrmm.tm00.bufr_d${SUFINP}}
export GPSROBF=${GPSROBF:-${COMIN}/${PREINP}gpsro.tm00.bufr_d${SUFINP}}
export TCVITL=${TCVITL:-${COMIN}/${PREINP}syndata.tcvitals.tm00}
export NSSTBF=${NSSTBF:-${COMIN}/${PREINP}nsstbufr.tm00.bufr_d${SUFINP}}
export B1AVHAM=${B1AVHAM:-${COMIN}/${PREINP}avcsam.tm00.bufr_d${SUFINP}}
export B1AVHPM=${B1AVHPM:-${COMIN}/${PREINP}avcspm.tm00.bufr_d${SUFINP}}
export GINCIN=${GINCIN:-${COMOUT}/gesfile_in}
export BIASIN=${BIASIN:-${COMOUT}/biascor_in}
export SFCG03=${SFCG03:-${COMOUT}/sfcf03}
export SFCG04=${SFCG04:-${COMOUT}/sfcf04}
export SFCG05=${SFCG05:-${COMOUT}/sfcf05}
export SFCG07=${SFCG07:-${COMOUT}/sfcf07}
export SFCG08=${SFCG08:-${COMOUT}/sfcf08}
export SFCG09=${SFCG09:-${COMOUT}/sfcf09}
export NSTG03=${NSTG03:-${COMOUT}/nstf03}
export NSTG04=${NSTG04:-${COMOUT}/nstf04}
export NSTG05=${NSTG05:-${COMOUT}/nstf05}
export NSTG07=${NSTG07:-${COMOUT}/nstf07}
export NSTG08=${NSTG08:-${COMOUT}/nstf08}
export NSTG09=${NSTG09:-${COMOUT}/nstf09}
export USE_NEWRADBC=${USE_NEWRADBC:-"NO"}
export SIGG03=${SIGG03:-${COMOUT}/sigf03}
export SIGG04=${SIGG04:-${COMOUT}/sigf04}
export SIGG05=${SIGG05:-${COMOUT}/sigf05}
export SIGG07=${SIGG07:-${COMOUT}/sigf07}
export SIGG08=${SIGG08:-${COMOUT}/sigf08}
export SIGG09=${SIGG09:-${COMOUT}/sigf09}
export SIGGESENS=${SIGGESENS:-${COMOUT}/sigf06_ens}
export NSTGESENS=${NSTGESENS:-${COMOUT}/nstf06_ens}
export SFCGESENS=${SFCGESENS:-${COMOUT}/sfcf06_ens}
export SFCGCYENS=${SFCGCYENS:-${COMOUT}/sfcgcy_ens}
export NSTGESENS_MEAN=${NSTGESENS_MEAN:-${COMOUT}/nstf06_ensmean}
export SFCGESENS_MEAN=${SFCGESENS_MEAN:-${COMOUT}/sfcf06_ensmean}
export SFCGCYENS_MEAN=${SFCGCYENS_MEAN:-${COMOUT}/sfcgcy_ensmean}
export SFCANLENS_MEAN=${SFCANLENS_MEAN:-${COMOUT}/sfcanl_ensmean}
export DOHYBVAR=${DOHYBVAR:-"NO"}
export NMEM_ENS=${NMEM_ENS:-0}
export SFCANL=${SFCANL:-${COMOUT}/${PREINP}sfcanl}
export DTFANL=${DTFANL:-${COMOUT}/${PREINP}dtfanl}
export SFCGCY=${SFCGCY:-${COMOUT}/${PREINP}sfcgcy}
export SFCTSK=${SFCTSK:-${COMOUT}/${PREINP}sfctsk}
export NSTANL=${NSTANL:-${COMOUT}/${PREINP}nstanl}
export SIGANL=${SIGANL:-${COMOUT}/${PREINP}sanl}
export ABIAS=${ABIAS:-${COMOUT}/${PREINP}abias}
export ABIASPC=${ABIASPC:-${COMOUT}/${PREINP}abias_pc}
export ABIASAIR=${ABIASAIR:-${COMOUT}/${PREINP}abias_air}
export GINCOUT=${GINCOUT:-${COMOUT}/${PREINP}gesfile_out}
export BIASOUT=${BIASOUT:-${COMOUT}/${PREINP}biascor_out}
export RADSTAT=${RADSTAT:-${COMOUT}/${PREINP}radstat}
export GSISTAT=${GSISTAT:-${COMOUT}/${PREINP}gsistat}
export PCPSTAT=${PCPSTAT:-${COMOUT}/${PREINP}pcpstat}
export CNVSTAT=${CNVSTAT:-${COMOUT}/${PREINP}cnvstat}
export OZNSTAT=${OZNSTAT:-${COMOUT}/${PREINP}oznstat}
export RUN_SELECT=${RUN_SELECT:-"NO"}
export USE_SELECT=${USE_SELECT:-"NO"}
export SELECT_OBS=${SELECT_OBS:-${COMOUT}/${PREINP}obsinput}
export DIAG_SUFFIX=${DIAG_SUFFIX:-""}
export DIAG_COMPRESS=${DIAG_COMPRESS:-"YES"}
export DIAG_TARBALL=${DIAG_TARBALL:-"YES"}
export INISCRIPT=${INISCRIPT}
export ERRSCRIPT=${ERRSCRIPT:-'eval [[ $err = 0 ]]'}
export LOGSCRIPT=${LOGSCRIPT}
export ENDSCRIPT=${ENDSCRIPT}
#  Other variables.
export LSOIL=${LSOIL:-2}
export FSMCL2=${FSMCL2:-60}
if [ $use_gfs_nemsio = .true. ]; then
  export CDATE=${CDATE:-$($SFCHDR $SFCGES idate | grep -i "idate" |awk -F= '{print $2}')}
  export DELTSFC=${DELTSFC:-`$SFCHDR $SFCGES nfhour |awk -F" " '{print $2}'`}
else
  export CDATE=${CDATE:-$($SFCHDR $SFCGES VDATE||echo 0)}
  export DELTSFC=${DELTSFC:-$($SFCHDR $SFCGES FHOUR||echo 0)}
fi
export CYCLVARS=${CYCLVARS}
export SETUP=${SETUP:-""}
export GRIDOPTS=${GRIDOPTS:-""}
export BKGVERR=${BKGVERR:-""}
export ANBKGERR=${ANBKGERR:-""}
export JCOPTS=${JCOPTS:-""}
export STRONGOPTS=${STRONGOPTS:-""}
export OBSQC=${OBSQC:-""}
export OBSINPUT=${OBSINPUT:-""}
export SUPERRAD=${SUPERRAD:-""}
export SINGLEOB=${SINGLEOB:-""}
export LAGDATA=${LAGDATA:-""}
export HYBRID_ENSEMBLE=${HYBRID_ENSEMBLE:-""}
export RAPIDREFRESH_CLDSURF=${RAPIDREFRESH_CLDSURF:-""}
export CHEM=${CHEM:-""}
export FILESTYLE=${FILESTYLE:-'X'}
export PGMOUT=${PGMOUT:-${pgmout:-'&1'}}
export PGMERR=${PGMERR:-${pgmerr:-'&2'}}
export OBERRFLAG=${OBERRFLAG:-.false.}
export NCP=${NCP:-cp}
export CHGRP_CMD=${CHGRP_CMD:-"chgrp ${group_name:-rstprod}"}
export NTHREADS=${NTHREADS:-1}
export NTHREADS_GSI=${NTHREADS_GSI:-1}
if [ $machine = IBMP6 ] ; then
  export NTHSTACK=${NTHSTACK:-1024000000}
  export NTHSTACK_GSI=${NTHSTACK_GSI:-1024000000}
  typeset -L1 l=$PGMOUT
  [[ $l = '&' ]]&&a=''||a='>'
  export REDOUT=${REDOUT:-'1>'$a}
  typeset -L1 l=$PGMERR
  [[ $l = '&' ]]&&a=''||a='>'
  export REDERR=${REDERR:-'2>'$a}
  COMPRESS=compress
  UNCOMPRESS=uncompress
else
  typeset -L1 l=$PGMOUT
  [[ $l = '&' ]]&&a=''||a='>'
  export REDOUT=${REDOUT:-'1>'$a}
  typeset -L1 l=$PGMERR
  [[ $l = '&' ]]&&a=''||a='>'
  export REDERR=${REDERR:-'2>'$a}
  COMPRESS=${COMPRESS:-gzip}
  UNCOMPRESS=${UNCOMPRESS:-gunzip}
fi
export wc=${wc:-/usr/bin/wc}

# Set 4D-EnVar specific variables
if [ $l4densvar = .true. ]; then
   export SIGA03=${SIGA03:-${COMOUT}/siga03}
   export SIGA04=${SIGA04:-${COMOUT}/siga04}
   export SIGA05=${SIGA05:-${COMOUT}/siga05}
   export SIGA06=${SIGA06:-${COMOUT}/siga06}
   export SIGA07=${SIGA07:-${COMOUT}/siga07}
   export SIGA08=${SIGA08:-${COMOUT}/siga08}
   export SIGA09=${SIGA09:-${COMOUT}/siga09}
   export SIGF03ENS=${SIGF03ENS:-${COMROT}/sigf03_ens}
   export SIGF04ENS=${SIGF04ENS:-${COMROT}/sigf04_ens}
   export SIGF05ENS=${SIGF05ENS:-${COMROT}/sigf05_ens}
   export SIGF06ENS=${SIGF06ENS:-${COMROT}/sigf06_ens}
   export SIGF07ENS=${SIGF07ENS:-${COMROT}/sigf07_ens}
   export SIGF08ENS=${SIGF08ENS:-${COMROT}/sigf08_ens}
   export SIGF09ENS=${SIGF09ENS:-${COMROT}/sigf09_ens}
fi

# Set local name of center time window analysis file
SIGANL_LOCAL=siganl
if [ $lwrite4danl = .true. ] ; then
   SIGANL_LOCAL=siga06
fi

################################################################################
#  Preprocessing
$INISCRIPT
pwd=$(pwd)
if [[ -d $DATA ]]
then
   mkdata=NO
else
   mkdir -p $DATA
   mkdata=YES
fi
cd $DATA||exit 99

################################################################################
#  Update surface guess file to produce surface analysis
if [ $NST_GSI -eq 3 ] ; then
   $CYCLESH  $SFCGES $SFCGCY
else
   $CYCLESH  $SFCGES $SFCANL
   if [ $DOIAU = YES ]; then
      export CDATE_SAVE=$CDATE
      export CDATE=$($NDATE -3 $CDATE_SAVE)
      $CYCLESH  $SFCG03 $SFCA03
      export CDATE=$CDATE_SAVE
   fi
fi

rc=$?
export ERR=$rc
export err=$ERR
$ERRSCRIPT||exit 11


################################################################################
#  Make atmospheric analysis
if [ $machine = IBMP6 ] ; then
 export XLSMPOPTS="parthds=$NTHREADS_GSI:stack=$NTHSTACK_GSI"
fi
export OMP_NUM_THREADS=$NTHREADS_GSI
export PGM='$APRUN $DATA/$(basename $GSIEXEC)'
export pgm=$PGM
$LOGSCRIPT

rm berror_stats satbias_angle satinfo *SpcCoeff.bin *TauCoeff.bin EmisCoeff.bin
rm AerosolCoeff.bin CloudCoeff.bin anavinfo convinfo ozinfo pcpinfo aeroinfo scaninfo
rm errtable prepbufr prepbufr_profl gsndrbufr gsnd1bufr hirs2bufr msubufr hirs3bufr hirs4bufr
rm amsuabufr amsubbufr mhsbufr sbuvbufr gomebufr omibufr mlsbufr ssmirrbufr tmirrbufr
rm airsbufr iasibufr amsrebufr ssmitbufr ssmisbufr gpsrobufr tcvitl hybens_locinfo atms_beamwidth.txt
rm hirs3bufrears amsuabufrears amsubbufrears seviribufr crisbufr atmsbufr
rm satbias_in satbias_ang.in satbias_out gsiparm.anl satbias_pc satbias_pc.out satbias_out.int
rm aircftbias_in aircftbias_out
rm sfcf03 sfcf04 sfcf05 sfcf06 sfcf07 sfcf08 sfcf09
rm sigf03 sigf04 sigf05 sigf06 sigf07 sigf08 sigf09
rm siga03 siga04 siga05 siga06 siga07 siga08 siga09 siganl
rm nstf03 nstf04 nstf05 nstf06 nstf07 nstf08 nstf09 nstanl
rm gesfile_in gesfiles_out
rm -rf dir*

$NCP $GSIEXEC $DATA

if [[ $FILESTYLE = 'C' ]]; then
    export FCPLN=$NCP
else
    export FCPLN="ln -fs"
fi

# Fixed fields
$FCPLN $BERROR   berror_stats
$FCPLN $SATANGL  satbias_angle
$FCPLN $SATINFO  satinfo
$FCPLN $ATMSFILTER atms_beamwidth.txt 
$FCPLN $ANAVINFO anavinfo
$FCPLN $CONVINFO convinfo
$FCPLN $INSITUINFO insituinfo
$FCPLN $OZINFO   ozinfo
$FCPLN $PCPINFO  pcpinfo
$FCPLN $AEROINFO aeroinfo
$FCPLN $SCANINFO scaninfo
$FCPLN $HYBENSINFO hybens_locinfo
$FCPLN $OBERROR  errtable

# CRTM Spectral and Transmittance coefficients
mkdir -p crtm_coeffs
for file in `awk '{if($1!~"!"){print $1}}' satinfo | sort | uniq` ;do
   $FCPLN $RTMFIX/${file}.SpcCoeff.bin ./crtm_coeffs/
   $FCPLN $RTMFIX/${file}.TauCoeff.bin ./crtm_coeffs/
done

$FCPLN $RTMFIX/Nalli.IRwater.EmisCoeff.bin   ./crtm_coeffs/Nalli.IRwater.EmisCoeff.bin
$FCPLN $RTMFIX/NPOESS.IRice.EmisCoeff.bin    ./crtm_coeffs/NPOESS.IRice.EmisCoeff.bin
$FCPLN $RTMFIX/NPOESS.IRland.EmisCoeff.bin   ./crtm_coeffs/NPOESS.IRland.EmisCoeff.bin
$FCPLN $RTMFIX/NPOESS.IRsnow.EmisCoeff.bin   ./crtm_coeffs/NPOESS.IRsnow.EmisCoeff.bin
$FCPLN $RTMFIX/NPOESS.VISice.EmisCoeff.bin   ./crtm_coeffs/NPOESS.VISice.EmisCoeff.bin
$FCPLN $RTMFIX/NPOESS.VISland.EmisCoeff.bin  ./crtm_coeffs/NPOESS.VISland.EmisCoeff.bin
$FCPLN $RTMFIX/NPOESS.VISsnow.EmisCoeff.bin  ./crtm_coeffs/NPOESS.VISsnow.EmisCoeff.bin
$FCPLN $RTMFIX/NPOESS.VISwater.EmisCoeff.bin ./crtm_coeffs/NPOESS.VISwater.EmisCoeff.bin
$FCPLN $RTMFIX/FASTEM6.MWwater.EmisCoeff.bin ./crtm_coeffs/FASTEM6.MWwater.EmisCoeff.bin
$FCPLN $RTMFIX/AerosolCoeff.bin              ./crtm_coeffs/AerosolCoeff.bin
$FCPLN $RTMFIX/CloudCoeff.bin                ./crtm_coeffs/CloudCoeff.bin

# Observational data
$FCPLN $PREPQC   prepbufr
$FCPLN $PREPQCPF prepbufr_profl
$FCPLN $SATWND   satwndbufr
$FCPLN $OSCATBF  oscatbufr
$FCPLN $GSNDBF   gsndrbufr
$FCPLN $GSNDBF1  gsnd1bufr
$FCPLN $B1HRS2   hirs2bufr
$FCPLN $B1MSU    msubufr
$FCPLN $B1HRS3   hirs3bufr
$FCPLN $B1HRS4   hirs4bufr
$FCPLN $B1AMUA   amsuabufr
$FCPLN $B1AMUB   amsubbufr
$FCPLN $B1MHS    mhsbufr
$FCPLN $ESHRS3   hirs3bufrears
$FCPLN $ESAMUA   amsuabufrears
$FCPLN $ESAMUB   amsubbufrears
$FCPLN $SBUVBF   sbuvbufr
$FCPLN $GOMEBF   gomebufr
$FCPLN $OMIBF    omibufr
$FCPLN $MLSBF    mlsbufr
$FCPLN $SMIPCP   ssmirrbufr
$FCPLN $TMIPCP   tmirrbufr
$FCPLN $AIRSBF   airsbufr
$FCPLN $IASIBF   iasibufr
$FCPLN $AMSREBF  amsrebufr
$FCPLN $SEVIRIBF seviribufr
$FCPLN $CRISBF   crisbufr
$FCPLN $ATMSBF   atmsbufr
$FCPLN $SSMITBF  ssmitbufr
$FCPLN $SSMISBF  ssmisbufr
$FCPLN $GPSROBF  gpsrobufr
$FCPLN $TCVITL   tcvitl
if [[ $NST_GSI -gt 0 ]]; then
   $FCPLN $NSSTBF   nsstbufr
fi
$FCPLN $B1AVHAM  avhambufr
$FCPLN $B1AVHPM  avhpmbufr

# Required guess fields
$FCPLN $GBIAS    satbias_in
$FCPLN $GBIASPC  satbias_pc
$FCPLN $GRADSTAT radstat.gdas
$FCPLN $GBIASAIR aircftbias_in

$FCPLN $SIGG03   sigf03
$FCPLN $SIGGES   sigf06
$FCPLN $SIGG09   sigf09
$FCPLN $SFCG03   sfcf03
$FCPLN $SFCGES   sfcf06
$FCPLN $SFCG09   sfcf09
$FCPLN $NSTG03   nstf03
$FCPLN $NSTGES   nstf06
$FCPLN $NSTG09   nstf09

if [[ $NST_GSI -gt 0 ]]; then
   if [[ $NST_GSI -eq 3 ]]; then
      $FCPLN $SFCGCY sfcgcy
   else
      $FCPLN $SFCANL sfcgcy
   fi
fi

if [[ "$DOHYBVAR" = "YES" ]]; then
   imem=1
   while [[ $imem -le $NMEM_ENS ]]; do
      member="_mem"`printf %03i $imem`
      if [ $l4densvar = .true. ]; then
         sigens3=${SIGF03ENS}${member}
         sigens4=${SIGF04ENS}${member}
         sigens5=${SIGF05ENS}${member}
         sigens6=${SIGF06ENS}${member}
         sigens7=${SIGF07ENS}${member}
         sigens8=${SIGF08ENS}${member}
         sigens9=${SIGF09ENS}${member}
         $FCPLN $sigens3 sigf03_ens${member}
         $FCPLN $sigens4 sigf04_ens${member}
         $FCPLN $sigens5 sigf05_ens${member}
         $FCPLN $sigens6 sigf06_ens${member}
         $FCPLN $sigens7 sigf07_ens${member}
         $FCPLN $sigens8 sigf08_ens${member}
         $FCPLN $sigens9 sigf09_ens${member}
      else
         sigens=${SIGGESENS}${member}
         $FCPLN $sigens sigf06_ens${member}
      fi
      (( imem = $imem + 1 ))
   done
   if [[ $NST_GSI -gt 0 ]]; then
      $FCPLN $NSTGESENS_MEAN nstf06_ensmean
      $FCPLN $SFCGESENS_MEAN sfcf06_ensmean
      if [[ $NST_GSI -eq 3 ]]; then
         $FCPLN $SFCGCYENS_MEAN sfcgcy_ensmean
      else
         $FCPLN $SFCANLENS_MEAN sfcgcy_ensmean
      fi
   fi
fi


## NOTE:  10/01/2003, r.treadon
##    (1) While the global_gsi can handle hourly forecast
##        files, we do not currently utilize hourly input.
##        To prevent misleading error messages in operations, 
##        test for file existence before cp
##
##    (2) File gesfile_in is not currently used in the global_gsi
##        To prevent misleading error messages in operations, 
##        test for file existence before cp
##
##    (3) File biascor_in is not currently used in the global_gsi
##        To prevent misleading error messages in operations,
##        test for file existence before cp


 if [[ -s $SIGG04 ]]; then 
    $FCPLN $SIGG04   sigf04
 fi
 if [[ -s $SIGG05 ]]; then
    $FCPLN $SIGG05   sigf05
 fi
 if [[ -s $SIGG07 ]]; then
    $FCPLN $SIGG07   sigf07
 fi
 if [[ -s $SIGG08 ]]; then
    $FCPLN $SIGG08   sigf08
 fi
 
 if [[ -s $SFCG04 ]]; then
    $FCPLN $SFCG04   sfcf04
 fi
 if [[ -s $SFCG05 ]]; then
    $FCPLN $SFCG05   sfcf05
 fi
 if [[ -s $SFCG07 ]]; then
    $FCPLN $SFCG07   sfcf07
 fi
 if [[ -s $SFCG08 ]]; then
    $FCPLN $SFCG08   sfcf08
 fi
 
 if [[ -s $NSTG04 ]]; then
    $FCPLN $NSTG04   nstf04
 fi
 if [[ -s $NSTG05 ]]; then
    $FCPLN $NSTG05   nstf05
 fi
 if [[ -s $NSTG07 ]]; then
    $FCPLN $NSTG07   nstf07
 fi
 if [[ -s $NSTG08 ]]; then
    $FCPLN $NSTG08   nstf08
 fi

if [[ -s $GINCIN ]]; then
   $FCPLN $GINCIN   gesfile_in
fi
if [[ -s $BIASIN ]]; then
   $FCPLN $BIASIN   biascor_in
fi

## NOTE:  10/01/2003, r.treadon
##    Do not add above file existence tests since
##    we do not link to files in operations

if [ $FILESTYLE != 'C' ]; then

   # Output files
   if [ $l4densvar = .true. ]; then
      ln -fs $SIGA03   siga03
      ln -fs $SIGA04   siga04
      ln -fs $SIGA05   siga05
      ln -fs $SIGANL   $SIGANL_LOCAL
      ln -fs $SIGA07   siga07
      ln -fs $SIGA08   siga08
      ln -fs $SIGA09   siga09
   else
      ln -fs $SIGANL   siganl
   fi
   ln -fs $ABIAS    satbias_out
   ln -fs $ABIASPC  satbias_pc.out
   ln -fs $GINCOUT  gesfile_out
   ln -fs $BIASOUT  biascor_out
   ln -fs $ABIASAIR aircftbias_out

   if [ $NST_GSI -gt 0 ] ; then
      ln -fs $NSTANL nstanl
      ln -fs $SFCTSK sfctsk
      if [[ "$DOHYBVAR" = "YES" ]]; then
         ln -fs $DTFANL dtfanl
      fi
      if [ $NST_GSI -eq 3 ] ; then
         ln -fs $SFCANL sfcanl
      fi
   fi
#  If requested, create obs_input tarball
   if [[ "$RUN_SELECT" = "YES" ]]; then
      ln -fs $SELECT_OBS obs_input.tar
   fi

fi

# If requested, copy and de-tar obs_input
if [[ "$USE_SELECT" = "YES" ]]; then
  rm obs_input*
  $FCPLN $SELECT_OBS ./obs_input.tar
  tar -xvf obs_input.tar
fi


# If requested, copy and de-tar guess radstat file
if [[ "$USE_NEWRADBC" = "YES" ]]; then
   listdiag=`tar xvf radstat.gdas | cut -d' ' -f2 | grep _ges`
   for type in $listdiag; do
      diag_file=`echo $type | cut -d',' -f1`
      fname=`echo $diag_file | cut -d'.' -f1`
      date=`echo $diag_file | cut -d'.' -f2`
      $UNCOMPRESS $diag_file
      fnameges=$(echo $fname|sed 's/_ges//g')
      mv $fname.$date $fnameges
   done
fi


# Create global_gsi namelist
cat <<EOF > gsiparm.anl
 &SETUP
   miter=2,niter(1)=100,niter(2)=100,
   niter_no_qc(1)=50,niter_no_qc(2)=0,
   write_diag(1)=.true.,write_diag(2)=.false.,write_diag(3)=.true.,
   qoption=2,
   gencode=$IGEN,factqmin=5.0,factqmax=0.005,deltim=$DELTIM,
   iguess=-1,
   nst_gsi=$NST_GSI,nstinfo=$NSTINFO,zsea1=$ZSEA1,zsea2=$ZSEA2,fac_dtl=$FAC_DTL,fac_tsl=$FAC_TSL,nst_tzr=$NST_TZR,
   oneobtest=.false.,retrieval=.false.,l_foto=.false.,
   use_pbl=.false.,use_compress=.true.,nsig_ext=12,gpstop=50.,
   use_gfs_nemsio=${use_gfs_nemsio},lrun_subdirs=${lrun_subdirs},
   crtm_coeffs_path='./crtm_coeffs/',
   newpc4pred=.true.,adp_anglebc=.true.,angord=4,passive_bc=.true.,use_edges=.false.,
   diag_precon=.true.,step_start=1.e-3,emiss_bc=.true.,thin4d=.true.,cwoption=3,
   $SETUP
 /
 &GRIDOPTS
   JCAP_B=$JCAP,JCAP=$JCAP_A,NLAT=$NLAT_A,NLON=$NLON_A,nsig=$LEVS,
   regional=.false.,nlayers(63)=3,nlayers(64)=6,
   $GRIDOPTS
 /
 &BKGERR
   vs=0.7,
   hzscl=1.7,0.8,0.5,
   hswgt=0.45,0.3,0.25,
   bw=0.0,norsp=4,
   bkgv_flowdep=.true.,bkgv_rewgtfct=1.5,
   bkgv_write=.false.,
   cwcoveqqcov=.false.,
   $BKGVERR
 /
 &ANBKGERR
   anisotropic=.false.,
   $ANBKGERR
 /
 &JCOPTS
   ljcdfi=.false.,alphajc=0.0,ljcpdry=.true.,bamp_jcpdry=5.0e7,
   $JCOPTS
 /
 &STRONGOPTS
   tlnmc_option=2,nstrong=1,nvmodes_keep=8,period_max=6.,period_width=1.5,
   $STRONGOPTS
 /
 &OBSQC
   dfact=0.75,dfact1=3.0,noiqc=.true.,oberrflg=.false.,c_varqc=0.02,
   use_poq7=.true.,qc_noirjaco3_pole=.true.,
   aircraft_t_bc=.true.,biaspredt=1000.0,upd_aircraft=.true.,
   $OBSQC
 /
 &OBS_INPUT
   dmesh(1)=145.0,dmesh(2)=150.0,time_window_max=3.0,
   $OBSINPUT
 /
OBS_INPUT::
!  dfile          dtype       dplat       dsis                dval    dthin dsfcalc
   prepbufr       ps          null        ps                  0.0     0     0
   prepbufr       t           null        t                   0.0     0     0
   prepbufr_profl t           null        t                   0.0     0     0
   prepbufr       q           null        q                   0.0     0     0
   prepbufr_profl q           null        q                   0.0     0     0
   prepbufr       pw          null        pw                  0.0     0     0
   prepbufr       uv          null        uv                  0.0     0     0
   prepbufr_profl uv          null        uv                  0.0     0     0
   satwndbufr     uv          null        uv                  0.0     0     0
   prepbufr       spd         null        spd                 0.0     0     0
   prepbufr       dw          null        dw                  0.0     0     0
   radarbufr      rw          null        rw                  0.0     0     0
   nsstbufr       sst         nsst        sst                 0.0     0     0
   gpsrobufr      gps_bnd     null        gps                 0.0     0     0
   ssmirrbufr     pcp_ssmi    dmsp        pcp_ssmi            0.0    -1     0
   tmirrbufr      pcp_tmi     trmm        pcp_tmi             0.0    -1     0
   sbuvbufr       sbuv2       n16         sbuv8_n16           0.0     0     0
   sbuvbufr       sbuv2       n17         sbuv8_n17           0.0     0     0
   sbuvbufr       sbuv2       n18         sbuv8_n18           0.0     0     0
   hirs3bufr      hirs3       n17         hirs3_n17           0.0     1     0
   hirs4bufr      hirs4       metop-a     hirs4_metop-a       0.0     1     1
   gimgrbufr      goes_img    g11         imgr_g11            0.0     1     0
   gimgrbufr      goes_img    g12         imgr_g12            0.0     1     0
   airsbufr       airs        aqua        airs281SUBSET_aqua  0.0     1     1
   amsuabufr      amsua       n15         amsua_n15           0.0     1     1
   amsuabufr      amsua       n18         amsua_n18           0.0     1     1
   amsuabufr      amsua       metop-a     amsua_metop-a       0.0     1     1
   airsbufr       amsua       aqua        amsua_aqua          0.0     1     1
   amsubbufr      amsub       n17         amsub_n17           0.0     1     1
   mhsbufr        mhs         n18         mhs_n18             0.0     1     1
   mhsbufr        mhs         metop-a     mhs_metop-a         0.0     1     1
   ssmitbufr      ssmi        f14         ssmi_f14            0.0     1     0
   ssmitbufr      ssmi        f15         ssmi_f15            0.0     1     0
   amsrebufr      amsre_low   aqua        amsre_aqua          0.0     1     0
   amsrebufr      amsre_mid   aqua        amsre_aqua          0.0     1     0
   amsrebufr      amsre_hig   aqua        amsre_aqua          0.0     1     0
   ssmisbufr      ssmis       f16         ssmis_f16           0.0     1     0
   ssmisbufr      ssmis       f17         ssmis_f17           0.0     1     0
   ssmisbufr      ssmis       f18         ssmis_f18           0.0     1     0
   ssmisbufr      ssmis       f19         ssmis_f19           0.0     1     0
   gsnd1bufr      sndrd1      g12         sndrD1_g12          0.0     1     0
   gsnd1bufr      sndrd2      g12         sndrD2_g12          0.0     1     0
   gsnd1bufr      sndrd3      g12         sndrD3_g12          0.0     1     0
   gsnd1bufr      sndrd4      g12         sndrD4_g12          0.0     1     0
   gsnd1bufr      sndrd1      g11         sndrD1_g11          0.0     1     0
   gsnd1bufr      sndrd2      g11         sndrD2_g11          0.0     1     0
   gsnd1bufr      sndrd3      g11         sndrD3_g11          0.0     1     0
   gsnd1bufr      sndrd4      g11         sndrD4_g11          0.0     1     0
   gsnd1bufr      sndrd1      g13         sndrD1_g13          0.0     1     0
   gsnd1bufr      sndrd2      g13         sndrD2_g13          0.0     1     0
   gsnd1bufr      sndrd3      g13         sndrD3_g13          0.0     1     0
   gsnd1bufr      sndrd4      g13         sndrD4_g13          0.0     1     0
   iasibufr       iasi        metop-a     iasi616_metop-a     0.0     1     1
   gomebufr       gome        metop-a     gome_metop-a        0.0     2     0
   omibufr        omi         aura        omi_aura            0.0     2     0
   sbuvbufr       sbuv2       n19         sbuv8_n19           0.0     0     0
   hirs4bufr      hirs4       n19         hirs4_n19           0.0     1     1
   amsuabufr      amsua       n19         amsua_n19           0.0     1     1
   mhsbufr        mhs         n19         mhs_n19             0.0     1     1
   tcvitl         tcp         null        tcp                 0.0     0     0
   seviribufr     seviri      m08         seviri_m08          0.0     1     0
   seviribufr     seviri      m09         seviri_m09          0.0     1     0
   seviribufr     seviri      m10         seviri_m10          0.0     1     0
   hirs4bufr      hirs4       metop-b     hirs4_metop-b       0.0     1     1
   amsuabufr      amsua       metop-b     amsua_metop-b       0.0     1     1
   mhsbufr        mhs         metop-b     mhs_metop-b         0.0     1     1
   iasibufr       iasi        metop-b     iasi616_metop-b     0.0     1     1
   gomebufr       gome        metop-b     gome_metop-b        0.0     2     0
   atmsbufr       atms        npp         atms_npp            0.0     1     0
   crisbufr       cris        npp         cris_npp            0.0     1     0
   gsnd1bufr      sndrd1      g14         sndrD1_g14          0.0     1     0
   gsnd1bufr      sndrd2      g14         sndrD2_g14          0.0     1     0
   gsnd1bufr      sndrd3      g14         sndrD3_g14          0.0     1     0
   gsnd1bufr      sndrd4      g14         sndrD4_g14          0.0     1     0
   gsnd1bufr      sndrd1      g15         sndrD1_g15          0.0     1     0
   gsnd1bufr      sndrd2      g15         sndrD2_g15          0.0     1     0
   gsnd1bufr      sndrd3      g15         sndrD3_g15          0.0     1     0
   gsnd1bufr      sndrd4      g15         sndrD4_g15          0.0     1     0
   oscatbufr      uv          null        uv                  0.0     0     0
   mlsbufr        mls30       aura        mls30_aura          0.0     0     0
   avhambufr      avhrr       metop-a     avhrr3_metop-a      0.0     1     0
   avhpmbufr      avhrr       n18         avhrr3_n18          0.0     1     0
::
 &SUPEROB_RADAR
   $SUPERRAD
 /
 &LAG_DATA
   $LAGDATA
 /
 &HYBRID_ENSEMBLE
   $HYBRID_ENSEMBLE
 /
 &RAPIDREFRESH_CLDSURF
   dfi_radar_latent_heat_time_period=30.0,
   $RAPIDREFRESH_CLDSURF
 /
 &CHEM
   $CHEM
 /
 &SINGLEOB_TEST
   maginnov=0.1,magoberr=0.1,oneob_type='t',
   oblat=45.,oblon=180.,obpres=1000.,obdattim=${CDATE},
   obhourset=0.,
   $SINGLEOB
 /
EOF


# Run global_gsi
eval $PGM < gsiparm.anl $REDOUT$PGMOUT $REDERR$PGMERR
rc=$?

export ERR=$rc
export err=$ERR
$ERRSCRIPT||exit 2


if [[ $FILESTYLE = 'C' ]]; then
   # Output files
   if [ $l4densvar = .true. ]; then
      $NCP siga03         $SIGA03
      $NCP siga04         $SIGA04
      $NCP siga05         $SIGA05
      $NCP $SIGANL_LOCAL  $SIGANL
      $NCP siga07         $SIGA07
      $NCP siga08         $SIGA08
      $NCP siga09         $SIGA09
   else
     $NCP siganl         $SIGANL
   fi
   $NCP satbias_out     $ABIAS
   $NCP satbias_pc.out  $ABIASPC
   $NCP aircftbias_out  $ABIASAIR
   if [[ -s gesfile_out ]]; then
      $NCP gesfile_out  $GINCOUT
   fi
      if [[ -s biascor_out ]]; then
      $NCP biascor_out  $BIASOUT
   fi
   if [ $NST_GSI -gt 0 ] ; then
      $NCP  nstanl $NSTANL
      if [[ "$DOHYBVAR" = "YES" ]]; then
         $NCP dtfanl $DTFANL
      fi
      if [ $NST_GSI -eq 3 ] ; then
         $NCP sfcanl $SFCANL
      fi
   fi
fi

# For eobs, eomn and eupd
if [[ -s satbias_out.int ]]; then
   $NCP satbias_out.int $ABIASe
else
   $NCP satbias_in $ABIASe
fi

if test "$SAVEGES" = "YES"
then
   cp $SFCANL   $GESdir/${RUN}.${cycle}.sfcanl
   if [ $NST_GSI -gt 0 ] ; then
      cp $NSTANL  $GESdir/${RUN}.${cycle}.nstanl
   fi
   cp $SIGANL   $GESdir/${RUN}.${cycle}.sanl
   cp $ABIAS    $GESdir/${RUN}.${cycle}.abias
   cp $ABIASPC  $GESdir/${RUN}.${cycle}.abias_pc
   cp $ABIASAIR $GESdir/${RUN}.${cycle}.abias_air
fi
if test "$SENDCOM" = "YES"
then
   cp $SFCANL   $COMOUT/${RUN}.${cycle}.sfcanl
   cp $SIGANL   $COMOUT/${RUN}.${cycle}.sanl
   cp $ABIAS    $COMOUT/${RUN}.${cycle}.abias
   cp $ABIASPC  $COMOUT/${RUN}.${cycle}.abias_pc
   cp $ABIASAIR $COMOUT/${RUN}.${cycle}.abias_air
   if [ $NST_GSI -gt 0 ] ; then
      cp $NSTANL  $GESdir/${RUN}.${cycle}.nstanl
   fi
fi

##############################################################
# Add this statement to release the forecast job once the GSI 
# step is completed.  Do not release forecast when RUN=enkf
##############################################################
if [ "$SENDECF" = YES -a "$RUN" != enkf ]
then
   ecflow_client --event release_fcst
fi

# Cat runtime output files.
cat fort.2* > $GSISTAT
cat fort.2*

# If requested, create obs_input tarball
if [[ "$RUN_SELECT" = "YES" ]]; then
  echo $(date) START tar obs_input >&2
  rm obs_input.tar
  if [[ $FILESTYLE = 'L' ]]; then
     ln -fs $SELECT_OBS ./obs_input.tar
  fi
  tar -cvf obs_input.tar obs_input*
  if [[ $FILESTYLE = 'C' ]]; then
     $NCP obs_input.tar $SELECT_OBS
  fi
  chmod 750 $SELECT_OBS
  ${CHGRP_CMD} $SELECT_OBS
  echo $(date) END tar obs_input >&2
fi

# Loop over first and last outer loops to generate innovation
# diagnostic files for indicated observation types (groups)
#
# NOTE:  Since we set miter=2 in GSI namelist SETUP, outer
#        loop 03 will contain innovations with respect to 
#        the analysis.  Creation of o-a innovation files
#        is triggered by write_diag(3)=.true.  The setting
#        write_diag(1)=.true. turns on creation of o-g
#        innovation files.
#

cd $DATA    # we should already be in $DATA, but extra cd to be sure.

# Set up lists and variables for various types of diagnostic files.
ntype=3

diagtype[0]="conv"
diagtype[1]="pcp_ssmi_dmsp pcp_tmi_trmm"
diagtype[2]="sbuv2_n16 sbuv2_n17 sbuv2_n18 sbuv2_n19 gome_metop-a gome_metop-b omi_aura mls30_aura"
diagtype[3]="hirs2_n14 msu_n14 sndr_g08 sndr_g11 sndr_g12 sndr_g13 sndr_g08_prep sndr_g11_prep sndr_g12_prep sndr_g13_prep sndrd1_g11 sndrd2_g11 sndrd3_g11 sndrd4_g11 sndrd1_g12 sndrd2_g12 sndrd3_g12 sndrd4_g12 sndrd1_g13 sndrd2_g13 sndrd3_g13 sndrd4_g13 sndrd1_g14 sndrd2_g14 sndrd3_g14 sndrd4_g14 sndrd1_g15 sndrd2_g15 sndrd3_g15 sndrd4_g15 hirs3_n15 hirs3_n16 hirs3_n17 amsua_n15 amsua_n16 amsua_n17 amsub_n15 amsub_n16 amsub_n17 hsb_aqua airs_aqua amsua_aqua imgr_g08 imgr_g11 imgr_g12 imgr_g14 imgr_g15 ssmi_f13 ssmi_f14 ssmi_f15 hirs4_n18 hirs4_metop-a amsua_n18 amsua_metop-a mhs_n18 mhs_metop-a amsre_low_aqua amsre_mid_aqua amsre_hig_aqua ssmis_f16 ssmis_f17 ssmis_f18 ssmis_f19 ssmis_f20 iasi_metop-a hirs4_n19 amsua_n19 mhs_n19 seviri_m08 seviri_m09 seviri_m10 cris_npp atms_npp hirs4_metop-b amsua_metop-b mhs_metop-b iasi_metop-b avhrr_n18 avhrr_metop-a"

diaglist[0]=listcnv
diaglist[1]=listpcp
diaglist[2]=listozn
diaglist[3]=listrad

diagfile[0]=$CNVSTAT
diagfile[1]=$PCPSTAT
diagfile[2]=$OZNSTAT
diagfile[3]=$RADSTAT

numfile[0]=0
numfile[1]=0
numfile[2]=0
numfile[3]=0


# Set diagnostic file prefix based on lrun_subdirs variable
if [ $lrun_subdirs = ".true." ]; then
   prefix=" dir.*/"
else
   prefix="pe*"
fi

# Collect diagnostic files as a function of loop and type.
loops="01 03"
for loop in $loops; do
   case $loop in
      01) string=ges;;
      03) string=anl;;
       *) string=$loop;;
   esac
   echo $(date) START loop $string >&2
   n=-1
   while [ $((n+=1)) -le $ntype ] ;do
      for type in `echo ${diagtype[n]}`; do
         count=`ls ${prefix}${type}_${loop}* | $wc -l`
         if [ $count -gt 0 ]; then
            cat ${prefix}${type}_${loop}* > diag_${type}_${string}.${CDATE}${DIAG_SUFFIX}
            echo "diag_${type}_${string}.${CDATE}*" >> ${diaglist[n]}
            numfile[n]=`expr ${numfile[n]} + 1`
         fi
      done
   done
   echo $(date) END loop $string >&2
done

cd $DATA    # we should already be in $DATA, but extra cd to be sure.

# If requested, compress diagnostic files
if [[ $DIAG_COMPRESS = YES ]]; then
   echo $(date) START $COMPRESS diagnostic files >&2
   for file in `ls diag_*${CDATE}${DIAG_SUFFIX}`; do
      $COMPRESS $file
   done
   echo $(date) END $COMPRESS diagnostic files >&2
fi

# If requested, create diagnostic file tarballs
if [[ $DIAG_TARBALL = YES ]]; then
   echo $(date) START tar diagnostic files >&2
   n=-1
   while [ $((n+=1)) -le $ntype ] ;do
      TAROPTS="-uvf"
      if [ ! -s ${diagfile[n]} ]; then
         TAROPTS="-cvf"
      fi
      if [ ${numfile[n]} -gt 0 ]; then
         tar $TAROPTS ${diagfile[n]} `cat ${diaglist[n]}`
      fi
   done

#  Restrict CNVSTAT 
   chmod 750 $CNVSTAT
   ${CHGRP_CMD} $CNVSTAT
   echo $(date) END tar diagnostic files >&2
fi


################################################################################

if test "$RUN" = 'gdas1'
then
    if test "$SENDDBN" = 'YES'
    then
       $DBNROOT/bin/dbn_alert MODEL GDAS1RADSTAT $job $RADSTAT
    fi
fi

if test "$RUN" = 'gfs'
then
    if test "$SENDDBN" = 'YES'
    then
       $DBNROOT/bin/dbn_alert MODEL GFS_abias $job $COMOUT/${RUN}.${cycle}.abias
    fi
fi

################################################################################
#  Postprocessing
cd $pwd
[[ $mkdata = YES ]]&&rmdir $DATA
$ENDSCRIPT

set +x
if [[ "$VERBOSE" = "YES" ]]
then
   echo $(date) EXITING $0 with return code $err >&2
fi
exit $err<|MERGE_RESOLUTION|>--- conflicted
+++ resolved
@@ -544,8 +544,8 @@
 export DATA=${DATA:-$(pwd)}
 export COMIN=${COMIN:-$(pwd)}
 export COMOUT=${COMOUT:-$(pwd)}
-<<<<<<< HEAD
 # Control parameters for NSST
+#  Set script / GSI control parameters
 NST_GSI=${NST_GSI:-0}
 NSTINFO=${NSTINFO:-0}
 ZSEA1=${ZSEA1:-0}
@@ -553,19 +553,11 @@
 FAC_DTL=${FAC_DTL:-0}
 FAC_TSL=${FAC_TSL:-0}
 NST_TZR=${NST_TZR:-0}
-=======
-#  Set script / GSI control parameters
-NST_GSI=${NST_GSI:-0}                                # NSST:  indicator to control the Tr Analysis mode
-NST_TZR=${NST_TZR:-0}                                # NSST:  indicator to control the Tzr_QC mode
-NSTINFO=${NSTINFO:-0}                                # NSST:  number of nst variables
-FAC_DTL=${FAC_DTL:-0}                                # NSST:  index to apply diurnal thermocline layer  or not
-FAC_TSL=${FAC_TSL:-0}                                # NSST:  index to apply thermal skin layer or not
 export use_gfs_nemsio=${use_gfs_nemsio:-".false."}   # run GSI with NEMSIO input/output
 export l4densvar=${l4densvar:-".false."}             # run GSI in hybrid 4D ensemble-variational mode
 export lwrite4danl=${lwrite4danl:-".false."}         # .false. = write single analysis at center time
 export DOIAU=${DOIAU:-"NO"}                          # run global_cycle for IAU
 export lrun_subdirs=${lrun_subdirs:-".true."}        # run GSI with scratch files in sub-directories
->>>>>>> 425c1155
 #  Filenames.
 export XC=${XC}
 export PREINP=${PREINP}
