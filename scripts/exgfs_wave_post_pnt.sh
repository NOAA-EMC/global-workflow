--- conflicted
+++ resolved
@@ -247,14 +247,9 @@
         -e "s/FORMAT/F/g" \
                                ww3_outp_spec.inp.tmpl > ww3_outp.inp
 
-<<<<<<< HEAD
     ln -s mod_def.$waveuoutpGRD mod_def.ww3
     HH=$(date --utc -d "${PDY:0:8} ${cyc} + ${FHMIN_WAV} hours" +%H)
     HMS="${HH}0000"
-=======
-    ${NLN} mod_def.$waveuoutpGRD mod_def.ww3
-    HMS="${cyc}0000"
->>>>>>> 53b67643
     if [[ -f "${COM_WAVE_HISTORY}/${WAV_MOD_TAG}.out_pnt.${waveuoutpGRD}.${PDY}.${HMS}" ]]; then
       ${NLN} "${COM_WAVE_HISTORY}/${WAV_MOD_TAG}.out_pnt.${waveuoutpGRD}.${PDY}.${HMS}" \
         "./out_pnt.${waveuoutpGRD}"
