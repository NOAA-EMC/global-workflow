#!/bin/sh

set -x

# regression test to launch
export regtest=$1

# source the necessary files to setup
. $(awk '{ print $1, $2, $3, $4, $5, $6, $7, $8, $9 }' regression_var.out)
export scripts=${scripts_updat:-$scripts}
. $scripts/regression_param.sh $regtest

# Launch the individual control and update runs, one-after-another
for jn in `seq 1 4`; do

<<<<<<< HEAD
   # Launch the individual control and update runs, one-after-another
   for jn in `seq 1 4`; do
      if [ $jn -le 2 ]; then
         export scripts=${scripts_updat:-$scripts}
         export fixgsi=${fixgsi_updat:-$fixgsi}
      else
         export scripts=${scripts_cntrl:-$scripts}
         export fixgsi=${fixgsi_cntrl:-$fixgsi}
      fi
=======
   if [ $jn -le 2 ]; then
      export scripts=${scripts_updat:-$scripts}
      export fixgsi=${fixgsi_updat:-$fixgsi}
   else
      export scripts=${scripts_contrl:-$scripts}
      export fixgsi=${fixgsi_contrl:-$fixgsi}
   fi

   rm -f ${job[$jn]}.out
>>>>>>> 5418040c

   /bin/sh $sub_cmd -q $queue -j ${job[$jn]} -t ${topts[$jn]} -p ${popts[$jn]} -r ${ropts[$jn]} $scripts/${regtest}.sh

<<<<<<< HEAD
      /bin/sh $sub_cmd -q $queue -j ${job[$jn]} -t ${topts[$jn]} -p ${popts[$jn]} -r ${ropts[$jn]} $scripts/${regtest}.sh
      $scripts/regression_wait.sh ${job[$jn]} ${rcname} $check_resource
      rc=$?
      if [ $rc -ne 0 ]; then
         rm -f ${rcname}
         exit 1
      fi
   done
   # When all done, test the results of the regression test
=======
   if [ $debug == ".true." ]; then break; fi

   $scripts/regression_wait.sh ${job[$jn]} ${rcname} $check_resource
   rc=$?
   if [ $rc -ne 0 ]; then
      rm -f ${rcname}
      exit
   fi
done

# When all done, test the results of the regression test
if [ "$debug" = ".false." ]; then

   export scripts=${scripts_updat:-$scripts}

>>>>>>> 5418040c
   if [ $regtest = 'global_enkf_T62' ]; then
      /bin/sh $scripts/regression_test_enkf.sh ${job[1]} ${job[2]} ${job[3]} ${job[4]} ${tmpregdir} ${result} ${scaling[1]} ${scaling[2]} ${scaling[3]}
   else
      /bin/sh $scripts/regression_test.sh ${job[1]} ${job[2]} ${job[3]} ${job[4]} ${tmpregdir} ${result} ${scaling[1]} ${scaling[2]} ${scaling[3]}
   fi
<<<<<<< HEAD
   rc=$?
   if [ $rc -ne 0 ]; then
      exit 1
   fi
else

      /bin/sh $sub_cmd -q $queue -j ${job[1]} -p ${popts[2]} -t ${topts[1]} $scripts/${regtest}.sh
=======
>>>>>>> 5418040c

fi

# Clean-up
rm -f ${regtest}.out

exit<|MERGE_RESOLUTION|>--- conflicted
+++ resolved
@@ -13,17 +13,6 @@
 # Launch the individual control and update runs, one-after-another
 for jn in `seq 1 4`; do
 
-<<<<<<< HEAD
-   # Launch the individual control and update runs, one-after-another
-   for jn in `seq 1 4`; do
-      if [ $jn -le 2 ]; then
-         export scripts=${scripts_updat:-$scripts}
-         export fixgsi=${fixgsi_updat:-$fixgsi}
-      else
-         export scripts=${scripts_cntrl:-$scripts}
-         export fixgsi=${fixgsi_cntrl:-$fixgsi}
-      fi
-=======
    if [ $jn -le 2 ]; then
       export scripts=${scripts_updat:-$scripts}
       export fixgsi=${fixgsi_updat:-$fixgsi}
@@ -31,14 +20,11 @@
       export scripts=${scripts_contrl:-$scripts}
       export fixgsi=${fixgsi_contrl:-$fixgsi}
    fi
-
    rm -f ${job[$jn]}.out
->>>>>>> 5418040c
 
    /bin/sh $sub_cmd -q $queue -j ${job[$jn]} -t ${topts[$jn]} -p ${popts[$jn]} -r ${ropts[$jn]} $scripts/${regtest}.sh
 
-<<<<<<< HEAD
-      /bin/sh $sub_cmd -q $queue -j ${job[$jn]} -t ${topts[$jn]} -p ${popts[$jn]} -r ${ropts[$jn]} $scripts/${regtest}.sh
+   if [ $debug == ".true." ]; then break; fi
       $scripts/regression_wait.sh ${job[$jn]} ${rcname} $check_resource
       rc=$?
       if [ $rc -ne 0 ]; then
@@ -46,40 +32,20 @@
          exit 1
       fi
    done
-   # When all done, test the results of the regression test
-=======
-   if [ $debug == ".true." ]; then break; fi
-
-   $scripts/regression_wait.sh ${job[$jn]} ${rcname} $check_resource
-   rc=$?
-   if [ $rc -ne 0 ]; then
-      rm -f ${rcname}
-      exit
-   fi
-done
-
 # When all done, test the results of the regression test
 if [ "$debug" = ".false." ]; then
 
    export scripts=${scripts_updat:-$scripts}
 
->>>>>>> 5418040c
    if [ $regtest = 'global_enkf_T62' ]; then
       /bin/sh $scripts/regression_test_enkf.sh ${job[1]} ${job[2]} ${job[3]} ${job[4]} ${tmpregdir} ${result} ${scaling[1]} ${scaling[2]} ${scaling[3]}
    else
       /bin/sh $scripts/regression_test.sh ${job[1]} ${job[2]} ${job[3]} ${job[4]} ${tmpregdir} ${result} ${scaling[1]} ${scaling[2]} ${scaling[3]}
    fi
-<<<<<<< HEAD
    rc=$?
    if [ $rc -ne 0 ]; then
       exit 1
    fi
-else
-
-      /bin/sh $sub_cmd -q $queue -j ${job[1]} -p ${popts[2]} -t ${topts[1]} $scripts/${regtest}.sh
-=======
->>>>>>> 5418040c
-
 fi
 
 # Clean-up
