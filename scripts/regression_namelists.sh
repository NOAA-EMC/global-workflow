--- conflicted
+++ resolved
@@ -8,7 +8,7 @@
    write_diag(1)=.true.,write_diag(2)=.false.,write_diag(3)=.true.,
    gencode=82,qoption=2,
    factqmin=5.0,factqmax=5.0,deltim=$DELTIM,
-   ndat=68,iguess=-1,
+   ndat=69,iguess=-1,
    oneobtest=.false.,retrieval=.false.,l_foto=.false.,
    use_pbl=.false.,use_compress=.true.,nsig_ext=12,gpstop=50.,
    use_gfs_nemsio=.false.,lrun_subdirs=.true.,
@@ -114,11 +114,8 @@
    dfile(65)='gomebufr',  dtype(65)='gome',      dplat(65)='metop-b', dsis(65)='gome_metop-b',       dval(65)=0.0, dthin(65)=2, dsfcalc(65)=0,
    dfile(66)='atmsbufr',  dtype(66)='atms',      dplat(66)='npp',     dsis(66)='atms_npp',           dval(66)=0.0, dthin(66)=1, dsfcalc(66)=0,
    dfile(67)='crisbufr',  dtype(67)='cris',      dplat(67)='npp',     dsis(67)='cris_npp',           dval(67)=0.0, dthin(67)=1, dsfcalc(67)=0,
-<<<<<<< HEAD
    dfile(68)='mlsbufr',   dtype(68)='mls30',     dplat(68)='aura',    dsis(68)='mls30_aura',         dval(68)=0.0, dthin(68)=0, dsfcalc(68)=0,
-=======
-   dfile(68)='oscatbufr', dtype(68)='uv',        dplat(68)=' ',       dsis(68)='uv',                 dval(68)=0.0, dthin(68)=0, dsfcalc(68)=0,
->>>>>>> 3b842b0f
+   dfile(69)='oscatbufr', dtype(69)='uv',        dplat(69)=' ',       dsis(69)='uv',                 dval(69)=0.0, dthin(69)=0, dsfcalc(69)=0,
    $OBSINPUT
  /
   &SUPEROB_RADAR
@@ -614,12 +611,8 @@
    dfile(58)='gsnd1bufr', dtype(58)='sndrd4',    dplat(58)='g13',       dsis(58)='sndrD4_g13',          dval(58)=1.5,  dthin(58)=5, dsfcalc(58)=0,
    dfile(59)='iasibufr',  dtype(59)='iasi',      dplat(59)='metop-a',   dsis(59)='iasi616_metop-a',     dval(59)=20.0, dthin(59)=1, dsfcalc(59)=1,
    dfile(60)='gomebufr',  dtype(60)='gome',      dplat(60)='metop-a',   dsis(60)='gome_metop-a',        dval(60)=1.0,  dthin(60)=6, dsfcalc(60)=0,
-<<<<<<< HEAD
    dfile(61)='mlsbufr',   dtype(61)='mls30',     dplat(61)='aura',      dsis(61)='mls30_aura',          dval(61)=1.0,  dthin(61)=0, dsfcalc(61)=0,
-=======
-   dfile(61)='mlsbufr',   dtype(61)='mls',       dplat(61)='aura',      dsis(61)='mls_aura',            dval(61)=1.0,  dthin(61)=0, dsfcalc(61)=0,
    dfile(62)='oscatbufr', dtype(62)='uv',        dplat(62)=' ',         dsis(62)='uv',                  dval(62)=1.0,  dthin(62)=0, dsfcalc(62)=0,
->>>>>>> 3b842b0f
  /
  &SUPEROB_RADAR
    del_azimuth=5.,del_elev=.25,del_range=5000.,del_time=.5,elev_angle_max=5.,minnum=50,range_max=100000.,
@@ -753,12 +746,8 @@
    dfile(58)='gsnd1bufr', dtype(58)='sndrd4',    dplat(58)='g13',       dsis(58)='sndrD4_g13',          dval(58)=1.5,  dthin(58)=5, dsfcalc(58)=0,
    dfile(59)='iasibufr',  dtype(59)='iasi',      dplat(59)='metop-a',   dsis(59)='iasi616_metop-a',     dval(59)=20.0, dthin(59)=1, dsfcalc(59)=1,
    dfile(60)='gomebufr',  dtype(60)='gome',      dplat(60)='metop-a',   dsis(60)='gome_metop-a',        dval(60)=1.0,  dthin(60)=6, dsfcalc(60)=0,
-<<<<<<< HEAD
    dfile(61)='mlsbufr',   dtype(61)='mls30',     dplat(61)='aura',      dsis(61)='mls30_aura',          dval(61)=1.0,  dthin(61)=0, dsfcalc(61)=0,
-=======
-   dfile(61)='mlsbufr',   dtype(61)='mls',       dplat(61)='aura',      dsis(61)='mls_aura',            dval(61)=1.0,  dthin(61)=0, dsfcalc(61)=0,
    dfile(62)='oscatbufr', dtype(62)='uv',        dplat(62)=' ',         dsis(62)='uv',                  dval(62)=1.0,  dthin(62)=0, dsfcalc(62)=0,
->>>>>>> 3b842b0f
  /
  &SUPEROB_RADAR
    del_azimuth=5.,del_elev=.25,del_range=5000.,del_time=.5,elev_angle_max=5.,minnum=50,range_max=100000.,
@@ -892,12 +881,8 @@
    dfile(58)='gsnd1bufr', dtype(58)='sndrd4',    dplat(58)='g13',       dsis(58)='sndrD4_g13',          dval(58)=1.5,  dthin(58)=5, dsfcalc(58)=0,
    dfile(59)='iasibufr',  dtype(59)='iasi',      dplat(59)='metop-a',   dsis(59)='iasi616_metop-a',     dval(59)=20.0, dthin(59)=1, dsfcalc(59)=1,
    dfile(60)='gomebufr',  dtype(60)='gome',      dplat(60)='metop-a',   dsis(60)='gome_metop-a',        dval(60)=1.0,  dthin(60)=6, dsfcalc(60)=0,
-<<<<<<< HEAD
    dfile(61)='mlsbufr',   dtype(61)='mls30',     dplat(61)='aura',      dsis(61)='mls30_aura',          dval(61)=1.0,  dthin(61)=0, dsfcalc(61)=0,
-=======
-   dfile(61)='mlsbufr',   dtype(61)='mls',       dplat(61)='aura',      dsis(61)='mls_aura',            dval(61)=1.0,  dthin(61)=0, dsfcalc(61)=0,
    dfile(62)='oscatbufr', dtype(62)='uv',        dplat(62)=' ',         dsis(62)='uv',                  dval(62)=1.0,  dthin(62)=0, dsfcalc(62)=0,
->>>>>>> 3b842b0f
  /
  &SUPEROB_RADAR
    del_azimuth=5.,del_elev=.25,del_range=5000.,del_time=.5,elev_angle_max=5.,minnum=50,range_max=100000.,
@@ -1031,12 +1016,8 @@
    dfile(58)='gsnd1bufr', dtype(58)='sndrd4',    dplat(58)='g13',       dsis(58)='sndrD4_g13',          dval(58)=1.5,  dthin(58)=5, dsfcalc(58)=0,
    dfile(59)='iasibufr',  dtype(59)='iasi',      dplat(59)='metop-a',   dsis(59)='iasi616_metop-a',     dval(59)=20.0, dthin(59)=1, dsfcalc(59)=1,
    dfile(60)='gomebufr',  dtype(60)='gome',      dplat(60)='metop-a',   dsis(60)='gome_metop-a',        dval(60)=1.0,  dthin(60)=6, dsfcalc(60)=0,
-<<<<<<< HEAD
    dfile(61)='mlsbufr',   dtype(61)='mls30',     dplat(61)='aura',      dsis(61)='mls30_aura',          dval(61)=1.0,  dthin(61)=0, dsfcalc(61)=0,
-=======
-   dfile(61)='mlsbufr',   dtype(61)='mls',       dplat(61)='aura',      dsis(61)='mls_aura',            dval(61)=1.0,  dthin(61)=0, dsfcalc(61)=0,
    dfile(62)='oscatbufr', dtype(62)='uv',        dplat(62)=' ',         dsis(62)='uv',                  dval(62)=1.0,  dthin(62)=0, dsfcalc(62)=0,
->>>>>>> 3b842b0f
  /
  &SUPEROB_RADAR
    del_azimuth=5.,del_elev=.25,del_range=5000.,del_time=.5,elev_angle_max=5.,minnum=50,range_max=100000.,
@@ -1176,12 +1157,8 @@
    dfile(63)='amsuabufr', dtype(63)='amsua',     dplat(63)='n19',     dsis(63)='amsua_n19',          dval(63)=10.0,dthin(63)=2, dsfcalc(63)=1,
    dfile(64)='mhsbufr',   dtype(64)='mhs',       dplat(64)='n19',     dsis(64)='mhs_n19',            dval(64)=3.0, dthin(64)=3, dsfcalc(64)=1,
    dfile(65)='tcvitl'     dtype(65)='tcp',       dplat(65)=' ',       dsis(65)='tcp',                dval(65)=1.0, dthin(65)=0, dsfcalc(65)=0,
-<<<<<<< HEAD
    dfile(66)='mlsbufr',   dtype(66)='mls30',     dplat(66)='aura',    dsis(66)='mls30_aura',         dval(66)=1.0, dthin(66)=0, dsfcalc(66)=0,
-=======
-   dfile(66)='mlsbufr',   dtype(66)='mls',       dplat(66)='aura',    dsis(66)='mls_aura',           dval(66)=1.0, dthin(66)=0, dsfcalc(66)=0,
    dfile(67)='oscatbufr', dtype(67)='uv',        dplat(67)=' ',       dsis(67)='uv',                 dval(67)=1.0, dthin(67)=0, dsfcalc(67)=0,
->>>>>>> 3b842b0f
 /
  &SUPEROB_RADAR
    del_azimuth=5.,del_elev=.25,del_range=5000.,del_time=.5,elev_angle_max=5.,minnum=50,range_max=100000.,
