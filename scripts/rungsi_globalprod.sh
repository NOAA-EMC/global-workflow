--- conflicted
+++ resolved
@@ -1,5 +1,16 @@
-#!/bin/sh
-
+#!/bin/ksh
+
+#=======================================================
+## Below are PBS (Linux queueing system) commands
+#PBS -o gsi_global.e${jobid} 
+#PBS -N gsi_global
+#PBS -q batch
+#PBS -l walltime=00:30:00 
+#PBS -l nodes=2:ppn=12
+#PBS -j eo                
+#PBS -A ada
+#PBS -V
+#-------------------------------------------------------                        
 ## Below are LoadLeveler (IBM queueing system) commands
 #@ job_name=gsi_global
 #@ error=gsi_global.e$(jobid)
@@ -18,18 +29,19 @@
 #@ startdate = 07/06/09 10:15
 #@ notification=error
 #@ queue
+#=======================================================
 
 set -x
 
+arch="`uname -s | awk '{print $1}'`"        
 echo "Time starting the job is `date` "
-
 # Set default top-level directory
 if [ -d /global ]; then
   TOPDIR=/global   # This would be the CCS
-  MACHINE=CSS
-elif [ -d /jcsda ]; then
-  TOPDIR=/jcsda    # This is vapor
-  MACHINE=VAPOR
+  MACHINE=CCS
+elif [ -d /scratch1/portfolios/NCEPDEV/da ]; then
+  TOPDIR=/scratch1/portfolios/NCEPDEV/da     #This is zeus 
+  MACHINE=ZEUS
 else 
   echo CANNOT FIND A VALID TOP-LEVEL DIRECTORY
   exit 1
@@ -40,16 +52,16 @@
 #=================================================================================================
 
 # Set experiment name and analysis date
-adate=2010121512
+adate=2012091506
+expnm=globalprod    
 exp=globalprod.$adate
+expid=${expnm}.$adate.zeus
 
 # Set path/file for gsi executable
-#gsiexec=${TOPDIR}/save/$USER/svn1/src/global_gsi
-gsiexec=${TOPDIR}/save/${USER}/GSI/trunk/src/global_gsi
-
+gsiexec=${TOPDIR}/save/${USER}/trunk/src/global_gsi
 
 # Specify GSI fixed field
-fixgsi=${TOPDIR}/save/$USER/GSI/trunk/fix
+fixgsi=${TOPDIR}/save/$USER/trunk/fix
 
 # Set the JCAP resolution which you want.
 # All resolutions use LEVS=64
@@ -60,14 +72,6 @@
 
 
 # Set data, runtime and save directories
-<<<<<<< HEAD
-datdir=/ptmp/${USER}/data_sigmap/${exp}
-tmpdir=/ptmp/$USER/tmp${JCAP}_sigmap/${exp}
-savdir=/ptmp/$USER/out${JCAP}/sigmap/${exp}
-
-# Use with CRTM REL-2.0.5
-fixcrtm=/global/save/wx20ml/CRTM_REL-2.0.5/fix
-=======
 if [ $MACHINE = CCS ]; then
    datdir=/ptmp/$USER/data_sigmap/${exp}
    tmpdir=/ptmp/$USER/tmp${JCAP}_sigmap/${expid}  
@@ -87,45 +91,61 @@
   echo "Unsupported machine $MACHINE (not sure how you got to here)"
   exit 1
 fi
->>>>>>> 73ee27dc
 
 # Other Executables and scripts
-export SIGHDR=/nwprod/exec/global_sighdr
-export CHGRESSH=/nwprod/ush/global_chgres.sh
-export ndate=/nwprod/util/exec/ndate
-export ncp=/bin/cp
+if [ $MACHINE = CCS ]; then
+   export SIGHDR=/nwprod/exec/global_sighdr
+   export CHGRESSH=/nwprod/ush/global_chgres.sh
+   export ndate=/nwprod/util/exec/ndate
+   export ncp=/bin/cp
+elif [ $MACHINE = ZEUS ]; then
+   export SIGHDR=/scratch2/portfolios/NCEPDEV/global/save/Shrinivas.Moorthi/para/exec/global_sighdr
+   export FIXGLOBAL=/scratch2/portfolios/NCEPDEV/global/save/Shrinivas.Moorthi/para/fix/fix_am 
+   export CHGRESEXEC=/scratch2/portfolios/NCEPDEV/global/save/Shrinivas.Moorthi/para/exec/global_chgres
+   export CHGRESSH=/scratch2/portfolios/NCEPDEV/global/save/Shrinivas.Moorthi/para/ush/global_chgres_uf_gaea.sh 
+   export ndate=/scratch1/portfolios/NCEPDEV/da/save/Michael.Lueken/nwprod/util/exec/ndate
+   export ncp=/bin/cp
+else
+  echo "Unsupported machine $MACHINE (not sure how you got to here)"
+  exit 1
+fi
 
 #=================================================================================================
 
 # Refractive Index or Bending Angle for GPS?
 export gps_dtype="gps_ref"
 
-# Set environment variables for NCEP IBM
-export MEMORY_AFFINITY=MCM
-export MP_SHARED_MEMORY=yes
-
-# Set environment variables for threading and stacksize
-export AIXTHREAD_SCOPE=S
-export XLSMPOPTS="parthds=1:stack=128000000"
-
-# Recommended MPI environment variable setttings from IBM
-# (Appendix E, HPC Clusters Using InfiniBand on IBM Power Systems Servers)
-export LAPI_DEBUG_ENABLE_AFFINITY=YES
-export MP_FIFO_MTU=4K
-export MP_SYNC_QP=YES
-export MP_SHM_ATTACH_THRESH=500000 # default is better sometimes
-export MP_EUIDEVELOP=min
-export MP_USE_BULK_XFER=yes
-export MP_BULK_MIN_MSG_SIZE=64k
-export MP_RC_MAX_QP=8192
-export LAPI_DEBUG_RC_DREG_THRESHOLD=1000000
-export LAPI_DEBUG_QP_NOTIFICATION=no
-export LAPI_DEBUG_RC_INIT_SETUP=yes
-
-# Set environment variables for user preferences
-export XLFRTEOPTS="nlwidth=80"
-export MP_LABELIO=yes
-export MP_INFOLEVEL=1
+
+if [[  $MACHINE = CCS  ]]; then
+
+   # Set environment variables for NCEP IBM
+   export MEMORY_AFFINITY=MCM
+   export MP_SHARED_MEMORY=yes
+
+   # Set environment variables for threading and stacksize
+   export AIXTHREAD_SCOPE=S
+   export XLSMPOPTS="parthds=1:stack=128000000"
+ 
+   # Recommended MPI environment variable setttings from IBM
+   # (Appendix E, HPC Clusters Using InfiniBand on IBM Power Systems Servers)
+   export LAPI_DEBUG_ENABLE_AFFINITY=YES
+   export MP_FIFO_MTU=4K
+   export MP_SYNC_QP=YES
+   export MP_SHM_ATTACH_THRESH=500000 # default is better sometimes
+   export MP_EUIDEVELOP=min
+   export MP_USE_BULK_XFER=yes
+   export MP_BULK_MIN_MSG_SIZE=64k
+   export MP_RC_MAX_QP=8192
+   export LAPI_DEBUG_RC_DREG_THRESHOLD=1000000
+   export LAPI_DEBUG_QP_NOTIFICATION=no
+   export LAPI_DEBUG_RC_INIT_SETUP=yes
+
+   # Set environment variables for user preferences
+   export XLFRTEOPTS="nlwidth=80"
+   export MP_LABELIO=yes
+   export MP_INFOLEVEL=1
+
+fi
 
 # Variables for debugging (don't always need)
 ##export XLFRTEOPTS="buffering=disable_all"
@@ -173,6 +193,7 @@
    export LONA=192
    export LATA=94
    export DELTIM=1200
+   export resol=2     # emily: test this
    export resol=1
 else
    echo "INVALID JCAP = $JCAP"
@@ -199,16 +220,14 @@
 gdate0=`echo $gdate | cut -c1-8`
 dumpobs=gdas
 dumpges=gdas
-#datobs=/com/gfs/prod/gdas.$adate0
-#datges=/com/gfs/prod/gdas.$gdate0
-datobs=/gpfs/t3/global/save/wx23ry/CO2TEST/brch11717/RSTFILE/gdas.$adate0
-datges=/gpfs/t3/global/save/wx23ry/CO2TEST/brch11717/RSTFILE/gdas.$gdate0
+datobs=/com/gfs/prod/gdas.$adate0
+datges=/com/gfs/prod/gdas.$gdate0
 
 # Look for required input files in ${datdir}
 # if ${datdir}/gdas1.t${hha}z.sgm3prep is present assume we have 
 # everything we need, else look elsewhere.
 
-if [ $MACHINE = CSS ]; then
+if [ $MACHINE = CCS ]; then
   if [ -s ${datdir}/gdas1.t${hha}z.sgm3prep ]; then 
     datobs=${datdir}
     datges=${datdir}
@@ -222,17 +241,17 @@
     echo Use Get_Initial_Files.sh to get them
     exit 1
   fi
-elif  [ $MACHINE = VAPOR ]; then    
+elif  [ $MACHINE = ZEUS ]; then    
   if [ -s ${datdir}/gdas1.t${hha}z.sgm3prep ]; then 
     datobs=${datdir}
     datges=${datdir}
     datprep=${datobs}
-  elif [ -s /com/gfs/prod/gdas.${gdate0}/gdas1.t${hha}z.sgm3prep ]; then   # Not all data files are stored on /com
-    datges=/com/gfs/prod/gdas.$gdate0
-    if [ -s /shared/glopara/dump/${gdate}/gdas -a \
-         -s /shared/glopara/dump/${adate}/gdas ]; then
-      datobs=/shared/glopara/dump/${adate}/gdas
-      datprep=/com/gfs/prod/gdas.${adate0}
+  elif [ -s /NCEPPROD/com/gfs/prod/gdas.${gdate0}/gdas1.t${hha}z.sgm3prep ]; then   # Not all data files are stored on /com
+    datges=/NCEPPROD/com/gfs/prod/gdas.$gdate0
+    if [ -s /scratch2/portfolios/NCEPDEV/global/noscrub/dump/${gdate}/gdas -a \
+         -s /scratch2/portfolios/NCEPDEV/global/noscrub/dump/${adate}/gdas ]; then
+      datobs=/scratch2/portfolios/NCEPDEV/global/noscrub/dump/${adate}/gdas
+      datprep=/NCEPPROD/com/gfs/prod/gdas.${adate0}
       prefix_obs=
       suffix=gdas.$adate 
     else
@@ -267,17 +286,19 @@
         co2dir=${CO2DIR:-$fixgsi}
         yyyy=$(echo ${CDATE:-$adate}|cut -c1-4)
         rm ./global_co2_data.txt
+        co2=$co2dir/global_co2.gcmscl_$yyyy.txt
+        while [ ! -s $co2 ] ; do
+                ((yyyy-=1))
                 co2=$co2dir/global_co2.gcmscl_$yyyy.txt
-                if [ -s $co2 ] ; then
-                        $ncp $co2 ./global_co2_data.txt
-                fi
+        done
+        if [ -s $co2 ] ; then
+                $ncp $co2 ./global_co2_data.txt
+        fi
         if [ ! -s ./global_co2_data.txt ] ; then
                 echo "\./global_co2_data.txt" not created
                 exit 1
    fi
 fi
-<<<<<<< HEAD
-=======
 #CH4 file decision
 ICH4=${ICH4:-0}
 if [ $ICH4 -gt 0 ] ; then
@@ -337,7 +358,6 @@
    fi
 fi
 
->>>>>>> 73ee27dc
 GRIDOPTS=""
 BKGVERR=""
 ANBKGERR=""
@@ -360,7 +380,7 @@
    write_diag(1)=.true.,write_diag(2)=.false.,write_diag(3)=.true.,
    qoption=2,
    gencode=$IGEN,factqmin=5.0,factqmax=5.0,deltim=$DELTIM,
-   ndat=67,iguess=-1,
+   ndat=64,iguess=-1,
    oneobtest=.false.,retrieval=.false.,l_foto=.false.,
    use_pbl=.false.,use_compress=.true.,nsig_ext=12,gpstop=50.,
    use_gfs_nemsio=.false.,lrun_subdirs=${lrun_subdirs},
@@ -403,7 +423,7 @@
    dfile(02)='prepbufr'   dtype(02)='t',         dplat(02)=' ',       dsis(02)='t',                  dval(02)=0.0, dthin(02)=0, dsfcalc(02)=0,
    dfile(03)='prepbufr',  dtype(03)='q',         dplat(03)=' ',       dsis(03)='q',                  dval(03)=0.0, dthin(03)=0, dsfcalc(03)=0,
    dfile(04)='prepbufr',  dtype(04)='pw',        dplat(04)=' ',       dsis(04)='pw',                 dval(04)=0.0, dthin(04)=0, dsfcalc(04)=0,
-   dfile(05)='satwnd',    dtype(05)='uv',        dplat(05)=' ',       dsis(05)='uv',                 dval(05)=0.0, dthin(05)=0, dsfcalc(05)=0,
+   dfile(05)='satwndbufr',dtype(05)='uv',        dplat(05)=' ',       dsis(05)='uv',                 dval(05)=0.0, dthin(05)=0, dsfcalc(05)=0,
    dfile(06)='prepbufr',  dtype(06)='uv',        dplat(06)=' ',       dsis(06)='uv',                 dval(06)=0.0, dthin(06)=0, dsfcalc(06)=0,
    dfile(07)='prepbufr',  dtype(07)='spd',       dplat(07)=' ',       dsis(07)='spd',                dval(07)=0.0, dthin(07)=0, dsfcalc(07)=0,
    dfile(08)='prepbufr',  dtype(08)='dw',        dplat(08)=' ',       dsis(08)='dw',                 dval(08)=0.0, dthin(08)=0, dsfcalc(08)=0,
@@ -432,40 +452,37 @@
    dfile(31)='amsrebufr', dtype(31)='amsre_low', dplat(31)='aqua',    dsis(31)='amsre_aqua',         dval(31)=0.0, dthin(31)=1, dsfcalc(31)=0,
    dfile(32)='amsrebufr', dtype(32)='amsre_mid', dplat(32)='aqua',    dsis(32)='amsre_aqua',         dval(32)=0.0, dthin(32)=1, dsfcalc(32)=0,
    dfile(33)='amsrebufr', dtype(33)='amsre_hig', dplat(33)='aqua',    dsis(33)='amsre_aqua',         dval(33)=0.0, dthin(33)=1, dsfcalc(33)=0,
-   dfile(34)='ssmisbufr', dtype(34)='ssmis_las', dplat(34)='f16',     dsis(34)='ssmis_f16',          dval(34)=0.0, dthin(34)=1, dsfcalc(34)=0,
-   dfile(35)='ssmisbufr', dtype(35)='ssmis_uas', dplat(35)='f16',     dsis(35)='ssmis_f16',          dval(35)=0.0, dthin(35)=1, dsfcalc(35)=0,
-   dfile(36)='ssmisbufr', dtype(36)='ssmis_img', dplat(36)='f16',     dsis(36)='ssmis_f16',          dval(36)=0.0, dthin(36)=1, dsfcalc(36)=0,
-   dfile(37)='ssmisbufr', dtype(37)='ssmis_env', dplat(37)='f16',     dsis(37)='ssmis_f16',          dval(37)=0.0, dthin(37)=1, dsfcalc(37)=0,
-   dfile(38)='gsnd1bufr', dtype(38)='sndrd1',    dplat(38)='g12',     dsis(38)='sndrD1_g12',         dval(38)=0.0, dthin(38)=1, dsfcalc(38)=0,
-   dfile(39)='gsnd1bufr', dtype(39)='sndrd2',    dplat(39)='g12',     dsis(39)='sndrD2_g12',         dval(39)=0.0, dthin(39)=1, dsfcalc(39)=0,
-   dfile(40)='gsnd1bufr', dtype(40)='sndrd3',    dplat(40)='g12',     dsis(40)='sndrD3_g12',         dval(40)=0.0, dthin(40)=1, dsfcalc(40)=0,
-   dfile(41)='gsnd1bufr', dtype(41)='sndrd4',    dplat(41)='g12',     dsis(41)='sndrD4_g12',         dval(41)=0.0, dthin(41)=1, dsfcalc(41)=0,
-   dfile(42)='gsnd1bufr', dtype(42)='sndrd1',    dplat(42)='g11',     dsis(42)='sndrD1_g11',         dval(42)=0.0, dthin(42)=1, dsfcalc(42)=0,
-   dfile(43)='gsnd1bufr', dtype(43)='sndrd2',    dplat(43)='g11',     dsis(43)='sndrD2_g11',         dval(43)=0.0, dthin(43)=1, dsfcalc(43)=0,
-   dfile(44)='gsnd1bufr', dtype(44)='sndrd3',    dplat(44)='g11',     dsis(44)='sndrD3_g11',         dval(44)=0.0, dthin(44)=1, dsfcalc(44)=0,
-   dfile(45)='gsnd1bufr', dtype(45)='sndrd4',    dplat(45)='g11',     dsis(45)='sndrD4_g11',         dval(45)=0.0, dthin(45)=1, dsfcalc(45)=0,
-   dfile(46)='gsnd1bufr', dtype(46)='sndrd1',    dplat(46)='g13',     dsis(46)='sndrD1_g13',         dval(46)=0.0, dthin(46)=1, dsfcalc(46)=0,
-   dfile(47)='gsnd1bufr', dtype(47)='sndrd2',    dplat(47)='g13',     dsis(47)='sndrD2_g13',         dval(47)=0.0, dthin(47)=1, dsfcalc(47)=0,
-   dfile(48)='gsnd1bufr', dtype(48)='sndrd3',    dplat(48)='g13',     dsis(48)='sndrD3_g13',         dval(48)=0.0, dthin(48)=1, dsfcalc(48)=0,
-   dfile(49)='gsnd1bufr', dtype(49)='sndrd4',    dplat(49)='g13',     dsis(49)='sndrD4_g13',         dval(49)=0.0, dthin(49)=1, dsfcalc(49)=0,
-   dfile(50)='iasibufr',  dtype(50)='iasi',      dplat(50)='metop-a', dsis(50)='iasi616_metop-a',    dval(50)=0.0, dthin(50)=1, dsfcalc(50)=1,
-   dfile(51)='gomebufr',  dtype(51)='gome',      dplat(51)='metop-a', dsis(51)='gome_metop-a',       dval(51)=0.0, dthin(51)=2, dsfcalc(51)=0,
-   dfile(52)='omibufr',   dtype(52)='omi',       dplat(52)='aura',    dsis(52)='omi_aura',           dval(52)=0.0, dthin(52)=2, dsfcalc(52)=0,
-   dfile(53)='sbuvbufr',  dtype(53)='sbuv2',     dplat(53)='n19',     dsis(53)='sbuv8_n19',          dval(53)=0.0, dthin(53)=0, dsfcalc(53)=0,
-   dfile(54)='hirs4bufr', dtype(54)='hirs4',     dplat(54)='n19',     dsis(54)='hirs4_n19',          dval(54)=0.0, dthin(54)=1, dsfcalc(54)=1,
-   dfile(55)='amsuabufr', dtype(55)='amsua',     dplat(55)='n19',     dsis(55)='amsua_n19',          dval(55)=0.0, dthin(55)=1, dsfcalc(55)=1,
-   dfile(56)='mhsbufr',   dtype(56)='mhs',       dplat(56)='n19',     dsis(56)='mhs_n19',            dval(56)=0.0, dthin(56)=1, dsfcalc(56)=1,
-   dfile(57)='tcvitl'     dtype(57)='tcp',       dplat(57)=' ',       dsis(57)='tcp',                dval(57)=0.0, dthin(57)=0, dsfcalc(57)=0,
-   dfile(58)='seviribufr',dtype(58)='seviri',    dplat(58)='m08',     dsis(58)='seviri_m08',         dval(58)=0.0, dthin(58)=1, dsfcalc(58)=0,
-   dfile(59)='seviribufr',dtype(59)='seviri',    dplat(59)='m09',     dsis(59)='seviri_m09',         dval(59)=0.0, dthin(59)=1, dsfcalc(59)=0,
-   dfile(60)='seviribufr',dtype(60)='seviri',    dplat(60)='m10',     dsis(60)='seviri_m10',         dval(60)=0.0, dthin(60)=1, dsfcalc(60)=0,
-   dfile(61)='hirs4bufr', dtype(61)='hirs4',     dplat(61)='metop-b', dsis(61)='hirs4_metop-b',      dval(61)=0.0, dthin(61)=1, dsfcalc(61)=0,
-   dfile(62)='amsuabufr', dtype(62)='amsua',     dplat(62)='metop-b', dsis(62)='amsua_metop-b',      dval(62)=0.0, dthin(62)=1, dsfcalc(62)=0,
-   dfile(63)='mhsbufr',   dtype(63)='mhs',       dplat(63)='metop-b', dsis(63)='mhs_metop-b',        dval(63)=0.0, dthin(63)=1, dsfcalc(63)=0,
-   dfile(64)='iasibufr',  dtype(64)='iasi',      dplat(64)='metop-b', dsis(64)='iasi616_metop-b',    dval(64)=0.0, dthin(64)=1, dsfcalc(64)=0,
-   dfile(65)='gomebufr',  dtype(65)='gome',      dplat(65)='metop-b', dsis(65)='gome_metop-b',       dval(65)=0.0, dthin(65)=2, dsfcalc(65)=0,
-   dfile(66)='atmsbufr',  dtype(66)='atms',      dplat(66)='npp',     dsis(66)='atms_npp',           dval(66)=0.0, dthin(66)=1, dsfcalc(66)=0,
-   dfile(67)='crisbufr',  dtype(67)='cris',      dplat(67)='npp',     dsis(67)='cris_npp',           dval(67)=0.0, dthin(67)=1, dsfcalc(67)=0,
+   dfile(34)='ssmisbufr', dtype(34)='ssmis',     dplat(34)='f16',     dsis(34)='ssmis_f16',          dval(34)=0.0, dthin(34)=1, dsfcalc(34)=0,
+   dfile(35)='gsnd1bufr', dtype(35)='sndrd1',    dplat(35)='g12',     dsis(35)='sndrD1_g12',         dval(35)=0.0, dthin(35)=1, dsfcalc(35)=0,
+   dfile(36)='gsnd1bufr', dtype(36)='sndrd2',    dplat(36)='g12',     dsis(36)='sndrD2_g12',         dval(36)=0.0, dthin(36)=1, dsfcalc(36)=0,
+   dfile(37)='gsnd1bufr', dtype(37)='sndrd3',    dplat(37)='g12',     dsis(37)='sndrD3_g12',         dval(37)=0.0, dthin(37)=1, dsfcalc(37)=0,
+   dfile(38)='gsnd1bufr', dtype(38)='sndrd4',    dplat(38)='g12',     dsis(38)='sndrD4_g12',         dval(38)=0.0, dthin(38)=1, dsfcalc(38)=0,
+   dfile(39)='gsnd1bufr', dtype(39)='sndrd1',    dplat(39)='g11',     dsis(39)='sndrD1_g11',         dval(39)=0.0, dthin(39)=1, dsfcalc(39)=0,
+   dfile(40)='gsnd1bufr', dtype(40)='sndrd2',    dplat(40)='g11',     dsis(40)='sndrD2_g11',         dval(40)=0.0, dthin(40)=1, dsfcalc(40)=0,
+   dfile(41)='gsnd1bufr', dtype(41)='sndrd3',    dplat(41)='g11',     dsis(41)='sndrD3_g11',         dval(41)=0.0, dthin(41)=1, dsfcalc(41)=0,
+   dfile(42)='gsnd1bufr', dtype(42)='sndrd4',    dplat(42)='g11',     dsis(42)='sndrD4_g11',         dval(42)=0.0, dthin(42)=1, dsfcalc(42)=0,
+   dfile(43)='gsnd1bufr', dtype(43)='sndrd1',    dplat(43)='g13',     dsis(43)='sndrD1_g13',         dval(43)=0.0, dthin(43)=1, dsfcalc(43)=0,
+   dfile(44)='gsnd1bufr', dtype(44)='sndrd2',    dplat(44)='g13',     dsis(44)='sndrD2_g13',         dval(44)=0.0, dthin(44)=1, dsfcalc(44)=0,
+   dfile(45)='gsnd1bufr', dtype(45)='sndrd3',    dplat(45)='g13',     dsis(45)='sndrD3_g13',         dval(45)=0.0, dthin(45)=1, dsfcalc(45)=0,
+   dfile(46)='gsnd1bufr', dtype(46)='sndrd4',    dplat(46)='g13',     dsis(46)='sndrD4_g13',         dval(46)=0.0, dthin(46)=1, dsfcalc(46)=0,
+   dfile(47)='iasibufr',  dtype(47)='iasi',      dplat(47)='metop-a', dsis(47)='iasi616_metop-a',    dval(47)=0.0, dthin(47)=1, dsfcalc(47)=1,
+   dfile(48)='gomebufr',  dtype(48)='gome',      dplat(48)='metop-a', dsis(48)='gome_metop-a',       dval(48)=0.0, dthin(48)=2, dsfcalc(48)=0,
+   dfile(49)='omibufr',   dtype(49)='omi',       dplat(49)='aura',    dsis(49)='omi_aura',           dval(49)=0.0, dthin(49)=2, dsfcalc(49)=0,
+   dfile(50)='sbuvbufr',  dtype(50)='sbuv2',     dplat(50)='n19',     dsis(50)='sbuv8_n19',          dval(50)=0.0, dthin(50)=0, dsfcalc(50)=0,
+   dfile(51)='hirs4bufr', dtype(51)='hirs4',     dplat(51)='n19',     dsis(51)='hirs4_n19',          dval(51)=0.0, dthin(51)=1, dsfcalc(51)=1,
+   dfile(52)='amsuabufr', dtype(52)='amsua',     dplat(52)='n19',     dsis(52)='amsua_n19',          dval(52)=0.0, dthin(52)=1, dsfcalc(52)=1,
+   dfile(53)='mhsbufr',   dtype(53)='mhs',       dplat(53)='n19',     dsis(53)='mhs_n19',            dval(53)=0.0, dthin(53)=1, dsfcalc(53)=1,
+   dfile(54)='tcvitl'     dtype(54)='tcp',       dplat(54)=' ',       dsis(54)='tcp',                dval(54)=0.0, dthin(54)=0, dsfcalc(54)=0,
+   dfile(55)='seviribufr',dtype(55)='seviri',    dplat(55)='m08',     dsis(55)='seviri_m08',         dval(55)=0.0, dthin(55)=1, dsfcalc(55)=0,
+   dfile(56)='seviribufr',dtype(56)='seviri',    dplat(56)='m09',     dsis(56)='seviri_m09',         dval(56)=0.0, dthin(56)=1, dsfcalc(56)=0,
+   dfile(57)='seviribufr',dtype(57)='seviri',    dplat(57)='m10',     dsis(57)='seviri_m10',         dval(57)=0.0, dthin(57)=1, dsfcalc(57)=0,
+   dfile(58)='hirs4bufr', dtype(58)='hirs4',     dplat(58)='metop-b', dsis(58)='hirs4_metop-b',      dval(58)=0.0, dthin(58)=1, dsfcalc(58)=0,
+   dfile(59)='amsuabufr', dtype(59)='amsua',     dplat(59)='metop-b', dsis(59)='amsua_metop-b',      dval(59)=0.0, dthin(59)=1, dsfcalc(59)=0,
+   dfile(60)='mhsbufr',   dtype(60)='mhs',       dplat(60)='metop-b', dsis(60)='mhs_metop-b',        dval(60)=0.0, dthin(60)=1, dsfcalc(60)=0,
+   dfile(61)='iasibufr',  dtype(61)='iasi',      dplat(61)='metop-b', dsis(61)='iasi616_metop-b',    dval(61)=0.0, dthin(61)=1, dsfcalc(61)=0,
+   dfile(62)='gomebufr',  dtype(62)='gome',      dplat(62)='metop-b', dsis(62)='gome_metop-b',       dval(62)=0.0, dthin(62)=2, dsfcalc(62)=0,
+   dfile(63)='atmsbufr',  dtype(63)='atms',      dplat(63)='npp',     dsis(63)='atms_npp',           dval(63)=0.0, dthin(63)=1, dsfcalc(63)=0,
+   dfile(64)='crisbufr',  dtype(64)='cris',      dplat(64)='npp',     dsis(64)='cris_npp',           dval(64)=0.0, dthin(64)=1, dsfcalc(64)=0,
    $OBSINPUT
  /
  &SUPEROB_RADAR
@@ -509,7 +526,7 @@
 #   bftab_sst= bufr table for sst ONLY needed for sst retrieval (retrieval=.true.)
 
 anavinfo=$fixgsi/global_anavinfo.l64.txt
-berror=$fixgsi/global_berror.l${LEVS}y${NLAT_A}.f77
+berror=$fixgsi/$endianness/global_berror.l${LEVS}y${NLAT_A}.f77
 emiscoef=$fixcrtm/EmisCoeff/Big_Endian/EmisCoeff.bin
 aercoef=$fixcrtm/AerosolCoeff/Big_Endian/AerosolCoeff.bin
 cldcoef=$fixcrtm/CloudCoeff/Big_Endian/CloudCoeff.bin
@@ -561,40 +578,53 @@
 
 # Copy observational data to $tmpdir
 if [ -r $datprep/${prefix_prep}prepbufr ]; then
-  ln -s -f $datprep/${prefix_prep}prepbufr           ./prepbufr
+  $ncp $datprep/${prefix_prep}prepbufr           ./prepbufr
 elif [ -r $datprep/${prefix_prep}prepbufr.nr ]; then    # Look for this file if you do not have restricted data access
-  ln -s -f $datprep/${prefix_prep}prepbufr.nr           ./prepbufr
+  $ncp $datprep/${prefix_prep}prepbufr.nr        ./prepbufr
 else
   echo You do not have access to a readable prepbufr file
   exit 1
 fi
-ln -s -f $datobs/${prefix_obs}satwnd.${suffix}    ./satwnd
-ln -s -f $datobs/${prefix_obs}gpsro.${suffix}    ./gpsrobufr
-ln -s -f $datobs/${prefix_obs}spssmi.${suffix}   ./ssmirrbufr
-ln -s -f $datobs/${prefix_obs}sptrmm.${suffix}   ./tmirrbufr
-ln -s -f $datobs/${prefix_obs}osbuv8.${suffix}   ./gomebufr
-ln -s -f $datobs/${prefix_obs}omi.${suffix}      ./omibufr
-ln -s -f $datobs/${prefix_obs}osbuv8.${suffix}   ./sbuvbufr
-ln -s -f $datobs/${prefix_obs}goesfv.${suffix}   ./gsnd1bufr
-ln -s -f $datobs/${prefix_obs}1bamua.${suffix}   ./amsuabufr
-ln -s -f $datobs/${prefix_obs}1bamub.${suffix}   ./amsubbufr
-ln -s -f $datobs/${prefix_obs}1bhrs2.${suffix}   ./hirs2bufr
-ln -s -f $datobs/${prefix_obs}1bhrs3.${suffix}   ./hirs3bufr
-ln -s -f $datobs/${prefix_obs}1bhrs4.${suffix}   ./hirs4bufr
-ln -s -f $datobs/${prefix_obs}1bmhs.${suffix}    ./mhsbufr
-ln -s -f $datobs/${prefix_obs}1bmsu.${suffix}    ./msubufr
-ln -s -f $datobs/${prefix_obs}airsev.${suffix}   ./airsbufr
-ln -s -f $datobs/${prefix_obs}sevcsr.${suffix}   ./seviribufr
-ln -s -f $datobs/${prefix_obs}mtiasi.${suffix}   ./iasibufr
-ln -s -f $datobs/${prefix_obs}esamua.${suffix}   ./amsuabufrears
-ln -s -f $datobs/${prefix_obs}esamub.${suffix}   ./amsubbufrears
-ln -s -f $datobs/${prefix_obs}eshrs3.${suffix}   ./hirs3bufrears
-ln -s -f $datobs/${prefix_obs}ssmit.${suffix}    ./ssmitbufr
-ln -s -f $datobs/${prefix_obs}amsre.${suffix}    ./amsrebufr
-ln -s -f $datobs/${prefix_obs}ssmis.${suffix}    ./ssmisbufr
-ln -s -f $datobs/${prefix_obs}syndata.tcvitals.tm00 ./tcvitl
-
-ln -s -f /global/shared/dump/${adate}/gdasx/atms.gdas.${adate} ./atmsbufr
+
+$ncp $datobs/${prefix_obs}satwnd.${suffix}   ./satwndbufr
+$ncp $datobs/${prefix_obs}gpsro.${suffix}    ./gpsrobufr
+$ncp $datobs/${prefix_obs}spssmi.${suffix}   ./ssmirrbufr
+$ncp $datobs/${prefix_obs}sptrmm.${suffix}   ./tmirrbufr
+$ncp $datobs/${prefix_obs}gome.${suffix}     ./gomebufr
+$ncp $datobs/${prefix_obs}omi.${suffix}      ./omibufr
+$ncp $datobs/${prefix_obs}osbuv8.${suffix}   ./sbuvbufr
+$ncp $datobs/${prefix_obs}goesfv.${suffix}   ./gsnd1bufr
+$ncp $datobs/${prefix_obs}1bamua.${suffix}   ./amsuabufr
+$ncp $datobs/${prefix_obs}1bamub.${suffix}   ./amsubbufr
+$ncp $datobs/${prefix_obs}1bhrs2.${suffix}   ./hirs2bufr
+$ncp $datobs/${prefix_obs}1bhrs3.${suffix}   ./hirs3bufr
+$ncp $datobs/${prefix_obs}1bhrs4.${suffix}   ./hirs4bufr
+$ncp $datobs/${prefix_obs}1bmhs.${suffix}    ./mhsbufr
+$ncp $datobs/${prefix_obs}1bmsu.${suffix}    ./msubufr
+$ncp $datobs/${prefix_obs}airsev.${suffix}   ./airsbufr
+$ncp $datobs/${prefix_obs}sevcsr.${suffix}   ./seviribufr
+$ncp $datobs/${prefix_obs}mtiasi.${suffix}   ./iasibufr
+$ncp $datobs/${prefix_obs}esamua.${suffix}   ./amsuabufrears
+$ncp $datobs/${prefix_obs}esamub.${suffix}   ./amsubbufrears
+$ncp $datobs/${prefix_obs}eshrs3.${suffix}   ./hirs3bufrears
+$ncp $datobs/${prefix_obs}ssmit.${suffix}    ./ssmitbufr
+$ncp $datobs/${prefix_obs}amsre.${suffix}    ./amsrebufr
+$ncp $datobs/${prefix_obs}ssmisu.${suffix}   ./ssmisbufr   
+$ncp $datobs/${prefix_obs}atms.${suffix}     ./atmsbufr
+$ncp $datobs/${prefix_obs}cris.${suffix}     ./crisbufr
+$ncp $datobs/${prefix_obs}syndata.tcvitals.tm00 ./tcvitl
+
+
+# If not CCS, check bufr files.  Bit-swap as necessary
+if [  $MACHINE = ZEUS  ]; then
+   for file in `ls *bufr* `; do
+      c=`/home/Jack.Woollen/bin/binv $file`
+      d=`echo $?`
+      if [ $d != "0" ]; then
+         sh /home/Jack.Woollen/bin/gbqx $file
+      fi
+   done
+fi
 
 
 # Copy bias correction, atmospheric and surface files
@@ -625,7 +655,12 @@
    ln -s -f $datprep/gdas1.t${hha}z.sgesprep           ./gdas1.t${hha}z.sgesprep
    ln -s -f $datprep/gdas1.t${hha}z.sgp3prep           ./gdas1.t${hha}z.sgp3prep
 
-   export SIGLEVEL=/nwprod/fix/global_hyblev.l64.txt
+   #emily
+   if [  $MACHINE = CCS  ]; then
+      export SIGLEVEL=/NCEPDEV/rstprod/nwprod/fix/global_hyblev.l64.txt
+   elif [  $MACHINE = ZEUS  ]; then
+      export SIGLEVEL=/NCEPPROD/nwprod/fix/global_hyblev.l64.txt
+   fi
 
    export JCAP=$JCAP
    export LEVS=$LEVS
@@ -637,25 +672,23 @@
    # Operational chgres for operational sigio
    export DATA=$tmpdir
 
-   list="sgm3prep sgesprep sgp3prep"
-   for fhr in $list; do
-      export SIGINP=$tmpdir/gdas1.t${hha}z.${fhr}
-      export SFCINP=/dev/null
-      export SIGOUT=$tmpdir/gdas2.t${hha}z.${fhr}
-      export SFCOUT=
-      export GFSOUT=
-      $CHGRESSH
-   done
-
-   list="bf03 bf06 bf09"
-   for fhr in $list; do
-      export SIGINP=/dev/null
-      export SFCINP=$tmpdir/gdas1.t${hhg}z.${fhr}
-      export SIGOUT=/dev/null
-      export SFCOUT=$tmpdir/gdas2.t${hhg}z.${fhr}
-      export GFSOUT=
-      $CHGRESSH
-   done
+   export SIGINP=$tmpdir/gdas1.t${hha}z.sgm3prep
+   export SFCINP=$tmpdir/gdas1.t${hhg}z.bf03
+   export SIGOUT=$tmpdir/gdas2.t${hha}z.sgm3prep
+   export SFCOUT=$tmpdir/gdas2.t${hhg}z.bf03
+   $CHGRESSH
+
+   export SIGINP=$tmpdir/gdas1.t${hha}z.sgesprep
+   export SFCINP=$tmpdir/gdas1.t${hhg}z.bf06
+   export SIGOUT=$tmpdir/gdas2.t${hha}z.sgesprep
+   export SFCOUT=$tmpdir/gdas2.t${hhg}z.bf06
+   $CHGRESSH
+
+   export SIGINP=$tmpdir/gdas1.t${hha}z.sgp3prep
+   export SFCINP=$tmpdir/gdas1.t${hhg}z.bf09
+   export SIGOUT=$tmpdir/gdas2.t${hha}z.sgp3prep
+   export SFCOUT=$tmpdir/gdas2.t${hhg}z.bf09
+   $CHGRESSH
 
    mv gdas2.t${hhg}z.bf03       sfcf03
    mv gdas2.t${hhg}z.bf06       sfcf06
@@ -680,8 +713,30 @@
 fi
 
 # Run gsi under Parallel Operating Environment (poe) on NCEP IBM
-poe $tmpdir/gsi.x < gsiparm.anl > stdout
-rc=$?
+if [  $MACHINE = ZEUS  ]; then
+
+   cd $tmpdir/
+   echo "run gsi now"
+
+   export MPI_BUFS_PER_PROC=256
+   export MPI_BUFS_PER_HOST=256
+   export MPI_GROUP_MAX=256
+   #export OMP_NUM_THREADS=1
+
+   /bin/ksh --login
+   module load intel
+   module load mpt
+
+   echo "JOB ID : $PBS_JOBID"
+   eval "mpiexec_mpt -v -np $PBS_NP $tmpdir/gsi.x > stdout"
+   rc=$?
+
+elif [  $MACHINE = CCS  ]; then
+
+   # Run gsi under Parallel Operating Environment (poe) on NCEP IBM
+   poe $tmpdir/gsi.x < gsiparm.anl > stdout
+   rc=$?
+fi
 
 # Save output
 mkdir -p $savdir
@@ -732,17 +787,6 @@
 esac
 
 #  Collect diagnostic files for obs types (groups) below
-<<<<<<< HEAD
-   listall="hirs2_n14 msu_n14 sndr_g08 sndr_g11 sndr_g11 sndr_g12 sndr_g13 sndr_g08_prep sndr_g11_prep sndr_g12_prep sndr_g13_prep sndrd1_g11 sndrd2_g11 sndrd3_g11 sndrd4_g11 sndrd1_g12 sndrd2_g12 sndrd3_g12 sndrd4_g12 sndrd1_g13 sndrd2_g13 sndrd3_g13 sndrd4_g13 hirs3_n15 hirs3_n16 hirs3_n17 amsua_n15 amsua_n16 amsua_n17 amsub_n15 amsub_n16 amsub_n17 hsb_aqua airs_aqua amsua_aqua imgr_g08 imgr_g11 imgr_g12 pcp_ssmi_dmsp pcp_tmi_trmm conv sbuv2_n16 sbuv2_n17 sbuv2_n18 sbuv2_n19 gome_metop-a omi_aura ssmi_f13 ssmi_f14 ssmi_f15 hirs4_n18 hirs4_metop-a amsua_n18 amsua_metop-a mhs_n18 mhs_metop-a amsre_low_aqua amsre_mid_aqua amsre_hig_aqua ssmis_las_f16 ssmis_uas_f16 ssmis_img_f16 ssmis_env_f16 iasi_metop-a hirs4_n19 amsua_n19 mhs_n19 seviri_m08 seviri_m09 seviri_m10  atms_npp cris_npp"
-   for type in $listall; do
-      count=`ls dir.*/${type}_${loop}* | wc -l`
-      if [[ $count -gt 0 ]]; then
-         cat dir.*/${type}_${loop}* > diag_${type}_${string}.${adate}
-         compress diag_${type}_${string}.${adate}
-         $ncp diag_${type}_${string}.${adate}.Z $savdir/
-      fi
-   done
-=======
    listall="hirs2_n14 msu_n14 sndr_g08 sndr_g11 sndr_g11 sndr_g12 sndr_g13 sndr_g08_prep sndr_g11_prep sndr_g12_prep sndr_g13_prep sndrd1_g11 sndrd2_g11 sndrd3_g11 sndrd4_g11 sndrd1_g12 sndrd2_g12 sndrd3_g12 sndrd4_g12 sndrd1_g13 sndrd2_g13 sndrd3_g13 sndrd4_g13 hirs3_n15 hirs3_n16 hirs3_n17 amsua_n15 amsua_n16 amsua_n17 amsub_n15 amsub_n16 amsub_n17 hsb_aqua airs_aqua amsua_aqua imgr_g08 imgr_g11 imgr_g12 pcp_ssmi_dmsp pcp_tmi_trmm conv sbuv2_n16 sbuv2_n17 sbuv2_n18 sbuv2_n19 gome_metop-a omi_aura ssmi_f13 ssmi_f14 ssmi_f15 hirs4_n18 hirs4_metop-a amsua_n18 amsua_metop-a mhs_n18 mhs_metop-a amsre_low_aqua amsre_mid_aqua amsre_hig_aqua ssmis_f16 ssmis_f17 ssmis_f18 iasi_metop-a hirs4_n19 amsua_n19 mhs_n19 seviri_m08 seviri_m09 seviri_m10  atms_npp cris_npp"
 
 
@@ -770,10 +814,8 @@
       fi
    done
 
->>>>>>> 73ee27dc
 done
 echo "Time after diagnostic loop is `date` "
-
 
 
 # If requested, clean up $tmpdir
