--- conflicted
+++ resolved
@@ -7,32 +7,6 @@
 protocol = git
 required = True
 
-<<<<<<< HEAD
-[GSI]
-tag = port_9c1fc15_2_jet
-local_path = sorc/gsi.fd
-repo_url = https://github.com/DavidHuber-NOAA/GSI.git
-protocol = git
-required = True
-
-[GLDAS]
-tag = port_v1.15.0_2_jet
-local_path = sorc/gldas.fd
-repo_url = https://github.com/DavidHuber-NOAA/GLDAS.git
-protocol = git
-required = True
-
-[UPP]
-#No externals setting = .gitmodules will be invoked for CMakeModules and comupp/src/lib/crtm2 submodules
-tag = port_ff42e022_2_jet
-local_path = sorc/gfs_post.fd
-repo_url = https://github.com/NOAA-EMC/UPP.git
-protocol = git
-required = True
-
-[UFS_UTILS]
-tag = ufs_utils_1_6_0
-=======
 [gfs-utils]
 hash = 7bf599f
 local_path = sorc/gfs_utils.fd
@@ -42,7 +16,6 @@
 
 [UFS-Utils]
 hash = 8b990c0
->>>>>>> 67770120
 local_path = sorc/ufs_utils.fd
 repo_url = https://github.com/NOAA-EMC/UFS_UTILS.git
 protocol = git
