# External sub-modules of global-workflow

[wxflow]
tag = 528f5ab
local_path = sorc/wxflow
repo_url = https://github.com/NOAA-EMC/wxflow.git
protocol = git
required = True

[UFS]
<<<<<<< HEAD
tag = 31829547
=======
tag = 63a43d9
>>>>>>> 5183c43b
local_path = sorc/ufs_model.fd
repo_url = https://github.com/ufs-community/ufs-weather-model.git
protocol = git
required = True

[gfs-utils]
hash = a283262
local_path = sorc/gfs_utils.fd
repo_url = https://github.com/NOAA-EMC/gfs-utils
protocol = git
required = True

[UFS-Utils]
hash = 72a0471
local_path = sorc/ufs_utils.fd
repo_url = https://github.com/ufs-community/UFS_UTILS.git
protocol = git
required = True

[EMC_verif-global]
tag = c267780
local_path = sorc/verif-global.fd
repo_url = https://github.com/NOAA-EMC/EMC_verif-global.git
protocol = git
required = True

[GSI-EnKF]
hash = ca19008
local_path = sorc/gsi_enkf.fd
repo_url = https://github.com/NOAA-EMC/GSI.git
protocol = git
required = False

[GSI-Utils]
hash = 322cc7b
local_path = sorc/gsi_utils.fd
repo_url = https://github.com/NOAA-EMC/GSI-utils.git
protocol = git
required = False

[GSI-Monitor]
hash = 45783e3
local_path = sorc/gsi_monitor.fd
repo_url = https://github.com/NOAA-EMC/GSI-monitor.git
protocol = git
required = False

[GDASApp]
hash = 7659c10
local_path = sorc/gdas.cd
repo_url = https://github.com/NOAA-EMC/GDASApp.git
protocol = git
required = False

[externals_description]
schema_version = 1.0.0<|MERGE_RESOLUTION|>--- conflicted
+++ resolved
@@ -8,11 +8,7 @@
 required = True
 
 [UFS]
-<<<<<<< HEAD
-tag = 31829547
-=======
 tag = 63a43d9
->>>>>>> 5183c43b
 local_path = sorc/ufs_model.fd
 repo_url = https://github.com/ufs-community/ufs-weather-model.git
 protocol = git
