# External sub-modules of global-workflow

[FV3GFS]
tag = GFS.v16.2.0
local_path = sorc/fv3gfs.fd
repo_url = https://github.com/ufs-community/ufs-weather-model.git
protocol = git
required = True

[GSI]
<<<<<<< HEAD
tag = gfsda.v16.1.8
=======
tag = gfsda.v16.2.0
>>>>>>> 13e7fbcb
local_path = sorc/gsi.fd
repo_url = https://github.com/NOAA-EMC/GSI.git
protocol = git
required = True

[GLDAS]
tag = gldas_gfsv16_release.v.2.0.0
local_path = sorc/gldas.fd
repo_url = https://github.com/NOAA-EMC/GLDAS.git
protocol = git
required = True

[UPP]
tag = upp_v8.1.2
local_path = sorc/gfs_post.fd
repo_url = https://github.com/NOAA-EMC/UPP.git
protocol = git
required = True

[UFS_UTILS]
tag = ops-gfsv16.2.0
local_path = sorc/ufs_utils.fd
repo_url = https://github.com/ufs-community/UFS_UTILS.git
protocol = git
required = True

[EMC_verif-global]
tag = verif_global_v1.11.0
local_path = sorc/verif-global.fd
repo_url = https://github.com/NOAA-EMC/EMC_verif-global.git
protocol = git
required = True

[EMC_gfs_wafs]
tag = gfs_wafs.v6.2.8
local_path = sorc/gfs_wafs.fd
repo_url = https://github.com/NOAA-EMC/EMC_gfs_wafs.git
protocol = git
required = False

[externals_description]
schema_version = 1.0.0<|MERGE_RESOLUTION|>--- conflicted
+++ resolved
@@ -8,11 +8,7 @@
 required = True
 
 [GSI]
-<<<<<<< HEAD
-tag = gfsda.v16.1.8
-=======
 tag = gfsda.v16.2.0
->>>>>>> 13e7fbcb
 local_path = sorc/gsi.fd
 repo_url = https://github.com/NOAA-EMC/GSI.git
 protocol = git
