# External sub-modules of global-workflow

[UFS]
tag = 6b73f5d
local_path = sorc/ufs_model.fd
repo_url = https://github.com/ufs-community/ufs-weather-model.git
protocol = git
required = True

[gfs-utils]
hash = 0b8ff56
local_path = sorc/gfs_utils.fd
repo_url = https://github.com/NOAA-EMC/gfs-utils
protocol = git
required = True

[UFS-Utils]
hash = 8b990c0
local_path = sorc/ufs_utils.fd
repo_url = https://github.com/NOAA-EMC/UFS_UTILS.git
protocol = git
required = True

[EMC_verif-global]
tag = c267780
local_path = sorc/verif-global.fd
repo_url = https://github.com/NOAA-EMC/EMC_verif-global.git
protocol = git
required = True

[GSI-EnKF]
hash = 48d8676
local_path = sorc/gsi_enkf.fd
repo_url = https://github.com/NOAA-EMC/GSI.git
protocol = git
required = False

[GSI-Utils]
hash = 322cc7b
local_path = sorc/gsi_utils.fd
repo_url = https://github.com/NOAA-EMC/GSI-utils.git
protocol = git
required = False

[GSI-Monitor]
hash = c64cc47
local_path = sorc/gsi_monitor.fd
repo_url = https://github.com/NOAA-EMC/GSI-monitor.git
protocol = git
required = False

[GDASApp]
<<<<<<< HEAD
hash = 55c2dee
=======
hash = f7c23af
>>>>>>> f78afebc
local_path = sorc/gdas.cd
repo_url = https://github.com/NOAA-EMC/GDASApp.git
protocol = git
required = False

[GLDAS]
tag = fd8ba62
local_path = sorc/gldas.fd
repo_url = https://github.com/NOAA-EMC/GLDAS.git
protocol = git
required = False

[EMC-gfs_wafs]
hash = 014a0b8
local_path = sorc/gfs_wafs.fd
repo_url = https://github.com/NOAA-EMC/EMC_gfs_wafs.git
protocol = git
required = False

[externals_description]
schema_version = 1.0.0<|MERGE_RESOLUTION|>--- conflicted
+++ resolved
@@ -50,11 +50,7 @@
 required = False
 
 [GDASApp]
-<<<<<<< HEAD
-hash = 55c2dee
-=======
 hash = f7c23af
->>>>>>> f78afebc
 local_path = sorc/gdas.cd
 repo_url = https://github.com/NOAA-EMC/GDASApp.git
 protocol = git
