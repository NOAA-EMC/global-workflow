--- conflicted
+++ resolved
@@ -40,21 +40,10 @@
   cp "./modulefiles/ufs_common.lua" ./tests/ufs_common.lua
 fi
 
-<<<<<<< HEAD
 if [ "${MACHINE_ID}" == "noaacloud" ]; then
   
   if [[ "${PW_CSP}" == "aws" ]]; then
     # TODO: This will need to be addressed further when the EPIC stacks are available/supported.
-=======
-if [[ "${MACHINE_ID}" == "noaacloud" ]]; then
-  case $(dnsdomainname -f) in   
-     # TODO: Add Google and Azure platforms.
-      *pw-noaa*pw.local) CLOUD_MACHINE_ID="aws.${RT_COMPILER}" ;;
-      *) ;; 
-  esac
-
-  if [[ "${CLOUD_MACHINE_ID}" == "aws.intel" ]]; then
->>>>>>> c07d5d51
     module use /contrib/spack-stack/envs/ufswm/install/modulefiles/Core
     module load stack-intel
     module load stack-intel-oneapi-mpi
