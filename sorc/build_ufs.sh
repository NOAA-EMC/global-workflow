#! /usr/bin/env bash
set -eux

<<<<<<< HEAD
# Build ATMW by default
APP="ATMW"
CCPP_SUITES="FV3_GFS_v16,FV3_GFS_v16_ugwpv1,FV3_GFS_v17_p8"
=======
# Default settings
APP="S2SWA"
CCPP_SUITES="FV3_GFS_v16,FV3_GFS_v16_RRTMGP,FV3_GFS_v16_ugwpv1,FV3_GFS_v17_p8,FV3_GFS_v16_coupled_nsstNoahmpUGWPv1,FV3_GFS_v16_coupled_p7_rrtmgp,FV3_GFS_v17_coupled_p8"
>>>>>>> fa12db27

while getopts "a:s:v" option; do
  case "${option}" in
<<<<<<< HEAD
    c)
      APP="S2SW"
      CCPP_SUITES="FV3_GFS_v16_coupled_nsstNoahmpUGWPv1,FV3_GFS_v17_coupled_p8"
      ;;
=======
    a) APP="${OPTARG}" ;;
    # s) CCPP_SUITES="${OPTARG}";;
    v) BUILD_VERBOSE="YES";;
>>>>>>> fa12db27
    *)
      echo "Unrecognized option: ${1}"
      exit 1
      ;;
  esac
done

source ./machine-setup.sh > /dev/null 2>&1
cwd=$(pwd)

# Set target platform
case "${target}" in
  hera|orion|stampede|jet|cheyenne)
    target=${target}.intel
    ;;
esac

MOD_PATH=$cwd/ufs_model.fd/modulefiles

cd ufs_model.fd/
set +x
module purge
module use ${MOD_PATH}
module load ufs_${target}
set -x

# Remove previous build directory if it exists
if [ -d build ]; then
  rm -R build
fi
mkdir -p build && cd build
cmake -DAPP=${APP} -DCCPP_SUITES=${CCPP_SUITES} ..
OMP_NUM_THREADS=1 make -j ${BUILD_JOBS:-8} VERBOSE=${BUILD_VERBOSE:-}<|MERGE_RESOLUTION|>--- conflicted
+++ resolved
@@ -1,28 +1,15 @@
 #! /usr/bin/env bash
 set -eux
 
-<<<<<<< HEAD
-# Build ATMW by default
-APP="ATMW"
-CCPP_SUITES="FV3_GFS_v16,FV3_GFS_v16_ugwpv1,FV3_GFS_v17_p8"
-=======
 # Default settings
 APP="S2SWA"
-CCPP_SUITES="FV3_GFS_v16,FV3_GFS_v16_RRTMGP,FV3_GFS_v16_ugwpv1,FV3_GFS_v17_p8,FV3_GFS_v16_coupled_nsstNoahmpUGWPv1,FV3_GFS_v16_coupled_p7_rrtmgp,FV3_GFS_v17_coupled_p8"
->>>>>>> fa12db27
+CCPP_SUITES="FV3_GFS_v16,FV3_GFS_v16_ugwpv1,FV3_GFS_v17_p8,FV3_GFS_v16_coupled_nsstNoahmpUGWPv1,FV3_GFS_v17_coupled_p8"
 
 while getopts "a:s:v" option; do
   case "${option}" in
-<<<<<<< HEAD
-    c)
-      APP="S2SW"
-      CCPP_SUITES="FV3_GFS_v16_coupled_nsstNoahmpUGWPv1,FV3_GFS_v17_coupled_p8"
-      ;;
-=======
     a) APP="${OPTARG}" ;;
     # s) CCPP_SUITES="${OPTARG}";;
     v) BUILD_VERBOSE="YES";;
->>>>>>> fa12db27
     *)
       echo "Unrecognized option: ${1}"
       exit 1
