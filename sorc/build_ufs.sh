#! /usr/bin/env bash
set -eux

cwd=$(pwd)

# Default settings
APP="S2SWA"
CCPP_SUITES="FV3_GFS_v16,FV3_GFS_v16_ugwpv1,FV3_GFS_v17_p8,FV3_GFS_v16_coupled_nsstNoahmpUGWPv1,FV3_GFS_v17_coupled_p8"

while getopts ":da:v" option; do
  case "${option}" in
    d) BUILD_TYPE="Debug";;
    a) APP="${OPTARG}" ;;
    v) BUILD_VERBOSE="YES";;
    \?)
      echo "[$BASH_SOURCE]: Unrecognized option: ${option}"
      ;;
    :)
      echo "[$BASH_SOURCE]: ${option} requires an argument"
      ;;
  esac
done

<<<<<<< HEAD
source ./machine-setup.sh > /dev/null 2>&1
cwd=$(pwd)

# Set target platform
case "${target}" in
  hera|orion|stampede|jet|cheyenne|s4)
    target=${target}.intel
    ;;
esac
=======
cd $cwd/ufs_model.fd
>>>>>>> e2869a12

export RT_COMPILER="intel"
source $cwd/ufs_model.fd/tests/detect_machine.sh
MAKE_OPT="-DAPP=${APP} -DCCPP_SUITES=${CCPP_SUITES}"
[[ ${BUILD_TYPE:-"Release"} = "DEBUG" ]] && MAKE_OPT+=" -DDEBUG=ON"
COMPILE_NR=0
CLEAN_BEFORE=YES
CLEAN_AFTER=NO

./tests/compile.sh $MACHINE_ID "$MAKE_OPT" $COMPILE_NR $CLEAN_BEFORE $CLEAN_AFTER
mv ./tests/fv3_${COMPILE_NR}.exe ./tests/ufs_model.x
mv ./tests/modules.fv3_${COMPILE_NR} ./tests/modules.ufs_model

exit 0<|MERGE_RESOLUTION|>--- conflicted
+++ resolved
@@ -21,19 +21,7 @@
   esac
 done
 
-<<<<<<< HEAD
-source ./machine-setup.sh > /dev/null 2>&1
-cwd=$(pwd)
-
-# Set target platform
-case "${target}" in
-  hera|orion|stampede|jet|cheyenne|s4)
-    target=${target}.intel
-    ;;
-esac
-=======
 cd $cwd/ufs_model.fd
->>>>>>> e2869a12
 
 export RT_COMPILER="intel"
 source $cwd/ufs_model.fd/tests/detect_machine.sh
