#
# define the array of the name of build program
#
 declare -a Build_prg=("Build_libs" "Build_fv3gfs" \
                       "Build_gsi" \
                       "Build_gldas" \
                       "Build_ncep_post" \
                       "Build_ufs_utils" \
                       "Build_gldas" \
                       "Build_gfs_wafs" \
<<<<<<< HEAD
                       "Build_gdas" \
                       "Build_sfcanl_nsttfchg" \
=======
>>>>>>> 09e68b48
                       "Build_gaussian_sfcanl" \
                       "Build_tropcy" \
                       "Build_enkf_chgres_recenter" \
                       "Build_enkf_chgres_recenter_nc" \
                       "Build_gfs_fbwndgfs" \
                       "Build_gfs_bufrsnd" \
                       "Build_fv3nc2nemsio" \
                       "Build_regrid_nemsio" \
                       "Build_gfs_util" \
                       "Build_prod_util" \
                       "Build_grib_util")

#
# function parse_cfg: read config file and retrieve the values
#
 parse_cfg() {
   declare -i n
   declare -i num_args
   declare -i total_args
   declare -a all_prg
   total_args=$#
   num_args=$1
   (( num_args == 0 )) && return 0
   config=$2
   [[ ${config,,} == "--verbose" ]] && config=$3
   all_prg=()
   for (( n = num_args + 2; n <= total_args; n++ )); do
     all_prg+=( ${!n} )
   done

   if [[ ${config^^} == ALL ]]; then
#
# set all values to true
#
     for var in "${Build_prg[@]}"; do
       eval "$var=true"
     done
   elif [[ $config == config=* ]]; then
#
# process config file
#
     cfg_file=${config#config=}
     $verbose && echo "INFO: settings in config file: $cfg_file"
     while read cline; do
#  remove leading white space
       clean_line="${cline#"${cline%%[![:space:]]*}"}"
       ( [[ -z "$clean_line" ]] || [[ "${clean_line:0:1}" == "#" ]] ) || {
         $verbose && echo $clean_line
         first9=${clean_line:0:9}
         [[ ${first9,,} == "building " ]] && {
           short_prg=$(sed -e 's/.*(\(.*\)).*/\1/' <<< "$clean_line")
#  remove trailing white space
           clean_line="${cline%"${cline##*[![:space:]]}"}"
           build_action=true
           last5=${clean_line: -5}
           [[ ${last5,,} == ". yes" ]] && build_action=true
           last4=${clean_line: -4}
           [[ ${last4,,} == ". no" ]] && build_action=false
           found=false
           for prg in ${all_prg[@]}; do
             [[ $prg == "Build_"$short_prg ]] && {
               found=true
               eval "$prg=$build_action"
               break
             }
           done
           $found || {
             echo "*** Unrecognized line in config file \"$cfg_file\":" 2>&1
             echo "$cline" 2>&1
             exit 3
           }
         }
       }
     done < $cfg_file
   elif [[ $config == select=* ]]; then
#
# set all values to (default) false
#
     for var in "${Build_prg[@]}"; do
       eval "$var=false"
     done
#
# read command line partial build setting
#
     del=""
     sel_prg=${config#select=}
     for separator in " " "," ";" ":" "/" "|"; do
       [[ "${sel_prg/$separator}" == "$sel_prg" ]] || {
         del=$separator
         sel_prg=${sel_prg//$del/ }
       }
     done
     [[ $del == "" ]] && {
       short_prg=$sel_prg
       found=false
       for prg in ${all_prg[@]}; do
         [[ $prg == "Build_"$short_prg ]] && {
           found=true
           eval "$prg=true"
           break
         }
       done
       $found || {
         echo "*** Unrecognized program name \"$short_prg\" in command line" 2>&1
         exit 4
       }
     } || {
       for short_prg in $(echo ${sel_prg}); do
         found=false
         for prg in ${all_prg[@]}; do
           [[ $prg == "Build_"$short_prg ]] && {
             found=true
             eval "$prg=true"
             break
           }
         done
         $found || {
           echo "*** Unrecognized program name \"$short_prg\" in command line" 2>&1
           exit 5
         }
       done
     }
   else
     echo "*** Unrecognized command line option \"$config\"" 2>&1
     exit 6
   fi
 }

#
# read command line arguments; processing config file
#
 verbose=false
 num_arg=$#
 (( num_arg > 1 )) && {
   [[ ${1,,} == "--verbose" ]] && {
     verbose=true
   } || {
     echo "Usage: $0 [ALL|config=config_file|[select=][prog1[,prog2[,...]]]" 2>&1
     exit 1
   }
 }
 (( num_arg == 1 )) && {
     ( [[ $1 == "-h" ]] || [[ $1 == "--help" ]] ) && {
       echo "Usage: $0 [ALL|config=config_file|[select=][prog1[,prog2[,...]]]" 2>&1
       exit 2
     }
     ( [[ $1 == "-v" ]] || [[ ${1,,} == "--verbose" ]] ) && {
       verbose=true
       num_arg=0
     } || {
       echo "Usage: $0 [ALL|config=config_file|[select=][prog1[,prog2[,...]]]" 2>&1
       exit 3
     }
 }

 if (( num_arg == 0 )); then
#
# set default values for partial build
#
   parse_cfg 1 "config=fv3gfs_build.cfg" ${Build_prg[@]}
 else

#
# call arguments retriever/config parser
#
   parse_cfg $num_arg "$@" ${Build_prg[@]}
 fi

#
# print values of build array
#
 $verbose && {
   echo "INFO: partial build settings:"
   for var in "${Build_prg[@]}"; do
     echo -n "  $var: "
     ${!var} && echo True || echo False
   done
 }

 echo "=== end of partial build setting ===" > /dev/null
<|MERGE_RESOLUTION|>--- conflicted
+++ resolved
@@ -8,11 +8,6 @@
                        "Build_ufs_utils" \
                        "Build_gldas" \
                        "Build_gfs_wafs" \
-<<<<<<< HEAD
-                       "Build_gdas" \
-                       "Build_sfcanl_nsttfchg" \
-=======
->>>>>>> 09e68b48
                        "Build_gaussian_sfcanl" \
                        "Build_tropcy" \
                        "Build_enkf_chgres_recenter" \
