--- conflicted
+++ resolved
@@ -43,12 +43,8 @@
     rm -f ${topdir}/checkout-gsi.log
     git clone --recursive gerrit:ProdGSI gsi.fd >> ${topdir}/checkout-gsi.fd.log 2>&1
     cd gsi.fd
-<<<<<<< HEAD
-    git checkout fv3da.v1.0.43
-=======
     #git checkout fv3da.v1.0.43
     git checkout hera-build
->>>>>>> 6164add7
     git submodule update
     # Workaround for missing GSI file on lowres parallel runs
     cd fix/Big_Endian/
@@ -83,12 +79,7 @@
     git clone --recursive https://github.com/NOAA-EMC/EMC_post.git gfs_post.fd >> ${topdir}/checkout-gfs_post.log 2>&1
     #git clone --recursive gerrit:EMC_post_gtg gfs_post.fd >> ${topdir}/checkout-gfs_post.log 2>&1
     cd gfs_post.fd
-<<<<<<< HEAD
     git checkout ncep_post.v8.0.27e
-=======
-    #git checkout ncep_post.v8.0.27e
->>>>>>> 6164add7
-    #git checkout ncep_post_gtg.v1.0.6c
     cd ${topdir}
 else
     echo 'Skip.  Directory gfs_post.fd already exists.'
