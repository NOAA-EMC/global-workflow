#!/bin/sh
#set -xue
set -x

while getopts "om:" option; do
 case $option in
  o)
   echo "Received -o flag for optional checkout of operational-only codes"
   checkout_gtg="YES"
   checkout_wafs="YES"
   ;;
  m)
   echo "Received -m flag with argument, will check out ufs-weather-model hash $OPTARG instead of default"
   ufs_model_hash=$OPTARG
   ;;
  :)
   echo "option -$OPTARG needs an argument"
   ;;
  *)
   echo "invalid option -$OPTARG, exiting..."
   exit
   ;;
 esac
done

topdir=$(pwd)
logdir="${topdir}/logs"
mkdir -p ${logdir}

echo ufs-weather-model checkout ...
if [[ ! -d ufs_model.fd ]] ; then
    git clone https://github.com/ufs-community/ufs-weather-model ufs_model.fd >> ${logdir}/checkout-ufs_model.log 2>&1
    cd ufs_model.fd
    git checkout ${ufs_model_hash:-b26a896f2c9bada438414a51218bc72236925b8c}
    git submodule update --init --recursive
    cd ${topdir}
else
    echo 'Skip.  Directory ufs_model.fd already exists.'
fi 

echo gsi checkout ...
if [[ ! -d gsi.fd ]] ; then
    rm -f ${topdir}/checkout-gsi.log
    git clone --recursive https://github.com/NOAA-EMC/GSI.git gsi.fd >> ${logdir}/checkout-gsi.log 2>&1
    cd gsi.fd
    git checkout 9c1fc15d42573b398037319bbf8d5143ad126fb6
    git submodule update
    cd ${topdir}
else
    echo 'Skip.  Directory gsi.fd already exists.'
fi

echo gldas checkout ...
if [[ ! -d gldas.fd ]] ; then
    rm -f ${topdir}/checkout-gldas.log
    git clone https://github.com/NOAA-EMC/GLDAS.git gldas.fd >> ${logdir}/checkout-gldas.fd.log 2>&1
    cd gldas.fd
    git checkout gldas_gfsv16_release.v1.15.0
    cd ${topdir}
else
    echo 'Skip.  Directory gldas.fd already exists.'
fi

echo ufs_utils checkout ...
if [[ ! -d ufs_utils.fd ]] ; then
    rm -f ${topdir}/checkout-ufs_utils.log
    git clone --recursive https://github.com/NOAA-EMC/UFS_UTILS.git ufs_utils.fd >> ${logdir}/checkout-ufs_utils.fd.log 2>&1
    cd ufs_utils.fd
    git checkout ufs_utils_1_6_0
    cd ${topdir}
else
    echo 'Skip.  Directory ufs_utils.fd already exists.'
fi

echo UPP checkout ...
if [[ ! -d gfs_post.fd ]] ; then
    rm -f ${topdir}/checkout-gfs_post.log
<<<<<<< HEAD
    git clone https://github.com/NOAA-EMC/EMC_post.git gfs_post.fd >> ${logdir}/checkout-gfs_post.log 2>&1
=======
    git clone https://github.com/NOAA-EMC/UPP.git gfs_post.fd >> ${topdir}/checkout-gfs_post.log 2>&1
>>>>>>> 1ca27148
    cd gfs_post.fd
    git checkout upp_v10.0.8
    git submodule update --init CMakeModules
    ################################################################################
    # checkout_gtg
    ## yes: The gtg code at NCAR private repository is available for ops. GFS only.
    #       Only approved persons/groups have access permission.
    ## no:  No need to check out gtg code for general GFS users.
    ################################################################################
    checkout_gtg=${checkout_gtg:-"NO"}
    if [[ ${checkout_gtg} == "YES" ]] ; then
      ./manage_externals/checkout_externals
      cp sorc/post_gtg.fd/*F90 sorc/ncep_post.fd/.
      cp sorc/post_gtg.fd/gtg.config.gfs parm/gtg.config.gfs
    fi
    cd ${topdir}
else
    echo 'Skip.  Directory gfs_post.fd already exists.'
fi

checkout_wafs=${checkout_wafs:-"NO"}
if [[ ${checkout_wafs} == "YES" ]] ; then
  echo EMC_gfs_wafs checkout ...
  if [[ ! -d gfs_wafs.fd ]] ; then
    rm -f ${topdir}/checkout-gfs_wafs.log
    git clone --recursive https://github.com/NOAA-EMC/EMC_gfs_wafs.git gfs_wafs.fd >> ${logdir}/checkout-gfs_wafs.log 2>&1
    cd gfs_wafs.fd
    git checkout c2a29a67d9432b4d6fba99eac7797b81d05202b6
    cd ${topdir}
  else
    echo 'Skip.  Directory gfs_wafs.fd already exists.'
  fi
fi

echo EMC_verif-global checkout ...
if [[ ! -d verif-global.fd ]] ; then
    rm -f ${topdir}/checkout-verif-global.log
    git clone --recursive https://github.com/NOAA-EMC/EMC_verif-global.git verif-global.fd >> ${logdir}/checkout-verif-global.log 2>&1
    cd verif-global.fd
    git checkout verif_global_v2.2.1
    cd ${topdir}
else
    echo 'Skip. Directory verif-global.fd already exist.'
fi

exit 0<|MERGE_RESOLUTION|>--- conflicted
+++ resolved
@@ -75,11 +75,7 @@
 echo UPP checkout ...
 if [[ ! -d gfs_post.fd ]] ; then
     rm -f ${topdir}/checkout-gfs_post.log
-<<<<<<< HEAD
-    git clone https://github.com/NOAA-EMC/EMC_post.git gfs_post.fd >> ${logdir}/checkout-gfs_post.log 2>&1
-=======
-    git clone https://github.com/NOAA-EMC/UPP.git gfs_post.fd >> ${topdir}/checkout-gfs_post.log 2>&1
->>>>>>> 1ca27148
+    git clone https://github.com/NOAA-EMC/UPP.git gfs_post.fd >> ${logdir}/checkout-gfs_post.log 2>&1
     cd gfs_post.fd
     git checkout upp_v10.0.8
     git submodule update --init CMakeModules
