--- conflicted
+++ resolved
@@ -9,7 +9,6 @@
 echo fv3gfs checkout ...
 if [[ ! -d fv3gfs.fd ]] ; then
     rm -f ${topdir}/checkout-fv3gfs.log
-<<<<<<< HEAD
 if [ "${SYSID}" = "gefs" ]
 then
     git clone --recursive gerrit:EMC_FV3-GSDCHEM-WW3 fv3gfs.fd >> ${topdir}/checkout-fv3gfs.log 2>&1
@@ -22,12 +21,6 @@
     cd fv3gfs.fd
 #    git checkout gfs_v16.0.1
     git checkout gfsv16_wave
-=======
-    #git clone https://github.com/ufs-community/ufs-weather-model fv3gfs.fd >> ${topdir}/checkout-fv3gfs.log 2>&1
-    git clone https://github.com/junwang-noaa/ufs-weather-model  fv3gfs.fd >> ${topdir}/checkout-fv3gfs.log 2>&1
-    cd fv3gfs.fd
-    git checkout postRstUgwd
->>>>>>> 7440aad1
     git submodule update --init --recursive
 
     #git clone gerrit:NEMSfv3gfs fv3gfs.fd >> ${topdir}/checkout-fv3gfs.log 2>&1
