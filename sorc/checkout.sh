#!/bin/sh
set -xue

topdir=$(pwd)
echo $topdir

echo fv3gfs checkout ...
if [[ ! -d fv3gfs.fd ]] ; then
    rm -f ${topdir}/checkout-fv3gfs.log
    #git clone https://github.com/ufs-community/ufs-weather-model fv3gfs.fd >> ${topdir}/checkout-fv3gfs.log 2>&1
    git clone https://github.com/DusanJovic-NOAA/ufs-weather-model fv3gfs.fd >> ${topdir}/checkout-fv3gfs.log 2>&1
    cd fv3gfs.fd
    git checkout orion_gfs.v16
    git submodule update --init --recursive
    cd ${topdir}
else
    echo 'Skip.  Directory fv3gfs.fd already exists.'
fi

echo gsi checkout ...
if [[ ! -d gsi.fd ]] ; then
    rm -f ${topdir}/checkout-gsi.log
    git clone --recursive gerrit:ProdGSI gsi.fd >> ${topdir}/checkout-gsi.log 2>&1
    cd gsi.fd
#   git checkout gfsda.v16.0.0
    git checkout feature/parallel_ncio
    git submodule update
    cd ${topdir}
else
    echo 'Skip.  Directory gsi.fd already exists.'
fi

echo gldas checkout ...
if [[ ! -d gldas.fd ]] ; then
    rm -f ${topdir}/checkout-gldas.log
    git clone https://github.com/NOAA-EMC/GLDAS.git gldas.fd >> ${topdir}/checkout-gldas.fd.log 2>&1
    cd gldas.fd
    git checkout gldas_gfsv16_release.v1.2.0
    cd ${topdir}
else
    echo 'Skip.  Directory gldas.fd already exists.'
fi

echo ufs_utils checkout ...
if [[ ! -d ufs_utils.fd ]] ; then
    rm -f ${topdir}/checkout-ufs_utils.log
    #git clone https://github.com/NOAA-EMC/UFS_UTILS.git ufs_utils.fd >> ${topdir}/checkout-ufs_utils.fd.log 2>&1
    git clone https://github.com/GeorgeGayno-NOAA/UFS_UTILS.git ufs_utils.fd >> ${topdir}/checkout-ufs_utils.fd.log 2>&1
    cd ufs_utils.fd
    #git checkout release/ops-gfsv16 
    git checkout feature/orion
    cd ${topdir}
else
    echo 'Skip.  Directory ufs_utils.fd already exists.'
fi

echo EMC_post checkout ...
if [[ ! -d gfs_post.fd ]] ; then
    rm -f ${topdir}/checkout-gfs_post.log
    #git clone https://github.com/NOAA-EMC/EMC_post.git gfs_post.fd >> ${topdir}/checkout-gfs_post.log 2>&1
    git clone https://github.com/WenMeng-NOAA/EMC_post.git gfs_post.fd >> ${topdir}/checkout-gfs_post.log 2>&1
    cd gfs_post.fd
    git checkout post_orion
    cd ${topdir}
else
    echo 'Skip.  Directory gfs_post.fd already exists.'
fi

echo EMC_gfs_wafs checkout ...
if [[ ! -d gfs_wafs.fd ]] ; then
    rm -f ${topdir}/checkout-gfs_wafs.log
    git clone --recursive https://github.com/NOAA-EMC/EMC_gfs_wafs.git gfs_wafs.fd >> ${topdir}/checkout-gfs_wafs.log 2>&1
    cd gfs_wafs.fd
    git checkout gfs_wafs.v5.0.11
    cd ${topdir}
else
    echo 'Skip.  Directory gfs_wafs.fd already exists.'
fi

echo EMC_verif-global checkout ...
if [[ ! -d verif-global.fd ]] ; then
    rm -f ${topdir}/checkout-verif-global.log
    git clone --recursive https://github.com/NOAA-EMC/EMC_verif-global.git verif-global.fd >> ${topdir}/checkout-verif-global.log 2>&1
    cd verif-global.fd
<<<<<<< HEAD
    git checkout verif_global_v1.7.1
=======
    git checkout verif_global_v1.7.2
>>>>>>> 5e4a1335
    cd ${topdir}
else
    echo 'Skip. Directory verif-global.fd already exist.'
fi

exit 0<|MERGE_RESOLUTION|>--- conflicted
+++ resolved
@@ -82,11 +82,7 @@
     rm -f ${topdir}/checkout-verif-global.log
     git clone --recursive https://github.com/NOAA-EMC/EMC_verif-global.git verif-global.fd >> ${topdir}/checkout-verif-global.log 2>&1
     cd verif-global.fd
-<<<<<<< HEAD
-    git checkout verif_global_v1.7.1
-=======
     git checkout verif_global_v1.7.2
->>>>>>> 5e4a1335
     cd ${topdir}
 else
     echo 'Skip. Directory verif-global.fd already exist.'
