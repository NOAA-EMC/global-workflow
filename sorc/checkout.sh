#!/bin/sh
#set -xue
set -x

while getopts "o" option;
do
 case $option in
  o)
   echo "Received -o flag for optional checkout of operational-only codes"
   checkout_gtg="YES"
   checkout_wafs="YES"
   ;;
  :)
   echo "option -$OPTARG needs an argument"
   ;;
  *)
   echo "invalid option -$OPTARG, exiting..."
   exit
   ;;
 esac
done

topdir=$(pwd)
echo $topdir

echo fv3gfs checkout ...
if [[ ! -d fv3gfs.fd ]] ; then
    rm -f ${topdir}/checkout-fv3gfs.log
    git clone https://github.com/ufs-community/ufs-weather-model fv3gfs.fd >> ${topdir}/checkout-fv3gfs.log 2>&1
    cd fv3gfs.fd
    git checkout 9350745855aebe0790813e0ed2ba5ad680e3f75c
    git submodule update --init --recursive
    cd ${topdir}
else
    echo 'Skip.  Directory fv3gfs.fd already exists.'
fi

echo gsi checkout ...
if [[ ! -d gsi.fd ]] ; then
    rm -f ${topdir}/checkout-gsi.log
#    git clone --recursive https://github.com/NOAA-EMC/GSI.git gsi.fd >> ${topdir}/checkout-gsi.log 2>&1
    git clone --recursive git@github.com:AndrewEichmann-NOAA/GSI.git gsi.fd >> ${topdir}/checkout-gsi.log 2>&1
    cd gsi.fd
<<<<<<< HEAD
#    git checkout gfsda.v16.1.0
    git checkout EXP-efso_fv3
=======
    git checkout 9c1fc15d42573b398037319bbf8d5143ad126fb6
>>>>>>> 96347ea5
    git submodule update
    cd ${topdir}
else
    echo 'Skip.  Directory gsi.fd already exists.'
fi

echo gldas checkout ...
if [[ ! -d gldas.fd ]] ; then
    rm -f ${topdir}/checkout-gldas.log
    git clone https://github.com/NOAA-EMC/GLDAS.git gldas.fd >> ${topdir}/checkout-gldas.fd.log 2>&1
    cd gldas.fd
    git checkout gldas_gfsv16_release.v1.15.0
    cd ${topdir}
else
    echo 'Skip.  Directory gldas.fd already exists.'
fi

echo ufs_utils checkout ...
if [[ ! -d ufs_utils.fd ]] ; then
    rm -f ${topdir}/checkout-ufs_utils.log
    git clone --recursive https://github.com/NOAA-EMC/UFS_UTILS.git ufs_utils.fd >> ${topdir}/checkout-ufs_utils.fd.log 2>&1
    cd ufs_utils.fd
    git checkout ufs_utils_1_4_0
    cd ${topdir}
else
    echo 'Skip.  Directory ufs_utils.fd already exists.'
fi

echo EMC_post checkout ...
if [[ ! -d gfs_post.fd ]] ; then
    rm -f ${topdir}/checkout-gfs_post.log
    git clone https://github.com/NOAA-EMC/EMC_post.git gfs_post.fd >> ${topdir}/checkout-gfs_post.log 2>&1
    cd gfs_post.fd
    git checkout ff42e0227d6100285d4179a2572b700fd5a959cb
    git submodule update --init CMakeModules

    ################################################################################
    # checkout_gtg
    ## yes: The gtg code at NCAR private repository is available for ops. GFS only.
    #       Only approved persons/groups have access permission.
    ## no:  No need to check out gtg code for general GFS users.
    ################################################################################
    checkout_gtg=${checkout_gtg:-"NO"}
    if [[ ${checkout_gtg} == "YES" ]] ; then
      ./manage_externals/checkout_externals
      cp sorc/post_gtg.fd/*F90 sorc/ncep_post.fd/.
      cp sorc/post_gtg.fd/gtg.config.gfs parm/gtg.config.gfs
    fi
    cd ${topdir}
else
    echo 'Skip.  Directory gfs_post.fd already exists.'
fi

checkout_wafs=${checkout_wafs:-"NO"}
if [[ ${checkout_wafs} == "YES" ]] ; then
  echo EMC_gfs_wafs checkout ...
  if [[ ! -d gfs_wafs.fd ]] ; then
    rm -f ${topdir}/checkout-gfs_wafs.log
    git clone --recursive https://github.com/NOAA-EMC/EMC_gfs_wafs.git gfs_wafs.fd >> ${topdir}/checkout-gfs_wafs.log 2>&1
    cd gfs_wafs.fd
    git checkout c2a29a67d9432b4d6fba99eac7797b81d05202b6
    cd ${topdir}
  else
    echo 'Skip.  Directory gfs_wafs.fd already exists.'
  fi
fi

echo EMC_verif-global checkout ...
if [[ ! -d verif-global.fd ]] ; then
    rm -f ${topdir}/checkout-verif-global.log
    git clone --recursive https://github.com/NOAA-EMC/EMC_verif-global.git verif-global.fd >> ${topdir}/checkout-verif-global.log 2>&1
    cd verif-global.fd
    git checkout verif_global_v2.0.2
    cd ${topdir}
else
    echo 'Skip. Directory verif-global.fd already exist.'
fi

exit 0<|MERGE_RESOLUTION|>--- conflicted
+++ resolved
@@ -41,12 +41,8 @@
 #    git clone --recursive https://github.com/NOAA-EMC/GSI.git gsi.fd >> ${topdir}/checkout-gsi.log 2>&1
     git clone --recursive git@github.com:AndrewEichmann-NOAA/GSI.git gsi.fd >> ${topdir}/checkout-gsi.log 2>&1
     cd gsi.fd
-<<<<<<< HEAD
-#    git checkout gfsda.v16.1.0
     git checkout EXP-efso_fv3
-=======
-    git checkout 9c1fc15d42573b398037319bbf8d5143ad126fb6
->>>>>>> 96347ea5
+#    git checkout 9c1fc15d42573b398037319bbf8d5143ad126fb6
     git submodule update
     cd ${topdir}
 else
