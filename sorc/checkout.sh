#!/bin/sh
set -xue

while getopts "o" option;
do
 case $option in
  o)
   echo "Received -o flag for optional checkout of GTG, will check out GTG with EMC_post"
   checkout_gtg="YES"
   ;;
  :)
   echo "option -$OPTARG needs an argument"
   ;;
  *)
   echo "invalid option -$OPTARG, exiting..."
   exit
   ;;
 esac
done

topdir=$(pwd)
echo $topdir

echo fv3gfs checkout ...
if [[ ! -d fv3gfs.fd ]] ; then
    rm -f ${topdir}/checkout-fv3gfs.log
    git clone https://github.com/ufs-community/ufs-weather-model fv3gfs.fd >> ${topdir}/checkout-fv3gfs.log 2>&1
    cd fv3gfs.fd
<<<<<<< HEAD
    git checkout  GFS.v16.0.7
=======
    git checkout  GFS.v16.0.10
>>>>>>> f9876550
    git submodule update --init --recursive
    cd ${topdir}
else
    echo 'Skip.  Directory fv3gfs.fd already exists.'
fi

echo gsi checkout ...
if [[ ! -d gsi.fd ]] ; then
    rm -f ${topdir}/checkout-gsi.log
    git clone --recursive https://github.com/NOAA-EMC/GSI.git gsi.fd >> ${topdir}/checkout-gsi.log 2>&1
    cd gsi.fd
    git checkout release/gfsda.v16.0.0
    git submodule update
    cd ${topdir}
else
    echo 'Skip.  Directory gsi.fd already exists.'
fi

echo gldas checkout ...
if [[ ! -d gldas.fd ]] ; then
    rm -f ${topdir}/checkout-gldas.log
    git clone https://github.com/NOAA-EMC/GLDAS  gldas.fd >> ${topdir}/checkout-gldas.fd.log 2>&1
    cd gldas.fd
<<<<<<< HEAD
    git checkout gldas_gfsv16_release.v1.2.0
=======
    git checkout gldas_gfsv16_release.v1.7.0
>>>>>>> f9876550
    cd ${topdir}
else
    echo 'Skip.  Directory gldas.fd already exists.'
fi

echo ufs_utils checkout ...
if [[ ! -d ufs_utils.fd ]] ; then
    rm -f ${topdir}/checkout-ufs_utils.log
    git clone https://github.com/NOAA-EMC/UFS_UTILS.git ufs_utils.fd >> ${topdir}/checkout-ufs_utils.fd.log 2>&1
    cd ufs_utils.fd
    git checkout ops-gfsv16.0.0
    cd ${topdir}
else
    echo 'Skip.  Directory ufs_utils.fd already exists.'
fi

echo EMC_post checkout ...
if [[ ! -d gfs_post.fd ]] ; then
    rm -f ${topdir}/checkout-gfs_post.log
    git clone https://github.com/NOAA-EMC/EMC_post.git gfs_post.fd >> ${topdir}/checkout-gfs_post.log 2>&1
    cd gfs_post.fd
<<<<<<< HEAD
    git checkout upp_gfsv16_release.v1.0.9
=======
    git checkout upp_gfsv16_release.v1.0.15
    ################################################################################
    # checkout_gtg
    ## yes: The gtg code at NCAR private repository is available for ops. GFS only.
    #       Only approved persons/groups have access permission.
    ## no:  No need to check out gtg code for general GFS users.
    ################################################################################
    checkout_gtg=${checkout_gtg:-"NO"}
    if [[ ${checkout_gtg} == "YES" ]] ; then
      ./manage_externals/checkout_externals
      cp sorc/post_gtg.fd/*f90 sorc/ncep_post.fd/.
      cp sorc/post_gtg.fd/gtg.config.gfs parm/.
    fi
>>>>>>> f9876550
    cd ${topdir}
else
    echo 'Skip.  Directory gfs_post.fd already exists.'
fi

echo EMC_gfs_wafs checkout ...
if [[ ! -d gfs_wafs.fd ]] ; then
    rm -f ${topdir}/checkout-gfs_wafs.log
    git clone --recursive https://github.com/NOAA-EMC/EMC_gfs_wafs.git gfs_wafs.fd >> ${topdir}/checkout-gfs_wafs.log 2>&1
    cd gfs_wafs.fd
    git checkout gfs_wafs.v6.0.6
    cd ${topdir}
else
    echo 'Skip.  Directory gfs_wafs.fd already exists.'
fi

echo EMC_verif-global checkout ...
if [[ ! -d verif-global.fd ]] ; then
    rm -f ${topdir}/checkout-verif-global.log
    git clone --recursive https://github.com/NOAA-EMC/EMC_verif-global.git verif-global.fd >> ${topdir}/checkout-verif-global.log 2>&1
    cd verif-global.fd
<<<<<<< HEAD
    git checkout verif_global_v1.8.0
=======
    git checkout verif_global_v1.10.1
>>>>>>> f9876550
    cd ${topdir}
else
    echo 'Skip. Directory verif-global.fd already exist.'
fi

echo aeroconv checkout ...
if [[ ! -d aeroconv ]] ; then
    rm -f ${topdir}/checkout-aero.log
    git clone https://github.com/NCAR/aeroconv aeroconv >> ${topdir}/checkout-aero.log 2>&1
else
    echo 'Skip.  Directory aeroconv already exists.'
fi

exit 0<|MERGE_RESOLUTION|>--- conflicted
+++ resolved
@@ -26,11 +26,7 @@
     rm -f ${topdir}/checkout-fv3gfs.log
     git clone https://github.com/ufs-community/ufs-weather-model fv3gfs.fd >> ${topdir}/checkout-fv3gfs.log 2>&1
     cd fv3gfs.fd
-<<<<<<< HEAD
-    git checkout  GFS.v16.0.7
-=======
     git checkout  GFS.v16.0.10
->>>>>>> f9876550
     git submodule update --init --recursive
     cd ${topdir}
 else
@@ -54,11 +50,7 @@
     rm -f ${topdir}/checkout-gldas.log
     git clone https://github.com/NOAA-EMC/GLDAS  gldas.fd >> ${topdir}/checkout-gldas.fd.log 2>&1
     cd gldas.fd
-<<<<<<< HEAD
-    git checkout gldas_gfsv16_release.v1.2.0
-=======
     git checkout gldas_gfsv16_release.v1.7.0
->>>>>>> f9876550
     cd ${topdir}
 else
     echo 'Skip.  Directory gldas.fd already exists.'
@@ -80,9 +72,6 @@
     rm -f ${topdir}/checkout-gfs_post.log
     git clone https://github.com/NOAA-EMC/EMC_post.git gfs_post.fd >> ${topdir}/checkout-gfs_post.log 2>&1
     cd gfs_post.fd
-<<<<<<< HEAD
-    git checkout upp_gfsv16_release.v1.0.9
-=======
     git checkout upp_gfsv16_release.v1.0.15
     ################################################################################
     # checkout_gtg
@@ -96,7 +85,6 @@
       cp sorc/post_gtg.fd/*f90 sorc/ncep_post.fd/.
       cp sorc/post_gtg.fd/gtg.config.gfs parm/.
     fi
->>>>>>> f9876550
     cd ${topdir}
 else
     echo 'Skip.  Directory gfs_post.fd already exists.'
@@ -118,11 +106,7 @@
     rm -f ${topdir}/checkout-verif-global.log
     git clone --recursive https://github.com/NOAA-EMC/EMC_verif-global.git verif-global.fd >> ${topdir}/checkout-verif-global.log 2>&1
     cd verif-global.fd
-<<<<<<< HEAD
-    git checkout verif_global_v1.8.0
-=======
     git checkout verif_global_v1.10.1
->>>>>>> f9876550
     cd ${topdir}
 else
     echo 'Skip. Directory verif-global.fd already exist.'
