#!/bin/sh
set -xue

topdir=$(pwd)
echo $topdir

if [ $# -eq 1 ]; then
model=$1
fi
model=${model:-"uncoupled"}

if [ $model = "coupled" ]; then
echo fv3_mom6_cice5 checkout ...
rm -f ${topdir}/checkout-fv3_coupled.log

if [[ ! -d fv3_coupled.fd ]] ; then
    git clone https://github.com/ufs-community/ufs-s2s-model fv3_coupled.fd >> ${topdir}/checkout-fv3_coupled.log 2>&1
    cd fv3_coupled.fd
<<<<<<< HEAD
    git checkout d7b7081f410eb84902a43c7479e14d44dfed0144 
=======
    git checkout s2s_prototype5.0
>>>>>>> 8d833696
    git submodule update --init --recursive
    cd ${topdir}
else
    echo 'Skip.  Directory fv3_coupled.fd already exists.'
fi
fi

if [ $model != "coupled" ]; then
echo fv3gfs checkout ...
if [[ ! -d fv3gfs.fd ]] ; then
    rm -f ${topdir}/checkout-fv3gfs.log
    git clone https://github.com/ufs-community/ufs-weather-model fv3gfs.fd >> ${topdir}/checkout-fv3gfs.log 2>&1
    cd fv3gfs.fd
    git checkout GFS.v16.0.1
    git submodule update --init --recursive
    cd ${topdir}
else
    echo 'Skip.  Directory fv3gfs.fd already exists.'
fi
fi

if [ $model != "coupled" ]; then
    echo gsi checkout ...
    if [[ ! -d gsi.fd ]] ; then
        rm -f ${topdir}/checkout-gsi.log
        git clone --recursive gerrit:ProdGSI gsi.fd >> ${topdir}/checkout-gsi.log 2>&1
        cd gsi.fd
#       git checkout gfsda.v16.0.0
        git checkout feature/parallel_ncio
        git submodule update
        cd ${topdir}
    else
        echo 'Skip.  Directory gsi.fd already exists.'
    fi
fi

echo gldas checkout ...
if [[ ! -d gldas.fd ]] ; then
    rm -f ${topdir}/checkout-gldas.log
    git clone https://github.com/NOAA-EMC/GLDAS  gldas.fd >> ${topdir}/checkout-gldas.fd.log 2>&1
    cd gldas.fd
    git checkout gldas_gfsv16_release.v1.0.0
    cd ${topdir}
else
    echo 'Skip.  Directory gldas.fd already exists.'
fi

if [ $model != "coupled" ]; then
    echo ufs_utils checkout ...
    if [[ ! -d ufs_utils.fd ]] ; then
        rm -f ${topdir}/checkout-ufs_utils.log
        git clone https://github.com/NOAA-EMC/UFS_UTILS.git ufs_utils.fd >> ${topdir}/checkout-ufs_utils.fd.log 2>&1
        cd ufs_utils.fd
        git checkout release/ops-gfsv16 
        cd ${topdir}
    else
        echo 'Skip.  Directory ufs_utils.fd already exists.'
    fi
fi

echo EMC_post checkout ...
if [[ ! -d gfs_post.fd ]] ; then
    rm -f ${topdir}/checkout-gfs_post.log
    git clone https://github.com/NOAA-EMC/EMC_post.git gfs_post.fd >> ${topdir}/checkout-gfs_post.log 2>&1
    cd gfs_post.fd
    git checkout upp_gfsv16_release.v1.0.8
    cd ${topdir}
else
    echo 'Skip.  Directory gfs_post.fd already exists.'
fi

if [ $model != "coupled" ]; then
    echo EMC_gfs_wafs checkout ...
    if [[ ! -d gfs_wafs.fd ]] ; then
        rm -f ${topdir}/checkout-gfs_wafs.log
        git clone --recursive https://github.com/NOAA-EMC/EMC_gfs_wafs.git gfs_wafs.fd >> ${topdir}/checkout-gfs_wafs.log 2>&1
        cd gfs_wafs.fd
        git checkout gfs_wafs.v5.0.11
        cd ${topdir}
    else
        echo 'Skip.  Directory gfs_wafs.fd already exists.'
    fi
fi

if [ $model != "coupled" ]; then
    echo EMC_verif-global checkout ...
    if [[ ! -d verif-global.fd ]] ; then
        rm -f ${topdir}/checkout-verif-global.log
        git clone --recursive https://github.com/NOAA-EMC/EMC_verif-global.git verif-global.fd >> ${topdir}/checkout-verif-global.log 2>&1
        cd verif-global.fd
        git checkout verif_global_v1.6.0
        cd ${topdir}
    else
        echo 'Skip. Directory verif-global.fd already exist.'
    fi
fi

exit 0<|MERGE_RESOLUTION|>--- conflicted
+++ resolved
@@ -16,11 +16,7 @@
 if [[ ! -d fv3_coupled.fd ]] ; then
     git clone https://github.com/ufs-community/ufs-s2s-model fv3_coupled.fd >> ${topdir}/checkout-fv3_coupled.log 2>&1
     cd fv3_coupled.fd
-<<<<<<< HEAD
-    git checkout d7b7081f410eb84902a43c7479e14d44dfed0144 
-=======
     git checkout s2s_prototype5.0
->>>>>>> 8d833696
     git submodule update --init --recursive
     cd ${topdir}
 else
