--- conflicted
+++ resolved
@@ -1,38 +1,9 @@
 #!/bin/sh
-#set -xue
-set -x
-
-while getopts "oc" option;
-do
- case $option in
-  o)
-   echo "Received -o flag for optional checkout of GTG, will check out GTG with EMC_post"
-   checkout_gtg="YES"
-   ;;
-  c)
-   echo "Received -c flag, check out ufs-weather-model develop branch with CCPP physics"  
-   run_ccpp="YES"
-   echo "Also setting COUPLED to YES" 
-   COUPLED="YES"
-   ;;
-  :)
-   echo "option -$OPTARG needs an argument"
-   ;;
-  *)
-   echo "invalid option -$OPTARG, exiting..."
-   exit
-   ;;
- esac
-done
+set -xue
 
 topdir=$(pwd)
 echo $topdir
 
-<<<<<<< HEAD
-echo ufs-weather-model checkout ...
-if [ ${COUPLED:-"NO"} = "NO" ]; then
-  if [[ ! -d fv3gfs.fd ]] ; then
-=======
 if [ $# -eq 1 ]; then
 model=$1
 fi
@@ -58,64 +29,54 @@
 if [ $model != "coupled" ]; then
 echo fv3gfs checkout ...
 if [[ ! -d fv3gfs.fd ]] ; then
->>>>>>> c9c24053
     rm -f ${topdir}/checkout-fv3gfs.log
     git clone https://github.com/ufs-community/ufs-weather-model fv3gfs.fd >> ${topdir}/checkout-fv3gfs.log 2>&1
     cd fv3gfs.fd
-    if [ ${run_ccpp:-"NO"} = "NO" ]; then
-     git checkout GFS.v16.0.14
-    else
-     git checkout 2e25df5fe952d27355ed58963148f46b82565469
-    fi
+    git checkout GFS.v16.0.1
     git submodule update --init --recursive
     cd ${topdir}
-  else 
+else
     echo 'Skip.  Directory fv3gfs.fd already exists.'
-  fi 
-else 
-  if [[ ! -d ufs_coupled.fd ]] ; then
-    git clone https://github.com/ufs-community/ufs-weather-model ufs_coupled.fd >> ${topdir}/checkout-ufs_coupled.log 2>&1
-    cd ufs_coupled.fd
-    git checkout 4e8ef6a879ceefb719cc9cebd8ac9c2208a58b16
-    git submodule update --init --recursive
-    cd ${topdir} 
-  else 
-    echo 'Skip.  Directory ufs_coupled.fd already exists.'
-  fi 
+fi
 fi
 
-echo gsi checkout ...
-if [[ ! -d gsi.fd ]] ; then
-    rm -f ${topdir}/checkout-gsi.log
-    git clone --recursive https://github.com/NOAA-EMC/GSI.git gsi.fd >> ${topdir}/checkout-gsi.log 2>&1
-    cd gsi.fd
-    git checkout gfsda.v16.0.0
-    git submodule update
-    cd ${topdir}
-else
-    echo 'Skip.  Directory gsi.fd already exists.'
+if [ $model != "coupled" ]; then
+    echo gsi checkout ...
+    if [[ ! -d gsi.fd ]] ; then
+        rm -f ${topdir}/checkout-gsi.log
+        git clone --recursive gerrit:ProdGSI gsi.fd >> ${topdir}/checkout-gsi.log 2>&1
+        cd gsi.fd
+#       git checkout gfsda.v16.0.0
+        git checkout feature/parallel_ncio
+        git submodule update
+        cd ${topdir}
+    else
+        echo 'Skip.  Directory gsi.fd already exists.'
+    fi
 fi
 
 echo gldas checkout ...
 if [[ ! -d gldas.fd ]] ; then
     rm -f ${topdir}/checkout-gldas.log
-    git clone https://github.com/NOAA-EMC/GLDAS.git gldas.fd >> ${topdir}/checkout-gldas.fd.log 2>&1
+    git clone https://github.com/NOAA-EMC/GLDAS  gldas.fd >> ${topdir}/checkout-gldas.fd.log 2>&1
     cd gldas.fd
-    git checkout gldas_gfsv16_release.v1.11.0
+    git checkout gldas_gfsv16_release.v1.0.0
     cd ${topdir}
 else
     echo 'Skip.  Directory gldas.fd already exists.'
 fi
 
-echo ufs_utils checkout ...
-if [[ ! -d ufs_utils.fd ]] ; then
-    rm -f ${topdir}/checkout-ufs_utils.log
-    git clone https://github.com/NOAA-EMC/UFS_UTILS.git ufs_utils.fd >> ${topdir}/checkout-ufs_utils.fd.log 2>&1
-    cd ufs_utils.fd
-    git checkout ops-gfsv16.0.0
-    cd ${topdir}
-else
-    echo 'Skip.  Directory ufs_utils.fd already exists.'
+if [ $model != "coupled" ]; then
+    echo ufs_utils checkout ...
+    if [[ ! -d ufs_utils.fd ]] ; then
+        rm -f ${topdir}/checkout-ufs_utils.log
+        git clone https://github.com/NOAA-EMC/UFS_UTILS.git ufs_utils.fd >> ${topdir}/checkout-ufs_utils.fd.log 2>&1
+        cd ufs_utils.fd
+        git checkout release/ops-gfsv16 
+        cd ${topdir}
+    else
+        echo 'Skip.  Directory ufs_utils.fd already exists.'
+    fi
 fi
 
 echo EMC_post checkout ...
@@ -123,44 +84,36 @@
     rm -f ${topdir}/checkout-gfs_post.log
     git clone https://github.com/NOAA-EMC/EMC_post.git gfs_post.fd >> ${topdir}/checkout-gfs_post.log 2>&1
     cd gfs_post.fd
-    git checkout upp_gfsv16_release.v1.1.0
-    ################################################################################
-    # checkout_gtg
-    ## yes: The gtg code at NCAR private repository is available for ops. GFS only.
-    #       Only approved persons/groups have access permission.
-    ## no:  No need to check out gtg code for general GFS users.
-    ################################################################################
-    checkout_gtg=${checkout_gtg:-"NO"}
-    if [[ ${checkout_gtg} == "YES" ]] ; then
-      ./manage_externals/checkout_externals
-      cp sorc/post_gtg.fd/*f90 sorc/ncep_post.fd/.
-      cp sorc/post_gtg.fd/gtg.config.gfs parm/gtg.config.gfs
-    fi
+    git checkout upp_gfsv16_release.v1.0.8
     cd ${topdir}
 else
     echo 'Skip.  Directory gfs_post.fd already exists.'
 fi
 
-echo EMC_gfs_wafs checkout ...
-if [[ ! -d gfs_wafs.fd ]] ; then
-    rm -f ${topdir}/checkout-gfs_wafs.log
-    git clone --recursive https://github.com/NOAA-EMC/EMC_gfs_wafs.git gfs_wafs.fd >> ${topdir}/checkout-gfs_wafs.log 2>&1
-    cd gfs_wafs.fd
-    git checkout gfs_wafs.v6.0.14
-    cd ${topdir}
-else
-    echo 'Skip.  Directory gfs_wafs.fd already exists.'
+if [ $model != "coupled" ]; then
+    echo EMC_gfs_wafs checkout ...
+    if [[ ! -d gfs_wafs.fd ]] ; then
+        rm -f ${topdir}/checkout-gfs_wafs.log
+        git clone --recursive https://github.com/NOAA-EMC/EMC_gfs_wafs.git gfs_wafs.fd >> ${topdir}/checkout-gfs_wafs.log 2>&1
+        cd gfs_wafs.fd
+        git checkout gfs_wafs.v5.0.11
+        cd ${topdir}
+    else
+        echo 'Skip.  Directory gfs_wafs.fd already exists.'
+    fi
 fi
 
-echo EMC_verif-global checkout ...
-if [[ ! -d verif-global.fd ]] ; then
-    rm -f ${topdir}/checkout-verif-global.log
-    git clone --recursive https://github.com/NOAA-EMC/EMC_verif-global.git verif-global.fd >> ${topdir}/checkout-verif-global.log 2>&1
-    cd verif-global.fd
-    git checkout verif_global_v1.11.0
-    cd ${topdir}
-else
-    echo 'Skip. Directory verif-global.fd already exist.'
+if [ $model != "coupled" ]; then
+    echo EMC_verif-global checkout ...
+    if [[ ! -d verif-global.fd ]] ; then
+        rm -f ${topdir}/checkout-verif-global.log
+        git clone --recursive https://github.com/NOAA-EMC/EMC_verif-global.git verif-global.fd >> ${topdir}/checkout-verif-global.log 2>&1
+        cd verif-global.fd
+        git checkout verif_global_v1.6.0
+        cd ${topdir}
+    else
+        echo 'Skip. Directory verif-global.fd already exist.'
+    fi
 fi
 
 exit 0