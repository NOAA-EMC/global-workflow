#!/bin/sh
set -xu

topdir=$(pwd)
echo $topdir

echo fv3gfs checkout ...
if [[ ! -d fv3gfs.fd ]] ; then
    rm -f ${topdir}/checkout-fv3gfs.log
    git clone --recursive gerrit:NEMSfv3gfs fv3gfs.fd >> ${topdir}/checkout-fv3gfs.log 2>&1
    cd fv3gfs.fd
    git checkout nemsfv3gfs_beta_v1.0.1
    git submodule update --init --recursive
    cd ${topdir}
else
    echo 'Skip.  Directory fv3gfs.fd already exists.'
fi

echo gsi checkout ...
if [[ ! -d gsi.fd ]] ; then
    rm -f ${topdir}/checkout-gsi.log
    git clone --recursive gerrit:ProdGSI gsi.fd >> ${topdir}/checkout-gsi.fd.log 2>&1
    cd gsi.fd
    git checkout fv3da.v1.0.10
    git submodule update
    cd ${topdir}
else
    echo 'Skip.  Directory gsi.fd already exists.'
fi

echo EMC_post checkout ...
if [[ ! -d gfs_post.fd ]] ; then
    rm -f ${topdir}/checkout-gfs_post.log
    git clone --recursive gerrit:EMC_post gfs_post.fd >> ${topdir}/checkout-gfs_post.log 2>&1
    cd gfs_post.fd
<<<<<<< HEAD
    #git checkout ncep_post.v8.0.5
    git checkout public_release_v1
=======
    git checkout ncep_post.v8.0.7
>>>>>>> 66f1bd4c
    cd ${topdir}
else
    echo 'Skip.  Directory gfs_post.fd already exists.'
fi

exit 0<|MERGE_RESOLUTION|>--- conflicted
+++ resolved
@@ -33,12 +33,7 @@
     rm -f ${topdir}/checkout-gfs_post.log
     git clone --recursive gerrit:EMC_post gfs_post.fd >> ${topdir}/checkout-gfs_post.log 2>&1
     cd gfs_post.fd
-<<<<<<< HEAD
-    #git checkout ncep_post.v8.0.5
-    git checkout public_release_v1
-=======
     git checkout ncep_post.v8.0.7
->>>>>>> 66f1bd4c
     cd ${topdir}
 else
     echo 'Skip.  Directory gfs_post.fd already exists.'
