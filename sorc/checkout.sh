#!/bin/sh
set -xu

topdir=$(pwd)
echo $topdir

echo fv3gfs checkout ...
if [[ ! -d fv3gfs.fd ]] ; then
    rm -f ${topdir}/checkout-fv3gfs.log
    git clone --recursive gerrit:NEMSfv3gfs fv3gfs.fd >> ${topdir}/checkout-fv3gfs.log 2>&1
    cd fv3gfs.fd
    git checkout nemsfv3gfs_beta_v1.0.18
    git submodule update --init --recursive
    cd ${topdir}
else
    echo 'Skip.  Directory fv3gfs.fd already exists.'
fi

echo gsi checkout ...
if [[ ! -d gsi.fd ]] ; then
    rm -f ${topdir}/checkout-gsi.log
    git clone --recursive gerrit:ProdGSI gsi.fd >> ${topdir}/checkout-gsi.fd.log 2>&1
    cd gsi.fd
<<<<<<< HEAD
    git checkout EXP-locfix-io
=======
    git checkout fv3da.v1.0.43
>>>>>>> 8619f479
    git submodule update
    cd gsi.fd/fix
    git checkout fix_l127
    cd ${topdir}
else
    echo 'Skip.  Directory gsi.fd already exists.'
fi

echo EMC_post checkout ...
if [[ ! -d gfs_post.fd ]] ; then
    rm -f ${topdir}/checkout-gfs_post.log
    git clone --recursive gerrit:EMC_post gfs_post.fd >> ${topdir}/checkout-gfs_post.log 2>&1
    #git clone --recursive gerrit:EMC_post_gtg gfs_post.fd >> ${topdir}/checkout-gfs_post.log 2>&1
    cd gfs_post.fd
    git checkout ncep_post.v8.0.27e
    #git checkout ncep_post_gtg.v1.0.6c
    cd ${topdir}
else
    echo 'Skip.  Directory gfs_post.fd already exists.'
fi

#echo EMC_gfs_wafs checkout ...
#if [[ ! -d gfs_wafs.fd ]] ; then
#    rm -f ${topdir}/checkout-gfs_wafs.log
#    git clone --recursive gerrit:EMC_gfs_wafs gfs_wafs.fd >> ${topdir}/checkout-gfs_wafs.log 2>&1
#    cd gfs_wafs.fd
#    git checkout gfs_wafs.v5.0.8
#    cd ${topdir}
#else
#    echo 'Skip.  Directory gfs_wafs.fd already exists.'
#fi

exit 0<|MERGE_RESOLUTION|>--- conflicted
+++ resolved
@@ -21,11 +21,7 @@
     rm -f ${topdir}/checkout-gsi.log
     git clone --recursive gerrit:ProdGSI gsi.fd >> ${topdir}/checkout-gsi.fd.log 2>&1
     cd gsi.fd
-<<<<<<< HEAD
-    git checkout EXP-locfix-io
-=======
     git checkout fv3da.v1.0.43
->>>>>>> 8619f479
     git submodule update
     cd gsi.fd/fix
     git checkout fix_l127
