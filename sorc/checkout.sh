--- conflicted
+++ resolved
@@ -165,11 +165,7 @@
 fi
 
 if [[ ${checkout_gdas} == "YES" ]]; then
-<<<<<<< HEAD
-  checkout "gdas.cd" "https://github.com/NOAA-EMC/GDASApp.git" "4d44ae1"; errs=$((errs + $?))
-=======
   checkout "gdas.cd" "https://github.com/NOAA-EMC/GDASApp.git" "d34f616"; errs=$((errs + $?))
->>>>>>> 699a759f
 fi
 
 if [[ ${checkout_gsi} == "YES" || ${checkout_gdas} == "YES" ]]; then
