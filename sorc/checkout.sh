#!/bin/sh
set +x
set -u

function usage() {
	cat <<-EOF
		Clones and checks out external components necessary for 
		  global workflow. If the directory already exists, skip 
		  cloning and just check out the requested version (unless 
		  -c option is used).

		Usage: $BASH_SOURCE [-c][-h][-m ufs_hash][-o]
		  -c:
		    Create a fresh clone (delete existing directories)
		  -h:
		    Print this help message and exit
		  -m ufs_hash:
		  	Check out this UFS hash instead of the default
		  -o:
		  	Check out operational-only code (GTG and WAFS)

	EOF
	exit 1
}

function checkout() {
	#
	# Clone or fetch repo, then checkout specific hash and update submodules
	#
	# Environment variables:
	#   topdir [default: $(pwd)]: parent directory to your checkout
	#   logdir [default: $(pwd)]: where you want logfiles written
	#   CLEAN [default: NO]:      whether to delete existing directories and create a fresh clone
	# 
	# Usage: checkout <dir> <remote> <version>
	#
	#   Arguments
	#     dir:     Directory for the clone
	#     remote:  URL of the remote repository
	#     version: Commit to check out; should always be a speciifc commit (hash or tag), not a branch
	#
	#   Returns
	#     Exit code of last failed command, or 0 if successful
	#

	dir="$1"
	remote="$2"
	version="$3"

	name=$(echo ${dir} | cut -d '.' -f 1)
	echo "Performing checkout of ${name}"

	logfile="${logdir:-$(pwd)}/checkout_${name}.log"

	if [[ -f "${logfile}" ]]; then
		rm "${logfile}"
	fi

	cd "${topdir}"
	if [[  -d "${dir}" && "${CLEAN:-NO}" == "YES" ]]; then
		echo "|-- Removing existing clone in ${dir}"		
		rm -Rf "$dir"
	fi
	if [[ ! -d "${dir}" ]]; then
		echo "|-- Cloning from ${remote} into ${dir}"
		git clone "${remote}" "${dir}" >> "${logfile}" 2>&1
		status=$?
		if ((status > 0)); then
			echo "    WARNING: Error while cloning ${name}"
			echo
			return "${status}"
		fi
	else
		# Fetch any updates from server
		echo "|-- Fetching updates from ${remote}"
		git fetch
	fi
	cd "${dir}"
	echo "|-- Checking out ${version}"
	git checkout "${version}" >> "${logfile}" 2>&1
	status=$?
	if ((status > 0)); then
		echo "    WARNING: Error while checking out ${version} in ${name}"
		echo
		return "${status}"
	fi
	git submodule update --init --recursive >> "${logfile}" 2>&1
	echo "|-- Updating submodules (if any)"
	status=$?
	if ((status > 0)); then
		echo "    WARNING: Error while updating submodules of ${name}"
		echo
		return "${status}"
	fi
	echo
	return 0
}

while getopts ":chm:o" option; do
	case $option in
		c)
			echo "Recieved -c flag, will delete any existing directories and start clean"
			export CLEAN="YES"
			;;
		h)	usage;;
		o)
			echo "Received -o flag for optional checkout of operational-only codes"
			checkout_gtg="YES"
			checkout_wafs="YES"
			;;
		m)
			echo "Received -m flag with argument, will check out ufs-weather-model hash $OPTARG instead of default"
			ufs_model_hash=$OPTARG
			;;
		:)
			echo "option -$OPTARG needs an argument"
			usage
			;;
		*)
			echo "invalid option -$OPTARG, exiting..."
			usage
			;;
	esac
done
shift $((OPTIND-1))

export topdir=$(pwd)
export logdir="${topdir}/logs"
mkdir -p ${logdir}

<<<<<<< HEAD
echo ufs-weather-model checkout ...
if [[ ! -d ufs_model.fd ]] ; then
    #git clone https://github.com/ufs-community/ufs-weather-model ufs_model.fd >> ${logdir}/checkout-ufs_model.log 2>&1
    git clone https://github.com/DeniseWorthen/ufs-weather-model ufs_model.fd >> ${logdir}/checkout-ufs_model.log 2>&1
    cd ufs_model.fd
    #git checkout ${ufs_model_hash:-5c2d1a9}
    git checkout feature/cmake_meshcapbuild
    git submodule update --init --recursive

    ################################################################################
    # checkout_gtg
    ## yes: The gtg code at NCAR private repository is available for ops. GFS only.
    #       Only approved persons/groups have access permission.
    ## no:  No need to check out gtg code for general GFS users.
    ################################################################################
    checkout_gtg=${checkout_gtg:-"NO"}
    if [[ ${checkout_gtg} == "YES" ]] ; then
      cd FV3/upp
      ./manage_externals/checkout_externals
      cp sorc/post_gtg.fd/*F90 sorc/ncep_post.fd/.
      cp sorc/post_gtg.fd/gtg.config.gfs parm/gtg.config.gfs
    fi
    cd ${topdir}
else
    echo 'Skip.  Directory ufs_model.fd already exists.'
fi 

echo gsi checkout ...
if [[ ! -d gsi.fd ]] ; then
    rm -f ${topdir}/checkout-gsi.log
    git clone --recursive https://github.com/NOAA-EMC/GSI.git gsi.fd >> ${logdir}/checkout-gsi.log 2>&1
    cd gsi.fd
    git checkout a62dec6
    git submodule update --init
    cd ${topdir}
else
    echo 'Skip.  Directory gsi.fd already exists.'
fi
=======
# The checkout version should always be a speciifc commit (hash or tag), not a branch
errs=0
checkout "ufs_model.fd"    "https://github.com/ufs-community/ufs-weather-model" "${ufs_model_hash:-5c2d1a9}"      ; errs=$((errs + $?))
checkout "gsi.fd"          "https://github.com/NOAA-EMC/GSI.git"                "a62dec6"                         ; errs=$((errs + $?))
checkout "gldas.fd"        "https://github.com/NOAA-EMC/GLDAS.git"              "gldas_gfsv16_release.v.1.28.0"   ; errs=$((errs + $?))
checkout "ufs_utils.fd"    "https://github.com/ufs-community/UFS_UTILS.git"     "04ad17e"                         ; errs=$((errs + $?))
checkout "verif-global.fd" "https://github.com/NOAA-EMC/EMC_verif-global.git"   "c267780"                         ; errs=$((errs + $?))
>>>>>>> a9998af4

if [[ "${checkout_wafs:-NO}" == "YES" ]]; then
	checkout "gfs_wafs.fd" "https://github.com/NOAA-EMC/EMC_gfs_wafs.git" "c2a29a6"; errs=$((errs + $?))
fi

if [[ "${checkout_gtg:-NO}" == "YES" ]]; then
	################################################################################
	# checkout_gtg
	## yes: The gtg code at NCAR private repository is available for ops. GFS only.
	#       Only approved persons/groups have access permission.
	## no:  No need to check out gtg code for general GFS users.
	################################################################################

	echo "Checking out GTG extension for UPP"
	cd "${topdir}/ufs_model.fd/FV3/upp"
	logfile="${logdir}/checkout_gtg.log"
	git -c submodule."post_gtg.fd".update=checkout submodule update --init --recursive >> "${logfile}" 2>&1
	status=$?
	if (( status > 0 )); then
		echo "WARNING: Error while checking out GTG"
		errs=$((errs + status))
	fi
fi

if (( errs > 0 )); then
	echo "WARNING: One or more errors encountered during checkout process, please check logs before building"
fi
echo
exit $errs<|MERGE_RESOLUTION|>--- conflicted
+++ resolved
@@ -128,54 +128,13 @@
 export logdir="${topdir}/logs"
 mkdir -p ${logdir}
 
-<<<<<<< HEAD
-echo ufs-weather-model checkout ...
-if [[ ! -d ufs_model.fd ]] ; then
-    #git clone https://github.com/ufs-community/ufs-weather-model ufs_model.fd >> ${logdir}/checkout-ufs_model.log 2>&1
-    git clone https://github.com/DeniseWorthen/ufs-weather-model ufs_model.fd >> ${logdir}/checkout-ufs_model.log 2>&1
-    cd ufs_model.fd
-    #git checkout ${ufs_model_hash:-5c2d1a9}
-    git checkout feature/cmake_meshcapbuild
-    git submodule update --init --recursive
-
-    ################################################################################
-    # checkout_gtg
-    ## yes: The gtg code at NCAR private repository is available for ops. GFS only.
-    #       Only approved persons/groups have access permission.
-    ## no:  No need to check out gtg code for general GFS users.
-    ################################################################################
-    checkout_gtg=${checkout_gtg:-"NO"}
-    if [[ ${checkout_gtg} == "YES" ]] ; then
-      cd FV3/upp
-      ./manage_externals/checkout_externals
-      cp sorc/post_gtg.fd/*F90 sorc/ncep_post.fd/.
-      cp sorc/post_gtg.fd/gtg.config.gfs parm/gtg.config.gfs
-    fi
-    cd ${topdir}
-else
-    echo 'Skip.  Directory ufs_model.fd already exists.'
-fi 
-
-echo gsi checkout ...
-if [[ ! -d gsi.fd ]] ; then
-    rm -f ${topdir}/checkout-gsi.log
-    git clone --recursive https://github.com/NOAA-EMC/GSI.git gsi.fd >> ${logdir}/checkout-gsi.log 2>&1
-    cd gsi.fd
-    git checkout a62dec6
-    git submodule update --init
-    cd ${topdir}
-else
-    echo 'Skip.  Directory gsi.fd already exists.'
-fi
-=======
 # The checkout version should always be a speciifc commit (hash or tag), not a branch
 errs=0
-checkout "ufs_model.fd"    "https://github.com/ufs-community/ufs-weather-model" "${ufs_model_hash:-5c2d1a9}"      ; errs=$((errs + $?))
+checkout "ufs_model.fd"    "https://github.com/ufs-community/ufs-weather-model" "${ufs_model_hash:-Prototype-P8c}"; errs=$((errs + $?))
 checkout "gsi.fd"          "https://github.com/NOAA-EMC/GSI.git"                "a62dec6"                         ; errs=$((errs + $?))
 checkout "gldas.fd"        "https://github.com/NOAA-EMC/GLDAS.git"              "gldas_gfsv16_release.v.1.28.0"   ; errs=$((errs + $?))
 checkout "ufs_utils.fd"    "https://github.com/ufs-community/UFS_UTILS.git"     "04ad17e"                         ; errs=$((errs + $?))
 checkout "verif-global.fd" "https://github.com/NOAA-EMC/EMC_verif-global.git"   "c267780"                         ; errs=$((errs + $?))
->>>>>>> a9998af4
 
 if [[ "${checkout_wafs:-NO}" == "YES" ]]; then
 	checkout "gfs_wafs.fd" "https://github.com/NOAA-EMC/EMC_gfs_wafs.git" "c2a29a6"; errs=$((errs + $?))
