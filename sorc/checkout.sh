#!/bin/sh
set -xu

# Checkout fv3gfs.fd gsi.fd ufs_utils.fd gfs_post.fd
# Arg "-F" indicate force of remove fv3gfs.fd gsi.fd ufs_utils.fd gfs_post.fd and checkout log directory 

if [ $# -lt 1 ]; then
  FORCE_REPLACE="N"
else
  FORCE_REPLACE=${1}
fi

[[ $FORCE_REPLACE == "-F" ]] && FORCE_REPLACE="Y"

topdir=$(pwd)
echo $topdir
LOG_DIR=$topdir/checkout
if [ -d $LOG_DIR -a $FORCE_REPLACE == "Y" ]; then
  rm -rf $topdir/fv3gfs.fd $topdir/gsi.fd $topdir/ufs_utils.fd $topdir/gfs_post.fd $topdir/gsd_prep_chem.fd $LOG_DIR
fi
mkdir -p $LOG_DIR

ERRSCRIPT=${ERRSCRIPT:-'eval [[ $err = 0 ]]'}
err=0

echo fv3gfs checkout ...
if [[ ! -d fv3gfs.fd ]] ; then
    rm -f ${topdir}/checkout-fv3gfs.log
    git clone --recursive gerrit:EMC_FV3-GSDCHEM-WW3 fv3gfs.fd >> ${topdir}/checkout-fv3gfs.log 2>&1
    rc=$?
    ((err+=$rc))
    cd fv3gfs.fd
<<<<<<< HEAD
    git checkout 05510fe
    git submodule update --init --recursive
    rc=$?
    ((err+=$rc))
=======
	git checkout 321632d
	git submodule update --init --recursive
>>>>>>> fb95cd3c
    cd ${topdir}
else
    echo 'Skip.  Directory fv3gfs.fd already exists.'
fi

echo gsi checkout ...
if [[ ! -d gsi.fd ]] ; then
    rm -f ${LOG_DIR}/checkout-gsi.log
    git clone --recursive gerrit:ProdGSI gsi.fd >> ${LOG_DIR}/checkout-gsi.fd.log 2>&1
    rc=$?
    ((err+=$rc))
    cd gsi.fd
# <<<<<<< HEAD
#     git checkout fv3da.v1.0.43 >> ${LOG_DIR}/checkout-gsi.fd.log 2>&1
#     rc=$?
#     ((err+=$rc))
#     git submodule update
#     rc=$?
#     ((err+=$rc))
#     # Workaround for missing GSI file on lowres parallel runs
#     cd fix/Big_Endian/
#     git checkout ae3bc2538f34c7cdb6a533a14c4880f6970a6724^ global_berror.l64y98.f77  >> ${LOG_DIR}/checkout-gsi.fd.log 2>&1
#     rc=$?
#     ((err+=$rc))
#     git checkout ae3bc2538f34c7cdb6a533a14c4880f6970a6724^ global_berror.l64y194.f77  >> ${LOG_DIR}/checkout-gsi.fd.log 2>&1
#     rc=$?
#     ((err+=$rc))
#     # Check out historical ozinfo files for use in retrospective parallels
#     cd ${topdir}/gsi.fd/fix/fv3_historical
#     git checkout cd0847ee5c67115113f61c79e7d8bc6b1b7095ba  0readme.ozinfo  >> ${LOG_DIR}/checkout-gsi.fd.log 2>&1
#     rc=$?
#     ((err+=$rc))
#     git checkout cd0847ee5c67115113f61c79e7d8bc6b1b7095ba  global_ozinfo.txt.2015110500  >> ${LOG_DIR}/checkout-gsi.fd.log 2>&1
#     rc=$?
#     ((err+=$rc))
#     git checkout cd0847ee5c67115113f61c79e7d8bc6b1b7095ba  global_ozinfo.txt.2018110700  >> ${LOG_DIR}/checkout-gsi.fd.log 2>&1
#     rc=$?
#     ((err+=$rc))
# =======
    git checkout 3664477befd7ef2ba8299c3a5461747a78da30a0
    git submodule update
# >>>>>>> origin/lgan_fv3_ww3
    cd ${topdir}
else
    echo 'Skip.  Directory gsi.fd already exists.'
fi

echo ufs_utils checkout ...
if [[ ! -d ufs_utils.fd ]] ; then
    rm -f ${topdir}/checkout-ufs_utils.log
    git clone https://github.com/NOAA-EMC/UFS_UTILS.git ufs_utils.fd >> ${topdir}/checkout-ufs_utils.fd.log 2>&1
    rc=$?
    ((err+=$rc))
    cd ufs_utils.fd
    # git checkout v1.0.0
    # git checkout e7eb676
    git checkout release/v2.0.0
    cd ${topdir}
else
    echo 'Skip.  Directory ufs_utils.fd already exists.'
fi

echo EMC_post checkout ...
if [[ ! -d gfs_post.fd ]] ; then
    rm -f ${topdir}/checkout-gfs_post.log
    git clone --recursive https://github.com/NOAA-EMC/EMC_post.git gfs_post.fd >> ${topdir}/checkout-gfs_post.log 2>&1
    rc=$?
    ((err+=$rc))
    #git clone --recursive gerrit:EMC_post_gtg gfs_post.fd >> ${topdir}/checkout-gfs_post.log 2>&1
    cd gfs_post.fd
    # git checkout ncep_post.v8.0.27e
    # git checkout 88e936c
    git checkout ba7e59b290c8149ff1c2fee98d01e99e4ef92ee6
    #git checkout ncep_post_gtg.v1.0.6c
    cd ${topdir}
else
    echo 'Skip.  Directory gfs_post.fd already exists.'
fi

echo EMC_gfs_wafs checkout ...
if [[ ! -d gfs_wafs.fd ]] ; then
    rm -f ${topdir}/checkout-gfs_wafs.log
    git clone --recursive https://github.com/NOAA-EMC/EMC_gfs_wafs.git gfs_wafs.fd >> ${topdir}/checkout-gfs_wafs.log 2>&1
    cd gfs_wafs.fd
    git checkout gfs_wafs.v5.0.11
    cd ${topdir}
else
   echo 'Skip.  Directory gfs_wafs.fd already exists.'
fi

echo GSD-prep-chem checkout ...
if [[ ! -d gsd_prep_chem.fd ]] ; then
    rm -f ${LOG_DIR}/checkout-gsd-prep-chem.log
    git clone gerrit:GSD-prep-chem gsd_prep_chem.fd >> ${LOG_DIR}/checkout-gsd-prep-chem.log 2>&1
    rc=$?
    ((err+=$rc))
    cd ${topdir}
else
    echo 'Skip.  Directory gsd_prep_chem.fd already exists.'
fi

echo EMC_verif-global checkout ...
if [[ ! -d verif-global.fd ]] ; then
    rm -f ${topdir}/checkout-verif-global.log
    git clone --recursive gerrit:EMC_verif-global verif-global.fd >> ${topdir}/checkout-verif-global.log 2>&1
    cd verif-global.fd
    git checkout verif_global_v1.2.2
    cd ${topdir}
else
    echo 'Skip. Directory verif-global.fd already exist.'
fi

#### Exception handling
[[ $err -ne 0 ]] && echo "FATAL CHECKOUT ERROR: Please check checkout-*.log file under checkout directory for detail, ABORT!"
$ERRSCRIPT || exit $err

exit 0<|MERGE_RESOLUTION|>--- conflicted
+++ resolved
@@ -30,15 +30,10 @@
     rc=$?
     ((err+=$rc))
     cd fv3gfs.fd
-<<<<<<< HEAD
-    git checkout 05510fe
-    git submodule update --init --recursive
+	git checkout 321632d
+	git submodule update --init --recursive
     rc=$?
     ((err+=$rc))
-=======
-	git checkout 321632d
-	git submodule update --init --recursive
->>>>>>> fb95cd3c
     cd ${topdir}
 else
     echo 'Skip.  Directory fv3gfs.fd already exists.'
@@ -51,36 +46,8 @@
     rc=$?
     ((err+=$rc))
     cd gsi.fd
-# <<<<<<< HEAD
-#     git checkout fv3da.v1.0.43 >> ${LOG_DIR}/checkout-gsi.fd.log 2>&1
-#     rc=$?
-#     ((err+=$rc))
-#     git submodule update
-#     rc=$?
-#     ((err+=$rc))
-#     # Workaround for missing GSI file on lowres parallel runs
-#     cd fix/Big_Endian/
-#     git checkout ae3bc2538f34c7cdb6a533a14c4880f6970a6724^ global_berror.l64y98.f77  >> ${LOG_DIR}/checkout-gsi.fd.log 2>&1
-#     rc=$?
-#     ((err+=$rc))
-#     git checkout ae3bc2538f34c7cdb6a533a14c4880f6970a6724^ global_berror.l64y194.f77  >> ${LOG_DIR}/checkout-gsi.fd.log 2>&1
-#     rc=$?
-#     ((err+=$rc))
-#     # Check out historical ozinfo files for use in retrospective parallels
-#     cd ${topdir}/gsi.fd/fix/fv3_historical
-#     git checkout cd0847ee5c67115113f61c79e7d8bc6b1b7095ba  0readme.ozinfo  >> ${LOG_DIR}/checkout-gsi.fd.log 2>&1
-#     rc=$?
-#     ((err+=$rc))
-#     git checkout cd0847ee5c67115113f61c79e7d8bc6b1b7095ba  global_ozinfo.txt.2015110500  >> ${LOG_DIR}/checkout-gsi.fd.log 2>&1
-#     rc=$?
-#     ((err+=$rc))
-#     git checkout cd0847ee5c67115113f61c79e7d8bc6b1b7095ba  global_ozinfo.txt.2018110700  >> ${LOG_DIR}/checkout-gsi.fd.log 2>&1
-#     rc=$?
-#     ((err+=$rc))
-# =======
     git checkout 3664477befd7ef2ba8299c3a5461747a78da30a0
     git submodule update
-# >>>>>>> origin/lgan_fv3_ww3
     cd ${topdir}
 else
     echo 'Skip.  Directory gsi.fd already exists.'
