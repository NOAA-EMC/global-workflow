#! /usr/bin/env bash

set +x
set -u

function usage() {
  cat << EOF
Clones and checks out external components necessary for
  global workflow. If the directory already exists, skip
  cloning and just check out the requested version (unless
  -c option is used).

Usage: $BASH_SOURCE [-c][-h][-m ufs_hash][-o]
  -c:
    Create a fresh clone (delete existing directories)
  -h:
    Print this help message and exit
  -m ufs_hash:
    Check out this UFS hash instead of the default
  -o:
    Check out operational-only code (GTG and WAFS)
  -g: 
    Check out GSI for GSI-based DA
  -u:
    Check out GDASApp for UFS-based DA
EOF
  exit 1
}

function checkout() {
  #
  # Clone or fetch repo, then checkout specific hash and update submodules
  #
  # Environment variables:
  #   topdir [default: $(pwd)]: parent directory to your checkout
  #   logdir [default: $(pwd)]: where you want logfiles written
  #   CLEAN [default: NO]:      whether to delete existing directories and create a fresh clone
  #
  # Usage: checkout <dir> <remote> <version>
  #
  #   Arguments
  #     dir:     Directory for the clone
  #     remote:  URL of the remote repository
  #     version: Commit to check out; should always be a speciifc commit (hash or tag), not a branch
  #
  #   Returns
  #     Exit code of last failed command, or 0 if successful
  #

  dir="$1"
  remote="$2"
  version="$3"

  name=$(echo ${dir} | cut -d '.' -f 1)
  echo "Performing checkout of ${name}"

  logfile="${logdir:-$(pwd)}/checkout_${name}.log"

  if [[ -f "${logfile}" ]]; then
    rm "${logfile}"
  fi

  cd "${topdir}"
  if [[  -d "${dir}" && $CLEAN == "YES" ]]; then
    echo "|-- Removing existing clone in ${dir}"
    rm -Rf "${dir}"
  fi
  if [[ ! -d "${dir}" ]]; then
    echo "|-- Cloning from ${remote} into ${dir}"
    git clone "${remote}" "${dir}" >> "${logfile}" 2>&1
    status=$?
    if ((status > 0)); then
      echo "    WARNING: Error while cloning ${name}"
      echo
      return "${status}"
    fi
    cd "${dir}"
  else
    # Fetch any updates from server
    cd "${dir}"
    echo "|-- Fetching updates from ${remote}"
    git fetch
  fi
  echo "|-- Checking out ${version}"
  git checkout "${version}" >> "${logfile}" 2>&1
  status=$?
  if ((status > 0)); then
    echo "    WARNING: Error while checking out ${version} in ${name}"
    echo
    return "${status}"
  fi
  git submodule update --init --recursive >> "${logfile}" 2>&1
  echo "|-- Updating submodules (if any)"
  status=$?
  if ((status > 0)); then
    echo "    WARNING: Error while updating submodules of ${name}"
    echo
    return "${status}"
  fi
  echo
  return 0
}

# Set defaults for variables toggled by options
export CLEAN="NO"
checkout_gsi="NO"
checkout_gdas="NO"
checkout_gtg="NO"
checkout_wafs="NO"
ufs_model_hash="Prototype-P8"

# Parse command line arguments
while getopts ":chgum:o" option; do
  case ${option} in
    c)
      echo "Received -c flag, will delete any existing directories and start clean"
      export CLEAN="YES"
      ;;
    g)
      echo "Received -g flag for optional checkout of GSI-based DA"
      checkout_gsi="YES"
      ;;
    h)  usage;;
    u)
      echo "Received -u flag for optional checkout of UFS-based DA"
      checkout_gdas="YES"
      ;;
    o)
      echo "Received -o flag for optional checkout of operational-only codes"
      checkout_gtg="YES"
      checkout_wafs="YES"
      ;;
    m)
      echo "Received -m flag with argument, will check out ufs-weather-model hash ${OPTARG} instead of default"
      ufs_model_hash=$OPTARG
      ;;
    :)
      echo "option -${OPTARG} needs an argument"
      usage
      ;;
    *)
      echo "invalid option -${OPTARG}, exiting..."
      usage
      ;;
  esac
done
shift $((OPTIND-1))

export topdir=$(cd "$(dirname "${BASH_SOURCE[0]}")" &> /dev/null && pwd)
export logdir="${topdir}/logs"
mkdir -p "${logdir}"

# The checkout version should always be a speciifc commit (hash or tag), not a branch
errs=0
checkout "gfs_utils.fd"    "https://github.com/NOAA-EMC/gfs-utils"              "7bf599f"          ; errs=$((errs + $?))
checkout "ufs_model.fd"    "https://github.com/ufs-community/ufs-weather-model" "${ufs_model_hash}"; errs=$((errs + $?))
checkout "ufs_utils.fd"    "https://github.com/ufs-community/UFS_UTILS.git"     "8b990c0"          ; errs=$((errs + $?))
checkout "verif-global.fd" "https://github.com/NOAA-EMC/EMC_verif-global.git"   "c267780"          ; errs=$((errs + $?))

if [[ ${checkout_gsi} == "YES" ]]; then
  checkout "gsi_enkf.fd"     "https://github.com/NOAA-EMC/GSI.git"         "67f5ab4"; errs=$((errs + $?))
fi

if [[ ${checkout_gdas} == "YES" ]]; then
  checkout "gdas.cd" "https://github.com/NOAA-EMC/GDASApp.git" "5952c9d"; errs=$((errs + $?))
fi

<<<<<<< HEAD
if [[ $CHECKOUT_GSI == "YES" || $CHECKOUT_GDAS == "YES" ]]; then
  #checkout "gsi_utils.fd"    "https://github.com/NOAA-EMC/GSI-Utils.git"   "322cc7b"; errs=$((errs + $?))
  checkout "gsi_utils.fd"    "https://github.com/AndrewEichmann-NOAA/GSI-Utils.git"          "f9fd8a5"           ; errs=$((errs + $?))
  checkout "gsi_monitor.fd"  "https://github.com/NOAA-EMC/GSI-Monitor.git" "acf8870"; errs=$((errs + $?))
=======
if [[ ${checkout_gsi} == "YES" || ${checkout_gdas} == "YES" ]]; then
  checkout "gsi_utils.fd"    "https://github.com/NOAA-EMC/GSI-Utils.git"   "322cc7b"; errs=$((errs + $?))
  checkout "gsi_monitor.fd"  "https://github.com/NOAA-EMC/GSI-Monitor.git" "c64cc47"; errs=$((errs + $?))
>>>>>>> 9553ef69
  checkout "gldas.fd"        "https://github.com/NOAA-EMC/GLDAS.git"       "fd8ba62"; errs=$((errs + $?))
fi

if [[ ${checkout_wafs} == "YES" ]]; then
  checkout "gfs_wafs.fd" "https://github.com/NOAA-EMC/EMC_gfs_wafs.git" "014a0b8"; errs=$((errs + $?))
fi

if [[ ${checkout_gtg} == "YES" ]]; then
  ################################################################################
  # checkout_gtg
  ## yes: The gtg code at NCAR private repository is available for ops. GFS only.
  #       Only approved persons/groups have access permission.
  ## no:  No need to check out gtg code for general GFS users.
  ################################################################################

  echo "Checking out GTG extension for UPP"
  cd "${topdir}/ufs_model.fd/FV3/upp"
  logfile="${logdir}/checkout_gtg.log"
  git -c submodule."post_gtg.fd".update=checkout submodule update --init --recursive >> "${logfile}" 2>&1
  status=$?
  if (( status > 0 )); then
    echo "WARNING: Error while checking out GTG"
    errs=$((errs + status))
  fi
fi

if (( errs > 0 )); then
  echo "WARNING: One or more errors encountered during checkout process, please check logs before building"
fi
echo
exit $errs<|MERGE_RESOLUTION|>--- conflicted
+++ resolved
@@ -165,16 +165,9 @@
   checkout "gdas.cd" "https://github.com/NOAA-EMC/GDASApp.git" "5952c9d"; errs=$((errs + $?))
 fi
 
-<<<<<<< HEAD
-if [[ $CHECKOUT_GSI == "YES" || $CHECKOUT_GDAS == "YES" ]]; then
-  #checkout "gsi_utils.fd"    "https://github.com/NOAA-EMC/GSI-Utils.git"   "322cc7b"; errs=$((errs + $?))
-  checkout "gsi_utils.fd"    "https://github.com/AndrewEichmann-NOAA/GSI-Utils.git"          "f9fd8a5"           ; errs=$((errs + $?))
-  checkout "gsi_monitor.fd"  "https://github.com/NOAA-EMC/GSI-Monitor.git" "acf8870"; errs=$((errs + $?))
-=======
 if [[ ${checkout_gsi} == "YES" || ${checkout_gdas} == "YES" ]]; then
-  checkout "gsi_utils.fd"    "https://github.com/NOAA-EMC/GSI-Utils.git"   "322cc7b"; errs=$((errs + $?))
+  checkout "gsi_utils.fd"    "https://github.com/AndrewEichmann-NOAA/GSI-Utils.git"  "f9fd8a5"; errs=$((errs + $?))
   checkout "gsi_monitor.fd"  "https://github.com/NOAA-EMC/GSI-Monitor.git" "c64cc47"; errs=$((errs + $?))
->>>>>>> 9553ef69
   checkout "gldas.fd"        "https://github.com/NOAA-EMC/GLDAS.git"       "fd8ba62"; errs=$((errs + $?))
 fi
 
