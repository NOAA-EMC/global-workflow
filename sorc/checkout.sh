--- conflicted
+++ resolved
@@ -55,11 +55,7 @@
     rm -f ${topdir}/checkout-gldas.log
     git clone https://github.com/NOAA-EMC/GLDAS.git gldas.fd >> ${logdir}/checkout-gldas.fd.log 2>&1
     cd gldas.fd
-<<<<<<< HEAD
-    git checkout gldas_gfsv16_release.v1.18
-=======
     git checkout gldas_gfsv16_release.v.1.28.0
->>>>>>> 97ebc4d4
     cd ${topdir}
 else
     echo 'Skip.  Directory gldas.fd already exists.'
