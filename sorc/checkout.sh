--- conflicted
+++ resolved
@@ -37,11 +37,7 @@
     if [ ${run_ccpp:-"NO"} = "NO" ]; then
      git checkout GFS.v16.0.14
     else
-<<<<<<< HEAD
-     git checkout 2e25df5fe952d27355ed58963148f46b82565469 
-=======
      git checkout b771e5be7e35eaea5ee7f762d644afccab019ed3
->>>>>>> a95cce5f
     fi
     git submodule update --init --recursive
     cd ${topdir}
