#! /usr/bin/env bash

set +x
set -u

function usage() {
  cat << EOF
Clones and checks out external components necessary for
  global workflow. If the directory already exists, skip
  cloning and just check out the requested version (unless
  -c option is used).

Usage: ${BASH_SOURCE[0]} [-c][-h][-m ufs_hash][-o]
  -c:
    Create a fresh clone (delete existing directories)
  -h:
    Print this help message and exit
  -m ufs_hash:
    Check out this UFS hash instead of the default
  -o:
    Check out operational-only code (GTG and WAFS)
  -g:
    Check out GSI for GSI-based DA
  -u:
    Check out GDASApp for UFS-based DA
EOF
  exit 1
}

function checkout() {
  #
  # Clone or fetch repo, then checkout specific hash and update submodules
  #
  # Environment variables:
  #   topdir [default: $(pwd)]: parent directory to your checkout
  #   logdir [default: $(pwd)]: where you want logfiles written
  #   CLEAN [default: NO]:      whether to delete existing directories and create a fresh clone
  #
  # Usage: checkout <dir> <remote> <version>
  #
  #   Arguments
  #     dir:     Directory for the clone
  #     remote:  URL of the remote repository
  #     version: Commit to check out; should always be a speciifc commit (hash or tag), not a branch
  #
  #   Returns
  #     Exit code of last failed command, or 0 if successful
  #

  dir="$1"
  remote="$2"
  version="$3"
  recursive=${4:-"YES"}

  name=$(echo "${dir}" | cut -d '.' -f 1)
  echo "Performing checkout of ${name}"

  logfile="${logdir:-$(pwd)}/checkout_${name}.log"

  if [[ -f "${logfile}" ]]; then
    rm "${logfile}"
  fi

  cd "${topdir}" || exit 1
  if [[  -d "${dir}" && ${CLEAN} == "YES" ]]; then
    echo "|-- Removing existing clone in ${dir}"
    rm -Rf "${dir}"
  fi
  if [[ ! -d "${dir}" ]]; then
    echo "|-- Cloning from ${remote} into ${dir}"
    git clone "${remote}" "${dir}" >> "${logfile}" 2>&1
    status=$?
    if ((status > 0)); then
      echo "    WARNING: Error while cloning ${name}"
      echo
      return "${status}"
    fi
    cd "${dir}" || exit 1
  else
    # Fetch any updates from server
    cd "${dir}" || exit 1
    echo "|-- Fetching updates from ${remote}"
    git fetch
  fi
  echo "|-- Checking out ${version}"
  git checkout "${version}" >> "${logfile}" 2>&1
  status=$?
  if ((status > 0)); then
    echo "    WARNING: Error while checking out ${version} in ${name}"
    echo
    return "${status}"
  fi
  if [[ "${recursive}" == "YES" ]]; then
    echo "|-- Updating submodules (if any)"
    git submodule update --init --recursive >> "${logfile}" 2>&1
    status=$?
    if ((status > 0)); then
      echo "    WARNING: Error while updating submodules of ${name}"
      echo
      return "${status}"
    fi
  fi
  echo
  return 0
}

# Set defaults for variables toggled by options
export CLEAN="NO"
checkout_gsi="NO"
checkout_gdas="NO"
checkout_gtg="NO"
checkout_wafs="NO"

# Parse command line arguments
while getopts ":chgum:o" option; do
  case ${option} in
    c)
      echo "Received -c flag, will delete any existing directories and start clean"
      export CLEAN="YES"
      ;;
    g)
      echo "Received -g flag for optional checkout of GSI-based DA"
      checkout_gsi="YES"
      ;;
    h)  usage;;
    u)
      echo "Received -u flag for optional checkout of UFS-based DA"
      checkout_gdas="YES"
      ;;
    o)
      echo "Received -o flag for optional checkout of operational-only codes"
      checkout_gtg="YES"
      checkout_wafs="YES"
      ;;
    m)
      echo "Received -m flag with argument, will check out ufs-weather-model hash ${OPTARG} instead of default"
      ufs_model_hash=${OPTARG}
      ;;
    :)
      echo "option -${OPTARG} needs an argument"
      usage
      ;;
    *)
      echo "invalid option -${OPTARG}, exiting..."
      usage
      ;;
  esac
done
shift $((OPTIND-1))

topdir=$(cd "$(dirname "${BASH_SOURCE[0]}")" &> /dev/null && pwd)
export topdir
export logdir="${topdir}/logs"
mkdir -p "${logdir}"

# The checkout version should always be a speciifc commit (hash or tag), not a branch
errs=0
checkout "gfs_utils.fd"    "https://github.com/NOAA-EMC/gfs-utils"              "0b8ff56"                    ; errs=$((errs + $?))
checkout "ufs_utils.fd"    "https://github.com/ufs-community/UFS_UTILS.git"     "4e673bf"                    ; errs=$((errs + $?))
checkout "ufs_model.fd"    "https://github.com/ufs-community/ufs-weather-model" "${ufs_model_hash:-c22aaad}" ; errs=$((errs + $?))
checkout "verif-global.fd" "https://github.com/NOAA-EMC/EMC_verif-global.git"   "c267780"                    ; errs=$((errs + $?))

if [[ ${checkout_gsi} == "YES" ]]; then
  checkout "gsi_enkf.fd" "https://github.com/NOAA-EMC/GSI.git" "31b8b29" "NO"; errs=$((errs + $?))
fi

if [[ ${checkout_gdas} == "YES" ]]; then
<<<<<<< HEAD
  checkout "gdas.cd" "https://github.com/NOAA-EMC/GDASApp.git" "b2246c0"; errs=$((errs + $?))
=======
  checkout "gdas.cd" "https://github.com/NOAA-EMC/GDASApp.git" "6aa55fa"; errs=$((errs + $?))
>>>>>>> 809b33bf
fi

if [[ ${checkout_gsi} == "YES" || ${checkout_gdas} == "YES" ]]; then
  checkout "gsi_utils.fd"    "https://github.com/NOAA-EMC/GSI-Utils.git"   "322cc7b"; errs=$((errs + $?))
  checkout "gsi_monitor.fd"  "https://github.com/NOAA-EMC/GSI-Monitor.git" "c64cc47"; errs=$((errs + $?))
  checkout "gldas.fd"        "https://github.com/NOAA-EMC/GLDAS.git"       "fd8ba62"; errs=$((errs + $?))
fi

if [[ ${checkout_wafs} == "YES" ]]; then
  checkout "gfs_wafs.fd" "https://github.com/NOAA-EMC/EMC_gfs_wafs.git" "014a0b8"; errs=$((errs + $?))
fi

if [[ ${checkout_gtg} == "YES" ]]; then
  ################################################################################
  # checkout_gtg
  ## yes: The gtg code at NCAR private repository is available for ops. GFS only.
  #       Only approved persons/groups have access permission.
  ## no:  No need to check out gtg code for general GFS users.
  ################################################################################

  echo "Checking out GTG extension for UPP"
  cd "${topdir}/ufs_model.fd/FV3/upp" || exit 1
  logfile="${logdir}/checkout_gtg.log"
  git -c submodule."post_gtg.fd".update=checkout submodule update --init --recursive >> "${logfile}" 2>&1
  status=$?
  if (( status > 0 )); then
    echo "WARNING: Error while checking out GTG"
    errs=$((errs + status))
  fi
fi

if (( errs > 0 )); then
  echo "WARNING: One or more errors encountered during checkout process, please check logs before building"
fi
echo
exit "${errs}"<|MERGE_RESOLUTION|>--- conflicted
+++ resolved
@@ -165,11 +165,7 @@
 fi
 
 if [[ ${checkout_gdas} == "YES" ]]; then
-<<<<<<< HEAD
   checkout "gdas.cd" "https://github.com/NOAA-EMC/GDASApp.git" "b2246c0"; errs=$((errs + $?))
-=======
-  checkout "gdas.cd" "https://github.com/NOAA-EMC/GDASApp.git" "6aa55fa"; errs=$((errs + $?))
->>>>>>> 809b33bf
 fi
 
 if [[ ${checkout_gsi} == "YES" || ${checkout_gdas} == "YES" ]]; then
