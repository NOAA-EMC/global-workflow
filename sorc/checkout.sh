#!/bin/sh
set +x
set -u

function usage() {
  cat << EOF
Clones and checks out external components necessary for
  global workflow. If the directory already exists, skip
  cloning and just check out the requested version (unless
  -c option is used).

Usage: $BASH_SOURCE [-c][-h][-m ufs_hash][-o]
  -c:
    Create a fresh clone (delete existing directories)
  -h:
    Print this help message and exit
  -m ufs_hash:
    Check out this UFS hash instead of the default
  -o:
    Check out operational-only code (GTG and WAFS)
EOF
  exit 1
}

function checkout() {
  #
  # Clone or fetch repo, then checkout specific hash and update submodules
  #
  # Environment variables:
  #   topdir [default: $(pwd)]: parent directory to your checkout
  #   logdir [default: $(pwd)]: where you want logfiles written
  #   CLEAN [default: NO]:      whether to delete existing directories and create a fresh clone
  #
  # Usage: checkout <dir> <remote> <version>
  #
  #   Arguments
  #     dir:     Directory for the clone
  #     remote:  URL of the remote repository
  #     version: Commit to check out; should always be a speciifc commit (hash or tag), not a branch
  #
  #   Returns
  #     Exit code of last failed command, or 0 if successful
  #

  dir="$1"
  remote="$2"
  version="$3"

  name=$(echo ${dir} | cut -d '.' -f 1)
  echo "Performing checkout of ${name}"

  logfile="${logdir:-$(pwd)}/checkout_${name}.log"

  if [[ -f "${logfile}" ]]; then
    rm "${logfile}"
  fi

  cd "${topdir}"
  if [[  -d "${dir}" && "${CLEAN:-NO}" == "YES" ]]; then
    echo "|-- Removing existing clone in ${dir}"
    rm -Rf "$dir"
  fi
  if [[ ! -d "${dir}" ]]; then
    echo "|-- Cloning from ${remote} into ${dir}"
    git clone "${remote}" "${dir}" >> "${logfile}" 2>&1
    status=$?
    if ((status > 0)); then
      echo "    WARNING: Error while cloning ${name}"
      echo
      return "${status}"
    fi
    cd "${dir}"
  else
    # Fetch any updates from server
    cd "${dir}"
    echo "|-- Fetching updates from ${remote}"
    git fetch
  fi
  echo "|-- Checking out ${version}"
  git checkout "${version}" >> "${logfile}" 2>&1
  status=$?
  if ((status > 0)); then
    echo "    WARNING: Error while checking out ${version} in ${name}"
    echo
    return "${status}"
  fi
  git submodule update --init --recursive >> "${logfile}" 2>&1
  echo "|-- Updating submodules (if any)"
  status=$?
  if ((status > 0)); then
    echo "    WARNING: Error while updating submodules of ${name}"
    echo
    return "${status}"
  fi
  echo
  return 0
}

while getopts ":chm:o" option; do
  case $option in
    c)
      echo "Recieved -c flag, will delete any existing directories and start clean"
      export CLEAN="YES"
      ;;
    h)  usage;;
    o)
      echo "Received -o flag for optional checkout of operational-only codes"
      checkout_gtg="YES"
      checkout_wafs="YES"
      ;;
    m)
      echo "Received -m flag with argument, will check out ufs-weather-model hash $OPTARG instead of default"
      ufs_model_hash=$OPTARG
      ;;
    :)
      echo "option -$OPTARG needs an argument"
      usage
      ;;
    *)
      echo "invalid option -$OPTARG, exiting..."
      usage
      ;;
  esac
done
shift $((OPTIND-1))

export topdir=$(pwd)
export logdir="${topdir}/logs"
mkdir -p ${logdir}

# The checkout version should always be a speciifc commit (hash or tag), not a branch
errs=0
<<<<<<< HEAD
checkout "ufs_model.fd"    "https://github.com/ufs-community/ufs-weather-model" "${ufs_model_hash:-Prototype-P8c}"; errs=$((errs + $?))
checkout "gsi_enkf.fd"     "https://github.com/NOAA-EMC/GSI.git"                "67f5ab4"                         ; errs=$((errs + $?))
checkout "gsi_utils.fd"    "https://github.com/NOAA-EMC/GSI-Utils.git"          "e0dc960"                         ; errs=$((errs + $?))
checkout "gsi_monitor.fd"  "https://github.com/NOAA-EMC/GSI-Monitor.git"        "acf8870"                         ; errs=$((errs + $?))
=======
checkout "ufs_model.fd"    "https://github.com/ufs-community/ufs-weather-model" "${ufs_model_hash:-b97375c}"      ; errs=$((errs + $?))
checkout "gsi_enkf.fd"     "https://github.com/NOAA-EMC/GSI.git"                "1a3fb13"                         ; errs=$((errs + $?))
checkout "gsi_utils.fd"    "https://github.com/NOAA-EMC/GSI-Utils.git"          "2a15d3b"                         ; errs=$((errs + $?))
checkout "gsi_monitor.fd"  "https://github.com/NOAA-EMC/GSI-Monitor.git"        "e60e56a"                         ; errs=$((errs + $?))
>>>>>>> 68027097
checkout "gldas.fd"        "https://github.com/NOAA-EMC/GLDAS.git"              "fd8ba62"                         ; errs=$((errs + $?))
checkout "ufs_utils.fd"    "https://github.com/ufs-community/UFS_UTILS.git"     "a2b0817"                         ; errs=$((errs + $?))
checkout "verif-global.fd" "https://github.com/NOAA-EMC/EMC_verif-global.git"   "c267780"                         ; errs=$((errs + $?))

if [[ "${checkout_wafs:-NO}" == "YES" ]]; then
  checkout "gfs_wafs.fd" "https://github.com/NOAA-EMC/EMC_gfs_wafs.git" "014a0b8"; errs=$((errs + $?))
fi

if [[ "${checkout_gtg:-NO}" == "YES" ]]; then
  ################################################################################
  # checkout_gtg
  ## yes: The gtg code at NCAR private repository is available for ops. GFS only.
  #       Only approved persons/groups have access permission.
  ## no:  No need to check out gtg code for general GFS users.
  ################################################################################

  echo "Checking out GTG extension for UPP"
  cd "${topdir}/ufs_model.fd/FV3/upp"
  logfile="${logdir}/checkout_gtg.log"
  git -c submodule."post_gtg.fd".update=checkout submodule update --init --recursive >> "${logfile}" 2>&1
  status=$?
  if (( status > 0 )); then
    echo "WARNING: Error while checking out GTG"
    errs=$((errs + status))
  fi
fi

if (( errs > 0 )); then
  echo "WARNING: One or more errors encountered during checkout process, please check logs before building"
fi
echo
exit $errs<|MERGE_RESOLUTION|>--- conflicted
+++ resolved
@@ -130,17 +130,10 @@
 
 # The checkout version should always be a speciifc commit (hash or tag), not a branch
 errs=0
-<<<<<<< HEAD
-checkout "ufs_model.fd"    "https://github.com/ufs-community/ufs-weather-model" "${ufs_model_hash:-Prototype-P8c}"; errs=$((errs + $?))
+checkout "ufs_model.fd"    "https://github.com/ufs-community/ufs-weather-model" "${ufs_model_hash:-b97375c}"      ; errs=$((errs + $?))
 checkout "gsi_enkf.fd"     "https://github.com/NOAA-EMC/GSI.git"                "67f5ab4"                         ; errs=$((errs + $?))
 checkout "gsi_utils.fd"    "https://github.com/NOAA-EMC/GSI-Utils.git"          "e0dc960"                         ; errs=$((errs + $?))
 checkout "gsi_monitor.fd"  "https://github.com/NOAA-EMC/GSI-Monitor.git"        "acf8870"                         ; errs=$((errs + $?))
-=======
-checkout "ufs_model.fd"    "https://github.com/ufs-community/ufs-weather-model" "${ufs_model_hash:-b97375c}"      ; errs=$((errs + $?))
-checkout "gsi_enkf.fd"     "https://github.com/NOAA-EMC/GSI.git"                "1a3fb13"                         ; errs=$((errs + $?))
-checkout "gsi_utils.fd"    "https://github.com/NOAA-EMC/GSI-Utils.git"          "2a15d3b"                         ; errs=$((errs + $?))
-checkout "gsi_monitor.fd"  "https://github.com/NOAA-EMC/GSI-Monitor.git"        "e60e56a"                         ; errs=$((errs + $?))
->>>>>>> 68027097
 checkout "gldas.fd"        "https://github.com/NOAA-EMC/GLDAS.git"              "fd8ba62"                         ; errs=$((errs + $?))
 checkout "ufs_utils.fd"    "https://github.com/ufs-community/UFS_UTILS.git"     "a2b0817"                         ; errs=$((errs + $?))
 checkout "verif-global.fd" "https://github.com/NOAA-EMC/EMC_verif-global.git"   "c267780"                         ; errs=$((errs + $?))
