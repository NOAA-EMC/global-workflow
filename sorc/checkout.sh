#! /usr/bin/env bash

set +x
set -u

function usage() {
  cat << EOF
Clones and checks out external components necessary for
  global workflow. If the directory already exists, skip
  cloning and just check out the requested version (unless
  -c option is used).

Usage: $BASH_SOURCE [-c][-h][-m ufs_hash][-o]
  -c:
    Create a fresh clone (delete existing directories)
  -h:
    Print this help message and exit
  -m ufs_hash:
    Check out this UFS hash instead of the default
  -o:
    Check out operational-only code (GTG and WAFS)
  -g: 
    Check out GSI for GSI-based DA
  -u:
    Check out GDASApp for UFS-based DA
EOF
  exit 1
}

function checkout() {
  #
  # Clone or fetch repo, then checkout specific hash and update submodules
  #
  # Environment variables:
  #   topdir [default: $(pwd)]: parent directory to your checkout
  #   logdir [default: $(pwd)]: where you want logfiles written
  #   CLEAN [default: NO]:      whether to delete existing directories and create a fresh clone
  #
  # Usage: checkout <dir> <remote> <version>
  #
  #   Arguments
  #     dir:     Directory for the clone
  #     remote:  URL of the remote repository
  #     version: Commit to check out; should always be a speciifc commit (hash or tag), not a branch
  #
  #   Returns
  #     Exit code of last failed command, or 0 if successful
  #

  dir="$1"
  remote="$2"
  version="$3"

  name=$(echo ${dir} | cut -d '.' -f 1)
  echo "Performing checkout of ${name}"

  logfile="${logdir:-$(pwd)}/checkout_${name}.log"

  if [[ -f "${logfile}" ]]; then
    rm "${logfile}"
  fi

  cd "${topdir}"
  if [[  -d "${dir}" && $CLEAN == "YES" ]]; then
    echo "|-- Removing existing clone in ${dir}"
    rm -Rf "${dir}"
  fi
  if [[ ! -d "${dir}" ]]; then
    echo "|-- Cloning from ${remote} into ${dir}"
    git clone "${remote}" "${dir}" >> "${logfile}" 2>&1
    status=$?
    if ((status > 0)); then
      echo "    WARNING: Error while cloning ${name}"
      echo
      return "${status}"
    fi
    cd "${dir}"
  else
    # Fetch any updates from server
    cd "${dir}"
    echo "|-- Fetching updates from ${remote}"
    git fetch
  fi
  echo "|-- Checking out ${version}"
  git checkout "${version}" >> "${logfile}" 2>&1
  status=$?
  if ((status > 0)); then
    echo "    WARNING: Error while checking out ${version} in ${name}"
    echo
    return "${status}"
  fi
  git submodule update --init --recursive >> "${logfile}" 2>&1
  echo "|-- Updating submodules (if any)"
  status=$?
  if ((status > 0)); then
    echo "    WARNING: Error while updating submodules of ${name}"
    echo
    return "${status}"
  fi
  echo
  return 0
}

# Set defaults for variables toggled by options
export CLEAN="NO"
checkout_gsi="NO"
checkout_gdas="NO"
checkout_gtg="NO"
checkout_wafs="NO"

# Parse command line arguments
while getopts ":chgum:o" option; do
  case ${option} in
    c)
      echo "Received -c flag, will delete any existing directories and start clean"
      export CLEAN="YES"
      ;;
    g)
      echo "Received -g flag for optional checkout of GSI-based DA"
      checkout_gsi="YES"
      ;;
    h)  usage;;
    u)
      echo "Received -u flag for optional checkout of UFS-based DA"
      checkout_gdas="YES"
      ;;
    o)
      echo "Received -o flag for optional checkout of operational-only codes"
      checkout_gtg="YES"
      checkout_wafs="YES"
      ;;
    m)
      echo "Received -m flag with argument, will check out ufs-weather-model hash ${OPTARG} instead of default"
      ufs_model_hash=$OPTARG
      ;;
    :)
      echo "option -${OPTARG} needs an argument"
      usage
      ;;
    *)
      echo "invalid option -${OPTARG}, exiting..."
      usage
      ;;
  esac
done
shift $((OPTIND-1))

export topdir=$(cd "$(dirname "${BASH_SOURCE[0]}")" &> /dev/null && pwd)
export logdir="${topdir}/logs"
mkdir -p "${logdir}"

# The checkout version should always be a speciifc commit (hash or tag), not a branch
errs=0
checkout "gfs_utils.fd"    "https://github.com/NOAA-EMC/gfs-utils"              "0b8ff56"                    ; errs=$((errs + $?))
checkout "ufs_model.fd"    "https://github.com/ufs-community/ufs-weather-model" "${ufs_model_hash:-6b73f5d}" ; errs=$((errs + $?))
checkout "ufs_utils.fd"    "https://github.com/ufs-community/UFS_UTILS.git"     "8b990c0"                    ; errs=$((errs + $?))
checkout "verif-global.fd" "https://github.com/NOAA-EMC/EMC_verif-global.git"   "c267780"                    ; errs=$((errs + $?))

if [[ ${checkout_gsi} == "YES" ]]; then
  checkout "gsi_enkf.fd"     "https://github.com/NOAA-EMC/GSI.git"         "48d8676"; errs=$((errs + $?))
fi

<<<<<<< HEAD
if [[ $CHECKOUT_GDAS == "YES" ]]; then
  checkout "gdas.cd" "https://github.com/NOAA-EMC/GDASApp.git" "bd24c0e"; errs=$((errs + $?))
=======
if [[ ${checkout_gdas} == "YES" ]]; then
  checkout "gdas.cd" "https://github.com/NOAA-EMC/GDASApp.git" "843d3a9"; errs=$((errs + $?))
>>>>>>> c5fc2b75
fi

if [[ ${checkout_gsi} == "YES" || ${checkout_gdas} == "YES" ]]; then
  checkout "gsi_utils.fd"    "https://github.com/NOAA-EMC/GSI-Utils.git"   "322cc7b"; errs=$((errs + $?))
  checkout "gsi_monitor.fd"  "https://github.com/NOAA-EMC/GSI-Monitor.git" "c64cc47"; errs=$((errs + $?))
  checkout "gldas.fd"        "https://github.com/NOAA-EMC/GLDAS.git"       "fd8ba62"; errs=$((errs + $?))
fi

if [[ ${checkout_wafs} == "YES" ]]; then
  checkout "gfs_wafs.fd" "https://github.com/NOAA-EMC/EMC_gfs_wafs.git" "014a0b8"; errs=$((errs + $?))
fi

if [[ ${checkout_gtg} == "YES" ]]; then
  ################################################################################
  # checkout_gtg
  ## yes: The gtg code at NCAR private repository is available for ops. GFS only.
  #       Only approved persons/groups have access permission.
  ## no:  No need to check out gtg code for general GFS users.
  ################################################################################

  echo "Checking out GTG extension for UPP"
  cd "${topdir}/ufs_model.fd/FV3/upp"
  logfile="${logdir}/checkout_gtg.log"
  git -c submodule."post_gtg.fd".update=checkout submodule update --init --recursive >> "${logfile}" 2>&1
  status=$?
  if (( status > 0 )); then
    echo "WARNING: Error while checking out GTG"
    errs=$((errs + status))
  fi
fi

if (( errs > 0 )); then
  echo "WARNING: One or more errors encountered during checkout process, please check logs before building"
fi
echo
exit $errs<|MERGE_RESOLUTION|>--- conflicted
+++ resolved
@@ -160,13 +160,8 @@
   checkout "gsi_enkf.fd"     "https://github.com/NOAA-EMC/GSI.git"         "48d8676"; errs=$((errs + $?))
 fi
 
-<<<<<<< HEAD
 if [[ $CHECKOUT_GDAS == "YES" ]]; then
   checkout "gdas.cd" "https://github.com/NOAA-EMC/GDASApp.git" "bd24c0e"; errs=$((errs + $?))
-=======
-if [[ ${checkout_gdas} == "YES" ]]; then
-  checkout "gdas.cd" "https://github.com/NOAA-EMC/GDASApp.git" "843d3a9"; errs=$((errs + $?))
->>>>>>> c5fc2b75
 fi
 
 if [[ ${checkout_gsi} == "YES" || ${checkout_gdas} == "YES" ]]; then
