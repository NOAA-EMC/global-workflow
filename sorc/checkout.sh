--- conflicted
+++ resolved
@@ -132,17 +132,11 @@
 # The checkout version should always be a speciifc commit (hash or tag), not a branch
 errs=0
 checkout "ufs_model.fd"    "https://github.com/ufs-community/ufs-weather-model" "${ufs_model_hash:-Prototype-P8c}"; errs=$((errs + $?))
-<<<<<<< HEAD
 checkout "gsi.fd"          "https://github.com/NOAA-EMC/GSI.git"                "c10644e"                         ; errs=$((errs + $?))
+checkout "gsi_monitor.fd"  "https://github.com/NOAA-EMC/GSI-Monitor.git"        "affeae9"                         ; errs=$((errs + $?))
 checkout "gdas.cd"         "https://github.com/NOAA-EMC/GDASApp.git"            "feature/cycling"                 ; errs=$((errs + $?))
-checkout "gldas.fd"        "https://github.com/NOAA-EMC/GLDAS.git"              "gldas_gfsv16_release.v.1.28.0"   ; errs=$((errs + $?))
-checkout "ufs_utils.fd"    "https://github.com/ufs-community/UFS_UTILS.git"     "04ad17e"                         ; errs=$((errs + $?))
-=======
-checkout "gsi.fd"          "https://github.com/NOAA-EMC/GSI.git"                "ad84f17"                         ; errs=$((errs + $?))
-checkout "gsi_monitor.fd"  "https://github.com/NOAA-EMC/GSI-Monitor.git"        "affeae9"                         ; errs=$((errs + $?))
 checkout "gldas.fd"        "https://github.com/NOAA-EMC/GLDAS.git"              "fd8ba62"                         ; errs=$((errs + $?))
 checkout "ufs_utils.fd"    "https://github.com/ufs-community/UFS_UTILS.git"     "a2b0817"                         ; errs=$((errs + $?))
->>>>>>> f0f1025d
 checkout "verif-global.fd" "https://github.com/NOAA-EMC/EMC_verif-global.git"   "c267780"                         ; errs=$((errs + $?))
 
 if [[ "${checkout_wafs:-NO}" == "YES" ]]; then
