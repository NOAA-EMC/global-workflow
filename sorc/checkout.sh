--- conflicted
+++ resolved
@@ -61,7 +61,17 @@
     echo 'Skip.  Directory gfs_post.fd already exists.'
 fi
 
-<<<<<<< HEAD
+echo EMC_gfs_wafs checkout ...
+if [[ ! -d gfs_wafs.fd ]] ; then
+    rm -f ${topdir}/checkout-gfs_wafs.log
+    git clone --recursive gerrit:EMC_gfs_wafs gfs_wafs.fd >> ${topdir}/checkout-gfs_wafs.log 2>&1
+    cd gfs_wafs.fd
+    git checkout gfs_wafs.v5.0.9
+    cd ${topdir}
+else
+    echo 'Skip.  Directory gfs_wafs.fd already exists.'
+fi
+
 echo EMV_verif-global checkout ...
 if [[ ! -d verif-global.fd ]] ; then
     rm -f ${topdir}/checkout-verif-global.log
@@ -73,27 +83,4 @@
     echo 'Skip. Directory verif-global.fd already exist.'
 fi
 
-#echo EMC_gfs_wafs checkout ...
-#if [[ ! -d gfs_wafs.fd ]] ; then
-#    rm -f ${topdir}/checkout-gfs_wafs.log
-#    git clone --recursive gerrit:EMC_gfs_wafs gfs_wafs.fd >> ${topdir}/checkout-gfs_wafs.log 2>&1
-#    cd gfs_wafs.fd
-#    git checkout gfs_wafs.v5.0.8
-#    cd ${topdir}
-#else
-#    echo 'Skip.  Directory gfs_wafs.fd already exists.'
-#fi
-=======
-echo EMC_gfs_wafs checkout ...
-if [[ ! -d gfs_wafs.fd ]] ; then
-    rm -f ${topdir}/checkout-gfs_wafs.log
-    git clone --recursive gerrit:EMC_gfs_wafs gfs_wafs.fd >> ${topdir}/checkout-gfs_wafs.log 2>&1
-    cd gfs_wafs.fd
-    git checkout gfs_wafs.v5.0.9
-    cd ${topdir}
-else
-    echo 'Skip.  Directory gfs_wafs.fd already exists.'
-fi
->>>>>>> 1652d227
-
 exit 0