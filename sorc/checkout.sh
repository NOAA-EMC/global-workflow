--- conflicted
+++ resolved
@@ -7,14 +7,9 @@
 echo fv3gfs checkout ...
 if [[ ! -d fv3gfs.fd ]] ; then
     rm -f ${topdir}/checkout-fv3gfs.log
-    #git clone https://github.com/ufs-community/ufs-weather-model fv3gfs.fd >> ${topdir}/checkout-fv3gfs.log 2>&1
-    git clone https://github.com/DusanJovic-NOAA/ufs-weather-model fv3gfs.fd >> ${topdir}/checkout-fv3gfs.log 2>&1
+    git clone https://github.com/ufs-community/ufs-weather-model fv3gfs.fd >> ${topdir}/checkout-fv3gfs.log 2>&1
     cd fv3gfs.fd
-<<<<<<< HEAD
-    git checkout orion_gfs.v16
-=======
     git checkout  GFS.v16.0.9
->>>>>>> d57fc028
     git submodule update --init --recursive
     cd ${topdir}
 else
@@ -85,11 +80,7 @@
     rm -f ${topdir}/checkout-verif-global.log
     git clone --recursive https://github.com/NOAA-EMC/EMC_verif-global.git verif-global.fd >> ${topdir}/checkout-verif-global.log 2>&1
     cd verif-global.fd
-<<<<<<< HEAD
-    git checkout verif_global_v1.8.1
-=======
     git checkout verif_global_v1.9.0
->>>>>>> d57fc028
     cd ${topdir}
 else
     echo 'Skip. Directory verif-global.fd already exist.'
