#!/bin/sh

set -xue

USERNAME=${1:-$USER} # gerrit username

set +e

topdir=$(pwd)
echo $topdir

echo fv3gfs checkout ...
if [[ ! -d fv3gfs.fd ]] ; then
    rm -f ${topdir}/checkout-fv3gfs.log
    git clone --recursive ${USERNAME}@gerrit:NEMSfv3gfs fv3gfs.fd >> ${topdir}/checkout-fv3gfs.log 2>&1
    cd fv3gfs.fd
	#git checkout nemsfv3gfs_beta_v1.0.0
    git checkout rusty_46546
    git submodule update --init --recursive
    cd ${topdir}
else
    echo 'Skip checout.  Directory fv3gfs.fd already exists.'
fi

echo EMC_post checkout ...
if [[ ! -d gfs_post.fd ]] ; then
    rm -f ${topdir}/checkout-gfs_post.log
    git clone --recursive ${USERNAME}@gerrit:EMC_post gfs_post.fd >> ${topdir}/checkout-gfs_post.log 2>&1
    cd gfs_post.fd
    git checkout ncep_post.v8.0.2
    cd ${topdir}
else
    echo 'Skip checkout. Directory gfs_post.fd already exists.'
fi

<<<<<<< HEAD
# add temp fix to build post and fcst with Georeg's updtes
if [[ -d  gfs_post.fd ]] ; then
 cp add_post_temp/build_ncep_post.sh gfs_post.fd/sorc
 cp add_post_temp/v7.0.0-gaea  gfs_post.fd/modulefiles/post
 cp add_post_temp/v7.0.0-jet  gfs_post.fd/modulefiles/post
else
 echo 'WARNING directory gfs_post.fd does not exsist so build updates where not moved from post_add_temp'
fi

if [[ -d  fv3gfs.fd ]] ; then
 cp add_fv3gfs_temp/configure.fv3.jet fv3gfs.fd/conf
 cp add_fv3gfs_temp/fv3 fv3gfs.fd/modulefiles/jet
else
 echo 'WARNING directory fv3gfs.fd does not exsist so build updates where not mved from fv3gfs_add_temp'
fi
=======
# add temp fix to build post with Georeg's updtes
cp post_add_temp/build_ncep_post.sh gfs_post.fd/sorc
cp post_add_temp/v7.0.0-gaea  gfs_post.fd/modulefiles/post
cp post_add_temp/module-setup.sh.inc fv3gfs.fd/NEMS/src/conf
>>>>>>> 4d9b235b

exit 0<|MERGE_RESOLUTION|>--- conflicted
+++ resolved
@@ -33,7 +33,6 @@
     echo 'Skip checkout. Directory gfs_post.fd already exists.'
 fi
 
-<<<<<<< HEAD
 # add temp fix to build post and fcst with Georeg's updtes
 if [[ -d  gfs_post.fd ]] ; then
  cp add_post_temp/build_ncep_post.sh gfs_post.fd/sorc
@@ -49,11 +48,5 @@
 else
  echo 'WARNING directory fv3gfs.fd does not exsist so build updates where not mved from fv3gfs_add_temp'
 fi
-=======
-# add temp fix to build post with Georeg's updtes
-cp post_add_temp/build_ncep_post.sh gfs_post.fd/sorc
-cp post_add_temp/v7.0.0-gaea  gfs_post.fd/modulefiles/post
-cp post_add_temp/module-setup.sh.inc fv3gfs.fd/NEMS/src/conf
->>>>>>> 4d9b235b
 
 exit 0