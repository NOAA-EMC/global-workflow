--- conflicted
+++ resolved
@@ -16,11 +16,7 @@
     echo 'Syntax: link_fv3gfs.sh ( nco | emc )'
     exit 1
 fi
-<<<<<<< HEAD
 if [ $target != wcoss_cray -a $target != theia -a $target != gaea -a $target != jet -a $target != dell]; then
-=======
-if [ $target != wcoss_cray -a $target != wcoss_dell_p3 -a $target != theia -a $target != gaea -a $target != jet ]; then
->>>>>>> 46b9b36d
     echo '$target value set to unknown or unsupported system'
     exit 1
 fi
@@ -33,20 +29,13 @@
 
 #------------------------------
 #--model fix fields
-<<<<<<< HEAD
 #------------------------------
 echo "target: $target"
-=======
->>>>>>> 46b9b36d
 if [ $target == "wcoss_cray" ]; then
     FIX_DIR="/gpfs/hps3/emc/global/noscrub/emc.glopara/git/fv3gfs/fix"
 elif [ $target = "wcoss_dell_p3" ]; then
     FIX_DIR="/gpfs/dell2/emc/modeling/noscrub/emc.glopara/git/fv3gfs/fix"
-<<<<<<< HEAD
 elif [ $target == "theia" ]; then
-=======
-elif [ $target = "theia" ]; then
->>>>>>> 46b9b36d
     FIX_DIR="/scratch4/NCEPDEV/global/save/glopara/git/fv3gfs/fix"
 elif [ $target == "gaea" ]; then
     FIX_DIR="/lustre/f1/pdata/ncep_shared/FV3GFS_V1_RELEASE/fix"
@@ -56,6 +45,20 @@
 else
     echo 'CRITICAL: links to fix files not set'
     exit 1
+fi
+
+if [ ! -r $FIX_DIR ]; then
+   echo "CRITICAL: you do not of read permissions to the location of the fix file $FIX_DIR"
+   exit -1
+fi
+
+if [ ! -z $FIX_DIR ]; then
+ if [ ! -d ${pwd}/../fix ]; then mkdir ${pwd}/../fix; fi
+ cd ${pwd}/../fix                ||exit 8
+ for dir in fix_am fix_fv3 fix_orog fix_fv3_gmted2010 ; do
+     [[ -d $dir ]] && rm -rf $dir
+ done
+ $LINK $FIX_DIR/* .
 fi
 
 if [ ! -r $FIX_DIR ]; then
@@ -92,21 +95,13 @@
 
 #------------------------------
 #--add gfs_wafs file if on Dell
-<<<<<<< HEAD
-if [ $machine = dell ]; then 
-=======
 if [ $target = wcoss_dell_p3 ]; then
->>>>>>> 46b9b36d
 #------------------------------
 cd ${pwd}/../jobs               ||exit 8
     $LINK ../sorc/gfs_wafs.fd/jobs/*                         .
 cd ${pwd}/../parm               ||exit 8
     [[ -d wafs ]] && rm -rf wafs
-<<<<<<< HEAD
-    $LINK ../sorc/gfs_wafs.fd/parm                           wafs
-=======
     $LINK ../sorc/gfs_wafs.fd/parm/wafs                      wafs
->>>>>>> 46b9b36d
 cd ${pwd}/../scripts            ||exit 8
     $LINK ../sorc/gfs_wafs.fd/scripts/*                      .
 cd ${pwd}/../ush                ||exit 8
@@ -114,10 +109,6 @@
 cd ${pwd}/../fix                ||exit 8
     $LINK ../sorc/gfs_wafs.fd/fix/*                          .
 fi
-<<<<<<< HEAD
-
-=======
->>>>>>> 46b9b36d
 
 #------------------------------
 #--add GSI/EnKF file
@@ -142,10 +133,6 @@
     [[ -d fix_gsi ]] && rm -rf fix_gsi
     $LINK ../sorc/gsi.fd/fix  fix_gsi
 
-<<<<<<< HEAD
-=======
-
->>>>>>> 46b9b36d
 #------------------------------
 #--add DA Monitor file (NOTE: ensure to use correct version)
 #------------------------------
@@ -191,10 +178,6 @@
     $LINK ../sorc/gsi.fd/util/Radiance_Monitor/nwprod/radmon_shared.v3.0.0/ush/radmon_verf_bcor.sh           .
     $LINK ../sorc/gsi.fd/util/Radiance_Monitor/nwprod/radmon_shared.v3.0.0/ush/radmon_verf_time.sh           .
     
-<<<<<<< HEAD
-=======
-
->>>>>>> 46b9b36d
 #------------------------------
 #--link executables 
 #------------------------------
@@ -206,8 +189,6 @@
 [[ -s gfs_ncep_post ]] && rm -f gfs_ncep_post
 $LINK ../sorc/gfs_post.fd/exec/ncep_post gfs_ncep_post
 
-<<<<<<< HEAD
-=======
 if [[ $target == "jet" ]]; then
   util_exec_dir_path=/mnt/lfs3/projects/hfv3gfs/glopara/git/fv3gfs_builds
   #for util_exec_dirs in grib_utils prod_util gsi_tJet ;do
@@ -228,13 +209,11 @@
 fi
 
 
->>>>>>> 46b9b36d
 for gsiexe in  global_gsi.x global_enkf.x calc_increment_ens.x  getsfcensmeanp.x  getsigensmeanp_smooth.x  getsigensstatp.x  recentersigp.x oznmon_horiz.x oznmon_time.x radmon_angle radmon_bcoef radmon_bcor radmon_time ;do
     [[ -s $gsiexe ]] && rm -f $gsiexe
     $LINK ../sorc/gsi.fd/exec/$gsiexe .
 done
 
-<<<<<<< HEAD
 if [[ $target == "gaea" ]]; then
   if [[ -f /lustre/f1/pdata/ncep_shared/exec/wgrib2 ]]; then
    cp /lustre/f1/pdata/ncep_shared/exec/wgrib2 .
@@ -254,7 +233,6 @@
       fi
   done 
 fi
-=======
 if [ $target = wcoss_dell_p3 ]; then
     for wafsexe in wafs_awc_wafavn  wafs_blending  wafs_cnvgrib2  wafs_gcip  wafs_makewafs  wafs_setmissing; do
         [[ -s $wafsexe ]] && rm -f $wafsexe
@@ -296,7 +274,6 @@
     $SLINK gsi.fd/util/EnKF/gfs/src/recentersigp.fd                                        recentersigp.fd
 
 
->>>>>>> 46b9b36d
 #------------------------------
 #--choose dynamic config.base for EMC installation 
 #--choose static config.base for NCO installation 
@@ -309,7 +286,6 @@
 fi
 #------------------------------
 
-<<<<<<< HEAD
 cd ${pwd}
 cd gsi.fd
 gsi_branch=`git branch | grep \*`
@@ -322,10 +298,4 @@
 echo "FV3  Branch: $fv3gfs_branch"
 echo "GSI  Branch: $gsi_branch"
 echo "POST Branch: $gfspost_branch"
-exit 0
-=======
-
-exit 0
-
-
->>>>>>> 46b9b36d
+exit 0