--- conflicted
+++ resolved
@@ -10,7 +10,6 @@
     exit 1
 fi
 
-<<<<<<< HEAD
 RUN_ENVIR=${1:-emc}
 
 if [ $RUN_ENVIR != emc -a $RUN_ENVIR != nco ]; then
@@ -19,23 +18,6 @@
 fi
 if [ $target != wcoss_cray -a $target != theia -a $target != gaea -a $target != jet -a $target != dell]; then
     echo '$target value set to unknown or unsupported system'
-=======
-RUN_ENVIR=${1}
-machine=${2}
-
-if [ $# -lt 2 ]; then
-    echo '***ERROR*** must specify two arguements: (1) RUN_ENVIR, (2) machine'
-    echo ' Syntax: link_fv3gfs.sh ( nco | emc ) ( cray | dell | theia )'
-    exit 1
-fi
-
-if [ $RUN_ENVIR != emc -a $RUN_ENVIR != nco ]; then
-    echo 'Syntax: link_fv3gfs.sh ( nco | emc ) ( cray | dell | theia )'
-    exit 1
-fi
-if [ $machine != cray -a $machine != theia -a $machine != dell ]; then
-    echo 'Syntax: link_fv3gfs.sh ( nco | emc ) ( cray | dell | theia )'
->>>>>>> 8a230ae2
     exit 1
 fi
 
@@ -47,20 +29,12 @@
 #------------------------------
 #--model fix fields
 #------------------------------
-<<<<<<< HEAD
 echo "target: $target"
 if [ $target == "wcoss_cray" ]; then
     FIX_DIR="/gpfs/hps3/emc/global/noscrub/emc.glopara/git/fv3gfs/fix"
 elif [ $machine = "dell" ]; then
     FIX_DIR="/gpfs/dell2/emc/modeling/noscrub/emc.glopara/git/fv3gfs/fix"
 elif [ $target == "theia" ]; then
-=======
-if [ $machine == "cray" ]; then
-    FIX_DIR="/gpfs/hps3/emc/global/noscrub/emc.glopara/git/fv3gfs/fix"
-elif [ $machine = "dell" ]; then
-    FIX_DIR="/gpfs/dell2/emc/modeling/noscrub/emc.glopara/git/fv3gfs/fix"
-elif [ $machine = "theia" ]; then
->>>>>>> 8a230ae2
     FIX_DIR="/scratch4/NCEPDEV/global/save/glopara/git/fv3gfs/fix"
 elif [ $target == "gaea" ]; then
     FIX_DIR="/lustre/f1/pdata/ncep_shared/FV3GFS_V1_RELEASE/fix"
@@ -76,16 +50,6 @@
    echo "CRITICAL: you do not of read permissions to the location of the fix file $FIX_DIR"
    exit -1
 fi
-
-if [ ! -z $FIX_DIR ]; then
- if [ ! -d ${pwd}/../fix ]; then mkdir ${pwd}/../fix; fi
- cd ${pwd}/../fix                ||exit 8
- for dir in fix_am fix_fv3 fix_orog fix_fv3_gmted2010 ; do
-     [[ -d $dir ]] && rm -rf $dir
- done
- $LINK $FIX_DIR/* .
-fi
-
 
 #------------------------------
 #--add gfs_post file
@@ -146,10 +110,6 @@
     [[ -d fix_gsi ]] && rm -rf fix_gsi
     $LINK ../sorc/gsi.fd/fix  fix_gsi
 
-<<<<<<< HEAD
-=======
-
->>>>>>> 8a230ae2
 #------------------------------
 #--add DA Monitor file (NOTE: ensure to use correct version)
 #------------------------------
@@ -195,52 +155,21 @@
     $LINK ../sorc/gsi.fd/util/Radiance_Monitor/nwprod/radmon_shared.v3.0.0/ush/radmon_verf_bcor.sh           .
     $LINK ../sorc/gsi.fd/util/Radiance_Monitor/nwprod/radmon_shared.v3.0.0/ush/radmon_verf_time.sh           .
     
-<<<<<<< HEAD
-=======
-
->>>>>>> 8a230ae2
 #------------------------------
 #--link executables 
 #------------------------------
 
 cd $pwd/../exec
-<<<<<<< HEAD
-
-=======
->>>>>>> 8a230ae2
 [[ -s global_fv3gfs.x ]] && rm -f global_fv3gfs.x
 $LINK ../sorc/fv3gfs.fd/NEMS/exe/global_fv3gfs.x .
 
 [[ -s gfs_ncep_post ]] && rm -f gfs_ncep_post
 $LINK ../sorc/gfs_post.fd/exec/ncep_post gfs_ncep_post
-
-<<<<<<< HEAD
-if [ $machine = dell ]; then 
-    for wafsexe in wafs_awc_wafavn  wafs_blending  wafs_cnvgrib2  wafs_gcip  wafs_makewafs  wafs_setmissing; do
-        [[ -s $wafsexe ]] && rm -f $wafsexe
-        $LINK ../sorc/gfs_wafs.fd/exec/$wafsexe .
-    done
-fi
-=======
 
 for gsiexe in  global_gsi.x global_enkf.x calc_increment_ens.x  getsfcensmeanp.x  getsigensmeanp_smooth.x  getsigensstatp.x  recentersigp.x oznmon_horiz.x oznmon_time.x radmon_angle radmon_bcoef radmon_bcor radmon_time ;do
     [[ -s $gsiexe ]] && rm -f $gsiexe
     $LINK ../sorc/gsi.fd/exec/$gsiexe .
 done
-
-
-#------------------------------
-#--choose dynamic config.base for EMC installation 
-#--choose static config.base for NCO installation 
-cd $pwd/../parm/config
-[[ -s config.base ]] && rm -f config.base 
-if [ $RUN_ENVIR = nco ] ; then
- cp -p config.base.nco.static config.base
-else
- cp -p config.base.emc.dyn config.base
-fi
-#------------------------------
->>>>>>> 8a230ae2
 
 if [[ $target == "gaea" ]]; then
   if [[ -f /lustre/f1/pdata/ncep_shared/exec/wgrib2 ]]; then
@@ -261,6 +190,17 @@
       fi
   done 
 fi
+#------------------------------
+#--choose dynamic config.base for EMC installation 
+#--choose static config.base for NCO installation 
+cd $pwd/../parm/config
+[[ -s config.base ]] && rm -f config.base 
+if [ $RUN_ENVIR = nco ] ; then
+ cp -p config.base.nco.static config.base
+else
+ cp -p config.base.emc.dyn config.base
+fi
+#------------------------------
 
 for gsiexe in  global_gsi.x global_enkf.x calc_increment_ens.x  getsfcensmeanp.x  getsigensmeanp_smooth.x  getsigensstatp.x  recentersigp.x oznmon_horiz.x oznmon_time.x radmon_angle radmon_bcoef radmon_bcor radmon_time ;do
      [[ -s $gsiexe ]] && rm -f $gsiexe
