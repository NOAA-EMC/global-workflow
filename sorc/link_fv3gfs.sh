#!/bin/ksh
set -ex

#--make symbolic links for EMC installation and hardcopies for NCO delivery

RUN_ENVIR=${1}
machine=${2}
if [ $# -eq 3 ]; then
  model=${3}
else
  model="uncoupled"
fi

if [ $# -lt 2 ]; then
    echo '***ERROR*** must specify two arguements: (1) RUN_ENVIR, (2) machine'
    echo ' Syntax: link_fv3gfs.sh ( nco | emc ) ( cray | dell | hera | orion | stampede )'
    echo ' A third argument is needed when coupled: '
    echo ' Syntax: link_fv3gfs.sh ( nco | emc ) ( cray | dell | hera | orion | stampede ) coupled'
    exit 1
fi

if [ $RUN_ENVIR != emc -a $RUN_ENVIR != nco ]; then
    echo ' Syntax: link_fv3gfs.sh ( nco | emc ) ( cray | dell | hera | orion | stampede )'
    echo ' A third argument is needed when coupled: '
    echo ' Syntax: link_fv3gfs.sh ( nco | emc ) ( cray | dell | hera | orion | stampede ) coupled'
    exit 1
fi
if [ $machine != cray -a $machine != dell -a $machine != hera -a $machine != orion -a $machine != stampede ]; then
    echo ' Syntax: link_fv3gfs.sh ( nco | emc ) ( cray | dell | hera | orion | stampede )'
    echo ' A third argument is needed when coupled: '
    echo ' Syntax: link_fv3gfs.sh ( nco | emc ) ( cray | dell | hera | orion | stampede ) coupled'
    exit 1
fi

LINK="ln -fs"
SLINK="ln -fs"
[[ $RUN_ENVIR = nco ]] && LINK="cp -rp"

pwd=$(pwd -P)

#------------------------------
#--model fix fields
#------------------------------
if [ $machine = "cray" ]; then
    FIX_DIR="/gpfs/hps3/emc/global/noscrub/emc.glopara/git/fv3gfs/fix"
elif [ $machine = "dell" ]; then
    if [ $model = "coupled" ]; then
      FIX_DIR="/gpfs/dell2/emc/modeling/noscrub/Walter.Kolczynski/global-workflow/fix_UFSp6"
    else 
      FIX_DIR="/gpfs/dell2/emc/modeling/noscrub/emc.glopara/git/fv3gfs/fix"
    fi 
elif [ $machine = "hera" ]; then
    if [ $model = "coupled" ]; then
       FIX_DIR="/scratch2/NCEPDEV/climate/climpara/S2S/FIX/fix_UFSp6"
    else
       FIX_DIR="/scratch1/NCEPDEV/global/glopara/fix"
    fi
elif [ $machine = "orion" ]; then
    if [ $model = "coupled" ]; then
       FIX_DIR="/work/noaa/marine/jmeixner/tempFixICdir/fix_UFSp6"
    else
       FIX_DIR="/work/noaa/global/glopara/fix"
    fi
elif [ $machine = "stampede" ]; then
    FIX_DIR="/work/07738/jkuang/stampede2/tempFixICdir/fix_UFSp6"
fi

if [ ! -z $FIX_DIR ]; then
 if [ ! -d ${pwd}/../fix ]; then mkdir ${pwd}/../fix; fi
fi
cd ${pwd}/../fix                ||exit 8
<<<<<<< HEAD
if [ $model = "coupled" ] ; then
  for dir in fix_aer fix_am fix_chem fix_fv3_gmted2010 fix_gldas fix_lut fix_fv3_fracoro fix_orog fix_sfc_climo fix_verif fix_cice fix_mom6 fix_cpl fix_wave fix_reg2grb2 ; do
=======
dirs=`ls $FIX_DIR`
for dir in $dirs ; do
>>>>>>> 96347ea5
    if [ -d $dir ]; then
      [[ $RUN_ENVIR = nco ]] && chmod -R 755 $dir
      rm -rf $dir
    fi
    $LINK $FIX_DIR/$dir .
  done
else
  for dir in fix_aer fix_am fix_chem fix_fv3_gmted2010 fix_gldas fix_lut fix_orog fix_sfc_climo fix_verif fix_wave_gfs ; do
    if [ -d $dir ]; then
      [[ $RUN_ENVIR = nco ]] && chmod -R 755 $dir
      rm -rf $dir
    fi
    $LINK $FIX_DIR/$dir .
  done
fi

if [ -d ${pwd}/ufs_utils.fd ]; then
  cd ${pwd}/ufs_utils.fd/fix
  ./link_fixdirs.sh $RUN_ENVIR $machine
fi

#---------------------------------------
#--add files from external repositories
#---------------------------------------
cd ${pwd}/../jobs               ||exit 8
    $LINK ../sorc/gfs_post.fd/jobs/JGLOBAL_ATMOS_POST_MANAGER      .
    $LINK ../sorc/gfs_post.fd/jobs/JGLOBAL_ATMOS_NCEPPOST          .
    $LINK ../sorc/gldas.fd/jobs/JGDAS_ATMOS_GLDAS            .
cd ${pwd}/../parm               ||exit 8
    [[ -d post ]] && rm -rf post
    $LINK ../sorc/gfs_post.fd/parm                           post
    [[ -d gldas ]] && rm -rf gldas
    $LINK ../sorc/gldas.fd/parm                              gldas
cd ${pwd}/../scripts            ||exit 8
    $LINK ../sorc/gfs_post.fd/scripts/exgdas_atmos_nceppost.sh .
    if [ $model = "coupled" ]; then
      $LINK exgfs_nceppost_cpl.sh exgfs_atmos_nceppost.sh
    else 
      $LINK ../sorc/gfs_post.fd/scripts/exgfs_atmos_nceppost.sh  .
    fi 
    $LINK ../sorc/gfs_post.fd/scripts/exglobal_atmos_pmgr.sh   .
    $LINK ../sorc/ufs_utils.fd/scripts/exemcsfc_global_sfc_prep.sh .
    $LINK ../sorc/gldas.fd/scripts/exgdas_atmos_gldas.sh .
cd ${pwd}/../ush                ||exit 8
    for file in fv3gfs_downstream_nems.sh fv3gfs_dwn_nems.sh gfs_nceppost.sh  \
        gfs_transfer.sh mod_icec.sh link_crtm_fix.sh trim_rh.sh fix_precip.sh; do
        $LINK ../sorc/gfs_post.fd/ush/$file                  .
    done
    if [ $model = "coupled" ]; then
       rm fv3gfs_downstream_nems.sh
       $LINK fv3gfs_downstream_nems_cpl.sh fv3gfs_downstream_nems.sh
    fi
    for file in emcsfc_ice_blend.sh  fv3gfs_driver_grid.sh  fv3gfs_make_orog.sh  global_cycle_driver.sh \
        emcsfc_snow.sh  fv3gfs_filter_topo.sh  global_cycle.sh \
        chgres_cube.sh  fv3gfs_make_grid.sh ; do
        $LINK ../sorc/ufs_utils.fd/ush/$file                  .
    done
    for file in gldas_archive.sh  gldas_forcing.sh gldas_get_data.sh  gldas_process_data.sh gldas_liscrd.sh  gldas_post.sh ; do
        $LINK ../sorc/gldas.fd/ush/$file                  .
    done
cd ${pwd}/../util               ||exit 8
    for file in sub_slurm sub_wcoss_c sub_wcoss_d ; do
        $LINK ../sorc/ufs_utils.fd/util/$file .
    done


#-----------------------------------
#--add gfs_wafs link if checked out
if [ -d ${pwd}/gfs_wafs.fd ]; then 
#-----------------------------------
 cd ${pwd}/../jobs               ||exit 8
     $LINK ../sorc/gfs_wafs.fd/jobs/*                         .
 cd ${pwd}/../parm               ||exit 8
     [[ -d wafs ]] && rm -rf wafs
    $LINK ../sorc/gfs_wafs.fd/parm/wafs                      wafs
 cd ${pwd}/../scripts            ||exit 8
    $LINK ../sorc/gfs_wafs.fd/scripts/*                      .
 cd ${pwd}/../ush                ||exit 8
    $LINK ../sorc/gfs_wafs.fd/ush/*                          .
 cd ${pwd}/../fix                ||exit 8
    [[ -d wafs ]] && rm -rf wafs
    $LINK ../sorc/gfs_wafs.fd/fix/*                          .
fi


#------------------------------
#--add GSI/EnKF file
#------------------------------
cd ${pwd}/../jobs               ||exit 8
    $LINK ../sorc/gsi.fd/jobs/JGLOBAL_ATMOS_ANALYSIS        .
    $LINK ../sorc/gsi.fd/jobs/JGLOBAL_ATMOS_ANALYSIS_CALC   .
    $LINK ../sorc/gsi.fd/jobs/JGDAS_ATMOS_ANALYSIS_DIAG     .
    $LINK ../sorc/gsi.fd/jobs/JGDAS_ENKF_SELECT_OBS         .
    $LINK ../sorc/gsi.fd/jobs/JGDAS_ENKF_DIAG               .
    $LINK ../sorc/gsi.fd/jobs/JGDAS_ENKF_UPDATE             .
    $LINK ../sorc/gsi.fd/jobs/JGDAS_ENKF_ECEN               .
    $LINK ../sorc/gsi.fd/jobs/JGDAS_ENKF_SFC                .
    $LINK ../sorc/gsi.fd/jobs/JGDAS_ENKF_FCST               .
    $LINK ../sorc/gsi.fd/jobs/JGDAS_ENKF_POST               .
    $LINK ../sorc/gsi.fd/jobs/JGDAS_ATMOS_CHGRES_FORENKF    .
cd ${pwd}/../scripts            ||exit 8
    $LINK ../sorc/gsi.fd/scripts/exglobal_atmos_analysis.sh       .
    $LINK ../sorc/gsi.fd/scripts/exglobal_atmos_analysis_calc.sh  .
    $LINK ../sorc/gsi.fd/scripts/exglobal_diag.sh                 .
    $LINK ../sorc/gsi.fd/scripts/exgdas_enkf_select_obs.sh        .
    $LINK ../sorc/gsi.fd/scripts/exgdas_enkf_update.sh            .
    $LINK ../sorc/gsi.fd/scripts/exgdas_enkf_ecen.sh              .
    $LINK ../sorc/gsi.fd/scripts/exgdas_enkf_sfc.sh               .
    $LINK ../sorc/gsi.fd/scripts/exgdas_enkf_fcst.sh              .
    $LINK ../sorc/gsi.fd/scripts/exgdas_enkf_post.sh              .
    $LINK ../sorc/gsi.fd/scripts/exgdas_atmos_chgres_forenkf.sh   .
cd ${pwd}/../fix                ||exit 8
    [[ -d fix_gsi ]] && rm -rf fix_gsi
    $LINK ../sorc/gsi.fd/fix  fix_gsi
cd ${pwd}/../ush                ||exit 8
    $LINK ../sorc/gsi.fd/ush/gsi_utils.py        .
    $LINK ../sorc/gsi.fd/ush/calcanl_gfs.py      .
    $LINK ../sorc/gsi.fd/ush/calcinc_gfs.py      .
    $LINK ../sorc/gsi.fd/ush/getncdimlen         .


#------------------------------
#--add DA Monitor file (NOTE: ensure to use correct version)
#------------------------------
cd ${pwd}/../fix                ||exit 8
    [[ -d gdas ]] && rm -rf gdas
    mkdir -p gdas
    cd gdas
    $LINK ../../sorc/gsi.fd/util/Minimization_Monitor/nwprod/gdas.v1.0.0/fix/gdas_minmon_cost.txt            .
    $LINK ../../sorc/gsi.fd/util/Minimization_Monitor/nwprod/gdas.v1.0.0/fix/gdas_minmon_gnorm.txt           .
    $LINK ../../sorc/gsi.fd/util/Ozone_Monitor/nwprod/gdas_oznmon.v2.0.0/fix/gdas_oznmon_base.tar            .
    $LINK ../../sorc/gsi.fd/util/Ozone_Monitor/nwprod/gdas_oznmon.v2.0.0/fix/gdas_oznmon_satype.txt          .
    $LINK ../../sorc/gsi.fd/util/Radiance_Monitor/nwprod/gdas_radmon.v3.0.0/fix/gdas_radmon_base.tar         .
    $LINK ../../sorc/gsi.fd/util/Radiance_Monitor/nwprod/gdas_radmon.v3.0.0/fix/gdas_radmon_satype.txt       .
    $LINK ../../sorc/gsi.fd/util/Radiance_Monitor/nwprod/gdas_radmon.v3.0.0/fix/gdas_radmon_scaninfo.txt     .
cd ${pwd}/../jobs               ||exit 8
    $LINK ../sorc/gsi.fd/util/Minimization_Monitor/nwprod/gdas.v1.0.0/jobs/JGDAS_ATMOS_VMINMON               .
    $LINK ../sorc/gsi.fd/util/Minimization_Monitor/nwprod/gfs.v1.0.0/jobs/JGFS_ATMOS_VMINMON                 .
    $LINK ../sorc/gsi.fd/util/Ozone_Monitor/nwprod/gdas_oznmon.v2.0.0/jobs/JGDAS_ATMOS_VERFOZN               .
    $LINK ../sorc/gsi.fd/util/Radiance_Monitor/nwprod/gdas_radmon.v3.0.0/jobs/JGDAS_ATMOS_VERFRAD            .
cd ${pwd}/../parm               ||exit 8
    [[ -d mon ]] && rm -rf mon
    mkdir -p mon
    cd mon
    $LINK ../../sorc/gsi.fd/util/Radiance_Monitor/nwprod/gdas_radmon.v3.0.0/parm/gdas_radmon.parm            da_mon.parm
#   $LINK ../../sorc/gsi.fd/util/Minimization_Monitor/nwprod/gdas.v1.0.0/parm/gdas_minmon.parm               .
#   $LINK ../../sorc/gsi.fd/util/Minimization_Monitor/nwprod/gfs.v1.0.0/parm/gfs_minmon.parm                 .
    $LINK ../../sorc/gsi.fd/util/Ozone_Monitor/nwprod/gdas_oznmon.v2.0.0/parm/gdas_oznmon.parm               .
#   $LINK ../../sorc/gsi.fd/util/Radiance_Monitor/nwprod/gdas_radmon.v3.0.0/parm/gdas_radmon.parm            .
cd ${pwd}/../scripts            ||exit 8
    $LINK ../sorc/gsi.fd/util/Minimization_Monitor/nwprod/gdas.v1.0.0/scripts/exgdas_atmos_vminmon.sh        .
    $LINK ../sorc/gsi.fd/util/Minimization_Monitor/nwprod/gfs.v1.0.0/scripts/exgfs_atmos_vminmon.sh          .
    $LINK ../sorc/gsi.fd/util/Ozone_Monitor/nwprod/gdas_oznmon.v2.0.0/scripts/exgdas_atmos_verfozn.sh        .
    $LINK ../sorc/gsi.fd/util/Radiance_Monitor/nwprod/gdas_radmon.v3.0.0/scripts/exgdas_atmos_verfrad.sh     .
cd ${pwd}/../ush                ||exit 8
    $LINK ../sorc/gsi.fd/util/Minimization_Monitor/nwprod/minmon_shared.v1.0.1/ush/minmon_xtrct_costs.pl     .
    $LINK ../sorc/gsi.fd/util/Minimization_Monitor/nwprod/minmon_shared.v1.0.1/ush/minmon_xtrct_gnorms.pl    .
    $LINK ../sorc/gsi.fd/util/Minimization_Monitor/nwprod/minmon_shared.v1.0.1/ush/minmon_xtrct_reduct.pl    .
    $LINK ../sorc/gsi.fd/util/Ozone_Monitor/nwprod/oznmon_shared.v2.0.0/ush/ozn_xtrct.sh                     .
    $LINK ../sorc/gsi.fd/util/Radiance_Monitor/nwprod/radmon_shared.v3.0.0/ush/radmon_ck_stdout.sh           .
    $LINK ../sorc/gsi.fd/util/Radiance_Monitor/nwprod/radmon_shared.v3.0.0/ush/radmon_err_rpt.sh             .
    $LINK ../sorc/gsi.fd/util/Radiance_Monitor/nwprod/radmon_shared.v3.0.0/ush/radmon_verf_angle.sh          .
    $LINK ../sorc/gsi.fd/util/Radiance_Monitor/nwprod/radmon_shared.v3.0.0/ush/radmon_verf_bcoef.sh          .
    $LINK ../sorc/gsi.fd/util/Radiance_Monitor/nwprod/radmon_shared.v3.0.0/ush/radmon_verf_bcor.sh           .
    $LINK ../sorc/gsi.fd/util/Radiance_Monitor/nwprod/radmon_shared.v3.0.0/ush/radmon_verf_time.sh           .
    

#------------------------------
#--link executables 
#------------------------------

if [ ! -d $pwd/../exec ]; then mkdir $pwd/../exec ; fi
cd $pwd/../exec

[[ -s gaussian_sfcanl.exe ]] && rm -f gaussian_sfcanl.exe
$LINK ../sorc/install/bin/gaussian_sfcanl.x gaussian_sfcanl.exe
for workflowexec in fbwndgfs gfs_bufr regrid_nemsio supvit syndat_getjtbul \
    syndat_maksynrc syndat_qctropcy tocsbufr ; do
  [[ -s $workflowexec ]] && rm -f $workflowexec
  $LINK ../sorc/install/bin/${workflowexec}.x $workflowexec
done
for workflowexec in enkf_chgres_recenter.x enkf_chgres_recenter_nc.x fv3nc2nemsio.x \
    tave.x vint.x reg2grb2.x ; do
  [[ -s $workflowexec ]] && rm -f $workflowexec
  $LINK ../sorc/install/bin/$workflowexec .
done

<<<<<<< HEAD
if  [ $model == "coupled" ]; then
 [[ -s ufs_model ]] && rm -f ufs_model
  $LINK ../sorc/ufs_coupled.fd/build/ufs_model . 
else
  [[ -s global_fv3gfs.x ]] && rm -f global_fv3gfs.x
  $LINK ../sorc/fv3gfs.fd/NEMS/exe/global_fv3gfs.x .
  if [ -d ../sorc/fv3gfs.fd/WW3/exec ]; then # Wave execs
    for waveexe in ww3_gint ww3_grib ww3_grid ww3_multi ww3_ounf ww3_ounp ww3_outf ww3_outp ww3_prep ww3_prnc; do
      [[ -s $waveexe ]] && rm -f $waveexe
      $LINK ../sorc/fv3gfs.fd/WW3/exec/$waveexe .
    done
  fi
fi
=======
[[ -s global_fv3gfs.x ]] && rm -f global_fv3gfs.x
$LINK ../sorc/fv3gfs.fd/NEMS/exe/global_fv3gfs.x .
>>>>>>> 96347ea5

[[ -s gfs_ncep_post ]] && rm -f gfs_ncep_post
$LINK ../sorc/gfs_post.fd/exec/upp.x gfs_ncep_post

if [ -d ${pwd}/gfs_wafs.fd ]; then 
    for wafsexe in \
          wafs_awc_wafavn.x  wafs_blending.x  wafs_blending_0p25.x \
          wafs_cnvgrib2.x  wafs_gcip.x  wafs_grib2_0p25.x \
          wafs_makewafs.x  wafs_setmissing.x ; do
        [[ -s $wafsexe ]] && rm -f $wafsexe
        $LINK ../sorc/gfs_wafs.fd/exec/$wafsexe .
    done
fi

for ufs_utilsexe in \
     emcsfc_ice_blend  emcsfc_snow2mdl  global_cycle ; do
    [[ -s $ufs_utilsexe ]] && rm -f $ufs_utilsexe
    $LINK ../sorc/ufs_utils.fd/exec/$ufs_utilsexe .
done

for gsiexe in  calc_analysis.x calc_increment_ens_ncio.x calc_increment_ens.x \
    getsfcensmeanp.x getsigensmeanp_smooth.x getsigensstatp.x global_enkf.x global_gsi.x \
    interp_inc.x ncdiag_cat.x oznmon_horiz.x oznmon_time.x radmon_angle.x \
    radmon_bcoef.x radmon_bcor.x radmon_time.x recentersigp.x;do
    [[ -s $gsiexe ]] && rm -f $gsiexe
    $LINK ../sorc/gsi.fd/exec/$gsiexe .
done

for gldasexe in gdas2gldas  gldas2gdas  gldas_forcing  gldas_model  gldas_post  gldas_rst; do
    [[ -s $gldasexe ]] && rm -f $gldasexe
    $LINK ../sorc/gldas.fd/exec/$gldasexe .
done

#------------------------------
#--link source code directories
#------------------------------

cd ${pwd}/../sorc   ||   exit 8
    [[ -d calc_analysis.fd ]] && rm -rf calc_analysis.fd
    $SLINK gsi.fd/util/netcdf_io/calc_analysis.fd                                          calc_analysis.fd

    [[ -d calc_increment_ens.fd ]] && rm -rf calc_increment_ens.fd
    $SLINK gsi.fd/util/EnKF/gfs/src/calc_increment_ens.fd                                  calc_increment_ens.fd

    [[ -d calc_increment_ens_ncio.fd ]] && rm -rf calc_increment_ens_ncio.fd
    $SLINK gsi.fd/util/EnKF/gfs/src/calc_increment_ens_ncio.fd                             calc_increment_ens_ncio.fd

    [[ -d getsfcensmeanp.fd ]] && rm -rf getsfcensmeanp.fd
    $SLINK gsi.fd/util/EnKF/gfs/src/getsfcensmeanp.fd                                      getsfcensmeanp.fd

    [[ -d getsigensmeanp_smooth.fd ]] && rm -rf getsigensmeanp_smooth.fd
    $SLINK gsi.fd/util/EnKF/gfs/src/getsigensmeanp_smooth.fd                               getsigensmeanp_smooth.fd

    [[ -d getsigensstatp.fd ]] && rm -rf getsigensstatp.fd
    $SLINK gsi.fd/util/EnKF/gfs/src/getsigensstatp.fd                                      getsigensstatp.fd

    [[ -d global_enkf.fd ]] && rm -rf global_enkf.fd
    $SLINK gsi.fd/src/enkf                                                                 global_enkf.fd

    [[ -d global_gsi.fd ]] && rm -rf global_gsi.fd
    $SLINK gsi.fd/src/gsi                                                                  global_gsi.fd

    [[ -d interp_inc.fd ]] && rm -rf interp_inc.fd
    $SLINK gsi.fd/util/netcdf_io/interp_inc.fd                                             interp_inc.fd

    [[ -d ncdiag.fd ]] && rm -rf ncdiag.fd
    $SLINK gsi.fd/src/ncdiag                                                               ncdiag_cat.fd

    [[ -d oznmon_horiz.fd ]] && rm -rf oznmon_horiz.fd
    $SLINK gsi.fd/util/Ozone_Monitor/nwprod/oznmon_shared.v2.0.0/sorc/oznmon_horiz.fd      oznmon_horiz.fd

    [[ -d oznmon_time.fd ]] && rm -rf oznmon_time.fd
    $SLINK gsi.fd/util/Ozone_Monitor/nwprod/oznmon_shared.v2.0.0/sorc/oznmon_time.fd       oznmon_time.fd

    [[ -d radmon_angle.fd ]] && rm -rf radmon_angle.fd
    $SLINK gsi.fd/util/Radiance_Monitor/nwprod/radmon_shared.v3.0.0/sorc/verf_radang.fd    radmon_angle.fd

    [[ -d radmon_bcoef.fd ]] && rm -rf radmon_bcoef.fd
    $SLINK gsi.fd/util/Radiance_Monitor/nwprod/radmon_shared.v3.0.0/sorc/verf_radbcoef.fd  radmon_bcoef.fd

    [[ -d radmon_bcor.fd ]] && rm -rf radmon_bcor.fd
    $SLINK gsi.fd/util/Radiance_Monitor/nwprod/radmon_shared.v3.0.0/sorc/verf_radbcor.fd   radmon_bcor.fd 

    [[ -d radmon_time.fd ]] && rm -rf radmon_time.fd
    $SLINK gsi.fd/util/Radiance_Monitor/nwprod/radmon_shared.v3.0.0/sorc/verf_radtime.fd   radmon_time.fd 

    [[ -d recentersigp.fd ]] && rm -rf recentersigp.fd
    $SLINK gsi.fd/util/EnKF/gfs/src/recentersigp.fd                                        recentersigp.fd

    $SLINK gfs_post.fd/sorc/ncep_post.fd                                                   gfs_ncep_post.fd

    for prog in fregrid make_hgrid make_solo_mosaic ; do
        $SLINK ufs_utils.fd/sorc/fre-nctools.fd/tools/$prog                                ${prog}.fd                                
    done
    for prog in global_cycle.fd emcsfc_ice_blend.fd emcsfc_snow2mdl.fd ; do
        $SLINK ufs_utils.fd/sorc/$prog                                                     $prog
    done


    if [ -d ${pwd}/gfs_wafs.fd ]; then 
        $SLINK gfs_wafs.fd/sorc/wafs_awc_wafavn.fd                                              wafs_awc_wafavn.fd
        $SLINK gfs_wafs.fd/sorc/wafs_blending.fd                                                wafs_blending.fd
        $SLINK gfs_wafs.fd/sorc/wafs_blending_0p25.fd                                           wafs_blending_0p25.fd
        $SLINK gfs_wafs.fd/sorc/wafs_cnvgrib2.fd                                                wafs_cnvgrib2.fd
        $SLINK gfs_wafs.fd/sorc/wafs_gcip.fd                                                    wafs_gcip.fd
        $SLINK gfs_wafs.fd/sorc/wafs_grib2_0p25.fd                                              wafs_grib2_0p25.fd
        $SLINK gfs_wafs.fd/sorc/wafs_makewafs.fd                                                wafs_makewafs.fd
        $SLINK gfs_wafs.fd/sorc/wafs_setmissing.fd                                              wafs_setmissing.fd
    fi

    for prog in gdas2gldas.fd  gldas2gdas.fd  gldas_forcing.fd  gldas_model.fd  gldas_post.fd  gldas_rst.fd ;do
        $SLINK gldas.fd/sorc/$prog                                                     $prog
    done

#------------------------------
#--choose dynamic config.base for EMC installation 
#--choose static config.base for NCO installation 
cd $pwd/../parm/config
[[ -s config.base ]] && rm -f config.base 
if [ $RUN_ENVIR = nco ] ; then
 cp -p config.base.nco.static config.base
else
 cp -p config.base.emc.dyn config.base
fi
#------------------------------


exit 0
<|MERGE_RESOLUTION|>--- conflicted
+++ resolved
@@ -69,13 +69,8 @@
  if [ ! -d ${pwd}/../fix ]; then mkdir ${pwd}/../fix; fi
 fi
 cd ${pwd}/../fix                ||exit 8
-<<<<<<< HEAD
 if [ $model = "coupled" ] ; then
   for dir in fix_aer fix_am fix_chem fix_fv3_gmted2010 fix_gldas fix_lut fix_fv3_fracoro fix_orog fix_sfc_climo fix_verif fix_cice fix_mom6 fix_cpl fix_wave fix_reg2grb2 ; do
-=======
-dirs=`ls $FIX_DIR`
-for dir in $dirs ; do
->>>>>>> 96347ea5
     if [ -d $dir ]; then
       [[ $RUN_ENVIR = nco ]] && chmod -R 755 $dir
       rm -rf $dir
@@ -263,7 +258,6 @@
   $LINK ../sorc/install/bin/$workflowexec .
 done
 
-<<<<<<< HEAD
 if  [ $model == "coupled" ]; then
  [[ -s ufs_model ]] && rm -f ufs_model
   $LINK ../sorc/ufs_coupled.fd/build/ufs_model . 
@@ -277,10 +271,6 @@
     done
   fi
 fi
-=======
-[[ -s global_fv3gfs.x ]] && rm -f global_fv3gfs.x
-$LINK ../sorc/fv3gfs.fd/NEMS/exe/global_fv3gfs.x .
->>>>>>> 96347ea5
 
 [[ -s gfs_ncep_post ]] && rm -f gfs_ncep_post
 $LINK ../sorc/gfs_post.fd/exec/upp.x gfs_ncep_post
