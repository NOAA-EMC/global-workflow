#!/bin/ksh
set -ex

#--make symbolic links for EMC installation and hardcopies for NCO delivery

RUN_ENVIR=${1}
machine=${2}
if [ $# -eq 3 ]; then
  model=${3}
else
  model="uncoupled"
fi

if [ $# -lt 2 ]; then
    echo '***ERROR*** must specify two arguements: (1) RUN_ENVIR, (2) machine'
<<<<<<< HEAD
    echo ' Syntax: link_fv3gfs.sh ( nco | emc ) ( cray | dell | hera | orion | stampede )'
    echo ' A third argument is needed when coupled: '
    echo ' Syntax: link_fv3gfs.sh ( nco | emc ) ( cray | dell | hera | orion | stampede ) coupled'
=======
    echo ' Syntax: link_fv3gfs.sh ( nco | emc ) ( cray | dell | hera | orion )'
>>>>>>> fc727f40
    exit 1
fi

if [ $RUN_ENVIR != emc -a $RUN_ENVIR != nco ]; then
<<<<<<< HEAD
    echo ' Syntax: link_fv3gfs.sh ( nco | emc ) ( cray | dell | hera | orion | stampede )'
    echo ' A third argument is needed when coupled: '
    echo ' Syntax: link_fv3gfs.sh ( nco | emc ) ( cray | dell | hera | orion | stampede ) coupled'
    exit 1
fi
if [ $machine != cray -a $machine != dell -a $machine != hera -a $machine != orion -a $machine != stampede ]; then
    echo ' Syntax: link_fv3gfs.sh ( nco | emc ) ( cray | dell | hera | orion | stampede )'
    echo ' A third argument is needed when coupled: '
    echo ' Syntax: link_fv3gfs.sh ( nco | emc ) ( cray | dell | hera | orion | stampede ) coupled'
=======
    echo 'Syntax: link_fv3gfs.sh ( nco | emc ) ( cray | dell | hera | orion )'
    exit 1
fi
if [ $machine != cray -a $machine != dell -a $machine != hera -a $machine != orion ]; then
    echo 'Syntax: link_fv3gfs.sh ( nco | emc ) ( cray | dell | hera | orion )'
>>>>>>> fc727f40
    exit 1
fi

LINK="ln -fs"
SLINK="ln -fs"
[[ $RUN_ENVIR = nco ]] && LINK="cp -rp"

pwd=$(pwd -P)

#------------------------------
#--model fix fields
#------------------------------
<<<<<<< HEAD
if [ $machine = "cray" ]; then
    FIX_DIR="/gpfs/hps3/emc/global/noscrub/emc.glopara/git/fv3gfs/fix_nco_gfsv16"
elif [ $machine = "dell" ]; then
    # FIX_DIR="/gpfs/dell2/emc/modeling/noscrub/emc.glopara/git/fv3gfs/fix_nco_gfsv16"
    FIX_DIR="/gpfs/dell2/emc/modeling/noscrub/Walter.Kolczynski/global-workflow/fix_UFSp6"
elif [ $machine = "hera" ]; then
    if [ $model = "coupled" ]; then
       FIX_DIR="/scratch2/NCEPDEV/climate/climpara/S2S/FIX/fix_UFSp6"
    else
       FIX_DIR="/scratch1/NCEPDEV/global/glopara/fix_nco_gfsv16"
    fi
elif [ $machine = "orion" ]; then
    if [ $model = "coupled" ]; then
       FIX_DIR="/work/noaa/marine/jmeixner/tempFixICdir/fix_UFSp6"
    else
       FIX_DIR="/work/noaa/global/glopara/fix_nco_gfsv16"
    fi
elif [ $machine = "stampede" ]; then
    FIX_DIR="/work/07738/jkuang/stampede2/tempFixICdir/fix_UFSp6"
fi

if [ ! -z $FIX_DIR ]; then
 if [ ! -d ${pwd}/../fix ]; then mkdir ${pwd}/../fix; fi
fi
cd ${pwd}/../fix                ||exit 8
if [ $model = "coupled" ] ; then
  for dir in fix_am fix_fv3_gmted2010 fix_fv3_fracoro fix_gldas fix_orog fix_verif fix_cice fix_mom6 fix_cpl fix_wave fix_reg2grb2 ; do 
=======
if [ $machine == "cray" ]; then
    FIX_DIR="/gpfs/hps3/emc/global/noscrub/emc.glopara/git/fv3gfs/fix_nco_gfsv16"
elif [ $machine = "dell" ]; then
    FIX_DIR="/gpfs/dell2/emc/modeling/noscrub/emc.glopara/git/fv3gfs/fix_nco_gfsv16"
elif [ $machine = "hera" ]; then
    FIX_DIR="/scratch1/NCEPDEV/global/glopara/fix_nco_gfsv16"
elif [ $machine = "orion" ]; then
    FIX_DIR="/work/noaa/global/glopara/fix_nco_gfsv16"
fi
cd ${pwd}/../fix                ||exit 8
for dir in fix_am fix_fv3_gmted2010 fix_gldas fix_orog fix_verif fix_wave_gfs ; do
>>>>>>> fc727f40
    if [ -d $dir ]; then
      [[ $RUN_ENVIR = nco ]] && chmod -R 755 $dir
      rm -rf $dir
    fi
    $LINK $FIX_DIR/$dir .
<<<<<<< HEAD
  done
else 
  for dir in fix_am fix_fv3_gmted2010 fix_gldas fix_orog fix_verif fix_wave_gfs ; do
    if [ -d $dir ]; then
      [[ $RUN_ENVIR = nco ]] && chmod -R 755 $dir
      rm -rf $dir
    fi
    $LINK $FIX_DIR/$dir .
  done
fi
=======
done
>>>>>>> fc727f40

if [ -d ${pwd}/ufs_utils.fd ]; then
  cd ${pwd}/ufs_utils.fd/sorc
  ./link_fixdirs.sh $RUN_ENVIR $machine
fi

#---------------------------------------
#--add files from external repositories
#---------------------------------------
cd ${pwd}/../jobs               ||exit 8
    $LINK ../sorc/gfs_post.fd/jobs/JGLOBAL_ATMOS_POST_MANAGER      .
    $LINK ../sorc/gfs_post.fd/jobs/JGLOBAL_ATMOS_NCEPPOST          .
<<<<<<< HEAD
    $LINK ../sorc/gldas.fd/jobs/JGDAS_ATMOS_GLDAS            .             
=======
    $LINK ../sorc/gldas.fd/jobs/JGDAS_ATMOS_GLDAS            .
>>>>>>> fc727f40
cd ${pwd}/../parm               ||exit 8
    [[ -d post ]] && rm -rf post
    $LINK ../sorc/gfs_post.fd/parm                           post
    [[ -d gldas ]] && rm -rf gldas
    $LINK ../sorc/gldas.fd/parm                              gldas
cd ${pwd}/../scripts            ||exit 8
    $LINK ../sorc/gfs_post.fd/scripts/exgdas_atmos_nceppost.sh .
<<<<<<< HEAD
    if [ $model = "coupled" ]; then
      $LINK exgfs_nceppost_cpl.sh exgfs_atmos_nceppost.sh
    else 
      $LINK ../sorc/gfs_post.fd/scripts/exgfs_atmos_nceppost.sh  .
    fi 
=======
    $LINK ../sorc/gfs_post.fd/scripts/exgfs_atmos_nceppost.sh  .
>>>>>>> fc727f40
    $LINK ../sorc/gfs_post.fd/scripts/exglobal_atmos_pmgr.sh   .
    $LINK ../sorc/ufs_utils.fd/scripts/exemcsfc_global_sfc_prep.sh .
    $LINK ../sorc/gldas.fd/scripts/exgdas_atmos_gldas.sh .
cd ${pwd}/../ush                ||exit 8
    for file in fv3gfs_downstream_nems.sh fv3gfs_dwn_nems.sh gfs_nceppost.sh  \
        gfs_transfer.sh mod_icec.sh link_crtm_fix.sh trim_rh.sh fix_precip.sh; do
        $LINK ../sorc/gfs_post.fd/ush/$file                  .
    done
    if [ $model = "coupled" ]; then
       rm fv3gfs_downstream_nems.sh
       $LINK fv3gfs_downstream_nems_cpl.sh fv3gfs_downstream_nems.sh
    fi
    for file in emcsfc_ice_blend.sh  fv3gfs_driver_grid.sh  fv3gfs_make_orog.sh  global_cycle_driver.sh \
        emcsfc_snow.sh  fv3gfs_filter_topo.sh  global_chgres_driver.sh  global_cycle.sh \
        fv3gfs_chgres.sh  fv3gfs_make_grid.sh  global_chgres.sh  ; do
        $LINK ../sorc/ufs_utils.fd/ush/$file                  .
    done
    for file in gldas_archive.sh  gldas_forcing.sh gldas_get_data.sh  gldas_process_data.sh gldas_liscrd.sh  gldas_post.sh ; do
        $LINK ../sorc/gldas.fd/ush/$file                  .
    done
cd ${pwd}/../util               ||exit 8
    for file in sub_slurm sub_wcoss_c sub_wcoss_d ; do
        $LINK ../sorc/ufs_utils.fd/util/$file .
    done


#-----------------------------------
#--add gfs_wafs link if checked out
if [ -d ${pwd}/gfs_wafs.fd ]; then 
#-----------------------------------
 cd ${pwd}/../jobs               ||exit 8
     $LINK ../sorc/gfs_wafs.fd/jobs/*                         .
 cd ${pwd}/../parm               ||exit 8
     [[ -d wafs ]] && rm -rf wafs
    $LINK ../sorc/gfs_wafs.fd/parm/wafs                      wafs
 cd ${pwd}/../scripts            ||exit 8
    $LINK ../sorc/gfs_wafs.fd/scripts/*                      .
 cd ${pwd}/../ush                ||exit 8
    $LINK ../sorc/gfs_wafs.fd/ush/*                          .
 cd ${pwd}/../fix                ||exit 8
    [[ -d wafs ]] && rm -rf wafs
    $LINK ../sorc/gfs_wafs.fd/fix/*                          .
fi


#------------------------------
#--add GSI/EnKF file
#------------------------------
cd ${pwd}/../jobs               ||exit 8
    $LINK ../sorc/gsi.fd/jobs/JGLOBAL_ATMOS_ANALYSIS        .
    $LINK ../sorc/gsi.fd/jobs/JGLOBAL_ATMOS_ANALYSIS_CALC   .
    $LINK ../sorc/gsi.fd/jobs/JGDAS_ATMOS_ANALYSIS_DIAG     .
    $LINK ../sorc/gsi.fd/jobs/JGDAS_ENKF_SELECT_OBS         .
    $LINK ../sorc/gsi.fd/jobs/JGDAS_ENKF_DIAG               .
    $LINK ../sorc/gsi.fd/jobs/JGDAS_ENKF_UPDATE             .
    $LINK ../sorc/gsi.fd/jobs/JGDAS_ENKF_ECEN               .
<<<<<<< HEAD
    $LINK ../sorc/gsi.fd/jobs/JGDAS_ENKF_SFC                .    
=======
    $LINK ../sorc/gsi.fd/jobs/JGDAS_ENKF_SFC                .
>>>>>>> fc727f40
    $LINK ../sorc/gsi.fd/jobs/JGDAS_ENKF_FCST               .
    $LINK ../sorc/gsi.fd/jobs/JGDAS_ENKF_POST               .
    $LINK ../sorc/gsi.fd/jobs/JGDAS_ATMOS_CHGRES_FORENKF    .
cd ${pwd}/../scripts            ||exit 8
    $LINK ../sorc/gsi.fd/scripts/exglobal_atmos_analysis.sh       .
    $LINK ../sorc/gsi.fd/scripts/exglobal_atmos_analysis_calc.sh  .
    $LINK ../sorc/gsi.fd/scripts/exglobal_diag.sh                 .
    $LINK ../sorc/gsi.fd/scripts/exgdas_enkf_select_obs.sh        .
    $LINK ../sorc/gsi.fd/scripts/exgdas_enkf_update.sh            .
    $LINK ../sorc/gsi.fd/scripts/exgdas_enkf_ecen.sh              .
    $LINK ../sorc/gsi.fd/scripts/exgdas_enkf_sfc.sh               .
    $LINK ../sorc/gsi.fd/scripts/exgdas_enkf_fcst.sh              .
    $LINK ../sorc/gsi.fd/scripts/exgdas_enkf_post.sh              .
    $LINK ../sorc/gsi.fd/scripts/exgdas_atmos_chgres_forenkf.sh   .
cd ${pwd}/../fix                ||exit 8
    [[ -d fix_gsi ]] && rm -rf fix_gsi
    $LINK ../sorc/gsi.fd/fix  fix_gsi
cd ${pwd}/../ush                ||exit 8
    $LINK ../sorc/gsi.fd/ush/gsi_utils.py        .
    $LINK ../sorc/gsi.fd/ush/calcanl_gfs.py      .
    $LINK ../sorc/gsi.fd/ush/calcinc_gfs.py      .
    $LINK ../sorc/gsi.fd/ush/getncdimlen         .


#------------------------------
#--add DA Monitor file (NOTE: ensure to use correct version)
#------------------------------
cd ${pwd}/../fix                ||exit 8
    [[ -d gdas ]] && rm -rf gdas
    mkdir -p gdas
    cd gdas
    $LINK ../../sorc/gsi.fd/util/Minimization_Monitor/nwprod/gdas.v1.0.0/fix/gdas_minmon_cost.txt            .
    $LINK ../../sorc/gsi.fd/util/Minimization_Monitor/nwprod/gdas.v1.0.0/fix/gdas_minmon_gnorm.txt           .
    $LINK ../../sorc/gsi.fd/util/Ozone_Monitor/nwprod/gdas_oznmon.v2.0.0/fix/gdas_oznmon_base.tar            .
    $LINK ../../sorc/gsi.fd/util/Ozone_Monitor/nwprod/gdas_oznmon.v2.0.0/fix/gdas_oznmon_satype.txt          .
    $LINK ../../sorc/gsi.fd/util/Radiance_Monitor/nwprod/gdas_radmon.v3.0.0/fix/gdas_radmon_base.tar         .
    $LINK ../../sorc/gsi.fd/util/Radiance_Monitor/nwprod/gdas_radmon.v3.0.0/fix/gdas_radmon_satype.txt       .
    $LINK ../../sorc/gsi.fd/util/Radiance_Monitor/nwprod/gdas_radmon.v3.0.0/fix/gdas_radmon_scaninfo.txt     .
cd ${pwd}/../jobs               ||exit 8
    $LINK ../sorc/gsi.fd/util/Minimization_Monitor/nwprod/gdas.v1.0.0/jobs/JGDAS_ATMOS_VMINMON               .
    $LINK ../sorc/gsi.fd/util/Minimization_Monitor/nwprod/gfs.v1.0.0/jobs/JGFS_ATMOS_VMINMON                 .
    $LINK ../sorc/gsi.fd/util/Ozone_Monitor/nwprod/gdas_oznmon.v2.0.0/jobs/JGDAS_ATMOS_VERFOZN               .
    $LINK ../sorc/gsi.fd/util/Radiance_Monitor/nwprod/gdas_radmon.v3.0.0/jobs/JGDAS_ATMOS_VERFRAD            .
cd ${pwd}/../parm               ||exit 8
    [[ -d mon ]] && rm -rf mon
    mkdir -p mon
    cd mon
    $LINK ../../sorc/gsi.fd/util/Radiance_Monitor/nwprod/gdas_radmon.v3.0.0/parm/gdas_radmon.parm            da_mon.parm
#   $LINK ../../sorc/gsi.fd/util/Minimization_Monitor/nwprod/gdas.v1.0.0/parm/gdas_minmon.parm               .
#   $LINK ../../sorc/gsi.fd/util/Minimization_Monitor/nwprod/gfs.v1.0.0/parm/gfs_minmon.parm                 .
    $LINK ../../sorc/gsi.fd/util/Ozone_Monitor/nwprod/gdas_oznmon.v2.0.0/parm/gdas_oznmon.parm               .
#   $LINK ../../sorc/gsi.fd/util/Radiance_Monitor/nwprod/gdas_radmon.v3.0.0/parm/gdas_radmon.parm            .
cd ${pwd}/../scripts            ||exit 8
    $LINK ../sorc/gsi.fd/util/Minimization_Monitor/nwprod/gdas.v1.0.0/scripts/exgdas_atmos_vminmon.sh        .
    $LINK ../sorc/gsi.fd/util/Minimization_Monitor/nwprod/gfs.v1.0.0/scripts/exgfs_atmos_vminmon.sh          .
    $LINK ../sorc/gsi.fd/util/Ozone_Monitor/nwprod/gdas_oznmon.v2.0.0/scripts/exgdas_atmos_verfozn.sh        .
    $LINK ../sorc/gsi.fd/util/Radiance_Monitor/nwprod/gdas_radmon.v3.0.0/scripts/exgdas_atmos_verfrad.sh     .
cd ${pwd}/../ush                ||exit 8
    $LINK ../sorc/gsi.fd/util/Minimization_Monitor/nwprod/minmon_shared.v1.0.1/ush/minmon_xtrct_costs.pl     .
    $LINK ../sorc/gsi.fd/util/Minimization_Monitor/nwprod/minmon_shared.v1.0.1/ush/minmon_xtrct_gnorms.pl    .
    $LINK ../sorc/gsi.fd/util/Minimization_Monitor/nwprod/minmon_shared.v1.0.1/ush/minmon_xtrct_reduct.pl    .
    $LINK ../sorc/gsi.fd/util/Ozone_Monitor/nwprod/oznmon_shared.v2.0.0/ush/ozn_xtrct.sh                     .
    $LINK ../sorc/gsi.fd/util/Radiance_Monitor/nwprod/radmon_shared.v3.0.0/ush/radmon_ck_stdout.sh           .
    $LINK ../sorc/gsi.fd/util/Radiance_Monitor/nwprod/radmon_shared.v3.0.0/ush/radmon_err_rpt.sh             .
    $LINK ../sorc/gsi.fd/util/Radiance_Monitor/nwprod/radmon_shared.v3.0.0/ush/radmon_verf_angle.sh          .
    $LINK ../sorc/gsi.fd/util/Radiance_Monitor/nwprod/radmon_shared.v3.0.0/ush/radmon_verf_bcoef.sh          .
    $LINK ../sorc/gsi.fd/util/Radiance_Monitor/nwprod/radmon_shared.v3.0.0/ush/radmon_verf_bcor.sh           .
    $LINK ../sorc/gsi.fd/util/Radiance_Monitor/nwprod/radmon_shared.v3.0.0/ush/radmon_verf_time.sh           .
    

#------------------------------
#--link executables 
#------------------------------

if [ ! -d $pwd/../exec ]; then mkdir $pwd/../exec ; fi
cd $pwd/../exec
<<<<<<< HEAD
if  [ $model == "coupled" ]; then
 [[ -s ufs_model ]] && rm -f ufs_model
  $LINK ../sorc/ufs_coupled.fd/build/ufs_model . 
else
=======

[[ -s gaussian_sfcanl.exe ]] && rm -f gaussian_sfcanl.exe
$LINK ../sorc/install/bin/gaussian_sfcanl.x gaussian_sfcanl.exe
for workflowexec in fbwndgfs gfs_bufr regrid_nemsio supvit syndat_getjtbul \
    syndat_maksynrc syndat_qctropcy tocsbufr ; do
  [[ -s $workflowexec ]] && rm -f $workflowexec
  $LINK ../sorc/install/bin/${workflowexec}.x $workflowexec
done
for workflowexec in enkf_chgres_recenter.x enkf_chgres_recenter_nc.x fv3nc2nemsio.x \
    tave.x vint.x ; do
  [[ -s $workflowexec ]] && rm -f $workflowexec
  $LINK ../sorc/install/bin/$workflowexec .
done

>>>>>>> fc727f40
[[ -s global_fv3gfs.x ]] && rm -f global_fv3gfs.x
$LINK ../sorc/fv3gfs.fd/NEMS/exe/global_fv3gfs.x .
if [ -d ../sorc/fv3gfs.fd/WW3/exec ]; then # Wave execs
  for waveexe in ww3_gint ww3_grib ww3_grid ww3_multi ww3_ounf ww3_ounp ww3_outf ww3_outp ww3_prep ww3_prnc; do
    [[ -s $waveexe ]] && rm -f $waveexe
    $LINK ../sorc/fv3gfs.fd/WW3/exec/$waveexe .
  done
fi
<<<<<<< HEAD
fi 
=======
>>>>>>> fc727f40

[[ -s gfs_ncep_post ]] && rm -f gfs_ncep_post
$LINK ../sorc/gfs_post.fd/exec/upp.x gfs_ncep_post

if [ -d ${pwd}/gfs_wafs.fd ]; then 
    for wafsexe in \
          wafs_awc_wafavn  wafs_blending  wafs_blending_0p25 \
          wafs_cnvgrib2  wafs_gcip  wafs_grib2_0p25 \
          wafs_makewafs  wafs_setmissing; do
        [[ -s $wafsexe ]] && rm -f $wafsexe
        $LINK ../sorc/gfs_wafs.fd/exec/$wafsexe .
    done
fi

for ufs_utilsexe in \
     emcsfc_ice_blend  emcsfc_snow2mdl  global_chgres  global_cycle ; do
    [[ -s $ufs_utilsexe ]] && rm -f $ufs_utilsexe
    $LINK ../sorc/ufs_utils.fd/exec/$ufs_utilsexe .
done

for gsiexe in  calc_analysis.x calc_increment_ens_ncio.x calc_increment_ens.x \
    getsfcensmeanp.x getsigensmeanp_smooth.x getsigensstatp.x global_enkf.x global_gsi.x \
    interp_inc.x ncdiag_cat.x oznmon_horiz.x oznmon_time.x radmon_angle.x \
    radmon_bcoef.x radmon_bcor.x radmon_time.x recentersigp.x;do
    [[ -s $gsiexe ]] && rm -f $gsiexe
    $LINK ../sorc/gsi.fd/exec/$gsiexe .
done

for gldasexe in gdas2gldas  gldas2gdas  gldas_forcing  gldas_model  gldas_post  gldas_rst; do
    [[ -s $gldasexe ]] && rm -f $gldasexe
    $LINK ../sorc/gldas.fd/exec/$gldasexe .
done

#------------------------------
#--link source code directories
#------------------------------

cd ${pwd}/../sorc   ||   exit 8
    [[ -d calc_analysis.fd ]] && rm -rf calc_analysis.fd
    $SLINK gsi.fd/util/netcdf_io/calc_analysis.fd                                          calc_analysis.fd

    [[ -d calc_increment_ens.fd ]] && rm -rf calc_increment_ens.fd
    $SLINK gsi.fd/util/EnKF/gfs/src/calc_increment_ens.fd                                  calc_increment_ens.fd

    [[ -d calc_increment_ens_ncio.fd ]] && rm -rf calc_increment_ens_ncio.fd
    $SLINK gsi.fd/util/EnKF/gfs/src/calc_increment_ens_ncio.fd                             calc_increment_ens_ncio.fd

    [[ -d getsfcensmeanp.fd ]] && rm -rf getsfcensmeanp.fd
    $SLINK gsi.fd/util/EnKF/gfs/src/getsfcensmeanp.fd                                      getsfcensmeanp.fd

    [[ -d getsigensmeanp_smooth.fd ]] && rm -rf getsigensmeanp_smooth.fd
    $SLINK gsi.fd/util/EnKF/gfs/src/getsigensmeanp_smooth.fd                               getsigensmeanp_smooth.fd

    [[ -d getsigensstatp.fd ]] && rm -rf getsigensstatp.fd
    $SLINK gsi.fd/util/EnKF/gfs/src/getsigensstatp.fd                                      getsigensstatp.fd

    [[ -d global_enkf.fd ]] && rm -rf global_enkf.fd
    $SLINK gsi.fd/src/enkf                                                                 global_enkf.fd

    [[ -d global_gsi.fd ]] && rm -rf global_gsi.fd
    $SLINK gsi.fd/src/gsi                                                                  global_gsi.fd

    [[ -d interp_inc.fd ]] && rm -rf interp_inc.fd
    $SLINK gsi.fd/util/netcdf_io/interp_inc.fd                                             interp_inc.fd

    [[ -d ncdiag.fd ]] && rm -rf ncdiag.fd
    $SLINK gsi.fd/src/ncdiag                                                               ncdiag_cat.fd

    [[ -d oznmon_horiz.fd ]] && rm -rf oznmon_horiz.fd
    $SLINK gsi.fd/util/Ozone_Monitor/nwprod/oznmon_shared.v2.0.0/sorc/oznmon_horiz.fd      oznmon_horiz.fd

    [[ -d oznmon_time.fd ]] && rm -rf oznmon_time.fd
    $SLINK gsi.fd/util/Ozone_Monitor/nwprod/oznmon_shared.v2.0.0/sorc/oznmon_time.fd       oznmon_time.fd

    [[ -d radmon_angle.fd ]] && rm -rf radmon_angle.fd
    $SLINK gsi.fd/util/Radiance_Monitor/nwprod/radmon_shared.v3.0.0/sorc/verf_radang.fd    radmon_angle.fd

    [[ -d radmon_bcoef.fd ]] && rm -rf radmon_bcoef.fd
    $SLINK gsi.fd/util/Radiance_Monitor/nwprod/radmon_shared.v3.0.0/sorc/verf_radbcoef.fd  radmon_bcoef.fd

    [[ -d radmon_bcor.fd ]] && rm -rf radmon_bcor.fd
    $SLINK gsi.fd/util/Radiance_Monitor/nwprod/radmon_shared.v3.0.0/sorc/verf_radbcor.fd   radmon_bcor.fd 

    [[ -d radmon_time.fd ]] && rm -rf radmon_time.fd
    $SLINK gsi.fd/util/Radiance_Monitor/nwprod/radmon_shared.v3.0.0/sorc/verf_radtime.fd   radmon_time.fd 

    [[ -d recentersigp.fd ]] && rm -rf recentersigp.fd
    $SLINK gsi.fd/util/EnKF/gfs/src/recentersigp.fd                                        recentersigp.fd

    $SLINK gfs_post.fd/sorc/ncep_post.fd                                                   gfs_ncep_post.fd

    $SLINK ufs_utils.fd/sorc/fre-nctools.fd/tools/shave.fd                                 shave.fd
    for prog in filter_topo fregrid make_hgrid make_solo_mosaic ; do
        $SLINK ufs_utils.fd/sorc/fre-nctools.fd/tools/$prog                                ${prog}.fd                                
    done
    for prog in  global_cycle.fd   nemsio_read.fd  nemsio_chgdate.fd \
        emcsfc_ice_blend.fd  nst_tf_chg.fd \
        emcsfc_snow2mdl.fd   global_chgres.fd  nemsio_get.fd    orog.fd ;do
        $SLINK ufs_utils.fd/sorc/$prog                                                     $prog
    done


    if [ -d ${pwd}/gfs_wafs.fd ]; then 
        $SLINK gfs_wafs.fd/sorc/wafs_awc_wafavn.fd                                              wafs_awc_wafavn.fd
        $SLINK gfs_wafs.fd/sorc/wafs_blending.fd                                                wafs_blending.fd
        $SLINK gfs_wafs.fd/sorc/wafs_blending_0p25.fd                                           wafs_blending_0p25.fd
        $SLINK gfs_wafs.fd/sorc/wafs_cnvgrib2.fd                                                wafs_cnvgrib2.fd
        $SLINK gfs_wafs.fd/sorc/wafs_gcip.fd                                                    wafs_gcip.fd
        $SLINK gfs_wafs.fd/sorc/wafs_grib2_0p25.fd                                              wafs_grib2_0p25.fd
        $SLINK gfs_wafs.fd/sorc/wafs_makewafs.fd                                                wafs_makewafs.fd
        $SLINK gfs_wafs.fd/sorc/wafs_setmissing.fd                                              wafs_setmissing.fd
    fi

    for prog in gdas2gldas.fd  gldas2gdas.fd  gldas_forcing.fd  gldas_model.fd  gldas_post.fd  gldas_rst.fd ;do
        $SLINK gldas.fd/sorc/$prog                                                     $prog
    done

#------------------------------
#--choose dynamic config.base for EMC installation 
#--choose static config.base for NCO installation 
cd $pwd/../parm/config
[[ -s config.base ]] && rm -f config.base 
if [ $RUN_ENVIR = nco ] ; then
 cp -p config.base.nco.static config.base
 cp -p config.resources.nco.static config.resources
else
 cp -p config.base.emc.dyn config.base
fi
#------------------------------


exit 0
<|MERGE_RESOLUTION|>--- conflicted
+++ resolved
@@ -13,34 +13,22 @@
 
 if [ $# -lt 2 ]; then
     echo '***ERROR*** must specify two arguements: (1) RUN_ENVIR, (2) machine'
-<<<<<<< HEAD
-    echo ' Syntax: link_fv3gfs.sh ( nco | emc ) ( cray | dell | hera | orion | stampede )'
-    echo ' A third argument is needed when coupled: '
-    echo ' Syntax: link_fv3gfs.sh ( nco | emc ) ( cray | dell | hera | orion | stampede ) coupled'
-=======
-    echo ' Syntax: link_fv3gfs.sh ( nco | emc ) ( cray | dell | hera | orion )'
->>>>>>> fc727f40
-    exit 1
-fi
-
-if [ $RUN_ENVIR != emc -a $RUN_ENVIR != nco ]; then
-<<<<<<< HEAD
     echo ' Syntax: link_fv3gfs.sh ( nco | emc ) ( cray | dell | hera | orion | stampede )'
     echo ' A third argument is needed when coupled: '
     echo ' Syntax: link_fv3gfs.sh ( nco | emc ) ( cray | dell | hera | orion | stampede ) coupled'
     exit 1
 fi
+
+if [ $RUN_ENVIR != emc -a $RUN_ENVIR != nco ]; then
+    echo ' Syntax: link_fv3gfs.sh ( nco | emc ) ( cray | dell | hera | orion | stampede )'
+    echo ' A third argument is needed when coupled: '
+    echo ' Syntax: link_fv3gfs.sh ( nco | emc ) ( cray | dell | hera | orion | stampede ) coupled'
+    exit 1
+fi
 if [ $machine != cray -a $machine != dell -a $machine != hera -a $machine != orion -a $machine != stampede ]; then
     echo ' Syntax: link_fv3gfs.sh ( nco | emc ) ( cray | dell | hera | orion | stampede )'
     echo ' A third argument is needed when coupled: '
     echo ' Syntax: link_fv3gfs.sh ( nco | emc ) ( cray | dell | hera | orion | stampede ) coupled'
-=======
-    echo 'Syntax: link_fv3gfs.sh ( nco | emc ) ( cray | dell | hera | orion )'
-    exit 1
-fi
-if [ $machine != cray -a $machine != dell -a $machine != hera -a $machine != orion ]; then
-    echo 'Syntax: link_fv3gfs.sh ( nco | emc ) ( cray | dell | hera | orion )'
->>>>>>> fc727f40
     exit 1
 fi
 
@@ -53,12 +41,14 @@
 #------------------------------
 #--model fix fields
 #------------------------------
-<<<<<<< HEAD
 if [ $machine = "cray" ]; then
     FIX_DIR="/gpfs/hps3/emc/global/noscrub/emc.glopara/git/fv3gfs/fix_nco_gfsv16"
 elif [ $machine = "dell" ]; then
-    # FIX_DIR="/gpfs/dell2/emc/modeling/noscrub/emc.glopara/git/fv3gfs/fix_nco_gfsv16"
-    FIX_DIR="/gpfs/dell2/emc/modeling/noscrub/Walter.Kolczynski/global-workflow/fix_UFSp6"
+    if [ $model = "coupled" ]; then
+      FIX_DIR="/gpfs/dell2/emc/modeling/noscrub/Walter.Kolczynski/global-workflow/fix_UFSp6"
+    else 
+      FIX_DIR="/gpfs/dell2/emc/modeling/noscrub/emc.glopara/git/fv3gfs/fix_nco_gfsv16"
+    fi 
 elif [ $machine = "hera" ]; then
     if [ $model = "coupled" ]; then
        FIX_DIR="/scratch2/NCEPDEV/climate/climpara/S2S/FIX/fix_UFSp6"
@@ -81,25 +71,11 @@
 cd ${pwd}/../fix                ||exit 8
 if [ $model = "coupled" ] ; then
   for dir in fix_am fix_fv3_gmted2010 fix_fv3_fracoro fix_gldas fix_orog fix_verif fix_cice fix_mom6 fix_cpl fix_wave fix_reg2grb2 ; do 
-=======
-if [ $machine == "cray" ]; then
-    FIX_DIR="/gpfs/hps3/emc/global/noscrub/emc.glopara/git/fv3gfs/fix_nco_gfsv16"
-elif [ $machine = "dell" ]; then
-    FIX_DIR="/gpfs/dell2/emc/modeling/noscrub/emc.glopara/git/fv3gfs/fix_nco_gfsv16"
-elif [ $machine = "hera" ]; then
-    FIX_DIR="/scratch1/NCEPDEV/global/glopara/fix_nco_gfsv16"
-elif [ $machine = "orion" ]; then
-    FIX_DIR="/work/noaa/global/glopara/fix_nco_gfsv16"
-fi
-cd ${pwd}/../fix                ||exit 8
-for dir in fix_am fix_fv3_gmted2010 fix_gldas fix_orog fix_verif fix_wave_gfs ; do
->>>>>>> fc727f40
     if [ -d $dir ]; then
       [[ $RUN_ENVIR = nco ]] && chmod -R 755 $dir
       rm -rf $dir
     fi
     $LINK $FIX_DIR/$dir .
-<<<<<<< HEAD
   done
 else 
   for dir in fix_am fix_fv3_gmted2010 fix_gldas fix_orog fix_verif fix_wave_gfs ; do
@@ -110,9 +86,6 @@
     $LINK $FIX_DIR/$dir .
   done
 fi
-=======
-done
->>>>>>> fc727f40
 
 if [ -d ${pwd}/ufs_utils.fd ]; then
   cd ${pwd}/ufs_utils.fd/sorc
@@ -125,11 +98,7 @@
 cd ${pwd}/../jobs               ||exit 8
     $LINK ../sorc/gfs_post.fd/jobs/JGLOBAL_ATMOS_POST_MANAGER      .
     $LINK ../sorc/gfs_post.fd/jobs/JGLOBAL_ATMOS_NCEPPOST          .
-<<<<<<< HEAD
-    $LINK ../sorc/gldas.fd/jobs/JGDAS_ATMOS_GLDAS            .             
-=======
     $LINK ../sorc/gldas.fd/jobs/JGDAS_ATMOS_GLDAS            .
->>>>>>> fc727f40
 cd ${pwd}/../parm               ||exit 8
     [[ -d post ]] && rm -rf post
     $LINK ../sorc/gfs_post.fd/parm                           post
@@ -137,15 +106,11 @@
     $LINK ../sorc/gldas.fd/parm                              gldas
 cd ${pwd}/../scripts            ||exit 8
     $LINK ../sorc/gfs_post.fd/scripts/exgdas_atmos_nceppost.sh .
-<<<<<<< HEAD
     if [ $model = "coupled" ]; then
       $LINK exgfs_nceppost_cpl.sh exgfs_atmos_nceppost.sh
     else 
       $LINK ../sorc/gfs_post.fd/scripts/exgfs_atmos_nceppost.sh  .
     fi 
-=======
-    $LINK ../sorc/gfs_post.fd/scripts/exgfs_atmos_nceppost.sh  .
->>>>>>> fc727f40
     $LINK ../sorc/gfs_post.fd/scripts/exglobal_atmos_pmgr.sh   .
     $LINK ../sorc/ufs_utils.fd/scripts/exemcsfc_global_sfc_prep.sh .
     $LINK ../sorc/gldas.fd/scripts/exgdas_atmos_gldas.sh .
@@ -202,11 +167,7 @@
     $LINK ../sorc/gsi.fd/jobs/JGDAS_ENKF_DIAG               .
     $LINK ../sorc/gsi.fd/jobs/JGDAS_ENKF_UPDATE             .
     $LINK ../sorc/gsi.fd/jobs/JGDAS_ENKF_ECEN               .
-<<<<<<< HEAD
-    $LINK ../sorc/gsi.fd/jobs/JGDAS_ENKF_SFC                .    
-=======
     $LINK ../sorc/gsi.fd/jobs/JGDAS_ENKF_SFC                .
->>>>>>> fc727f40
     $LINK ../sorc/gsi.fd/jobs/JGDAS_ENKF_FCST               .
     $LINK ../sorc/gsi.fd/jobs/JGDAS_ENKF_POST               .
     $LINK ../sorc/gsi.fd/jobs/JGDAS_ATMOS_CHGRES_FORENKF    .
@@ -283,12 +244,6 @@
 
 if [ ! -d $pwd/../exec ]; then mkdir $pwd/../exec ; fi
 cd $pwd/../exec
-<<<<<<< HEAD
-if  [ $model == "coupled" ]; then
- [[ -s ufs_model ]] && rm -f ufs_model
-  $LINK ../sorc/ufs_coupled.fd/build/ufs_model . 
-else
-=======
 
 [[ -s gaussian_sfcanl.exe ]] && rm -f gaussian_sfcanl.exe
 $LINK ../sorc/install/bin/gaussian_sfcanl.x gaussian_sfcanl.exe
@@ -303,19 +258,19 @@
   $LINK ../sorc/install/bin/$workflowexec .
 done
 
->>>>>>> fc727f40
-[[ -s global_fv3gfs.x ]] && rm -f global_fv3gfs.x
-$LINK ../sorc/fv3gfs.fd/NEMS/exe/global_fv3gfs.x .
-if [ -d ../sorc/fv3gfs.fd/WW3/exec ]; then # Wave execs
-  for waveexe in ww3_gint ww3_grib ww3_grid ww3_multi ww3_ounf ww3_ounp ww3_outf ww3_outp ww3_prep ww3_prnc; do
-    [[ -s $waveexe ]] && rm -f $waveexe
-    $LINK ../sorc/fv3gfs.fd/WW3/exec/$waveexe .
-  done
-fi
-<<<<<<< HEAD
-fi 
-=======
->>>>>>> fc727f40
+if  [ $model == "coupled" ]; then
+ [[ -s ufs_model ]] && rm -f ufs_model
+  $LINK ../sorc/ufs_coupled.fd/build/ufs_model . 
+else
+  [[ -s global_fv3gfs.x ]] && rm -f global_fv3gfs.x
+  $LINK ../sorc/fv3gfs.fd/NEMS/exe/global_fv3gfs.x .
+  if [ -d ../sorc/fv3gfs.fd/WW3/exec ]; then # Wave execs
+    for waveexe in ww3_gint ww3_grib ww3_grid ww3_multi ww3_ounf ww3_ounp ww3_outf ww3_outp ww3_prep ww3_prnc; do
+      [[ -s $waveexe ]] && rm -f $waveexe
+      $LINK ../sorc/fv3gfs.fd/WW3/exec/$waveexe .
+    done
+  fi
+fi
 
 [[ -s gfs_ncep_post ]] && rm -f gfs_ncep_post
 $LINK ../sorc/gfs_post.fd/exec/upp.x gfs_ncep_post
