#!/bin/ksh
set -ex

#--make symbolic links for EMC installation and hardcopies for NCO delivery
. ./machine-setup.sh
echo "target system (machine) set to $target"

if [ -z $target ]; then
    echo 'target value not set (unknown system not supported)'
    exit 1
fi

RUN_ENVIR=${1:-emc}

if [ $RUN_ENVIR != emc -a $RUN_ENVIR != nco ]; then
    echo 'Syntax: link_fv3gfs.sh ( nco | emc )'
    exit 1
fi
if [ $target != wcoss_cray -a $target != theia -a $target != gaea -a $target != jet ]; then
    echo '$target value set to unknown or unsupported system'
    exit 1
fi

LINK="ln -fs"
[[ $RUN_ENVIR = nco ]] && LINK="cp -rp"

pwd=$(pwd -P)

#--model fix fields
if [ $target == "wcoss_cray" ]; then
    FIX_DIR="/gpfs/hps3/emc/global/noscrub/emc.glopara/git/fv3gfs/fix"
elif [ $target == "theia" ]; then
    FIX_DIR="/scratch4/NCEPDEV/global/save/glopara/git/fv3gfs/fix"
elif [ $target == "gaea" ]; then
    FIX_DIR="/lustre/f1/pdata/ncep_shared/FV3GFS_V1_RELEASE/fix"
elif [ $target == "jet" ]; then
    FIX_DIR="/lfs3/projects/hfv3gfs/glopara/git/fv3gfs/fix"
else
    echo 'CRITICAL: links to fix files not set'
    exit 1
fi

if [ ! -r $FIX_DIR ]; then
   echo "CRITICAL: you do not of read permissions to the location of the fix file $FIX_DIR"
   exit -1
fi

if [ ! -z $FIX_DIR ]; then
 if [ ! -d ${pwd}/../fix ]; then mkdir ${pwd}/../fix; fi
 cd ${pwd}/../fix                ||exit 8
 for dir in fix_am fix_fv3 fix_orog fix_fv3_gmted2010 ; do
     [[ -d $dir ]] && rm -rf $dir
 done
 $LINK $FIX_DIR/* .
fi


#--add gfs_post file
cd ${pwd}/../jobs               ||exit 8
    $LINK ../sorc/gfs_post.fd/jobs/JGLOBAL_POST_MANAGER      .
    $LINK ../sorc/gfs_post.fd/jobs/JGLOBAL_NCEPPOST          .
cd ${pwd}/../parm               ||exit 8
    [[ -d post ]] && rm -rf post
    $LINK ../sorc/gfs_post.fd/parm                           post
cd ${pwd}/../scripts            ||exit 8
    $LINK ../sorc/gfs_post.fd/scripts/exgdas_nceppost.sh.ecf .
    $LINK ../sorc/gfs_post.fd/scripts/exgfs_nceppost.sh.ecf  .
    $LINK ../sorc/gfs_post.fd/scripts/exglobal_pmgr.sh.ecf   .
cd ${pwd}/../ush                ||exit 8
<<<<<<< HEAD
    for file in fv3gfs_downstream_nems.sh  fv3gfs_dwn_nems.sh  gfs_nceppost.sh  gfs_transfer.sh  link_crtm_fix.sh  trim_rh.sh; do
      $LINK ../sorc/gfs_post.fd/ush/$file                  .
=======
    for file in fv3gfs_downstream_nems.sh  fv3gfs_dwn_nems.sh  gfs_nceppost.sh  gfs_transfer.sh  link_crtm_fix.sh  trim_rh.sh fix_precip.sh; do
        $LINK ../sorc/gfs_post.fd/ush/$file                  .
>>>>>>> 0e9d2d1b
    done

#--add GSI/EnKF file
cd ${pwd}/../jobs               ||exit 8
    $LINK ../sorc/gsi.fd/jobs/JGLOBAL_ANALYSIS           .
    $LINK ../sorc/gsi.fd/jobs/JGLOBAL_ENKF_SELECT_OBS    .
    $LINK ../sorc/gsi.fd/jobs/JGLOBAL_ENKF_INNOVATE_OBS  .
    $LINK ../sorc/gsi.fd/jobs/JGLOBAL_ENKF_UPDATE        .
    $LINK ../sorc/gsi.fd/jobs/JGDAS_ENKF_RECENTER        .
    $LINK ../sorc/gsi.fd/jobs/JGDAS_ENKF_FCST            .
    $LINK ../sorc/gsi.fd/jobs/JGDAS_ENKF_POST            .
cd ${pwd}/../scripts            ||exit 8
    $LINK ../sorc/gsi.fd/scripts/exglobal_analysis_fv3gfs.sh.ecf           .
    $LINK ../sorc/gsi.fd/scripts/exglobal_innovate_obs_fv3gfs.sh.ecf       .
    $LINK ../sorc/gsi.fd/scripts/exglobal_enkf_innovate_obs_fv3gfs.sh.ecf  .
    $LINK ../sorc/gsi.fd/scripts/exglobal_enkf_update_fv3gfs.sh.ecf        .
    $LINK ../sorc/gsi.fd/scripts/exglobal_enkf_recenter_fv3gfs.sh.ecf      .
    $LINK ../sorc/gsi.fd/scripts/exglobal_enkf_fcst_fv3gfs.sh.ecf          .
    $LINK ../sorc/gsi.fd/scripts/exglobal_enkf_post_fv3gfs.sh.ecf          .
cd ${pwd}/../fix                ||exit 8
    [[ -d fix_gsi ]] && rm -rf fix_gsi
    $LINK ../sorc/gsi.fd/fix  fix_gsi

#--link executables 

cd $pwd/../exec

[[ -s fv3_gfs_nh.prod.32bit.x ]] && rm -f fv3_gfs_nh.prod.32bit.x
$LINK ../sorc/fv3gfs.fd/NEMS/exe/fv3_gfs_nh.prod.32bit.x .

[[ -s gfs_ncep_post ]] && rm -f gfs_ncep_post
$LINK ../sorc/gfs_post.fd/exec/ncep_post gfs_ncep_post

for gsiexe in  global_gsi global_enkf calc_increment_ens.x  getsfcensmeanp.x  getsigensmeanp_smooth.x  getsigensstatp.x  recentersigp.x ;do
    [[ -s $gsiexe ]] && rm -f $gsiexe
    $LINK ../sorc/gsi.fd/exec/$gsiexe .
done

if [[ $target == "gaea" ]]; then
  if [[ -f /lustre/f1/pdata/ncep_shared/exec/wgrib2 ]]; then
   cp /lustre/f1/pdata/ncep_shared/exec/wgrib2 .
  else
   echo 'WARNING wgrib2 did not copy from /lustre/f1/pdata/ncep_shared/exec on Gaea'
  fi
fi
if [[ $target == "jet" ]]; then
  if [[ -f /mnt/lfs3/projects/hfv3gfs/gwv/fv3/exec/wgrib2 ]]; then
   cp /mnt/lfs3/projects/hfv3gfs/gwv/fv3/exec/wgrib2 .
  else
   echo 'WARNING wgrib2 did not copy from /mnt/lfs3/projects/hfv3gfs/gwv/fv3/exec on Jet'
  fi
fi

if [[ -f ../sorc/fv3gfs.fd/NEMS/exe/fv3_gfs_nh.prod.32bit.x ]]; then
 [[ -s fv3_gfs_nh.prod.32bit.x ]] && rm -f fv3_gfs_nh.prod.32bit.x
 $LINK ../sorc/fv3gfs.fd/NEMS/exe/fv3_gfs_nh.prod.32bit.x .
else
  echo 'WARNING fv3_gfs_nh.prod.32bit.x executable file does not exsist, no link to fv3_gfs_nh.prod.32bit.x made'
fi

if [[ -f ../sorc/gfs_post.fd/exec/ncep_post ]]; then
 [[ -s gfs_ncep_post ]] && rm -f gfs_ncep_post
 $LINK ../sorc/gfs_post.fd/exec/ncep_post gfs_ncep_post
else
  echo 'WARNING ncep_post executable file does not exsist, no link to ncep_post made'
fi
 
exit 0<|MERGE_RESOLUTION|>--- conflicted
+++ resolved
@@ -67,13 +67,8 @@
     $LINK ../sorc/gfs_post.fd/scripts/exgfs_nceppost.sh.ecf  .
     $LINK ../sorc/gfs_post.fd/scripts/exglobal_pmgr.sh.ecf   .
 cd ${pwd}/../ush                ||exit 8
-<<<<<<< HEAD
-    for file in fv3gfs_downstream_nems.sh  fv3gfs_dwn_nems.sh  gfs_nceppost.sh  gfs_transfer.sh  link_crtm_fix.sh  trim_rh.sh; do
-      $LINK ../sorc/gfs_post.fd/ush/$file                  .
-=======
     for file in fv3gfs_downstream_nems.sh  fv3gfs_dwn_nems.sh  gfs_nceppost.sh  gfs_transfer.sh  link_crtm_fix.sh  trim_rh.sh fix_precip.sh; do
         $LINK ../sorc/gfs_post.fd/ush/$file                  .
->>>>>>> 0e9d2d1b
     done
 
 #--add GSI/EnKF file
