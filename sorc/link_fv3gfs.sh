#!/bin/ksh
set -ex

#--make symbolic links for EMC installation and hardcopies for NCO delivery

RUN_ENVIR=${1}
machine=${2}

if [ $# -lt 2 ]; then
    echo '***ERROR*** must specify two arguements: (1) RUN_ENVIR, (2) machine'
    echo ' Syntax: link_fv3gfs.sh ( nco | emc ) ( cray | dell | hera | orion )'
    exit 1
fi

if [ $RUN_ENVIR != emc -a $RUN_ENVIR != nco ]; then
    echo 'Syntax: link_fv3gfs.sh ( nco | emc ) ( cray | dell | hera | orion )'
    exit 1
fi
if [ $machine != cray -a $machine != dell -a $machine != hera -a $machine != orion ]; then
    echo 'Syntax: link_fv3gfs.sh ( nco | emc ) ( cray | dell | hera | orion )'
    exit 1
fi

LINK="ln -fs"
SLINK="ln -fs"
[[ $RUN_ENVIR = nco ]] && LINK="cp -rp"

pwd=$(pwd -P)

#------------------------------
#--model fix fields
#------------------------------
if [ $machine == "cray" ]; then
    FIX_DIR="/gpfs/hps3/emc/global/noscrub/emc.glopara/git/fv3gfs/fix"
elif [ $machine = "dell" ]; then
    FIX_DIR="/gpfs/dell2/emc/modeling/noscrub/emc.glopara/git/fv3gfs/fix"
elif [ $machine = "hera" ]; then
    FIX_DIR="/scratch1/NCEPDEV/global/glopara/fix"
elif [ $machine = "orion" ]; then
    FIX_DIR="/work/noaa/global/kfriedma/glopara/fix"
fi
cd ${pwd}/../fix                ||exit 8
for dir in fix_am fix_chem fix_fv3 fix_fv3_gmted2010 fix_gldas fix_orog fix_sfc_climo fix_verif fix_wave_gfs ; do
    [[ -d $dir ]] && rm -rf $dir
done
$LINK $FIX_DIR/* .

<<<<<<< HEAD
if [ -d ${pwd}/ufs_utils.fd ]; then 
=======
if [ -d ${pwd}/ufs_utils.fd ]; then
>>>>>>> d5861551
  cd ${pwd}/ufs_utils.fd/sorc
  ./link_fixdirs.sh $RUN_ENVIR $machine
fi

#---------------------------------------
#--add files from external repositories
#---------------------------------------
cd ${pwd}/../jobs               ||exit 8
    $LINK ../sorc/gfs_post.fd/jobs/JGLOBAL_POST_MANAGER      .
    $LINK ../sorc/gfs_post.fd/jobs/JGLOBAL_NCEPPOST          .
    $LINK ../sorc/gldas.fd/jobs/JGDAS_GLDAS                  .             
cd ${pwd}/../parm               ||exit 8
    [[ -d post ]] && rm -rf post
    $LINK ../sorc/gfs_post.fd/parm                           post
    [[ -d gldas ]] && rm -rf gldas
    $LINK ../sorc/gldas.fd/parm                              gldas
cd ${pwd}/../scripts            ||exit 8
    $LINK ../sorc/gfs_post.fd/scripts/exgdas_nceppost.sh.ecf .
    $LINK ../sorc/gfs_post.fd/scripts/exgfs_nceppost.sh.ecf  .
    $LINK ../sorc/gfs_post.fd/scripts/exglobal_pmgr.sh.ecf   .
    $LINK ../sorc/ufs_utils.fd/scripts/exemcsfc_global_sfc_prep.sh.ecf .
    $LINK ../sorc/gldas.fd/scripts/exgdas_gldas.sh.ecf .             
cd ${pwd}/../ush                ||exit 8
    for file in fv3gfs_downstream_nems.sh fv3gfs_dwn_nems.sh gfs_nceppost.sh  \
        gfs_transfer.sh mod_icec.sh link_crtm_fix.sh trim_rh.sh fix_precip.sh; do
        $LINK ../sorc/gfs_post.fd/ush/$file                  .
    done
    for file in emcsfc_ice_blend.sh  fv3gfs_driver_grid.sh  fv3gfs_make_orog.sh  global_cycle_driver.sh \
        emcsfc_snow.sh  fv3gfs_filter_topo.sh  global_chgres_driver.sh  global_cycle.sh \
        fv3gfs_chgres.sh  fv3gfs_make_grid.sh  global_chgres.sh  ; do
        $LINK ../sorc/ufs_utils.fd/ush/$file                  .
    done
    for file in gldas_archive.sh  gldas_forcing.sh gldas_get_data.sh  gldas_process_data.sh gldas_liscrd.sh  gldas_post.sh ; do
        $LINK ../sorc/gldas.fd/ush/$file                  .
    done
cd ${pwd}/../util               ||exit 8
    for file in sub_slurm sub_wcoss_c sub_wcoss_d ; do
        $LINK ../sorc/ufs_utils.fd/util/$file
    done


#-----------------------------------
#--add gfs_wafs link if checked out
if [ -d ${pwd}/gfs_wafs.fd ]; then 
#-----------------------------------
 cd ${pwd}/../jobs               ||exit 8
     $LINK ../sorc/gfs_wafs.fd/jobs/*                         .
 cd ${pwd}/../parm               ||exit 8
     [[ -d wafs ]] && rm -rf wafs
    $LINK ../sorc/gfs_wafs.fd/parm/wafs                      wafs
 cd ${pwd}/../scripts            ||exit 8
    $LINK ../sorc/gfs_wafs.fd/scripts/*                      .
 cd ${pwd}/../ush                ||exit 8
    $LINK ../sorc/gfs_wafs.fd/ush/*                          .
 cd ${pwd}/../fix                ||exit 8
    $LINK ../sorc/gfs_wafs.fd/fix/*                          .
fi


#------------------------------
#--add GSI/EnKF file
#------------------------------
cd ${pwd}/../jobs               ||exit 8
    $LINK ../sorc/gsi.fd/jobs/JGLOBAL_ANALYSIS           .
    $LINK ../sorc/gsi.fd/jobs/JGLOBAL_ANALCALC           .
    $LINK ../sorc/gsi.fd/jobs/JGLOBAL_ANALDIAG           .
    $LINK ../sorc/gsi.fd/jobs/JGLOBAL_ENKF_SELECT_OBS    .
    $LINK ../sorc/gsi.fd/jobs/JGLOBAL_ENKF_ANALDIAG      .
    $LINK ../sorc/gsi.fd/jobs/JGLOBAL_ENKF_INNOVATE_OBS  .
    $LINK ../sorc/gsi.fd/jobs/JGLOBAL_ENKF_UPDATE        .
    $LINK ../sorc/gsi.fd/jobs/JGDAS_ENKF_RECENTER        .
    $LINK ../sorc/gsi.fd/jobs/JGDAS_ENKF_SURFACE         .    
    $LINK ../sorc/gsi.fd/jobs/JGDAS_ENKF_FCST            .
    $LINK ../sorc/gsi.fd/jobs/JGDAS_ENKF_POST            .
    $LINK ../sorc/gsi.fd/jobs/JGDAS_ENKF_CHGRES          .
cd ${pwd}/../scripts            ||exit 8
    $LINK ../sorc/gsi.fd/scripts/exglobal_analysis_fv3gfs.sh.ecf           .
    $LINK ../sorc/gsi.fd/scripts/exglobal_analcalc_fv3gfs.sh.ecf           .
    $LINK ../sorc/gsi.fd/scripts/exglobal_analdiag_fv3gfs.sh.ecf           .
    $LINK ../sorc/gsi.fd/scripts/exglobal_innovate_obs_fv3gfs.sh.ecf       .
    $LINK ../sorc/gsi.fd/scripts/exglobal_enkf_innovate_obs_fv3gfs.sh.ecf  .
    $LINK ../sorc/gsi.fd/scripts/exglobal_enkf_update_fv3gfs.sh.ecf        .
    $LINK ../sorc/gsi.fd/scripts/exglobal_enkf_recenter_fv3gfs.sh.ecf      .
    $LINK ../sorc/gsi.fd/scripts/exglobal_enkf_surface_fv3gfs.sh.ecf       .
    $LINK ../sorc/gsi.fd/scripts/exglobal_enkf_fcst_fv3gfs.sh.ecf          .
    $LINK ../sorc/gsi.fd/scripts/exglobal_enkf_post_fv3gfs.sh.ecf          .
    $LINK ../sorc/gsi.fd/scripts/exglobal_enkf_chgres_fv3gfs.sh.ecf        .
cd ${pwd}/../fix                ||exit 8
    [[ -d fix_gsi ]] && rm -rf fix_gsi
    $LINK ../sorc/gsi.fd/fix  fix_gsi
cd ${pwd}/../ush                ||exit 8
    $LINK ../sorc/gsi.fd/ush/gsi_utils.py        .
    $LINK ../sorc/gsi.fd/ush/calcanl_gfs.py      .
    $LINK ../sorc/gsi.fd/ush/calcinc_gfs.py      .
    $LINK ../sorc/gsi.fd/ush/getncdimlen         .


#------------------------------
#--add DA Monitor file (NOTE: ensure to use correct version)
#------------------------------
cd ${pwd}/../fix                ||exit 8
    [[ -d gdas ]] && rm -rf gdas
    mkdir -p gdas
    cd gdas
    $LINK ../../sorc/gsi.fd/util/Minimization_Monitor/nwprod/gdas.v1.0.0/fix/gdas_minmon_cost.txt            .
    $LINK ../../sorc/gsi.fd/util/Minimization_Monitor/nwprod/gdas.v1.0.0/fix/gdas_minmon_gnorm.txt           .
    $LINK ../../sorc/gsi.fd/util/Ozone_Monitor/nwprod/gdas_oznmon.v2.0.0/fix/gdas_oznmon_base.tar            .
    $LINK ../../sorc/gsi.fd/util/Ozone_Monitor/nwprod/gdas_oznmon.v2.0.0/fix/gdas_oznmon_satype.txt          .
    $LINK ../../sorc/gsi.fd/util/Radiance_Monitor/nwprod/gdas_radmon.v3.0.0/fix/gdas_radmon_base.tar         .
    $LINK ../../sorc/gsi.fd/util/Radiance_Monitor/nwprod/gdas_radmon.v3.0.0/fix/gdas_radmon_satype.txt       .
    $LINK ../../sorc/gsi.fd/util/Radiance_Monitor/nwprod/gdas_radmon.v3.0.0/fix/gdas_radmon_scaninfo.txt     .
cd ${pwd}/../jobs               ||exit 8
    $LINK ../sorc/gsi.fd/util/Minimization_Monitor/nwprod/gdas.v1.0.0/jobs/JGDAS_VMINMON                     .
    $LINK ../sorc/gsi.fd/util/Minimization_Monitor/nwprod/gfs.v1.0.0/jobs/JGFS_VMINMON                       .
    $LINK ../sorc/gsi.fd/util/Ozone_Monitor/nwprod/gdas_oznmon.v2.0.0/jobs/JGDAS_VERFOZN                     .
    $LINK ../sorc/gsi.fd/util/Radiance_Monitor/nwprod/gdas_radmon.v3.0.0/jobs/JGDAS_VERFRAD                  .
cd ${pwd}/../parm               ||exit 8
    [[ -d mon ]] && rm -rf mon
    mkdir -p mon
    cd mon
    $LINK ../../sorc/gsi.fd/util/Radiance_Monitor/nwprod/gdas_radmon.v3.0.0/parm/gdas_radmon.parm            da_mon.parm
#   $LINK ../../sorc/gsi.fd/util/Minimization_Monitor/nwprod/gdas.v1.0.0/parm/gdas_minmon.parm               .
#   $LINK ../../sorc/gsi.fd/util/Minimization_Monitor/nwprod/gfs.v1.0.0/parm/gfs_minmon.parm                 .
    $LINK ../../sorc/gsi.fd/util/Ozone_Monitor/nwprod/gdas_oznmon.v2.0.0/parm/gdas_oznmon.parm               .
#   $LINK ../../sorc/gsi.fd/util/Radiance_Monitor/nwprod/gdas_radmon.v3.0.0/parm/gdas_radmon.parm            .
cd ${pwd}/../scripts            ||exit 8
    $LINK ../sorc/gsi.fd/util/Minimization_Monitor/nwprod/gdas.v1.0.0/scripts/exgdas_vrfminmon.sh.ecf        .
    $LINK ../sorc/gsi.fd/util/Minimization_Monitor/nwprod/gfs.v1.0.0/scripts/exgfs_vrfminmon.sh.ecf          .
    $LINK ../sorc/gsi.fd/util/Ozone_Monitor/nwprod/gdas_oznmon.v2.0.0/scripts/exgdas_vrfyozn.sh.ecf          .
    $LINK ../sorc/gsi.fd/util/Radiance_Monitor/nwprod/gdas_radmon.v3.0.0/scripts/exgdas_vrfyrad.sh.ecf       .
cd ${pwd}/../ush                ||exit 8
    $LINK ../sorc/gsi.fd/util/Minimization_Monitor/nwprod/minmon_shared.v1.0.1/ush/minmon_xtrct_costs.pl     .
    $LINK ../sorc/gsi.fd/util/Minimization_Monitor/nwprod/minmon_shared.v1.0.1/ush/minmon_xtrct_gnorms.pl    .
    $LINK ../sorc/gsi.fd/util/Minimization_Monitor/nwprod/minmon_shared.v1.0.1/ush/minmon_xtrct_reduct.pl    .
    $LINK ../sorc/gsi.fd/util/Ozone_Monitor/nwprod/oznmon_shared.v2.0.0/ush/ozn_xtrct.sh                     .
    $LINK ../sorc/gsi.fd/util/Radiance_Monitor/nwprod/radmon_shared.v3.0.0/ush/radmon_ck_stdout.sh           .
    $LINK ../sorc/gsi.fd/util/Radiance_Monitor/nwprod/radmon_shared.v3.0.0/ush/radmon_err_rpt.sh             .
    $LINK ../sorc/gsi.fd/util/Radiance_Monitor/nwprod/radmon_shared.v3.0.0/ush/radmon_verf_angle.sh          .
    $LINK ../sorc/gsi.fd/util/Radiance_Monitor/nwprod/radmon_shared.v3.0.0/ush/radmon_verf_bcoef.sh          .
    $LINK ../sorc/gsi.fd/util/Radiance_Monitor/nwprod/radmon_shared.v3.0.0/ush/radmon_verf_bcor.sh           .
    $LINK ../sorc/gsi.fd/util/Radiance_Monitor/nwprod/radmon_shared.v3.0.0/ush/radmon_verf_time.sh           .
    

#------------------------------
#--link executables 
#------------------------------

cd $pwd/../exec
[[ -s global_fv3gfs.x ]] && rm -f global_fv3gfs.x
$LINK ../sorc/fv3gfs.fd/NEMS/exe/global_fv3gfs.x .
if [ -d ../sorc/fv3gfs.fd/WW3/exec ]; then # Wave execs
  for waveexe in ww3_gint ww3_grib ww3_grid ww3_multi ww3_ounf ww3_ounp ww3_outf ww3_outp ww3_prep ww3_prnc; do
    [[ -s $waveexe ]] && rm -f $waveexe
    $LINK ../sorc/fv3gfs.fd/WW3/exec/$waveexe .
  done
fi

[[ -s gfs_ncep_post ]] && rm -f gfs_ncep_post
$LINK ../sorc/gfs_post.fd/exec/ncep_post gfs_ncep_post

if [ -d ${pwd}/gfs_wafs.fd ]; then 
    for wafsexe in wafs_awc_wafavn  wafs_blending  wafs_cnvgrib2  wafs_gcip  wafs_makewafs  wafs_setmissing; do
        [[ -s $wafsexe ]] && rm -f $wafsexe
        $LINK ../sorc/gfs_wafs.fd/exec/$wafsexe .
    done
fi

for ufs_utilsexe in \
     chgres_cube       fregrid           make_solo_mosaic     nemsio_read     shave \
     emcsfc_ice_blend  global_chgres     mkgfsnemsioctl       nst_tf_chg \
     emcsfc_snow2mdl   global_cycle      nemsio_chgdate       orog \
     filter_topo       make_hgrid        nemsio_get           sfc_climo_gen ; do
    [[ -s $ufs_utilsexe ]] && rm -f $ufs_utilsexe
    $LINK ../sorc/ufs_utils.fd/exec/$ufs_utilsexe .
done

for gsiexe in  global_gsi.x global_enkf.x calc_increment_ens.x  getsfcensmeanp.x  getsigensmeanp_smooth.x  \
    calc_increment_ens_ncio.x calc_analysis.x interp_inc.x \
    getsigensstatp.x  nc_diag_cat_serial.x nc_diag_cat.x recentersigp.x oznmon_horiz.x oznmon_time.x \
    radmon_angle.x radmon_bcoef.x radmon_bcor.x radmon_time.x interp_inc.x;do
    [[ -s $gsiexe ]] && rm -f $gsiexe
    $LINK ../sorc/gsi.fd/exec/$gsiexe .
done

for gldasexe in gdas2gldas  gldas2gdas  gldas_forcing  gldas_noah gldas_noah_rst  gldas_post; do
    [[ -s $gldasexe ]] && rm -f $gldasexe
    $LINK ../sorc/gldas.fd/exec/$gldasexe .
done

#------------------------------
#--link source code directories
#------------------------------

cd ${pwd}/../sorc   ||   exit 8
    $SLINK gsi.fd/util/netcdf_io/calc_analysis.fd                                          calc_analysis.fd
    $SLINK gsi.fd/util/netcdf_io/interp_inc.fd                                             interp_inc.fd 
    $SLINK gsi.fd/util/EnKF/gfs/src/calc_increment_ens.fd                                  calc_increment_ens.fd
    $SLINK gsi.fd/util/EnKF/gfs/src/calc_increment_ens_ncio.fd                             calc_increment_ens_ncio.fd
    $SLINK gsi.fd/util/EnKF/gfs/src/getsfcensmeanp.fd                                      getsfcensmeanp.fd
    $SLINK gsi.fd/util/EnKF/gfs/src/getsigensmeanp_smooth.fd                               getsigensmeanp_smooth.fd
    $SLINK gsi.fd/util/EnKF/gfs/src/getsigensstatp.fd                                      getsigensstatp.fd
    $SLINK gsi.fd/src                                                                      global_enkf.fd
    $SLINK gsi.fd/src                                                                      global_gsi.fd
    $SLINK gsi.fd/util/Ozone_Monitor/nwprod/oznmon_shared.v2.0.0/sorc/oznmon_horiz.fd      oznmon_horiz.fd
    $SLINK gsi.fd/util/Ozone_Monitor/nwprod/oznmon_shared.v2.0.0/sorc/oznmon_time.fd       oznmon_time.fd
    $SLINK gsi.fd/util/Radiance_Monitor/nwprod/radmon_shared.v3.0.0/sorc/verf_radang.fd    radmon_angle.fd
    $SLINK gsi.fd/util/Radiance_Monitor/nwprod/radmon_shared.v3.0.0/sorc/verf_radbcoef.fd  radmon_bcoef.fd
    $SLINK gsi.fd/util/Radiance_Monitor/nwprod/radmon_shared.v3.0.0/sorc/verf_radbcor.fd   radmon_bcor.fd 
    $SLINK gsi.fd/util/Radiance_Monitor/nwprod/radmon_shared.v3.0.0/sorc/verf_radtime.fd   radmon_time.fd 
    $SLINK gsi.fd/util/EnKF/gfs/src/recentersigp.fd                                        recentersigp.fd

    $SLINK gfs_post.fd/sorc/ncep_post.fd                                                   gfs_ncep_post.fd

    $SLINK ufs_utils.fd/sorc/fre-nctools.fd/tools/shave.fd                                 shave.fd
    for prog in filter_topo fregrid make_hgrid make_solo_mosaic ; do
        $SLINK ufs_utils.fd/sorc/fre-nctools.fd/tools/$prog                                ${prog}.fd                                
    done
    for prog in  chgres_cube.fd       global_cycle.fd   nemsio_read.fd  nemsio_chgdate.fd \
        emcsfc_ice_blend.fd  nst_tf_chg.fd \
        emcsfc_snow2mdl.fd   global_chgres.fd  nemsio_get.fd    orog.fd ;do
        $SLINK ufs_utils.fd/sorc/$prog                                                     $prog
    done


    if [ -d ${pwd}/gfs_wafs.fd ]; then 
        $SLINK gfs_wafs.fd/sorc/wafs_awc_wafavn.fd                                              wafs_awc_wafavn.fd
        $SLINK gfs_wafs.fd/sorc/wafs_blending.fd                                                wafs_blending.fd
        $SLINK gfs_wafs.fd/sorc/wafs_cnvgrib2.fd                                                wafs_cnvgrib2.fd
        $SLINK gfs_wafs.fd/sorc/wafs_gcip.fd                                                    wafs_gcip.fd
        $SLINK gfs_wafs.fd/sorc/wafs_makewafs.fd                                                wafs_makewafs.fd
        $SLINK gfs_wafs.fd/sorc/wafs_setmissing.fd                                              wafs_setmissing.fd
    fi

    for prog in gdas2gldas.fd  gldas2gdas.fd  gldas_forcing.fd  gldas_model.fd  gldas_post.fd  gldas_rst.fd ;do
        $SLINK gldas.fd/sorc/$prog                                                     $prog
    done

#------------------------------
#--choose dynamic config.base for EMC installation 
#--choose static config.base for NCO installation 
cd $pwd/../parm/config
[[ -s config.base ]] && rm -f config.base 
if [ $RUN_ENVIR = nco ] ; then
 cp -p config.base.nco.static config.base
else
 cp -p config.base.emc.dyn config.base
fi
#------------------------------


exit 0
<|MERGE_RESOLUTION|>--- conflicted
+++ resolved
@@ -45,11 +45,7 @@
 done
 $LINK $FIX_DIR/* .
 
-<<<<<<< HEAD
-if [ -d ${pwd}/ufs_utils.fd ]; then 
-=======
 if [ -d ${pwd}/ufs_utils.fd ]; then
->>>>>>> d5861551
   cd ${pwd}/ufs_utils.fd/sorc
   ./link_fixdirs.sh $RUN_ENVIR $machine
 fi
