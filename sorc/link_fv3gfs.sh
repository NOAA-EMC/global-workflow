--- conflicted
+++ resolved
@@ -215,9 +215,6 @@
 #    done
 #fi
 
-<<<<<<< HEAD
-for gsiexe in  global_gsi.x global_enkf.x calc_increment_ens.x  getsfcensmeanp.x  getsigensmeanp_smooth.x  getsigensstatp.x  recentersigp.x oznmon_horiz.x oznmon_time.x radmon_angle radmon_bcoef radmon_bcor radmon_time ;do
-=======
 for ufs_utilsexe in \
      chgres_cube.exe   fregrid           global_cycle         nemsio_cvt    orog.x \
      emcsfc_ice_blend  fregrid_parallel  make_hgrid           nemsio_get    shave.x \
@@ -229,7 +226,6 @@
 
 for gsiexe in  global_gsi.x global_enkf.x calc_increment_ens.x  getsfcensmeanp.x  getsigensmeanp_smooth.x  \
     getsigensstatp.x  recentersigp.x oznmon_horiz.x oznmon_time.x radmon_angle radmon_bcoef radmon_bcor radmon_time ;do
->>>>>>> 6ca55564
     [[ -s $gsiexe ]] && rm -f $gsiexe
     $LINK ../sorc/gsi.fd/exec/$gsiexe .
 done
