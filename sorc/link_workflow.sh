#!/bin/bash
set -ex

#--make symbolic links for EMC installation and hardcopies for NCO delivery

RUN_ENVIR=${1}
machine=${2}

if [ $# -lt 2 ]; then
    echo '***ERROR*** must specify two arguements: (1) RUN_ENVIR, (2) machine'
    echo ' Syntax: link_workflow.sh ( nco | emc ) ( wcoss2 | hera | orion | jet | stampede | s4 )'
    exit 1
fi

if [[ $RUN_ENVIR != emc && $RUN_ENVIR != nco ]]; then
    echo ' Syntax: link_workflow.sh ( nco | emc ) ( wcoss2 | hera | orion | jet | stampede | s4 )'
    exit 1
fi
if [[ $machine != wcoss2 && $machine != hera && $machine != orion && $machine != jet && $machine != stampede && $machine != s4 ]]; then
    echo ' Syntax: link_workflow.sh ( nco | emc ) ( wcoss2 | hera | orion | jet | stampede | s4 )'
    exit 1
fi

LINK="ln -fs"
SLINK="ln -fs"
[[ $RUN_ENVIR = nco ]] && LINK="cp -rp"

pwd=$(pwd -P)

# Link post
[[ -d upp.fd ]] && rm -rf upp.fd
$LINK ufs_model.fd/FV3/upp upp.fd

#------------------------------
#--model fix fields
#------------------------------
if [ $machine = "wcoss2" ]; then
    FIX_DIR="/lfs/h2/emc/global/noscrub/emc.global/FIX/fix_NEW"
elif [ $machine = "hera" ]; then
    FIX_DIR="/scratch1/NCEPDEV/global/glopara/fix_NEW"
elif [ $machine = "orion" ]; then
    FIX_DIR="/work/noaa/global/glopara/fix_NEW"
elif [ $machine = "jet" ]; then
    FIX_DIR="/lfs4/HFIP/hfv3gfs/glopara/git/fv3gfs/fix_NEW"
elif [ $machine = "stampede" ]; then
    FIX_DIR="/work/07738/jkuang/stampede2/tempFixICdir/fix_UFSp6"
elif [ $machine = "s4" ]; then
    FIX_DIR="/data/prod/glopara/fix_NEW"
fi

if [ ! -z $FIX_DIR ]; then
 if [ ! -d ${pwd}/../fix ]; then mkdir ${pwd}/../fix; fi
fi
cd ${pwd}/../fix                ||exit 8
for dir in fix_aer \
            fix_am \
            fix_chem \
            fix_fv3_gmted2010 \
            fix_gldas \
            fix_lut \
            fix_fv3_fracoro \
            fix_orog \
            fix_sfc_climo \
            fix_verif \
            fix_cice \
            fix_mom6 \
            fix_cpl \
            fix_wave \
            fix_reg2grb2 \
            fix_ugwd
            do
    if [ -d $dir ]; then
      [[ $RUN_ENVIR = nco ]] && chmod -R 755 $dir
      rm -rf $dir
    fi
    $LINK $FIX_DIR/$dir .
done

if [ -d ${pwd}/ufs_utils.fd ]; then
  cd ${pwd}/ufs_utils.fd/fix
  ./link_fixdirs.sh $RUN_ENVIR $machine
fi


#---------------------------------------
#--add files from external repositories
#---------------------------------------
cd ${pwd}/../parm               ||exit 8
    # [[ -d post ]] && rm -rf post
    # $LINK ../sorc/upp.fd/parm                           post
    if [ -d ../sorc/gldas.fd ]; then
      [[ -d gldas ]] && rm -rf gldas
      $LINK ../sorc/gldas.fd/parm                         gldas
    fi
cd ${pwd}/../parm/post          ||exit 8
    for file in postxconfig-NT-GEFS-ANL.txt postxconfig-NT-GEFS-F00.txt postxconfig-NT-GEFS.txt postxconfig-NT-GFS-ANL.txt \
        postxconfig-NT-GFS-F00-TWO.txt postxconfig-NT-GFS-F00.txt postxconfig-NT-GFS-FLUX-F00.txt postxconfig-NT-GFS-FLUX.txt \
        postxconfig-NT-GFS-GOES.txt postxconfig-NT-GFS-TWO.txt postxconfig-NT-GFS-WAFS-ANL.txt postxconfig-NT-GFS-WAFS.txt \
        postxconfig-NT-GFS.txt postxconfig-NT-gefs-aerosol.txt postxconfig-NT-gefs-chem.txt params_grib2_tbl_new \
        post_tag_gfs128 post_tag_gfs65 gtg.config.gfs gtg_imprintings.txt nam_micro_lookup.dat \
        AEROSOL_LUTS.dat optics_luts_DUST.dat optics_luts_SALT.dat optics_luts_SOOT.dat optics_luts_SUSO.dat optics_luts_WASO.dat \
        ; do
        $LINK ../../sorc/upp.fd/parm/$file .
    done
cd ${pwd}/../scripts            ||exit 8
    $LINK ../sorc/ufs_utils.fd/scripts/exemcsfc_global_sfc_prep.sh .
cd ${pwd}/../ush                ||exit 8
    for file in emcsfc_ice_blend.sh  fv3gfs_driver_grid.sh  fv3gfs_make_orog.sh  global_cycle_driver.sh \
        emcsfc_snow.sh  fv3gfs_filter_topo.sh  global_cycle.sh  fv3gfs_make_grid.sh ; do
        $LINK ../sorc/ufs_utils.fd/ush/$file                  .
    done


#-----------------------------------
#--add gfs_wafs link if checked out
if [ -d ${pwd}/gfs_wafs.fd ]; then
#-----------------------------------
 cd ${pwd}/../jobs               ||exit 8
     $LINK ../sorc/gfs_wafs.fd/jobs/*                         .
 cd ${pwd}/../parm               ||exit 8
     [[ -d wafs ]] && rm -rf wafs
    $LINK ../sorc/gfs_wafs.fd/parm/wafs                      wafs
 cd ${pwd}/../scripts            ||exit 8
    $LINK ../sorc/gfs_wafs.fd/scripts/*                      .
 cd ${pwd}/../ush                ||exit 8
    $LINK ../sorc/gfs_wafs.fd/ush/*                          .
 cd ${pwd}/../fix                ||exit 8
    [[ -d wafs ]] && rm -rf wafs
    $LINK ../sorc/gfs_wafs.fd/fix/*                          .
fi


#------------------------------
#--add GSI fix directory
#------------------------------
if [ -d ../sorc/gsi_enkf.fd ]; then
  cd ${pwd}/../fix                ||exit 8
    [[ -d fix_gsi ]] && rm -rf fix_gsi
    $LINK ../sorc/gsi_enkf.fd/fix  fix_gsi
fi

#------------------------------
#--add GDASApp fix directory
#------------------------------
if [ -d ../sorc/gdas.cd ]; then
  cd ${pwd}/../fix                ||exit 8
    [[ -d fix_gdas ]] && rm -rf fix_gdas
    $LINK $FIX_DIR/fix_gdas .
fi

#------------------------------
#--add GDASApp files
#------------------------------
if [ -d ../sorc/gdas.cd ]; then
  cd ${pwd}/../ush                ||exit 8
    $LINK ../sorc/gdas.cd/ush/ufsda                               .
fi


#------------------------------
#--add DA Monitor file (NOTE: ensure to use correct version)
#------------------------------
if [ -d ../sorc/gsi_monitor.fd ]; then

  cd ${pwd}/../fix                ||exit 8
    [[ -d gdas ]] && rm -rf gdas
    mkdir -p gdas
    cd gdas
    $LINK ../../sorc/gsi_monitor.fd/src/Minimization_Monitor/nwprod/gdas/fix/gdas_minmon_cost.txt                   .
    $LINK ../../sorc/gsi_monitor.fd/src/Minimization_Monitor/nwprod/gdas/fix/gdas_minmon_gnorm.txt                  .
    $LINK ../../sorc/gsi_monitor.fd/src/Ozone_Monitor/nwprod/gdas_oznmon/fix/gdas_oznmon_base.tar                   .
    $LINK ../../sorc/gsi_monitor.fd/src/Ozone_Monitor/nwprod/gdas_oznmon/fix/gdas_oznmon_satype.txt                 .
    $LINK ../../sorc/gsi_monitor.fd/src/Radiance_Monitor/nwprod/gdas_radmon/fix/gdas_radmon_base.tar                .
    $LINK ../../sorc/gsi_monitor.fd/src/Radiance_Monitor/nwprod/gdas_radmon/fix/gdas_radmon_satype.txt              .
    $LINK ../../sorc/gsi_monitor.fd/src/Radiance_Monitor/nwprod/gdas_radmon/fix/gdas_radmon_scaninfo.txt            .
  cd ${pwd}/../parm               ||exit 8
    [[ -d mon ]] && rm -rf mon
    mkdir -p mon
    cd mon
    $LINK ../../sorc/gsi_monitor.fd/src/Radiance_Monitor/nwprod/gdas_radmon/parm/gdas_radmon.parm                   da_mon.parm
    # $LINK ../../sorc/gsi_monitor.fd/src/Minimization_Monitor/nwprod/gdas/parm/gdas_minmon.parm                      .
    # $LINK ../../sorc/gsi_monitor.fd/src/Minimization_Monitor/nwprod/gfs/parm/gfs_minmon.parm                        .
    $LINK ../../sorc/gsi_monitor.fd/src/Ozone_Monitor/nwprod/gdas_oznmon/parm/gdas_oznmon.parm                      .
    # $LINK ../../sorc/gsi_monitor.fd/src/Radiance_Monitor/nwprod/gdas_radmon/parm/gdas_radmon.parm                   .
fi

#------------------------------
#--link executables
#------------------------------

if [ ! -d $pwd/../exec ]; then mkdir $pwd/../exec ; fi
cd $pwd/../exec

[[ -s gaussian_sfcanl.exe ]] && rm -f gaussian_sfcanl.exe
$LINK ../sorc/install/bin/gaussian_sfcanl.x gaussian_sfcanl.exe
for workflowexec in fbwndgfs gfs_bufr regrid_nemsio supvit syndat_getjtbul \
    syndat_maksynrc syndat_qctropcy tocsbufr ; do
  [[ -s $workflowexec ]] && rm -f $workflowexec
  $LINK ../sorc/install/bin/${workflowexec}.x $workflowexec
done
for workflowexec in enkf_chgres_recenter.x enkf_chgres_recenter_nc.x fv3nc2nemsio.x \
    tave.x vint.x reg2grb2.x ; do
  [[ -s $workflowexec ]] && rm -f $workflowexec
  $LINK ../sorc/install/bin/$workflowexec .
done

[[ -s ufs_model.x ]] && rm -f ufs_model.x
$LINK ../sorc/ufs_model.fd/tests/ufs_model.x .

[[ -s gfs_ncep_post ]] && rm -f gfs_ncep_post
$LINK ../sorc/upp.fd/exec/upp.x gfs_ncep_post

if [ -d ${pwd}/gfs_wafs.fd ]; then
    for wafsexe in \
          wafs_awc_wafavn.x  wafs_blending.x  wafs_blending_0p25.x \
          wafs_cnvgrib2.x  wafs_gcip.x  wafs_grib2_0p25.x \
          wafs_makewafs.x  wafs_setmissing.x; do
        [[ -s $wafsexe ]] && rm -f $wafsexe
        $LINK ../sorc/gfs_wafs.fd/exec/$wafsexe .
    done
fi

for ufs_utilsexe in \
     emcsfc_ice_blend  emcsfc_snow2mdl  global_cycle ; do
    [[ -s $ufs_utilsexe ]] && rm -f $ufs_utilsexe
    $LINK ../sorc/ufs_utils.fd/exec/$ufs_utilsexe .
done

# GSI
if [ -d ../sorc/gsi_enkf.fd ]; then
  for exe in enkf.x gsi.x; do
    [[ -s $exe ]] && rm -f $exe
    $LINK ../sorc/gsi_enkf.fd/install/bin/$exe .
  done
fi

# GSI Utils
if [ -d ../sorc/gsi_utils.fd ]; then
  for exe in calc_analysis.x calc_increment_ens_ncio.x calc_increment_ens.x \
    getsfcensmeanp.x getsigensmeanp_smooth.x getsigensstatp.x \
    interp_inc.x recentersigp.x;do
    [[ -s $exe ]] && rm -f $exe
    $LINK ../sorc/gsi_utils.fd/install/bin/$exe .
  done
fi

# GSI Monitor
if [ -d ../sorc/gsi_monitor.fd ]; then
  for exe in oznmon_horiz.x oznmon_time.x radmon_angle.x \
    radmon_bcoef.x radmon_bcor.x radmon_time.x; do
    [[ -s $exe ]] && rm -f $exe
    $LINK ../sorc/gsi_monitor.fd/install/bin/$exe .
  done
fi

if [ -d ../sorc/gldas.fd ]; then
  for gldasexe in gdas2gldas  gldas2gdas  gldas_forcing  gldas_model  gldas_post  gldas_rst; do
    [[ -s $gldasexe ]] && rm -f $gldasexe
    $LINK ../sorc/gldas.fd/exec/$gldasexe .
  done
fi

# GDASApp
if [ -d ../sorc/gdas.cd ]; then
  for gdasexe in fv3jedi_addincrement.x fv3jedi_diffstates.x fv3jedi_ensvariance.x fv3jedi_hofx.x \
    fv3jedi_var.x fv3jedi_convertincrement.x fv3jedi_dirac.x fv3jedi_error_covariance_training.x \
    fv3jedi_letkf.x fv3jedi_convertstate.x fv3jedi_eda.x fv3jedi_forecast.x fv3jedi_plot_field.x \
    fv3jedi_data_checker.py fv3jedi_enshofx.x fv3jedi_hofx_nomodel.x fv3jedi_testdata_downloader.py; do
    [[ -s $gdasexe ]] && rm -f $gdasexe
    $LINK ../sorc/gdas.cd/build/bin/$gdasexe .
  done
fi

#------------------------------
#--link source code directories
#------------------------------
cd ${pwd}/../sorc   ||   exit 8

    if [ -d gsi_enkf.fd ]; then
      [[ -d gsi.fd ]] && rm -rf gsi.fd
      $SLINK gsi_enkf.fd/src/gsi                                                                gsi.fd

      [[ -d enkf.fd ]] && rm -rf enkf.fd
      $SLINK gsi_enkf.fd/src/enkf                                                               enkf.fd
    fi

    if [ -d gsi_utils.fd ]; then
      [[ -d calc_analysis.fd ]] && rm -rf calc_analysis.fd
      $SLINK gsi_utils.fd/src/netcdf_io/calc_analysis.fd                                        calc_analysis.fd

      [[ -d calc_increment_ens.fd ]] && rm -rf calc_increment_ens.fd
      $SLINK gsi_utils.fd/src/EnKF/gfs/src/calc_increment_ens.fd                                calc_increment_ens.fd

      [[ -d calc_increment_ens_ncio.fd ]] && rm -rf calc_increment_ens_ncio.fd
      $SLINK gsi_utils.fd/src/EnKF/gfs/src/calc_increment_ens_ncio.fd                           calc_increment_ens_ncio.fd

      [[ -d getsfcensmeanp.fd ]] && rm -rf getsfcensmeanp.fd
      $SLINK gsi_utils.fd/src/EnKF/gfs/src/getsfcensmeanp.fd                                    getsfcensmeanp.fd

      [[ -d getsigensmeanp_smooth.fd ]] && rm -rf getsigensmeanp_smooth.fd
      $SLINK gsi_utils.fd/src/EnKF/gfs/src/getsigensmeanp_smooth.fd                             getsigensmeanp_smooth.fd

      [[ -d getsigensstatp.fd ]] && rm -rf getsigensstatp.fd
      $SLINK gsi_utils.fd/src/EnKF/gfs/src/getsigensstatp.fd                                    getsigensstatp.fd

      [[ -d recentersigp.fd ]] && rm -rf recentersigp.fd
      $SLINK gsi_utils.fd/src/EnKF/gfs/src/recentersigp.fd                                      recentersigp.fd

      [[ -d interp_inc.fd ]] && rm -rf interp_inc.fd
      $SLINK gsi_utils.fd/src/netcdf_io/interp_inc.fd                                           interp_inc.fd
    fi

    if [ -d gsi_monitor.fd ] ; then
      [[ -d oznmon_horiz.fd ]] && rm -rf oznmon_horiz.fd
      $SLINK gsi_monitor.fd/src/Ozone_Monitor/nwprod/oznmon_shared/sorc/oznmon_horiz.fd         oznmon_horiz.fd

      [[ -d oznmon_time.fd ]] && rm -rf oznmon_time.fd
      $SLINK gsi_monitor.fd/src/Ozone_Monitor/nwprod/oznmon_shared/sorc/oznmon_time.fd          oznmon_time.fd

      [[ -d radmon_angle.fd ]] && rm -rf radmon_angle.fd
      $SLINK gsi_monitor.fd/src/Radiance_Monitor/nwprod/radmon_shared/sorc/verf_radang.fd       radmon_angle.fd

      [[ -d radmon_bcoef.fd ]] && rm -rf radmon_bcoef.fd
      $SLINK gsi_monitor.fd/src/Radiance_Monitor/nwprod/radmon_shared/sorc/verf_radbcoef.fd     radmon_bcoef.fd

      [[ -d radmon_bcor.fd ]] && rm -rf radmon_bcor.fd
      $SLINK gsi_monitor.fd/src/Radiance_Monitor/nwprod/radmon_shared/sorc/verf_radbcor.fd      radmon_bcor.fd

      [[ -d radmon_time.fd ]] && rm -rf radmon_time.fd
      $SLINK gsi_monitor.fd/src/Radiance_Monitor/nwprod/radmon_shared/sorc/verf_radtime.fd      radmon_time.fd
    fi

    [[ -d gfs_ncep_post.fd ]] && rm -rf gfs_ncep_post.fd
    $SLINK upp.fd/sorc/ncep_post.fd                                                   gfs_ncep_post.fd

    for prog in fregrid make_hgrid make_solo_mosaic ; do
        [[ -d ${prog}.fd ]] && rm -rf ${prog}.fd
        $SLINK ufs_utils.fd/sorc/fre-nctools.fd/tools/$prog                                ${prog}.fd
    done
    for prog in  global_cycle.fd \
        emcsfc_ice_blend.fd \
        emcsfc_snow2mdl.fd ;do
        [[ -d $prog ]] && rm -rf $prog
        $SLINK ufs_utils.fd/sorc/$prog                                                     $prog
    done


    if [ -d "${pwd}/gfs_wafs.fd" ]; then
        $SLINK gfs_wafs.fd/sorc/wafs_awc_wafavn.fd                                              wafs_awc_wafavn.fd
        $SLINK gfs_wafs.fd/sorc/wafs_blending.fd                                                wafs_blending.fd
        $SLINK gfs_wafs.fd/sorc/wafs_blending_0p25.fd                                           wafs_blending_0p25.fd
        $SLINK gfs_wafs.fd/sorc/wafs_cnvgrib2.fd                                                wafs_cnvgrib2.fd
        $SLINK gfs_wafs.fd/sorc/wafs_gcip.fd                                                    wafs_gcip.fd
        $SLINK gfs_wafs.fd/sorc/wafs_grib2_0p25.fd                                              wafs_grib2_0p25.fd
        $SLINK gfs_wafs.fd/sorc/wafs_makewafs.fd                                                wafs_makewafs.fd
        $SLINK gfs_wafs.fd/sorc/wafs_setmissing.fd                                              wafs_setmissing.fd
    fi

    if [ -d gldas.fd ]; then
      for prog in gdas2gldas.fd  gldas2gdas.fd  gldas_forcing.fd  gldas_model.fd  gldas_post.fd  gldas_rst.fd ;do
        [[ -d $prog ]] && rm -rf $prog
        $SLINK gldas.fd/sorc/$prog                                                     $prog
      done
    fi

#------------------------------
#  copy $HOMEgfs/parm/config/config.base.nco.static as config.base for operations
#  config.base in the $HOMEgfs/parm/config has no use in development
cd "${pwd}/../parm/config"
[[ -s config.base ]] && rm -f config.base
<<<<<<< HEAD
[[ ${RUN_ENVIR} = nco ]] && cp -p config.base.nco.static config.base
=======
if [ $RUN_ENVIR = nco ] ; then
  cp -p config.base.nco.static config.base
  cp -p config.fv3.nco.static config.fv3
  cp -p config.resources.nco.static config.resources
fi
>>>>>>> 065a0dda
#------------------------------


exit 0
<|MERGE_RESOLUTION|>--- conflicted
+++ resolved
@@ -368,15 +368,11 @@
 #  config.base in the $HOMEgfs/parm/config has no use in development
 cd "${pwd}/../parm/config"
 [[ -s config.base ]] && rm -f config.base
-<<<<<<< HEAD
-[[ ${RUN_ENVIR} = nco ]] && cp -p config.base.nco.static config.base
-=======
-if [ $RUN_ENVIR = nco ] ; then
+if [[ $RUN_ENVIR = nco ]] ; then
   cp -p config.base.nco.static config.base
   cp -p config.fv3.nco.static config.fv3
   cp -p config.resources.nco.static config.resources
 fi
->>>>>>> 065a0dda
 #------------------------------
 
 
