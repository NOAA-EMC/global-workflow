#!/bin/bash

#--make symbolic links for EMC installation and hardcopies for NCO delivery

HOMEgfs="$(cd "$(dirname  "${BASH_SOURCE[0]}")/.." >/dev/null 2>&1 && pwd )"
TRACE=NO source "${HOMEgfs}/ush/preamble.sh"

function usage() {
  cat << EOF
Builds all of the global-workflow components by calling the individual build
  scripts in sequence.

Usage: ${BASH_SOURCE[0]} [-h][-o]
  -h:
    Print this help message and exit
  -o:
    Configure for NCO (copy instead of link)
EOF
  exit 1
}

RUN_ENVIR="emc"

# Reset option counter in case this script is sourced
OPTIND=1
while getopts ":ho" option; do
  case "${option}" in
    h) usage ;;
    o)
      echo "-o option received, configuring for NCO"
      RUN_ENVIR="nco";;
    :)
      echo "[${BASH_SOURCE[0]}]: ${option} requires an argument"
      usage
      ;;
    *)
      echo "[${BASH_SOURCE[0]}]: Unrecognized option: ${option}"
      usage
      ;;
  esac
done
shift $((OPTIND-1))

# LINK is always ln, LINK_OR_COPY can be ln or cp depending on RUN_ENVIR being emc or nco, respectively
LINK="ln -fs"
if [[ "${RUN_ENVIR}" == "nco" ]]; then
  LINK_OR_COPY="cp -rp"
else
  LINK_OR_COPY="ln -fs"
fi

# shellcheck disable=SC1091
COMPILER="intel" source "${HOMEgfs}/sorc/gfs_utils.fd/ush/detect_machine.sh"  # (sets MACHINE_ID)
# shellcheck disable=
machine=$(echo "${MACHINE_ID}" | cut -d. -f1)

#------------------------------
#--Set up build.ver and run.ver
#------------------------------
${LINK_OR_COPY} "${HOMEgfs}/versions/build.${machine}.ver" "${HOMEgfs}/versions/build.ver"
${LINK_OR_COPY} "${HOMEgfs}/versions/run.${machine}.ver" "${HOMEgfs}/versions/run.ver"

#------------------------------
#--model fix fields
#------------------------------
case "${machine}" in
  "wcoss2")   FIX_DIR="/lfs/h2/emc/global/noscrub/emc.global/FIX/fix" ;;
  "hera")     FIX_DIR="/scratch1/NCEPDEV/global/glopara/fix" ;;
  "orion")    FIX_DIR="/work/noaa/global/glopara/fix" ;;
  "hercules") FIX_DIR="/work/noaa/global/glopara/fix" ;;
  "jet")      FIX_DIR="/lfs4/HFIP/hfv3gfs/glopara/git/fv3gfs/fix" ;;
  "s4")       FIX_DIR="/data/prod/glopara/fix" ;;
  *)
    echo "FATAL: Unknown target machine ${machine}, couldn't set FIX_DIR"
    exit 1
    ;;
esac

# Source fix version file
source "${HOMEgfs}/versions/fix.ver"

# Link wxflow in ush/python, workflow and ci/scripts
# TODO: This will be unnecessary when wxflow is part of the virtualenv
cd "${HOMEgfs}/ush/python" || exit 1
[[ -s "wxflow" ]] && rm -f wxflow
${LINK} "${HOMEgfs}/sorc/wxflow/src/wxflow" .
cd "${HOMEgfs}/workflow" || exit 1
[[ -s "wxflow" ]] && rm -f wxflow
${LINK} "${HOMEgfs}/sorc/wxflow/src/wxflow" .
cd "${HOMEgfs}/ci/scripts" || exit 1
[[ -s "wxflow" ]] && rm -f wxflow
${LINK} "${HOMEgfs}/sorc/wxflow/src/wxflow" .


# Link fix directories
if [[ -n "${FIX_DIR}" ]]; then
  if [[ ! -d "${HOMEgfs}/fix" ]]; then mkdir "${HOMEgfs}/fix" || exit 1; fi
fi
cd "${HOMEgfs}/fix" || exit 1
for dir in aer \
            am \
            chem \
            cice \
            cpl \
            datm \
            gsi \
            lut \
            mom6 \
            orog \
            sfc_climo \
            ugwd \
            verif \
            wave
do
  if [[ -d "${dir}" ]]; then
    [[ "${RUN_ENVIR}" == "nco" ]] && chmod -R 755 "${dir}"
    rm -rf "${dir}"
  fi
  fix_ver="${dir}_ver"
  ${LINK_OR_COPY} "${FIX_DIR}/${dir}/${!fix_ver}" "${dir}"
done


#---------------------------------------
#--add files from external repositories
#---------------------------------------
#--copy/link NoahMp table form ccpp-physics repository
cd "${HOMEgfs}/parm/ufs" || exit 1
${LINK_OR_COPY} "${HOMEgfs}/sorc/ufs_model.fd/tests/parm/noahmptable.tbl" .

cd "${HOMEgfs}/parm/post" || exit 1
for file in postxconfig-NT-GEFS-F00.txt postxconfig-NT-GEFS.txt postxconfig-NT-GEFS-WAFS.txt \
    postxconfig-NT-GEFS-F00-aerosol.txt postxconfig-NT-GEFS-aerosol.txt \
    postxconfig-NT-GFS-ANL.txt postxconfig-NT-GFS-F00.txt postxconfig-NT-GFS-FLUX-F00.txt \
    postxconfig-NT-GFS.txt postxconfig-NT-GFS-FLUX.txt postxconfig-NT-GFS-GOES.txt \
    postxconfig-NT-GFS-F00-TWO.txt postxconfig-NT-GFS-TWO.txt \
    params_grib2_tbl_new post_tag_gfs128 post_tag_gfs65 nam_micro_lookup.dat
do
  ${LINK_OR_COPY} "${HOMEgfs}/sorc/upp.fd/parm/${file}" .
done
for file in optics_luts_DUST.dat optics_luts_DUST_nasa.dat optics_luts_NITR_nasa.dat \
    optics_luts_SALT.dat optics_luts_SALT_nasa.dat optics_luts_SOOT.dat optics_luts_SOOT_nasa.dat \
    optics_luts_SUSO.dat optics_luts_SUSO_nasa.dat optics_luts_WASO.dat optics_luts_WASO_nasa.dat
do
  ${LINK_OR_COPY} "${HOMEgfs}/sorc/upp.fd/fix/chem/${file}" .
done
for file in ice.csv ocean.csv ocnicepost.nml.jinja2
do
  ${LINK_OR_COPY} "${HOMEgfs}/sorc/gfs_utils.fd/parm/ocnicepost/${file}" .
done

cd "${HOMEgfs}/scripts" || exit 8
${LINK_OR_COPY} "${HOMEgfs}/sorc/ufs_utils.fd/scripts/exemcsfc_global_sfc_prep.sh" .
cd "${HOMEgfs}/ush" || exit 8
for file in emcsfc_ice_blend.sh global_cycle_driver.sh emcsfc_snow.sh global_cycle.sh; do
  ${LINK_OR_COPY} "${HOMEgfs}/sorc/ufs_utils.fd/ush/${file}" .
done
for file in make_ntc_bull.pl make_NTC_file.pl make_tif.sh month_name.sh ; do
  ${LINK_OR_COPY} "${HOMEgfs}/sorc/gfs_utils.fd/ush/${file}" .
done

# Link these templates from ufs-weather-model
cd "${HOMEgfs}/parm/ufs" || exit 1
declare -a ufs_templates=("model_configure.IN" \
                          "MOM_input_025.IN" "MOM_input_050.IN" "MOM_input_100.IN" "MOM_input_500.IN" \
                          "MOM6_data_table.IN" \
                          "ice_in.IN" \
                          "ufs.configure.atm.IN" \
                          "ufs.configure.atmaero.IN" \
                          "ufs.configure.leapfrog_atm_wav.IN" \
                          "ufs.configure.s2s_esmf.IN" \
                          "ufs.configure.s2sa_esmf.IN" \
                          "ufs.configure.s2sw_esmf.IN" \
                          "ufs.configure.s2swa_esmf.IN" )
for file in "${ufs_templates[@]}"; do
  [[ -s "${file}" ]] && rm -f "${file}"
  ${LINK_OR_COPY} "${HOMEgfs}/sorc/ufs_model.fd/tests/parm/${file}" .
done

# Link the script from ufs-weather-model that parses the templates
cd "${HOMEgfs}/ush" || exit 1
[[ -s "atparse.bash" ]] && rm -f "atparse.bash"
${LINK_OR_COPY} "${HOMEgfs}/sorc/ufs_model.fd/tests/atparse.bash" .


#------------------------------
#--add GDASApp fix directory
#------------------------------
if [[ -d "${HOMEgfs}/sorc/gdas.cd" ]]; then
  cd "${HOMEgfs}/fix" || exit 1
  [[ ! -d gdas ]] && mkdir -p gdas
  cd gdas || exit 1
  for gdas_sub in fv3jedi gsibec obs; do
    if [[ -d "${gdas_sub}" ]]; then
       rm -rf "${gdas_sub}"
    fi
    fix_ver="gdas_${gdas_sub}_ver"
    ${LINK_OR_COPY} "${FIX_DIR}/gdas/${gdas_sub}/${!fix_ver}" "${gdas_sub}"
  done
fi

#------------------------------
#--add GDASApp parm directory
#------------------------------
if [[ -d "${HOMEgfs}/sorc/gdas.cd" ]]; then
  cd "${HOMEgfs}/parm/gdas" || exit 1
<<<<<<< HEAD
  ${LINK_OR_COPY} "${HOMEgfs}/sorc/gdas.cd/parm/ioda/bufr2ioda" .
=======
  declare -a gdasapp_comps=("aero" "atm" "io" "ioda" "snow" "soca")
  for comp in "${gdasapp_comps[@]}"; do
    [[ -d "${comp}" ]] && rm -rf "${comp}"
    ${LINK_OR_COPY} "${HOMEgfs}/sorc/gdas.cd/parm/${comp}" .
  done
>>>>>>> ba6a4fdf
fi

#------------------------------
#--add GDASApp files
#------------------------------
if [[ -d "${HOMEgfs}/sorc/gdas.cd/build" ]]; then
  cd "${HOMEgfs}/ush" || exit 1
  ${LINK_OR_COPY} "${HOMEgfs}/sorc/gdas.cd/ush/ufsda"                              .
  ${LINK_OR_COPY} "${HOMEgfs}/sorc/gdas.cd/ush/jediinc2fv3.py"                     .
  ${LINK_OR_COPY} "${HOMEgfs}/sorc/gdas.cd/ush/ioda/bufr2ioda/run_bufr2ioda.py"    .
  ${LINK_OR_COPY} "${HOMEgfs}/sorc/gdas.cd/build/bin/imsfv3_scf2ioda.py"           .
  ${LINK_OR_COPY} "${HOMEgfs}/sorc/gdas.cd/scripts/exglobal_prep_ocean_obs.py"           .
fi


#------------------------------
#--add DA Monitor file (NOTE: ensure to use correct version)
#------------------------------
if [[ -d "${HOMEgfs}/sorc/gsi_monitor.fd" ]]; then

  cd "${HOMEgfs}/parm" || exit 1
  [[ -d monitor ]] && rm -rf monitor
  mkdir -p monitor
  cd monitor || exit 1
  ${LINK_OR_COPY} "${HOMEgfs}/sorc/gsi_monitor.fd/src/Minimization_Monitor/nwprod/gdas/fix/gdas_minmon_cost.txt" .
  ${LINK_OR_COPY} "${HOMEgfs}/sorc/gsi_monitor.fd/src/Minimization_Monitor/nwprod/gdas/fix/gdas_minmon_gnorm.txt" .
  ${LINK_OR_COPY} "${HOMEgfs}/sorc/gsi_monitor.fd/src/Minimization_Monitor/nwprod/gfs/fix/gfs_minmon_cost.txt" .
  ${LINK_OR_COPY} "${HOMEgfs}/sorc/gsi_monitor.fd/src/Minimization_Monitor/nwprod/gfs/fix/gfs_minmon_gnorm.txt" .
  ${LINK_OR_COPY} "${HOMEgfs}/sorc/gsi_monitor.fd/src/Ozone_Monitor/nwprod/gdas_oznmon/fix/gdas_oznmon_base.tar" .
  ${LINK_OR_COPY} "${HOMEgfs}/sorc/gsi_monitor.fd/src/Ozone_Monitor/nwprod/gdas_oznmon/fix/gdas_oznmon_satype.txt" .
  ${LINK_OR_COPY} "${HOMEgfs}/sorc/gsi_monitor.fd/src/Radiance_Monitor/nwprod/gdas_radmon/fix/gdas_radmon_base.tar" .
  ${LINK_OR_COPY} "${HOMEgfs}/sorc/gsi_monitor.fd/src/Radiance_Monitor/nwprod/gdas_radmon/fix/gdas_radmon_satype.txt" .
  ${LINK_OR_COPY} "${HOMEgfs}/sorc/gsi_monitor.fd/src/Radiance_Monitor/nwprod/gdas_radmon/fix/gdas_radmon_scaninfo.txt" .
  ${LINK_OR_COPY} "${HOMEgfs}/sorc/gsi_monitor.fd/src/Radiance_Monitor/nwprod/gdas_radmon/parm/gdas_radmon.parm" da_mon.parm
  # ${LINK_OR_COPY} "${HOMEgfs}/sorc/gsi_monitor.fd/src/Minimization_Monitor/nwprod/gdas/parm/gdas_minmon.parm" .
  # ${LINK_OR_COPY} "${HOMEgfs}/sorc/gsi_monitor.fd/src/Minimization_Monitor/nwprod/gfs/parm/gfs_minmon.parm" .
  ${LINK_OR_COPY} "${HOMEgfs}/sorc/gsi_monitor.fd/src/Ozone_Monitor/nwprod/gdas_oznmon/parm/gdas_oznmon.parm" .
  # ${LINK_OR_COPY} "${HOMEgfs}/sorc/gsi_monitor.fd/src/Radiance_Monitor/nwprod/gdas_radmon/parm/gdas_radmon.parm" .
fi

#------------------------------
#--link executables
#------------------------------

if [[ ! -d "${HOMEgfs}/exec" ]]; then mkdir "${HOMEgfs}/exec" || exit 1 ; fi
cd "${HOMEgfs}/exec" || exit 1

for utilexe in fbwndgfs.x gaussian_sfcanl.x gfs_bufr.x supvit.x syndat_getjtbul.x \
  syndat_maksynrc.x syndat_qctropcy.x tocsbufr.x overgridid.x \
  mkgfsawps.x enkf_chgres_recenter_nc.x tave.x vint.x ocnicepost.x
do
  [[ -s "${utilexe}" ]] && rm -f "${utilexe}"
  ${LINK_OR_COPY} "${HOMEgfs}/sorc/gfs_utils.fd/install/bin/${utilexe}" .
done

[[ -s "ufs_model.x" ]] && rm -f ufs_model.x
${LINK_OR_COPY} "${HOMEgfs}/sorc/ufs_model.fd/tests/ufs_model.x" .

[[ -s "upp.x" ]] && rm -f upp.x
${LINK_OR_COPY} "${HOMEgfs}/sorc/upp.fd/exec/upp.x" .

for ufs_utilsexe in emcsfc_ice_blend emcsfc_snow2mdl global_cycle; do
    [[ -s "${ufs_utilsexe}" ]] && rm -f "${ufs_utilsexe}"
    ${LINK_OR_COPY} "${HOMEgfs}/sorc/ufs_utils.fd/exec/${ufs_utilsexe}" .
done

# GSI
if [[ -d "${HOMEgfs}/sorc/gsi_enkf.fd/install" ]]; then
  for gsiexe in enkf.x gsi.x; do
    [[ -s "${gsiexe}" ]] && rm -f "${gsiexe}"
    ${LINK_OR_COPY} "${HOMEgfs}/sorc/gsi_enkf.fd/install/bin/${gsiexe}" .
  done
fi

# GSI Utils
if [[ -d "${HOMEgfs}/sorc/gsi_utils.fd/install" ]]; then
  for exe in calc_analysis.x calc_increment_ens_ncio.x calc_increment_ens.x \
    getsfcensmeanp.x getsigensmeanp_smooth.x getsigensstatp.x \
    interp_inc.x recentersigp.x
  do
    [[ -s "${exe}" ]] && rm -f "${exe}"
    ${LINK_OR_COPY} "${HOMEgfs}/sorc/gsi_utils.fd/install/bin/${exe}" .
  done
fi

# GSI Monitor
if [[ -d "${HOMEgfs}/sorc/gsi_monitor.fd/install" ]]; then
  for exe in oznmon_horiz.x oznmon_time.x radmon_angle.x \
    radmon_bcoef.x radmon_bcor.x radmon_time.x
  do
    [[ -s "${exe}" ]] && rm -f "${exe}"
    ${LINK_OR_COPY} "${HOMEgfs}/sorc/gsi_monitor.fd/install/bin/${exe}" .
  done
fi

# GDASApp
if [[ -d "${HOMEgfs}/sorc/gdas.cd/build" ]]; then
  declare -a JEDI_EXE=("fv3jedi_addincrement.x" \
                       "fv3jedi_diffstates.x" \
                       "fv3jedi_ensvariance.x" \
                       "fv3jedi_hofx.x" \
                       "fv3jedi_var.x" \
                       "fv3jedi_convertincrement.x" \
                       "fv3jedi_dirac.x" \
                       "fv3jedi_error_covariance_training.x" \
                       "fv3jedi_letkf.x" \
                       "fv3jedi_convertstate.x" \
                       "fv3jedi_eda.x" \
                       "fv3jedi_forecast.x" \
                       "fv3jedi_plot_field.x" \
                       "fv3jedi_data_checker.py" \
                       "fv3jedi_enshofx.x" \
                       "fv3jedi_hofx_nomodel.x" \
                       "fv3jedi_testdata_downloader.py" \
                       "soca_convertincrement.x" \
                       "soca_error_covariance_training.x" \
                       "soca_setcorscales.x" \
                       "soca_gridgen.x" \
                       "soca_var.x" \
                       "bufr2ioda.x" \
                       "calcfIMS.exe" \
                       "apply_incr.exe" )
  for gdasexe in "${JEDI_EXE[@]}"; do
    [[ -s "${gdasexe}" ]] && rm -f "${gdasexe}"
    ${LINK_OR_COPY} "${HOMEgfs}/sorc/gdas.cd/build/bin/${gdasexe}" .
  done
fi

#------------------------------
#--link source code directories
#------------------------------
cd "${HOMEgfs}/sorc" || exit 8
if [[ -d ufs_model.fd ]]; then
  [[ -d upp.fd ]] && rm -rf upp.fd
  ${LINK} ufs_model.fd/FV3/upp upp.fd
fi

if [[ -d gsi_enkf.fd ]]; then
  [[ -d gsi.fd ]] && rm -rf gsi.fd
  ${LINK} gsi_enkf.fd/src/gsi gsi.fd

  [[ -d enkf.fd ]] && rm -rf enkf.fd
  ${LINK} gsi_enkf.fd/src/enkf enkf.fd
fi

if [[ -d gsi_utils.fd ]]; then
  [[ -d calc_analysis.fd ]] && rm -rf calc_analysis.fd
  ${LINK} gsi_utils.fd/src/netcdf_io/calc_analysis.fd .

  [[ -d calc_increment_ens.fd ]] && rm -rf calc_increment_ens.fd
  ${LINK} gsi_utils.fd/src/EnKF/gfs/src/calc_increment_ens.fd .

  [[ -d calc_increment_ens_ncio.fd ]] && rm -rf calc_increment_ens_ncio.fd
  ${LINK} gsi_utils.fd/src/EnKF/gfs/src/calc_increment_ens_ncio.fd .

  [[ -d getsfcensmeanp.fd ]] && rm -rf getsfcensmeanp.fd
  ${LINK} gsi_utils.fd/src/EnKF/gfs/src/getsfcensmeanp.fd .

  [[ -d getsigensmeanp_smooth.fd ]] && rm -rf getsigensmeanp_smooth.fd
  ${LINK} gsi_utils.fd/src/EnKF/gfs/src/getsigensmeanp_smooth.fd .

  [[ -d getsigensstatp.fd ]] && rm -rf getsigensstatp.fd
  ${LINK} gsi_utils.fd/src/EnKF/gfs/src/getsigensstatp.fd .

  [[ -d recentersigp.fd ]] && rm -rf recentersigp.fd
  ${LINK} gsi_utils.fd/src/EnKF/gfs/src/recentersigp.fd .

  [[ -d interp_inc.fd ]] && rm -rf interp_inc.fd
  ${LINK} gsi_utils.fd/src/netcdf_io/interp_inc.fd .
fi

if [[ -d gsi_monitor.fd ]] ; then
  [[ -d oznmon_horiz.fd ]] && rm -rf oznmon_horiz.fd
  ${LINK} gsi_monitor.fd/src/Ozone_Monitor/nwprod/oznmon_shared/sorc/oznmon_horiz.fd .

  [[ -d oznmon_time.fd ]] && rm -rf oznmon_time.fd
  ${LINK} gsi_monitor.fd/src/Ozone_Monitor/nwprod/oznmon_shared/sorc/oznmon_time.fd .

  [[ -d radmon_angle.fd ]] && rm -rf radmon_angle.fd
  ${LINK} gsi_monitor.fd/src/Radiance_Monitor/nwprod/radmon_shared/sorc/verf_radang.fd radmon_angle.fd

  [[ -d radmon_bcoef.fd ]] && rm -rf radmon_bcoef.fd
  ${LINK} gsi_monitor.fd/src/Radiance_Monitor/nwprod/radmon_shared/sorc/verf_radbcoef.fd radmon_bcoef.fd

  [[ -d radmon_bcor.fd ]] && rm -rf radmon_bcor.fd
  ${LINK} gsi_monitor.fd/src/Radiance_Monitor/nwprod/radmon_shared/sorc/verf_radbcor.fd radmon_bcor.fd

  [[ -d radmon_time.fd ]] && rm -rf radmon_time.fd
  ${LINK} gsi_monitor.fd/src/Radiance_Monitor/nwprod/radmon_shared/sorc/verf_radtime.fd radmon_time.fd
fi

for prog in global_cycle.fd emcsfc_ice_blend.fd emcsfc_snow2mdl.fd ;do
    [[ -d "${prog}" ]] && rm -rf "${prog}"
    ${LINK} "ufs_utils.fd/sorc/${prog}" "${prog}"
done

for prog in enkf_chgres_recenter_nc.fd \
  fbwndgfs.fd \
  gaussian_sfcanl.fd \
  gfs_bufr.fd \
  mkgfsawps.fd \
  overgridid.fd \
  rdbfmsua.fd \
  supvit.fd \
  syndat_getjtbul.fd \
  syndat_maksynrc.fd \
  syndat_qctropcy.fd \
  tave.fd \
  tocsbufr.fd \
  vint.fd \
  webtitle.fd \
  ocnicepost.fd
do
  if [[ -d "${prog}" ]]; then rm -rf "${prog}"; fi
  ${LINK_OR_COPY} "gfs_utils.fd/src/${prog}" .
done

exit 0<|MERGE_RESOLUTION|>--- conflicted
+++ resolved
@@ -204,15 +204,11 @@
 #------------------------------
 if [[ -d "${HOMEgfs}/sorc/gdas.cd" ]]; then
   cd "${HOMEgfs}/parm/gdas" || exit 1
-<<<<<<< HEAD
-  ${LINK_OR_COPY} "${HOMEgfs}/sorc/gdas.cd/parm/ioda/bufr2ioda" .
-=======
   declare -a gdasapp_comps=("aero" "atm" "io" "ioda" "snow" "soca")
   for comp in "${gdasapp_comps[@]}"; do
     [[ -d "${comp}" ]] && rm -rf "${comp}"
     ${LINK_OR_COPY} "${HOMEgfs}/sorc/gdas.cd/parm/${comp}" .
   done
->>>>>>> ba6a4fdf
 fi
 
 #------------------------------
