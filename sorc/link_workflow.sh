#!/bin/bash
set -ex

#--make symbolic links for EMC installation and hardcopies for NCO delivery

RUN_ENVIR=${1}
machine=${2}

if [ $# -lt 2 ]; then
    echo '***ERROR*** must specify two arguements: (1) RUN_ENVIR, (2) machine'
<<<<<<< HEAD
    echo ' Syntax: link_workflow.sh ( nco | emc ) ( cray | dell | hera | orion | jet | stampede | s4 )'
    echo ' A third argument is needed when coupled: '
    echo ' Syntax: link_workflow.sh ( nco | emc ) ( cray | dell | hera | orion | jet | stampede | s4 ) coupled'
=======
    echo ' Syntax: link_workflow.sh ( nco | emc ) ( cray | dell | hera | orion | jet | stampede )'
>>>>>>> f0f1025d
    exit 1
fi

if [ $RUN_ENVIR != emc -a $RUN_ENVIR != nco ]; then
<<<<<<< HEAD
    echo ' Syntax: link_workflow.sh ( nco | emc ) ( cray | dell | hera | orion | jet | stampede | s4 )'
    echo ' A third argument is needed when coupled: '
    echo ' Syntax: link_workflow.sh ( nco | emc ) ( cray | dell | hera | orion | jet | stampede | s4 ) coupled'
    exit 1
fi
if [ $machine != cray -a $machine != dell -a $machine != hera -a $machine != orion -a $machine != jet -a $machine != stampede -a $machine != s4 ]; then
    echo ' Syntax: link_workflow.sh ( nco | emc ) ( cray | dell | hera | orion | jet | stampede | s4 )'
    echo ' A third argument is needed when coupled: '
    echo ' Syntax: link_workflow.sh ( nco | emc ) ( cray | dell | hera | orion | jet | stampede | s4 ) coupled'
=======
    echo ' Syntax: link_workflow.sh ( nco | emc ) ( cray | dell | hera | orion | jet | stampede )'
    exit 1
fi
if [ $machine != cray -a $machine != dell -a $machine != hera -a $machine != orion -a $machine != jet -a $machine != stampede ]; then
    echo ' Syntax: link_workflow.sh ( nco | emc ) ( cray | dell | hera | orion | jet | stampede )'
>>>>>>> f0f1025d
    exit 1
fi

LINK="ln -fs"
SLINK="ln -fs"
[[ $RUN_ENVIR = nco ]] && LINK="cp -rp"

pwd=$(pwd -P)

# Link post
$LINK ufs_model.fd/FV3/upp upp.fd

#------------------------------
#--model fix fields
#------------------------------
if [ $machine = "cray" ]; then
    FIX_DIR="/gpfs/hps3/emc/global/noscrub/emc.glopara/git/fv3gfs/fix"
elif [ $machine = "dell" ]; then
    FIX_DIR="/gpfs/dell2/emc/modeling/noscrub/emc.glopara/git/fv3gfs/fix_NEW"
elif [ $machine = "hera" ]; then
    FIX_DIR="/scratch1/NCEPDEV/global/glopara/fix_NEW"
elif [ $machine = "orion" ]; then
    FIX_DIR="/work/noaa/global/glopara/fix_NEW"
elif [ $machine = "jet" ]; then
    FIX_DIR="/lfs4/HFIP/hfv3gfs/glopara/git/fv3gfs/fix_NEW"
elif [ $machine = "stampede" ]; then
    FIX_DIR="/work/07738/jkuang/stampede2/tempFixICdir/fix_UFSp6"
elif [ $machine = "s4" ]; then
    FIX_DIR="/data/prod/glopara/fix_NEW"
fi

if [ ! -z $FIX_DIR ]; then
 if [ ! -d ${pwd}/../fix ]; then mkdir ${pwd}/../fix; fi
fi
cd ${pwd}/../fix                ||exit 8
for dir in fix_aer \
            fix_am \
            fix_chem \
            fix_fv3_gmted2010 \
            fix_gldas \
            fix_lut \
            fix_fv3_fracoro \
            fix_orog \
            fix_sfc_climo \
            fix_verif \
            fix_cice \
            fix_mom6 \
            fix_cpl \
            fix_wave \
            fix_reg2grb2 \
            fix_ugwd
            do
    if [ -d $dir ]; then
      [[ $RUN_ENVIR = nco ]] && chmod -R 755 $dir
      rm -rf $dir
    fi
    $LINK $FIX_DIR/$dir .
done

if [ -d ${pwd}/ufs_utils.fd ]; then
  cd ${pwd}/ufs_utils.fd/fix
  ./link_fixdirs.sh $RUN_ENVIR $machine
fi


#---------------------------------------
#--add files from external repositories
#---------------------------------------
cd ${pwd}/../jobs               ||exit 8
    $LINK ../sorc/gldas.fd/jobs/JGDAS_ATMOS_GLDAS            .
cd ${pwd}/../parm               ||exit 8
    # [[ -d post ]] && rm -rf post
    # $LINK ../sorc/upp.fd/parm                           post
    [[ -d gldas ]] && rm -rf gldas
    $LINK ../sorc/gldas.fd/parm                              gldas
cd ${pwd}/../parm/post          ||exit 8
    for file in postxconfig-NT-GEFS-ANL.txt postxconfig-NT-GEFS-F00.txt postxconfig-NT-GEFS.txt postxconfig-NT-GFS-ANL.txt \
        postxconfig-NT-GFS-F00-TWO.txt postxconfig-NT-GFS-F00.txt postxconfig-NT-GFS-FLUX-F00.txt postxconfig-NT-GFS-FLUX.txt \
        postxconfig-NT-GFS-GOES.txt postxconfig-NT-GFS-TWO.txt postxconfig-NT-GFS-WAFS-ANL.txt postxconfig-NT-GFS-WAFS.txt \
        postxconfig-NT-GFS.txt postxconfig-NT-gefs-aerosol.txt postxconfig-NT-gefs-chem.txt params_grib2_tbl_new \
        post_tag_gfs128 post_tag_gfs65 gtg.config.gfs gtg_imprintings.txt \
        AEROSOL_LUTS.dat optics_luts_DUST.dat optics_luts_SALT.dat optics_luts_SOOT.dat optics_luts_SUSO.dat optics_luts_WASO.dat \
        ; do
        $LINK ../../sorc/upp.fd/parm/$file .
    done
cd ${pwd}/../scripts            ||exit 8
    $LINK ../sorc/ufs_utils.fd/scripts/exemcsfc_global_sfc_prep.sh .
    $LINK ../sorc/gldas.fd/scripts/exgdas_atmos_gldas.sh .
cd ${pwd}/../ush                ||exit 8
    for file in emcsfc_ice_blend.sh  fv3gfs_driver_grid.sh  fv3gfs_make_orog.sh  global_cycle_driver.sh \
        emcsfc_snow.sh  fv3gfs_filter_topo.sh  global_cycle.sh  fv3gfs_make_grid.sh ; do
        $LINK ../sorc/ufs_utils.fd/ush/$file                  .
    done
    for file in gldas_archive.sh  gldas_forcing.sh gldas_get_data.sh  gldas_process_data.sh gldas_liscrd.sh  gldas_post.sh ; do
        $LINK ../sorc/gldas.fd/ush/$file                  .
    done


#-----------------------------------
#--add gfs_wafs link if checked out
if [ -d ${pwd}/gfs_wafs.fd ]; then 
#-----------------------------------
 cd ${pwd}/../jobs               ||exit 8
     $LINK ../sorc/gfs_wafs.fd/jobs/*                         .
 cd ${pwd}/../parm               ||exit 8
     [[ -d wafs ]] && rm -rf wafs
    $LINK ../sorc/gfs_wafs.fd/parm/wafs                      wafs
 cd ${pwd}/../scripts            ||exit 8
    $LINK ../sorc/gfs_wafs.fd/scripts/*                      .
 cd ${pwd}/../ush                ||exit 8
    $LINK ../sorc/gfs_wafs.fd/ush/*                          .
 cd ${pwd}/../fix                ||exit 8
    [[ -d wafs ]] && rm -rf wafs
    $LINK ../sorc/gfs_wafs.fd/fix/*                          .
fi


#------------------------------
#--add GSI/EnKF file
#------------------------------
cd ${pwd}/../jobs               ||exit 8
    $LINK ../sorc/gsi.fd/jobs/JGLOBAL_ATMOS_ANALYSIS        .
    $LINK ../sorc/gsi.fd/jobs/JGLOBAL_ATMOS_ANALYSIS_CALC   .
    $LINK ../sorc/gsi.fd/jobs/JGDAS_ATMOS_ANALYSIS_DIAG     .
    $LINK ../sorc/gsi.fd/jobs/JGDAS_ENKF_SELECT_OBS         .
    $LINK ../sorc/gsi.fd/jobs/JGDAS_ENKF_DIAG               .
    $LINK ../sorc/gsi.fd/jobs/JGDAS_ENKF_UPDATE             .
    $LINK ../sorc/gsi.fd/jobs/JGDAS_ENKF_ECEN               .
    $LINK ../sorc/gsi.fd/jobs/JGDAS_ENKF_SFC                .
    $LINK ../sorc/gsi.fd/jobs/JGDAS_ENKF_FCST               .
    $LINK ../sorc/gsi.fd/jobs/JGDAS_ENKF_POST               .
    $LINK ../sorc/gsi.fd/jobs/JGDAS_ATMOS_CHGRES_FORENKF    .
cd ${pwd}/../scripts            ||exit 8
    $LINK ../sorc/gsi.fd/scripts/exglobal_atmos_analysis.sh       .
    $LINK ../sorc/gsi.fd/scripts/exglobal_atmos_analysis_calc.sh  .
    $LINK ../sorc/gsi.fd/scripts/exglobal_diag.sh                 .
    $LINK ../sorc/gsi.fd/scripts/exgdas_enkf_select_obs.sh        .
    $LINK ../sorc/gsi.fd/scripts/exgdas_enkf_update.sh            .
    $LINK ../sorc/gsi.fd/scripts/exgdas_enkf_ecen.sh              .
    $LINK ../sorc/gsi.fd/scripts/exgdas_enkf_sfc.sh               .
    $LINK ../sorc/gsi.fd/scripts/exgdas_enkf_fcst.sh              .
    $LINK ../sorc/gsi.fd/scripts/exgdas_enkf_post.sh              .
    $LINK ../sorc/gsi.fd/scripts/exgdas_atmos_chgres_forenkf.sh   .
cd ${pwd}/../fix                ||exit 8
    [[ -d fix_gsi ]] && rm -rf fix_gsi
    $LINK ../sorc/gsi.fd/fix  fix_gsi
cd ${pwd}/../ush                ||exit 8
    $LINK ../sorc/gsi.fd/ush/gsi_utils.py        .
    $LINK ../sorc/gsi.fd/ush/calcanl_gfs.py      .
    $LINK ../sorc/gsi.fd/ush/calcinc_gfs.py      .
    $LINK ../sorc/gsi.fd/ush/getncdimlen         .


#------------------------------
#--add DA Monitor file (NOTE: ensure to use correct version)
#------------------------------
cd ${pwd}/../fix                ||exit 8
    [[ -d gdas ]] && rm -rf gdas
    mkdir -p gdas
    cd gdas
    $LINK ../../sorc/gsi_monitor.fd/src/Minimization_Monitor/nwprod/gdas/fix/gdas_minmon_cost.txt                   .
    $LINK ../../sorc/gsi_monitor.fd/src/Minimization_Monitor/nwprod/gdas/fix/gdas_minmon_gnorm.txt                  .
    $LINK ../../sorc/gsi_monitor.fd/src/Ozone_Monitor/nwprod/gdas_oznmon/fix/gdas_oznmon_base.tar                   .
    $LINK ../../sorc/gsi_monitor.fd/src/Ozone_Monitor/nwprod/gdas_oznmon/fix/gdas_oznmon_satype.txt                 .
    $LINK ../../sorc/gsi_monitor.fd/src/Radiance_Monitor/nwprod/gdas_radmon/fix/gdas_radmon_base.tar                .
    $LINK ../../sorc/gsi_monitor.fd/src/Radiance_Monitor/nwprod/gdas_radmon/fix/gdas_radmon_satype.txt              .
    $LINK ../../sorc/gsi_monitor.fd/src/Radiance_Monitor/nwprod/gdas_radmon/fix/gdas_radmon_scaninfo.txt            .
cd ${pwd}/../jobs               ||exit 8
    $LINK ../sorc/gsi_monitor.fd/src/Minimization_Monitor/nwprod/gdas/jobs/JGDAS_ATMOS_VMINMON                      .
    $LINK ../sorc/gsi_monitor.fd/src/Minimization_Monitor/nwprod/gfs/jobs/JGFS_ATMOS_VMINMON                        .
    $LINK ../sorc/gsi_monitor.fd/src/Ozone_Monitor/nwprod/gdas_oznmon/jobs/JGDAS_ATMOS_VERFOZN                      .
    $LINK ../sorc/gsi_monitor.fd/src/Radiance_Monitor/nwprod/gdas_radmon/jobs/JGDAS_ATMOS_VERFRAD                   .
cd ${pwd}/../parm               ||exit 8
    [[ -d mon ]] && rm -rf mon
    mkdir -p mon
    cd mon
    $LINK ../../sorc/gsi_monitor.fd/src/Radiance_Monitor/nwprod/gdas_radmon/parm/gdas_radmon.parm                   da_mon.parm
    # $LINK ../../sorc/gsi_monitor.fd/src/Minimization_Monitor/nwprod/gdas/parm/gdas_minmon.parm                      .
    # $LINK ../../sorc/gsi_monitor.fd/src/Minimization_Monitor/nwprod/gfs/parm/gfs_minmon.parm                        .
    $LINK ../../sorc/gsi_monitor.fd/src/Ozone_Monitor/nwprod/gdas_oznmon/parm/gdas_oznmon.parm                      .
    # $LINK ../../sorc/gsi_monitor.fd/src/Radiance_Monitor/nwprod/gdas_radmon/parm/gdas_radmon.parm                   .
cd ${pwd}/../scripts            ||exit 8
    $LINK ../sorc/gsi_monitor.fd/src/Minimization_Monitor/nwprod/gdas/scripts/exgdas_atmos_vminmon.sh               .
    $LINK ../sorc/gsi_monitor.fd/src/Minimization_Monitor/nwprod/gfs/scripts/exgfs_atmos_vminmon.sh                 .
    $LINK ../sorc/gsi_monitor.fd/src/Ozone_Monitor/nwprod/gdas_oznmon/scripts/exgdas_atmos_verfozn.sh               .
    $LINK ../sorc/gsi_monitor.fd/src/Radiance_Monitor/nwprod/gdas_radmon/scripts/exgdas_atmos_verfrad.sh            .
cd ${pwd}/../ush                ||exit 8
    $LINK ../sorc/gsi_monitor.fd/src/Minimization_Monitor/nwprod/minmon_shared/ush/minmon_xtrct_costs.pl            .
    $LINK ../sorc/gsi_monitor.fd/src/Minimization_Monitor/nwprod/minmon_shared/ush/minmon_xtrct_gnorms.pl           .
    $LINK ../sorc/gsi_monitor.fd/src/Minimization_Monitor/nwprod/minmon_shared/ush/minmon_xtrct_reduct.pl           .
    $LINK ../sorc/gsi_monitor.fd/src/Ozone_Monitor/nwprod/oznmon_shared/ush/ozn_xtrct.sh                            .
    $LINK ../sorc/gsi_monitor.fd/src/Radiance_Monitor/nwprod/radmon_shared/ush/radmon_err_rpt.sh                    .
    $LINK ../sorc/gsi_monitor.fd/src/Radiance_Monitor/nwprod/radmon_shared/ush/radmon_verf_angle.sh                 .
    $LINK ../sorc/gsi_monitor.fd/src/Radiance_Monitor/nwprod/radmon_shared/ush/radmon_verf_bcoef.sh                 .
    $LINK ../sorc/gsi_monitor.fd/src/Radiance_Monitor/nwprod/radmon_shared/ush/radmon_verf_bcor.sh                  .
    $LINK ../sorc/gsi_monitor.fd/src/Radiance_Monitor/nwprod/radmon_shared/ush/radmon_verf_time.sh                  .
    

#------------------------------
#--link executables 
#------------------------------

if [ ! -d $pwd/../exec ]; then mkdir $pwd/../exec ; fi
cd $pwd/../exec

[[ -s gaussian_sfcanl.exe ]] && rm -f gaussian_sfcanl.exe
$LINK ../sorc/install/bin/gaussian_sfcanl.x gaussian_sfcanl.exe
for workflowexec in fbwndgfs gfs_bufr regrid_nemsio supvit syndat_getjtbul \
    syndat_maksynrc syndat_qctropcy tocsbufr ; do
  [[ -s $workflowexec ]] && rm -f $workflowexec
  $LINK ../sorc/install/bin/${workflowexec}.x $workflowexec
done
for workflowexec in enkf_chgres_recenter.x enkf_chgres_recenter_nc.x fv3nc2nemsio.x \
    tave.x vint.x reg2grb2.x ; do
  [[ -s $workflowexec ]] && rm -f $workflowexec
  $LINK ../sorc/install/bin/$workflowexec .
done

[[ -s ufs_model ]] && rm -f ufs_model
$LINK ../sorc/ufs_model.fd/build/ufs_model .

[[ -s gfs_ncep_post ]] && rm -f gfs_ncep_post
$LINK ../sorc/upp.fd/exec/upp.x gfs_ncep_post

if [ -d ${pwd}/gfs_wafs.fd ]; then 
    for wafsexe in \
          wafs_awc_wafavn.x  wafs_blending.x  wafs_blending_0p25.x \
          wafs_cnvgrib2.x  wafs_gcip.x  wafs_grib2_0p25.x \
          wafs_makewafs.x  wafs_setmissing.x; do
        [[ -s $wafsexe ]] && rm -f $wafsexe
        $LINK ../sorc/gfs_wafs.fd/exec/$wafsexe .
    done
fi

for ufs_utilsexe in \
     emcsfc_ice_blend  emcsfc_snow2mdl  global_cycle ; do
    [[ -s $ufs_utilsexe ]] && rm -f $ufs_utilsexe
    $LINK ../sorc/ufs_utils.fd/exec/$ufs_utilsexe .
done

for gsiexe in  calc_analysis.x calc_increment_ens_ncio.x calc_increment_ens.x \
    getsfcensmeanp.x getsigensmeanp_smooth.x getsigensstatp.x enkf.x gsi.x \
    interp_inc.x ncdiag_cat_serial.x recentersigp.x;do
    [[ -s $gsiexe ]] && rm -f $gsiexe
    $LINK ../sorc/gsi.fd/install/bin/$gsiexe .
done

for gsimonexe in oznmon_horiz.x oznmon_time.x radmon_angle.x \
    radmon_bcoef.x radmon_bcor.x radmon_time.x; do
    [[ -s $gsimonexe ]] && rm -f $gsimonexe
    $LINK ../sorc/gsi_monitor.fd/install/bin/$gsimonexe .
done 

for gldasexe in gdas2gldas  gldas2gdas  gldas_forcing  gldas_model  gldas_post  gldas_rst; do
    [[ -s $gldasexe ]] && rm -f $gldasexe
    $LINK ../sorc/gldas.fd/exec/$gldasexe .
done

#------------------------------
#--link source code directories
#------------------------------

cd ${pwd}/../sorc   ||   exit 8
    [[ -d calc_analysis.fd ]] && rm -rf calc_analysis.fd
    $SLINK gsi.fd/util/netcdf_io/calc_analysis.fd                                          calc_analysis.fd

    [[ -d calc_increment_ens.fd ]] && rm -rf calc_increment_ens.fd
    $SLINK gsi.fd/util/EnKF/gfs/src/calc_increment_ens.fd                                  calc_increment_ens.fd

    [[ -d calc_increment_ens_ncio.fd ]] && rm -rf calc_increment_ens_ncio.fd
    $SLINK gsi.fd/util/EnKF/gfs/src/calc_increment_ens_ncio.fd                             calc_increment_ens_ncio.fd

    [[ -d getsfcensmeanp.fd ]] && rm -rf getsfcensmeanp.fd
    $SLINK gsi.fd/util/EnKF/gfs/src/getsfcensmeanp.fd                                      getsfcensmeanp.fd

    [[ -d getsigensmeanp_smooth.fd ]] && rm -rf getsigensmeanp_smooth.fd
    $SLINK gsi.fd/util/EnKF/gfs/src/getsigensmeanp_smooth.fd                               getsigensmeanp_smooth.fd

    [[ -d getsigensstatp.fd ]] && rm -rf getsigensstatp.fd
    $SLINK gsi.fd/util/EnKF/gfs/src/getsigensstatp.fd                                      getsigensstatp.fd

    [[ -d global_enkf.fd ]] && rm -rf global_enkf.fd
    $SLINK gsi.fd/src/enkf                                                                 global_enkf.fd

    [[ -d global_gsi.fd ]] && rm -rf global_gsi.fd
    $SLINK gsi.fd/src/gsi                                                                  global_gsi.fd

    [[ -d interp_inc.fd ]] && rm -rf interp_inc.fd
    $SLINK gsi.fd/util/netcdf_io/interp_inc.fd                                             interp_inc.fd

    [[ -d ncdiag.fd ]] && rm -rf ncdiag.fd
    $SLINK gsi.fd/src/ncdiag                                                               ncdiag_cat.fd

    [[ -d oznmon_horiz.fd ]] && rm -rf oznmon_horiz.fd
    $SLINK gsi_monitor.fd/src/Ozone_Monitor/nwprod/oznmon_shared/sorc/oznmon_horiz.fd             oznmon_horiz.fd

    [[ -d oznmon_time.fd ]] && rm -rf oznmon_time.fd
    $SLINK gsi_monitor.fd/src/Ozone_Monitor/nwprod/oznmon_shared/sorc/oznmon_time.fd              oznmon_time.fd

    [[ -d radmon_angle.fd ]] && rm -rf radmon_angle.fd
    $SLINK gsi_monitor.fd/src/Radiance_Monitor/nwprod/radmon_shared/sorc/verf_radang.fd           radmon_angle.fd

    [[ -d radmon_bcoef.fd ]] && rm -rf radmon_bcoef.fd
    $SLINK gsi_monitor.fd/src/Radiance_Monitor/nwprod/radmon_shared/sorc/verf_radbcoef.fd         radmon_bcoef.fd

    [[ -d radmon_bcor.fd ]] && rm -rf radmon_bcor.fd
    $SLINK gsi_monitor.fd/src/Radiance_Monitor/nwprod/radmon_shared/sorc/verf_radbcor.fd          radmon_bcor.fd

    [[ -d radmon_time.fd ]] && rm -rf radmon_time.fd
    $SLINK gsi_monitor.fd/src/Radiance_Monitor/nwprod/radmon_shared/sorc/verf_radtime.fd          radmon_time.fd

    [[ -d recentersigp.fd ]] && rm -rf recentersigp.fd
    $SLINK gsi.fd/util/EnKF/gfs/src/recentersigp.fd                                        recentersigp.fd

    $SLINK upp.fd/sorc/ncep_post.fd                                                   gfs_ncep_post.fd

    for prog in fregrid make_hgrid make_solo_mosaic ; do
        $SLINK ufs_utils.fd/sorc/fre-nctools.fd/tools/$prog                                ${prog}.fd                                
    done
    for prog in  global_cycle.fd \
        emcsfc_ice_blend.fd \
        emcsfc_snow2mdl.fd ;do
        $SLINK ufs_utils.fd/sorc/$prog                                                     $prog
    done


    if [ -d ${pwd}/gfs_wafs.fd ]; then 
        $SLINK gfs_wafs.fd/sorc/wafs_awc_wafavn.fd                                              wafs_awc_wafavn.fd
        $SLINK gfs_wafs.fd/sorc/wafs_blending.fd                                                wafs_blending.fd
        $SLINK gfs_wafs.fd/sorc/wafs_blending_0p25.fd                                           wafs_blending_0p25.fd
        $SLINK gfs_wafs.fd/sorc/wafs_cnvgrib2.fd                                                wafs_cnvgrib2.fd
        $SLINK gfs_wafs.fd/sorc/wafs_gcip.fd                                                    wafs_gcip.fd
        $SLINK gfs_wafs.fd/sorc/wafs_grib2_0p25.fd                                              wafs_grib2_0p25.fd
        $SLINK gfs_wafs.fd/sorc/wafs_makewafs.fd                                                wafs_makewafs.fd
        $SLINK gfs_wafs.fd/sorc/wafs_setmissing.fd                                              wafs_setmissing.fd
    fi

    for prog in gdas2gldas.fd  gldas2gdas.fd  gldas_forcing.fd  gldas_model.fd  gldas_post.fd  gldas_rst.fd ;do
        $SLINK gldas.fd/sorc/$prog                                                     $prog
    done

#------------------------------
#  copy $HOMEgfs/parm/config/config.base.nco.static as config.base for operations
#  config.base in the $HOMEgfs/parm/config has no use in development
cd $pwd/../parm/config
[[ -s config.base ]] && rm -f config.base
[[ $RUN_ENVIR = nco ]] && cp -p config.base.nco.static config.base
#------------------------------


exit 0
<|MERGE_RESOLUTION|>--- conflicted
+++ resolved
@@ -8,34 +8,16 @@
 
 if [ $# -lt 2 ]; then
     echo '***ERROR*** must specify two arguements: (1) RUN_ENVIR, (2) machine'
-<<<<<<< HEAD
     echo ' Syntax: link_workflow.sh ( nco | emc ) ( cray | dell | hera | orion | jet | stampede | s4 )'
-    echo ' A third argument is needed when coupled: '
-    echo ' Syntax: link_workflow.sh ( nco | emc ) ( cray | dell | hera | orion | jet | stampede | s4 ) coupled'
-=======
-    echo ' Syntax: link_workflow.sh ( nco | emc ) ( cray | dell | hera | orion | jet | stampede )'
->>>>>>> f0f1025d
     exit 1
 fi
 
 if [ $RUN_ENVIR != emc -a $RUN_ENVIR != nco ]; then
-<<<<<<< HEAD
     echo ' Syntax: link_workflow.sh ( nco | emc ) ( cray | dell | hera | orion | jet | stampede | s4 )'
-    echo ' A third argument is needed when coupled: '
-    echo ' Syntax: link_workflow.sh ( nco | emc ) ( cray | dell | hera | orion | jet | stampede | s4 ) coupled'
     exit 1
 fi
-if [ $machine != cray -a $machine != dell -a $machine != hera -a $machine != orion -a $machine != jet -a $machine != stampede -a $machine != s4 ]; then
+if [ $machine != cray -a $machine != dell -a $machine != hera -a $machine != orion -a $machine != jet -a $machine != stampede ]; then
     echo ' Syntax: link_workflow.sh ( nco | emc ) ( cray | dell | hera | orion | jet | stampede | s4 )'
-    echo ' A third argument is needed when coupled: '
-    echo ' Syntax: link_workflow.sh ( nco | emc ) ( cray | dell | hera | orion | jet | stampede | s4 ) coupled'
-=======
-    echo ' Syntax: link_workflow.sh ( nco | emc ) ( cray | dell | hera | orion | jet | stampede )'
-    exit 1
-fi
-if [ $machine != cray -a $machine != dell -a $machine != hera -a $machine != orion -a $machine != jet -a $machine != stampede ]; then
-    echo ' Syntax: link_workflow.sh ( nco | emc ) ( cray | dell | hera | orion | jet | stampede )'
->>>>>>> f0f1025d
     exit 1
 fi
 
