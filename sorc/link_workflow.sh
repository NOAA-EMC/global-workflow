--- conflicted
+++ resolved
@@ -8,28 +8,16 @@
 
 if [ $# -lt 2 ]; then
     echo '***ERROR*** must specify two arguements: (1) RUN_ENVIR, (2) machine'
-<<<<<<< HEAD
-    echo ' Syntax: link_workflow.sh ( nco | emc ) ( hera | orion | jet | stampede | s4 )'
-=======
-    echo ' Syntax: link_workflow.sh ( nco | emc ) ( wcoss2 | hera | orion | jet | stampede )'
->>>>>>> 855ee864
+    echo ' Syntax: link_workflow.sh ( nco | emc ) ( wcoss2 | hera | orion | jet | stampede | s4 )'
     exit 1
 fi
 
 if [ $RUN_ENVIR != emc -a $RUN_ENVIR != nco ]; then
-<<<<<<< HEAD
-    echo ' Syntax: link_workflow.sh ( nco | emc ) ( hera | orion | jet | stampede | s4)'
+    echo ' Syntax: link_workflow.sh ( nco | emc ) ( wcoss2 | hera | orion | jet | stampede | s4 )'
     exit 1
 fi
-if [ $machine != hera -a $machine != orion -a $machine != jet -a $machine != stampede -a $machine != s4 ]; then
-    echo ' Syntax: link_workflow.sh ( nco | emc ) ( hera | orion | jet | stampede | s4 )'
-=======
-    echo ' Syntax: link_workflow.sh ( nco | emc ) ( wcoss2 | hera | orion | jet | stampede )'
-    exit 1
-fi
-if [ $machine != wcoss2 -a $machine != hera -a $machine != orion -a $machine != jet -a $machine != stampede ]; then
-    echo ' Syntax: link_workflow.sh ( nco | emc ) ( wcoss2 | hera | orion | jet | stampede )'
->>>>>>> 855ee864
+if [ $machine != wcoss2 -a $machine != hera -a $machine != orion -a $machine != jet -a $machine != stampede -a $machine != s4 ]; then
+    echo ' Syntax: link_workflow.sh ( nco | emc ) ( wcoss2 | hera | orion | jet | stampede | s4 )'
     exit 1
 fi
 
