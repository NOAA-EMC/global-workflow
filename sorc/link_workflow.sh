#!/bin/bash

#--make symbolic links for EMC installation and hardcopies for NCO delivery

function _usage() {
  cat << EOF
Builds all of the global-workflow components by calling the individual build
  scripts in sequence.

Usage: ${BASH_SOURCE[0]} [-h][-o]
  -h:
    Print this help message and exit
  -o:
    Configure for NCO (copy instead of link)
EOF
  exit 1
}
set -eux

RUN_ENVIR="EMC"

# Reset option counter in case this script is sourced
OPTIND=1
while getopts ":ho" option; do
  case "${option}" in
    h) usage ;;
    o) 
      echo "-o option received, configuring for NCO"
      RUN_ENVIR="NCO";;
    :)
      echo "[${BASH_SOURCE[0]}]: ${option} requires an argument"
      usage
      ;;
    *)
      echo "[${BASH_SOURCE[0]}]: Unrecognized option: ${option}"
      usage
      ;;
  esac
done
shift $((OPTIND-1))

script_dir=$(cd "$(dirname "${BASH_SOURCE[0]}")" &> /dev/null && pwd)
top_dir=$(cd "$(dirname "${script_dir}")" &> /dev/null && pwd)
cd ${script_dir}

# shellcheck disable=SC1091
source gfs_utils.fd/ush/machine-setup.sh > /dev/null 2>&1
# shellcheck disable=
machine="${target:?}"

#------------------------------
#--model fix fields
#------------------------------
case "${machine}" in
  "wcoss2")   FIX_DIR="/lfs/h2/emc/global/noscrub/emc.global/FIX/fix" ;;
  "hera")     FIX_DIR="/scratch1/NCEPDEV/global/glopara/fix" ;;
  "orion")    FIX_DIR="/work/noaa/global/glopara/fix" ;;
  "jet")      FIX_DIR="/lfs4/HFIP/hfv3gfs/glopara/git/fv3gfs/fix" ;;
  *)
    echo "FATAL: Unknown target machine ${machine}, couldn't set FIX_DIR"
    exit 1
    ;;
esac

# Source fix version file
source "${top_dir}/versions/fix.ver"

LINK="ln -fs"
SLINK="ln -fs"
if [[ "${RUN_ENVIR}" == "nco" ]]; then
  LINK="cp -rp"
fi

# Link post
[[ -d upp.fd ]] && rm -rf upp.fd
${LINK} ufs_model.fd/FV3/upp upp.fd

if [ ! -z "${FIX_DIR}" ]; then
  if [ ! -d "${top_dir}/fix" ]; then mkdir "${top_dir}/fix" || exit 1; fi
fi
cd "${top_dir}/fix" || exit 1
for dir in aer \
            am \
            chem \
            cice \
            cpl \
            datm \
            gldas \
            lut \
            mom6 \
            orog \
            reg2grb2 \
            sfc_climo \
            ugwd \
            verif \
            wave
            do
    if [ -d "${dir}" ]; then
      [[ "${RUN_ENVIR}" == "nco" ]] && chmod -R 755 "${dir}"
      rm -rf "${dir}"
    fi
    fix_ver="${dir}_ver"
    ${LINK} "${FIX_DIR}/${dir}/${!fix_ver}" "${dir}"
done

if [ -d "${script_dir}/ufs_utils.fd" ]; then
  cd "${script_dir}/ufs_utils.fd/fix" || exit 1
  ./link_fixdirs.sh "${RUN_ENVIR}" "${machine}"
fi


#---------------------------------------
#--add files from external repositories
#---------------------------------------
cd "${top_dir}/parm" || exit 1
    if [ -d "${script_dir}/gldas.fd" ]; then
      [[ -d gldas ]] && rm -rf gldas
      ${LINK} "${script_dir}/gldas.fd/parm" gldas
    fi
cd "${top_dir}/parm/post" || exit 1
    for file in postxconfig-NT-GEFS-ANL.txt postxconfig-NT-GEFS-F00.txt postxconfig-NT-GEFS.txt postxconfig-NT-GFS-ANL.txt \
        postxconfig-NT-GFS-F00-TWO.txt postxconfig-NT-GFS-F00.txt postxconfig-NT-GFS-FLUX-F00.txt postxconfig-NT-GFS-FLUX.txt \
        postxconfig-NT-GFS-GOES.txt postxconfig-NT-GFS-TWO.txt postxconfig-NT-GFS-WAFS-ANL.txt postxconfig-NT-GFS-WAFS.txt \
        postxconfig-NT-GFS.txt postxconfig-NT-gefs-aerosol.txt postxconfig-NT-gefs-chem.txt params_grib2_tbl_new \
        post_tag_gfs128 post_tag_gfs65 gtg.config.gfs gtg_imprintings.txt nam_micro_lookup.dat \
        AEROSOL_LUTS.dat optics_luts_DUST.dat optics_luts_SALT.dat optics_luts_SOOT.dat optics_luts_SUSO.dat optics_luts_WASO.dat \
        ; do
        ${LINK} "${script_dir}/upp.fd/parm/${file}" .
    done

cd "${top_dir}/scripts" || exit 8
    $LINK "${script_dir}/ufs_utils.fd/scripts/exemcsfc_global_sfc_prep.sh" .
cd "${top_dir}/ush" || exit 8
    for file in emcsfc_ice_blend.sh  fv3gfs_driver_grid.sh  fv3gfs_make_orog.sh  global_cycle_driver.sh \
        emcsfc_snow.sh  fv3gfs_filter_topo.sh  global_cycle.sh  fv3gfs_make_grid.sh ; do
        ${LINK} "${script_dir}/ufs_utils.fd/ush/${file}" .
    done

#-----------------------------------
#--add gfs_wafs link if checked out
if [ -d "${script_dir}/gfs_wafs.fd" ]; then
#-----------------------------------
 cd "${top_dir}/jobs" || exit 1
     ${LINK} "${script_dir}/gfs_wafs.fd/jobs"/*                         .
 cd "${top_dir}/parm" || exit 1
     [[ -d wafs ]] && rm -rf wafs
    ${LINK} "${script_dir}/gfs_wafs.fd/parm/wafs"                      wafs
 cd "${top_dir}/scripts" || exit 1
    ${LINK} "${script_dir}/gfs_wafs.fd/scripts"/*                      .
 cd "${top_dir}/ush" || exit 1
    ${LINK} "${script_dir}/gfs_wafs.fd/ush"/*                          .
 cd "${top_dir}/fix" || exit 1
    [[ -d wafs ]] && rm -rf wafs
    ${LINK} "${script_dir}/gfs_wafs.fd/fix"/*                          .
fi


#------------------------------
#--add GSI fix directory
#------------------------------
if [ -d "${script_dir}/gsi_enkf.fd" ]; then
  cd "${top_dir}/fix" || exit 1
    [[ -d gsi ]] && rm -rf gsi
    ${LINK} "${script_dir}/gsi_enkf.fd/fix"  gsi
fi

#------------------------------
#--add GDASApp fix directory
#------------------------------
if [ -d "${script_dir}/gdas.cd" ]; then
  cd "${top_dir}/fix" || exit 1
    [[ ! -d gdas ]] && mkdir -p gdas
    cd gdas || exit 1
    for gdas_sub in bump crtm fv3jedi; do
      fix_ver="gdas_${gdas_sub}_ver"
      ${LINK} "${FIX_DIR}/gdas/${gdas_sub}/${!fix_ver}" "${gdas_sub}"
    done
fi

#------------------------------
#--add GDASApp files
#------------------------------
if [ -d "${script_dir}/gdas.cd" ]; then
  cd "${top_dir}/ush"
    ${LINK} "${script_dir}/gdas.cd/ush/ufsda"                              .
fi


#------------------------------
#--add DA Monitor file (NOTE: ensure to use correct version)
#------------------------------
if [ -d "${script_dir}/gsi_monitor.fd" ]; then

  cd "${top_dir}/fix" || exit 1
    [[ ! -d gdas ]] && ( mkdir -p gdas || exit 1 )
    cd gdas || exit 1
    ${LINK} "${script_dir}/gsi_monitor.fd/src/Minimization_Monitor/nwprod/gdas/fix/gdas_minmon_cost.txt"                   .
    ${LINK} "${script_dir}/gsi_monitor.fd/src/Minimization_Monitor/nwprod/gdas/fix/gdas_minmon_gnorm.txt  "                .
    ${LINK} "${script_dir}/gsi_monitor.fd/src/Ozone_Monitor/nwprod/gdas_oznmon/fix/gdas_oznmon_base.tar"                   .
    ${LINK} "${script_dir}/gsi_monitor.fd/src/Ozone_Monitor/nwprod/gdas_oznmon/fix/gdas_oznmon_satype.txt"                 .
    ${LINK} "${script_dir}/gsi_monitor.fd/src/Radiance_Monitor/nwprod/gdas_radmon/fix/gdas_radmon_base.tar"                .
    ${LINK} "${script_dir}/gsi_monitor.fd/src/Radiance_Monitor/nwprod/gdas_radmon/fix/gdas_radmon_satype.txt"              .
    ${LINK} "${script_dir}/gsi_monitor.fd/src/Radiance_Monitor/nwprod/gdas_radmon/fix/gdas_radmon_scaninfo.txt"            .
  cd "${top_dir}/parm" || exit 1
    [[ -d mon ]] && rm -rf mon
    mkdir -p mon
    cd mon || exit 1
    ${LINK} "${script_dir}/gsi_monitor.fd/src/Radiance_Monitor/nwprod/gdas_radmon/parm/gdas_radmon.parm"                   da_mon.parm
    # ${LINK} "${script_dir}/gsi_monitor.fd/src/Minimization_Monitor/nwprod/gdas/parm/gdas_minmon.parm"                      .
    # ${LINK} "${script_dir}/gsi_monitor.fd/src/Minimization_Monitor/nwprod/gfs/parm/gfs_minmon.parm"                        .
    ${LINK} "${script_dir}/gsi_monitor.fd/src/Ozone_Monitor/nwprod/gdas_oznmon/parm/gdas_oznmon.parm"                      .
    # ${LINK} "${script_dir}/gsi_monitor.fd/src/Radiance_Monitor/nwprod/gdas_radmon/parm/gdas_radmon.parm"                   .
fi

#------------------------------
#--link executables
#------------------------------

if [ ! -d "${top_dir}/exec" ]; then mkdir "${top_dir}/exec" || exit 1 ; fi
cd "${top_dir}/exec" || exit 1

for utilexe in fbwndgfs.x gaussian_sfcanl.x gfs_bufr.x regrid_nemsio.x supvit.x syndat_getjtbul.x \
  syndat_maksynrc.x syndat_qctropcy.x tocsbufr.x enkf_chgres_recenter.x \
  enkf_chgres_recenter_nc.x fv3nc2nemsio.x tave.x vint.x reg2grb2.x ; do
    [[ -s "${utilexe}" ]] && rm -f "${utilexe}"
    ${LINK} "${script_dir}/gfs_utils.fd/sorc/install/bin/${utilexe}" .
done

[[ -s "ufs_model.x" ]] && rm -f ufs_model.x
${LINK} "${script_dir}/ufs_model.fd/tests/ufs_model.x" .

<<<<<<< HEAD
[[ -s "gfs_ncep_post" ]] && rm -f gfs_ncep_post
${LINK} "${script_dir}/upp.fd/exec/upp.x" gfs_ncep_post
=======
[[ -s upp.x ]] && rm -f upp.x
$LINK ../sorc/upp.fd/exec/upp.x .
>>>>>>> 948f9419

if [ -d "${script_dir}/gfs_wafs.fd" ]; then
    for wafsexe in \
          wafs_awc_wafavn.x  wafs_blending.x  wafs_blending_0p25.x \
          wafs_cnvgrib2.x  wafs_gcip.x  wafs_grib2_0p25.x \
          wafs_makewafs.x  wafs_setmissing.x; do
        [[ -s $wafsexe ]] && rm -f $wafsexe
        ${LINK} "${script_dir}/gfs_wafs.fd/exec/${wafsexe}" .
    done
fi

for ufs_utilsexe in \
     emcsfc_ice_blend  emcsfc_snow2mdl  global_cycle ; do
    [[ -s "${ufs_utilsexe}" ]] && rm -f "${ufs_utilsexe}"
    ${LINK} "${script_dir}/ufs_utils.fd/exec/${ufs_utilsexe}" .
done

# GSI
if [ -d "${script_dir}/gsi_enkf.fd" ]; then
  for gsiexe in enkf.x gsi.x; do
    [[ -s "${gsiexe}" ]] && rm -f "${gsiexe}"
    ${LINK} "${script_dir}/gsi_enkf.fd/install/bin/${gsiexe}" .
  done
fi

# GSI Utils
if [ -d "${script_dir}/gsi_utils.fd" ]; then
  for exe in calc_analysis.x calc_increment_ens_ncio.x calc_increment_ens.x \
    getsfcensmeanp.x getsigensmeanp_smooth.x getsigensstatp.x \
    interp_inc.x recentersigp.x;do
    [[ -s "${exe}" ]] && rm -f ${exe}
    ${LINK} "${script_dir}/gsi_utils.fd/install/bin/${exe}" .
  done
fi

# GSI Monitor
if [ -d "${script_dir}/gsi_monitor.fd" ]; then
  for exe in oznmon_horiz.x oznmon_time.x radmon_angle.x \
    radmon_bcoef.x radmon_bcor.x radmon_time.x; do
    [[ -s "${exe}" ]] && rm -f "${exe}"
    ${LINK} "${script_dir}/gsi_monitor.fd/install/bin/${exe}" .
  done
fi

if [ -d "${script_dir}/gldas.fd" ]; then
  for gldasexe in gdas2gldas  gldas2gdas  gldas_forcing  gldas_model  gldas_post  gldas_rst; do
    [[ -s "${gldasexe}" ]] && rm -f "${gldasexe}"
    ${LINK} "${script_dir}/gldas.fd/exec/${gldasexe}" .
  done
fi

# GDASApp
if [ -d "${script_dir}/gdas.cd" ]; then
  for gdasexe in fv3jedi_addincrement.x fv3jedi_diffstates.x fv3jedi_ensvariance.x fv3jedi_hofx.x \
    fv3jedi_var.x fv3jedi_convertincrement.x fv3jedi_dirac.x fv3jedi_error_covariance_training.x \
    fv3jedi_letkf.x fv3jedi_convertstate.x fv3jedi_eda.x fv3jedi_forecast.x fv3jedi_plot_field.x \
    fv3jedi_data_checker.py fv3jedi_enshofx.x fv3jedi_hofx_nomodel.x fv3jedi_testdata_downloader.py; do
    [[ -s "${gdasexe}" ]] && rm -f "${gdasexe}"
    ${LINK} "${script_dir}/gdas.cd/build/bin/${gdasexe}" .
  done
fi

#------------------------------
#--link source code directories
#------------------------------
cd "${script_dir}"   ||   exit 8

    if [ -d gsi_enkf.fd ]; then
      [[ -d gsi.fd ]] && rm -rf gsi.fd
      ${SLINK} gsi_enkf.fd/src/gsi                                                                gsi.fd

      [[ -d enkf.fd ]] && rm -rf enkf.fd
      ${SLINK} gsi_enkf.fd/src/enkf                                                               enkf.fd
    fi

    if [ -d gsi_utils.fd ]; then
      [[ -d calc_analysis.fd ]] && rm -rf calc_analysis.fd
      ${SLINK} gsi_utils.fd/src/netcdf_io/calc_analysis.fd                                        calc_analysis.fd

      [[ -d calc_increment_ens.fd ]] && rm -rf calc_increment_ens.fd
      ${SLINK} gsi_utils.fd/src/EnKF/gfs/src/calc_increment_ens.fd                                calc_increment_ens.fd

      [[ -d calc_increment_ens_ncio.fd ]] && rm -rf calc_increment_ens_ncio.fd
      ${SLINK} gsi_utils.fd/src/EnKF/gfs/src/calc_increment_ens_ncio.fd                           calc_increment_ens_ncio.fd

      [[ -d getsfcensmeanp.fd ]] && rm -rf getsfcensmeanp.fd
      ${SLINK} gsi_utils.fd/src/EnKF/gfs/src/getsfcensmeanp.fd                                    getsfcensmeanp.fd

      [[ -d getsigensmeanp_smooth.fd ]] && rm -rf getsigensmeanp_smooth.fd
      ${SLINK} gsi_utils.fd/src/EnKF/gfs/src/getsigensmeanp_smooth.fd                             getsigensmeanp_smooth.fd

      [[ -d getsigensstatp.fd ]] && rm -rf getsigensstatp.fd
      ${SLINK} gsi_utils.fd/src/EnKF/gfs/src/getsigensstatp.fd                                    getsigensstatp.fd

      [[ -d recentersigp.fd ]] && rm -rf recentersigp.fd
      ${SLINK} gsi_utils.fd/src/EnKF/gfs/src/recentersigp.fd                                      recentersigp.fd

      [[ -d interp_inc.fd ]] && rm -rf interp_inc.fd
      ${SLINK} gsi_utils.fd/src/netcdf_io/interp_inc.fd                                           interp_inc.fd
    fi

    if [ -d gsi_monitor.fd ] ; then
      [[ -d oznmon_horiz.fd ]] && rm -rf oznmon_horiz.fd
      ${SLINK} gsi_monitor.fd/src/Ozone_Monitor/nwprod/oznmon_shared/sorc/oznmon_horiz.fd         oznmon_horiz.fd

      [[ -d oznmon_time.fd ]] && rm -rf oznmon_time.fd
      ${SLINK} gsi_monitor.fd/src/Ozone_Monitor/nwprod/oznmon_shared/sorc/oznmon_time.fd          oznmon_time.fd

      [[ -d radmon_angle.fd ]] && rm -rf radmon_angle.fd
      ${SLINK} gsi_monitor.fd/src/Radiance_Monitor/nwprod/radmon_shared/sorc/verf_radang.fd       radmon_angle.fd

      [[ -d radmon_bcoef.fd ]] && rm -rf radmon_bcoef.fd
      ${SLINK} gsi_monitor.fd/src/Radiance_Monitor/nwprod/radmon_shared/sorc/verf_radbcoef.fd     radmon_bcoef.fd

      [[ -d radmon_bcor.fd ]] && rm -rf radmon_bcor.fd
      ${SLINK} gsi_monitor.fd/src/Radiance_Monitor/nwprod/radmon_shared/sorc/verf_radbcor.fd      radmon_bcor.fd

      [[ -d radmon_time.fd ]] && rm -rf radmon_time.fd
      ${SLINK} gsi_monitor.fd/src/Radiance_Monitor/nwprod/radmon_shared/sorc/verf_radtime.fd      radmon_time.fd
    fi

    [[ -d gfs_ncep_post.fd ]] && rm -rf gfs_ncep_post.fd
    ${SLINK} upp.fd/sorc/ncep_post.fd                                                   gfs_ncep_post.fd

    for prog in fregrid make_hgrid make_solo_mosaic ; do
        [[ -d "${prog}.fd" ]] && rm -rf "${prog}.fd"
        ${SLINK} "ufs_utils.fd/sorc/fre-nctools.fd/tools/${prog}"                                "${prog}.fd"
    done
    for prog in global_cycle.fd \
        emcsfc_ice_blend.fd \
        emcsfc_snow2mdl.fd ;do
        [[ -d "${prog}" ]] && rm -rf "${prog}"
        ${SLINK} "ufs_utils.fd/sorc/${prog}"                                                     ${prog}
    done

    for prog in enkf_chgres_recenter.fd \
      enkf_chgres_recenter_nc.fd \
      fbwndgfs.fd \
      fv3nc2nemsio.fd \
      gaussian_sfcanl.fd \
      gfs_bufr.fd \
      mkgfsawps.fd \
      overgridid.fd \
      rdbfmsua.fd \
      reg2grb2.fd \
      regrid_nemsio.fd \
      supvit.fd \
      syndat_getjtbul.fd \
      syndat_maksynrc.fd \
      syndat_qctropcy.fd \
      tave.fd \
      tocsbufr.fd \
      vint.fd \
      webtitle.fd
      do
        if [[ -d "${prog}" ]]; then rm -rf "${prog}"; fi
        ${LINK} gfs_utils.fd/sorc/${prog} .
    done

    if [ -d "${script_dir}/gfs_wafs.fd" ]; then
        ${SLINK} gfs_wafs.fd/sorc/wafs_awc_wafavn.fd                                              wafs_awc_wafavn.fd
        ${SLINK} gfs_wafs.fd/sorc/wafs_blending.fd                                                wafs_blending.fd
        ${SLINK} gfs_wafs.fd/sorc/wafs_blending_0p25.fd                                           wafs_blending_0p25.fd
        ${SLINK} gfs_wafs.fd/sorc/wafs_cnvgrib2.fd                                                wafs_cnvgrib2.fd
        ${SLINK} gfs_wafs.fd/sorc/wafs_gcip.fd                                                    wafs_gcip.fd
        ${SLINK} gfs_wafs.fd/sorc/wafs_grib2_0p25.fd                                              wafs_grib2_0p25.fd
        ${SLINK} gfs_wafs.fd/sorc/wafs_makewafs.fd                                                wafs_makewafs.fd
        ${SLINK} gfs_wafs.fd/sorc/wafs_setmissing.fd                                              wafs_setmissing.fd
    fi

    if [ -d gldas.fd ]; then
      for prog in gdas2gldas.fd  gldas2gdas.fd  gldas_forcing.fd  gldas_model.fd  gldas_post.fd  gldas_rst.fd ;do
        [[ -d "${prog}" ]] && rm -rf "${prog}"
        ${SLINK} "gldas.fd/sorc/${prog}"                                                     "${prog}"
      done
    fi

#------------------------------
#  copy $HOMEgfs/parm/config/config.base.nco.static as config.base for operations
#  config.base in the $HOMEgfs/parm/config has no use in development
cd "${top_dir}/parm/config" || exit 1
[[ -s "config.base" ]] && rm -f config.base
if [[ "${RUN_ENVIR}" == "nco" ]] ; then
  cp -p config.base.nco.static config.base
  cp -p config.fv3.nco.static config.fv3
  cp -p config.resources.nco.static config.resources
fi
#------------------------------


exit 0
<|MERGE_RESOLUTION|>--- conflicted
+++ resolved
@@ -229,13 +229,8 @@
 [[ -s "ufs_model.x" ]] && rm -f ufs_model.x
 ${LINK} "${script_dir}/ufs_model.fd/tests/ufs_model.x" .
 
-<<<<<<< HEAD
-[[ -s "gfs_ncep_post" ]] && rm -f gfs_ncep_post
-${LINK} "${script_dir}/upp.fd/exec/upp.x" gfs_ncep_post
-=======
-[[ -s upp.x ]] && rm -f upp.x
-$LINK ../sorc/upp.fd/exec/upp.x .
->>>>>>> 948f9419
+[[ -s "upp.x" ]] && rm -f upp.x
+${LINK} "${script_dir}/upp.fd/exec/upp.x" .
 
 if [ -d "${script_dir}/gfs_wafs.fd" ]; then
     for wafsexe in \
