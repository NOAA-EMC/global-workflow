#!/bin/bash
set -ex

#--make symbolic links for EMC installation and hardcopies for NCO delivery

RUN_ENVIR=${1}
machine=${2}

if [ $# -lt 2 ]; then
    echo '***ERROR*** must specify two arguements: (1) RUN_ENVIR, (2) machine'
    echo ' Syntax: link_workflow.sh ( nco | emc ) ( cray | dell | hera | orion | jet | stampede )'
    exit 1
fi

if [ $RUN_ENVIR != emc -a $RUN_ENVIR != nco ]; then
    echo ' Syntax: link_workflow.sh ( nco | emc ) ( cray | dell | hera | orion | jet | stampede )'
    exit 1
fi
if [ $machine != cray -a $machine != dell -a $machine != hera -a $machine != orion -a $machine != jet -a $machine != stampede ]; then
    echo ' Syntax: link_workflow.sh ( nco | emc ) ( cray | dell | hera | orion | jet | stampede )'
    exit 1
fi

LINK="ln -fs"
SLINK="ln -fs"
[[ $RUN_ENVIR = nco ]] && LINK="cp -rp"

pwd=$(pwd -P)

# Link post
$LINK ufs_model.fd/FV3/upp upp.fd

#------------------------------
#--model fix fields
#------------------------------
if [ $machine = "cray" ]; then
    FIX_DIR="/gpfs/hps3/emc/global/noscrub/emc.glopara/git/fv3gfs/fix"
elif [ $machine = "dell" ]; then
    FIX_DIR="/gpfs/dell2/emc/modeling/noscrub/emc.glopara/git/fv3gfs/fix_NEW"
elif [ $machine = "hera" ]; then
    FIX_DIR="/scratch1/NCEPDEV/global/glopara/fix_NEW"
elif [ $machine = "orion" ]; then
    FIX_DIR="/work/noaa/global/glopara/fix_NEW"
elif [ $machine = "jet" ]; then
    FIX_DIR="/lfs4/HFIP/hfv3gfs/glopara/git/fv3gfs/fix_NEW"
elif [ $machine = "stampede" ]; then
    FIX_DIR="/work/07738/jkuang/stampede2/tempFixICdir/fix_UFSp6"
fi

if [ ! -z $FIX_DIR ]; then
 if [ ! -d ${pwd}/../fix ]; then mkdir ${pwd}/../fix; fi
fi
cd ${pwd}/../fix                ||exit 8
for dir in fix_aer \
            fix_am \
            fix_chem \
            fix_fv3_gmted2010 \
            fix_gldas \
            fix_lut \
            fix_fv3_fracoro \
            fix_orog \
            fix_sfc_climo \
            fix_verif \
            fix_cice \
            fix_mom6 \
            fix_cpl \
            fix_wave \
            fix_reg2grb2 \
            fix_ugwd
            do
    if [ -d $dir ]; then
      [[ $RUN_ENVIR = nco ]] && chmod -R 755 $dir
      rm -rf $dir
    fi
    $LINK $FIX_DIR/$dir .
done

if [ -d ${pwd}/ufs_utils.fd ]; then
  cd ${pwd}/ufs_utils.fd/fix
  ./link_fixdirs.sh $RUN_ENVIR $machine
fi


#---------------------------------------
#--add files from external repositories
#---------------------------------------
cd ${pwd}/../jobs               ||exit 8
    $LINK ../sorc/upp.fd/jobs/JGLOBAL_ATMOS_POST_MANAGER      .
    $LINK ../sorc/upp.fd/jobs/JGLOBAL_ATMOS_NCEPPOST          .
    $LINK ../sorc/gldas.fd/jobs/JGDAS_ATMOS_GLDAS             .
cd ${pwd}/../parm               ||exit 8
    [[ -d post ]] && rm -rf post
    $LINK ../sorc/upp.fd/parm                           post
    [[ -d gldas ]] && rm -rf gldas
    $LINK ../sorc/gldas.fd/parm                              gldas
cd ${pwd}/../scripts            ||exit 8
<<<<<<< HEAD
    $LINK ../sorc/gfs_post.fd/scripts/exgdas_atmos_nceppost.sh .
    $LINK ../sorc/gfs_post.fd/scripts/exglobal_atmos_pmgr.sh   .
=======
    $LINK ../sorc/upp.fd/scripts/exgdas_atmos_nceppost.sh .
    if [ $model = "coupled" ]; then
      $LINK exgfs_nceppost_cpl.sh exgfs_atmos_nceppost.sh
    else 
      $LINK ../sorc/upp.fd/scripts/exgfs_atmos_nceppost.sh  .
    fi 
    $LINK ../sorc/upp.fd/scripts/exglobal_atmos_pmgr.sh   .
>>>>>>> ac7cb100
    $LINK ../sorc/ufs_utils.fd/scripts/exemcsfc_global_sfc_prep.sh .
    $LINK ../sorc/gldas.fd/scripts/exgdas_atmos_gldas.sh .
cd ${pwd}/../ush                ||exit 8
    for file in fv3gfs_dwn_nems.sh gfs_nceppost.sh  \
        gfs_transfer.sh mod_icec.sh link_crtm_fix.sh trim_rh.sh fix_precip.sh; do
        $LINK ../sorc/upp.fd/ush/$file                  .
    done
    for file in emcsfc_ice_blend.sh  fv3gfs_driver_grid.sh  fv3gfs_make_orog.sh  global_cycle_driver.sh \
        emcsfc_snow.sh  fv3gfs_filter_topo.sh  global_cycle.sh  fv3gfs_make_grid.sh ; do
        $LINK ../sorc/ufs_utils.fd/ush/$file                  .
    done
    for file in gldas_archive.sh  gldas_forcing.sh gldas_get_data.sh  gldas_process_data.sh gldas_liscrd.sh  gldas_post.sh ; do
        $LINK ../sorc/gldas.fd/ush/$file                  .
    done


#-----------------------------------
#--add gfs_wafs link if checked out
if [ -d ${pwd}/gfs_wafs.fd ]; then 
#-----------------------------------
 cd ${pwd}/../jobs               ||exit 8
     $LINK ../sorc/gfs_wafs.fd/jobs/*                         .
 cd ${pwd}/../parm               ||exit 8
     [[ -d wafs ]] && rm -rf wafs
    $LINK ../sorc/gfs_wafs.fd/parm/wafs                      wafs
 cd ${pwd}/../scripts            ||exit 8
    $LINK ../sorc/gfs_wafs.fd/scripts/*                      .
 cd ${pwd}/../ush                ||exit 8
    $LINK ../sorc/gfs_wafs.fd/ush/*                          .
 cd ${pwd}/../fix                ||exit 8
    [[ -d wafs ]] && rm -rf wafs
    $LINK ../sorc/gfs_wafs.fd/fix/*                          .
fi


#------------------------------
#--add GSI/EnKF file
#------------------------------
cd ${pwd}/../jobs               ||exit 8
    $LINK ../sorc/gsi.fd/jobs/JGLOBAL_ATMOS_ANALYSIS        .
    $LINK ../sorc/gsi.fd/jobs/JGLOBAL_ATMOS_ANALYSIS_CALC   .
    $LINK ../sorc/gsi.fd/jobs/JGDAS_ATMOS_ANALYSIS_DIAG     .
    $LINK ../sorc/gsi.fd/jobs/JGDAS_ENKF_SELECT_OBS         .
    $LINK ../sorc/gsi.fd/jobs/JGDAS_ENKF_DIAG               .
    $LINK ../sorc/gsi.fd/jobs/JGDAS_ENKF_UPDATE             .
    $LINK ../sorc/gsi.fd/jobs/JGDAS_ENKF_ECEN               .
    $LINK ../sorc/gsi.fd/jobs/JGDAS_ENKF_SFC                .
    $LINK ../sorc/gsi.fd/jobs/JGDAS_ENKF_FCST               .
    $LINK ../sorc/gsi.fd/jobs/JGDAS_ENKF_POST               .
    $LINK ../sorc/gsi.fd/jobs/JGDAS_ATMOS_CHGRES_FORENKF    .
cd ${pwd}/../scripts            ||exit 8
    $LINK ../sorc/gsi.fd/scripts/exglobal_atmos_analysis.sh       .
    $LINK ../sorc/gsi.fd/scripts/exglobal_atmos_analysis_calc.sh  .
    $LINK ../sorc/gsi.fd/scripts/exglobal_diag.sh                 .
    $LINK ../sorc/gsi.fd/scripts/exgdas_enkf_select_obs.sh        .
    $LINK ../sorc/gsi.fd/scripts/exgdas_enkf_update.sh            .
    $LINK ../sorc/gsi.fd/scripts/exgdas_enkf_ecen.sh              .
    $LINK ../sorc/gsi.fd/scripts/exgdas_enkf_sfc.sh               .
    $LINK ../sorc/gsi.fd/scripts/exgdas_enkf_fcst.sh              .
    $LINK ../sorc/gsi.fd/scripts/exgdas_enkf_post.sh              .
    $LINK ../sorc/gsi.fd/scripts/exgdas_atmos_chgres_forenkf.sh   .
cd ${pwd}/../fix                ||exit 8
    [[ -d fix_gsi ]] && rm -rf fix_gsi
    $LINK ../sorc/gsi.fd/fix  fix_gsi
cd ${pwd}/../ush                ||exit 8
    $LINK ../sorc/gsi.fd/ush/gsi_utils.py        .
    $LINK ../sorc/gsi.fd/ush/calcanl_gfs.py      .
    $LINK ../sorc/gsi.fd/ush/calcinc_gfs.py      .
    $LINK ../sorc/gsi.fd/ush/getncdimlen         .


#------------------------------
#--add DA Monitor file (NOTE: ensure to use correct version)
#------------------------------
cd ${pwd}/../fix                ||exit 8
    [[ -d gdas ]] && rm -rf gdas
    mkdir -p gdas
    cd gdas
    $LINK ../../sorc/gsi.fd/util/Minimization_Monitor/nwprod/gdas.v1.0.0/fix/gdas_minmon_cost.txt            .
    $LINK ../../sorc/gsi.fd/util/Minimization_Monitor/nwprod/gdas.v1.0.0/fix/gdas_minmon_gnorm.txt           .
    $LINK ../../sorc/gsi.fd/util/Ozone_Monitor/nwprod/gdas_oznmon/fix/gdas_oznmon_base.tar                   .
    $LINK ../../sorc/gsi.fd/util/Ozone_Monitor/nwprod/gdas_oznmon/fix/gdas_oznmon_satype.txt                 .
    $LINK ../../sorc/gsi.fd/util/Radiance_Monitor/nwprod/gdas_radmon/fix/gdas_radmon_base.tar                .
    $LINK ../../sorc/gsi.fd/util/Radiance_Monitor/nwprod/gdas_radmon/fix/gdas_radmon_satype.txt              .
    $LINK ../../sorc/gsi.fd/util/Radiance_Monitor/nwprod/gdas_radmon/fix/gdas_radmon_scaninfo.txt            .
cd ${pwd}/../jobs               ||exit 8
    $LINK ../sorc/gsi.fd/util/Minimization_Monitor/nwprod/gdas.v1.0.0/jobs/JGDAS_ATMOS_VMINMON               .
    $LINK ../sorc/gsi.fd/util/Minimization_Monitor/nwprod/gfs.v1.0.0/jobs/JGFS_ATMOS_VMINMON                 .
    $LINK ../sorc/gsi.fd/util/Ozone_Monitor/nwprod/gdas_oznmon/jobs/JGDAS_ATMOS_VERFOZN                      .
    $LINK ../sorc/gsi.fd/util/Radiance_Monitor/nwprod/gdas_radmon/jobs/JGDAS_ATMOS_VERFRAD                   .
cd ${pwd}/../parm               ||exit 8
    [[ -d mon ]] && rm -rf mon
    mkdir -p mon
    cd mon
    $LINK ../../sorc/gsi.fd/util/Radiance_Monitor/nwprod/gdas_radmon/parm/gdas_radmon.parm                   da_mon.parm
#   $LINK ../../sorc/gsi.fd/util/Minimization_Monitor/nwprod/gdas.v1.0.0/parm/gdas_minmon.parm               .
#   $LINK ../../sorc/gsi.fd/util/Minimization_Monitor/nwprod/gfs.v1.0.0/parm/gfs_minmon.parm                 .
    $LINK ../../sorc/gsi.fd/util/Ozone_Monitor/nwprod/gdas_oznmon/parm/gdas_oznmon.parm                      .
#   $LINK ../../sorc/gsi.fd/util/Radiance_Monitor/nwprod/gdas_radmon/parm/gdas_radmon.parm                   .
cd ${pwd}/../scripts            ||exit 8
    $LINK ../sorc/gsi.fd/util/Minimization_Monitor/nwprod/gdas.v1.0.0/scripts/exgdas_atmos_vminmon.sh        .
    $LINK ../sorc/gsi.fd/util/Minimization_Monitor/nwprod/gfs.v1.0.0/scripts/exgfs_atmos_vminmon.sh          .
    $LINK ../sorc/gsi.fd/util/Ozone_Monitor/nwprod/gdas_oznmon/scripts/exgdas_atmos_verfozn.sh               .
    $LINK ../sorc/gsi.fd/util/Radiance_Monitor/nwprod/gdas_radmon/scripts/exgdas_atmos_verfrad.sh            .
cd ${pwd}/../ush                ||exit 8
    $LINK ../sorc/gsi.fd/util/Minimization_Monitor/nwprod/minmon_shared.v1.0.1/ush/minmon_xtrct_costs.pl     .
    $LINK ../sorc/gsi.fd/util/Minimization_Monitor/nwprod/minmon_shared.v1.0.1/ush/minmon_xtrct_gnorms.pl    .
    $LINK ../sorc/gsi.fd/util/Minimization_Monitor/nwprod/minmon_shared.v1.0.1/ush/minmon_xtrct_reduct.pl    .
    $LINK ../sorc/gsi.fd/util/Ozone_Monitor/nwprod/oznmon_shared/ush/ozn_xtrct.sh                            .
    $LINK ../sorc/gsi.fd/util/Radiance_Monitor/nwprod/radmon_shared/ush/radmon_ck_stdout.sh                  .
    $LINK ../sorc/gsi.fd/util/Radiance_Monitor/nwprod/radmon_shared/ush/radmon_err_rpt.sh                    .
    $LINK ../sorc/gsi.fd/util/Radiance_Monitor/nwprod/radmon_shared/ush/radmon_verf_angle.sh                 .
    $LINK ../sorc/gsi.fd/util/Radiance_Monitor/nwprod/radmon_shared/ush/radmon_verf_bcoef.sh                 .
    $LINK ../sorc/gsi.fd/util/Radiance_Monitor/nwprod/radmon_shared/ush/radmon_verf_bcor.sh                  .
    $LINK ../sorc/gsi.fd/util/Radiance_Monitor/nwprod/radmon_shared/ush/radmon_verf_time.sh                  .
    

#------------------------------
#--link executables 
#------------------------------

if [ ! -d $pwd/../exec ]; then mkdir $pwd/../exec ; fi
cd $pwd/../exec

[[ -s gaussian_sfcanl.exe ]] && rm -f gaussian_sfcanl.exe
$LINK ../sorc/install/bin/gaussian_sfcanl.x gaussian_sfcanl.exe
for workflowexec in fbwndgfs gfs_bufr regrid_nemsio supvit syndat_getjtbul \
    syndat_maksynrc syndat_qctropcy tocsbufr ; do
  [[ -s $workflowexec ]] && rm -f $workflowexec
  $LINK ../sorc/install/bin/${workflowexec}.x $workflowexec
done
for workflowexec in enkf_chgres_recenter.x enkf_chgres_recenter_nc.x fv3nc2nemsio.x \
    tave.x vint.x reg2grb2.x ; do
  [[ -s $workflowexec ]] && rm -f $workflowexec
  $LINK ../sorc/install/bin/$workflowexec .
done

[[ -s ufs_model ]] && rm -f ufs_model
$LINK ../sorc/ufs_model.fd/build/ufs_model .

[[ -s gfs_ncep_post ]] && rm -f gfs_ncep_post
$LINK ../sorc/upp.fd/exec/upp.x gfs_ncep_post

if [ -d ${pwd}/gfs_wafs.fd ]; then 
    for wafsexe in \
          wafs_awc_wafavn.x  wafs_blending.x  wafs_blending_0p25.x \
          wafs_cnvgrib2.x  wafs_gcip.x  wafs_grib2_0p25.x \
          wafs_makewafs.x  wafs_setmissing.x; do
        [[ -s $wafsexe ]] && rm -f $wafsexe
        $LINK ../sorc/gfs_wafs.fd/exec/$wafsexe .
    done
fi

for ufs_utilsexe in \
     emcsfc_ice_blend  emcsfc_snow2mdl  global_cycle ; do
    [[ -s $ufs_utilsexe ]] && rm -f $ufs_utilsexe
    $LINK ../sorc/ufs_utils.fd/exec/$ufs_utilsexe .
done

for gsiexe in  calc_analysis.x calc_increment_ens_ncio.x calc_increment_ens.x \
    getsfcensmeanp.x getsigensmeanp_smooth.x getsigensstatp.x global_enkf.x global_gsi.x \
    interp_inc.x ncdiag_cat.x oznmon_horiz.x oznmon_time.x radmon_angle.x \
    radmon_bcoef.x radmon_bcor.x radmon_time.x recentersigp.x;do
    [[ -s $gsiexe ]] && rm -f $gsiexe
    $LINK ../sorc/gsi.fd/exec/$gsiexe .
done

for gldasexe in gdas2gldas  gldas2gdas  gldas_forcing  gldas_model  gldas_post  gldas_rst; do
    [[ -s $gldasexe ]] && rm -f $gldasexe
    $LINK ../sorc/gldas.fd/exec/$gldasexe .
done

#------------------------------
#--link source code directories
#------------------------------

cd ${pwd}/../sorc   ||   exit 8
    [[ -d calc_analysis.fd ]] && rm -rf calc_analysis.fd
    $SLINK gsi.fd/util/netcdf_io/calc_analysis.fd                                          calc_analysis.fd

    [[ -d calc_increment_ens.fd ]] && rm -rf calc_increment_ens.fd
    $SLINK gsi.fd/util/EnKF/gfs/src/calc_increment_ens.fd                                  calc_increment_ens.fd

    [[ -d calc_increment_ens_ncio.fd ]] && rm -rf calc_increment_ens_ncio.fd
    $SLINK gsi.fd/util/EnKF/gfs/src/calc_increment_ens_ncio.fd                             calc_increment_ens_ncio.fd

    [[ -d getsfcensmeanp.fd ]] && rm -rf getsfcensmeanp.fd
    $SLINK gsi.fd/util/EnKF/gfs/src/getsfcensmeanp.fd                                      getsfcensmeanp.fd

    [[ -d getsigensmeanp_smooth.fd ]] && rm -rf getsigensmeanp_smooth.fd
    $SLINK gsi.fd/util/EnKF/gfs/src/getsigensmeanp_smooth.fd                               getsigensmeanp_smooth.fd

    [[ -d getsigensstatp.fd ]] && rm -rf getsigensstatp.fd
    $SLINK gsi.fd/util/EnKF/gfs/src/getsigensstatp.fd                                      getsigensstatp.fd

    [[ -d global_enkf.fd ]] && rm -rf global_enkf.fd
    $SLINK gsi.fd/src/enkf                                                                 global_enkf.fd

    [[ -d global_gsi.fd ]] && rm -rf global_gsi.fd
    $SLINK gsi.fd/src/gsi                                                                  global_gsi.fd

    [[ -d interp_inc.fd ]] && rm -rf interp_inc.fd
    $SLINK gsi.fd/util/netcdf_io/interp_inc.fd                                             interp_inc.fd

    [[ -d ncdiag.fd ]] && rm -rf ncdiag.fd
    $SLINK gsi.fd/src/ncdiag                                                               ncdiag_cat.fd

    [[ -d oznmon_horiz.fd ]] && rm -rf oznmon_horiz.fd
    $SLINK gsi.fd/util/Ozone_Monitor/nwprod/oznmon_shared/sorc/oznmon_horiz.fd             oznmon_horiz.fd

    [[ -d oznmon_time.fd ]] && rm -rf oznmon_time.fd
    $SLINK gsi.fd/util/Ozone_Monitor/nwprod/oznmon_shared/sorc/oznmon_time.fd              oznmon_time.fd

    [[ -d radmon_angle.fd ]] && rm -rf radmon_angle.fd
    $SLINK gsi.fd/util/Radiance_Monitor/nwprod/radmon_shared/sorc/verf_radang.fd           radmon_angle.fd

    [[ -d radmon_bcoef.fd ]] && rm -rf radmon_bcoef.fd
    $SLINK gsi.fd/util/Radiance_Monitor/nwprod/radmon_shared/sorc/verf_radbcoef.fd         radmon_bcoef.fd

    [[ -d radmon_bcor.fd ]] && rm -rf radmon_bcor.fd
    $SLINK gsi.fd/util/Radiance_Monitor/nwprod/radmon_shared/sorc/verf_radbcor.fd          radmon_bcor.fd

    [[ -d radmon_time.fd ]] && rm -rf radmon_time.fd
    $SLINK gsi.fd/util/Radiance_Monitor/nwprod/radmon_shared/sorc/verf_radtime.fd          radmon_time.fd

    [[ -d recentersigp.fd ]] && rm -rf recentersigp.fd
    $SLINK gsi.fd/util/EnKF/gfs/src/recentersigp.fd                                        recentersigp.fd

    $SLINK upp.fd/sorc/ncep_post.fd                                                   gfs_ncep_post.fd

    for prog in fregrid make_hgrid make_solo_mosaic ; do
        $SLINK ufs_utils.fd/sorc/fre-nctools.fd/tools/$prog                                ${prog}.fd                                
    done
    for prog in  global_cycle.fd \
        emcsfc_ice_blend.fd \
        emcsfc_snow2mdl.fd ;do
        $SLINK ufs_utils.fd/sorc/$prog                                                     $prog
    done


    if [ -d ${pwd}/gfs_wafs.fd ]; then 
        $SLINK gfs_wafs.fd/sorc/wafs_awc_wafavn.fd                                              wafs_awc_wafavn.fd
        $SLINK gfs_wafs.fd/sorc/wafs_blending.fd                                                wafs_blending.fd
        $SLINK gfs_wafs.fd/sorc/wafs_blending_0p25.fd                                           wafs_blending_0p25.fd
        $SLINK gfs_wafs.fd/sorc/wafs_cnvgrib2.fd                                                wafs_cnvgrib2.fd
        $SLINK gfs_wafs.fd/sorc/wafs_gcip.fd                                                    wafs_gcip.fd
        $SLINK gfs_wafs.fd/sorc/wafs_grib2_0p25.fd                                              wafs_grib2_0p25.fd
        $SLINK gfs_wafs.fd/sorc/wafs_makewafs.fd                                                wafs_makewafs.fd
        $SLINK gfs_wafs.fd/sorc/wafs_setmissing.fd                                              wafs_setmissing.fd
    fi

    for prog in gdas2gldas.fd  gldas2gdas.fd  gldas_forcing.fd  gldas_model.fd  gldas_post.fd  gldas_rst.fd ;do
        $SLINK gldas.fd/sorc/$prog                                                     $prog
    done

#------------------------------
#  copy $HOMEgfs/parm/config/config.base.nco.static as config.base for operations
#  config.base in the $HOMEgfs/parm/config has no use in development
cd $pwd/../parm/config
[[ -s config.base ]] && rm -f config.base
[[ $RUN_ENVIR = nco ]] && cp -p config.base.nco.static config.base
#------------------------------


exit 0
<|MERGE_RESOLUTION|>--- conflicted
+++ resolved
@@ -94,18 +94,8 @@
     [[ -d gldas ]] && rm -rf gldas
     $LINK ../sorc/gldas.fd/parm                              gldas
 cd ${pwd}/../scripts            ||exit 8
-<<<<<<< HEAD
-    $LINK ../sorc/gfs_post.fd/scripts/exgdas_atmos_nceppost.sh .
-    $LINK ../sorc/gfs_post.fd/scripts/exglobal_atmos_pmgr.sh   .
-=======
     $LINK ../sorc/upp.fd/scripts/exgdas_atmos_nceppost.sh .
-    if [ $model = "coupled" ]; then
-      $LINK exgfs_nceppost_cpl.sh exgfs_atmos_nceppost.sh
-    else 
-      $LINK ../sorc/upp.fd/scripts/exgfs_atmos_nceppost.sh  .
-    fi 
     $LINK ../sorc/upp.fd/scripts/exglobal_atmos_pmgr.sh   .
->>>>>>> ac7cb100
     $LINK ../sorc/ufs_utils.fd/scripts/exemcsfc_global_sfc_prep.sh .
     $LINK ../sorc/gldas.fd/scripts/exgdas_atmos_gldas.sh .
 cd ${pwd}/../ush                ||exit 8
