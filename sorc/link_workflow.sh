--- conflicted
+++ resolved
@@ -136,43 +136,9 @@
 #------------------------------
 #--add GSI fix directory
 #------------------------------
-<<<<<<< HEAD
 cd ${pwd}/../fix                ||exit 8
     [[ -d fix_gsi ]] && rm -rf fix_gsi
     $LINK ../sorc/gsi.fd/fix  fix_gsi
-=======
-cd ${pwd}/../jobs               ||exit 8
-    $LINK ../sorc/gsi_enkf.fd/jobs/JGLOBAL_ATMOS_ANALYSIS        .
-    $LINK ../sorc/gsi_enkf.fd/jobs/JGLOBAL_ATMOS_ANALYSIS_CALC   .
-    $LINK ../sorc/gsi_enkf.fd/jobs/JGDAS_ATMOS_ANALYSIS_DIAG     .
-    $LINK ../sorc/gsi_enkf.fd/jobs/JGDAS_ENKF_SELECT_OBS         .
-    $LINK ../sorc/gsi_enkf.fd/jobs/JGDAS_ENKF_DIAG               .
-    $LINK ../sorc/gsi_enkf.fd/jobs/JGDAS_ENKF_UPDATE             .
-    $LINK ../sorc/gsi_enkf.fd/jobs/JGDAS_ENKF_ECEN               .
-    $LINK ../sorc/gsi_enkf.fd/jobs/JGDAS_ENKF_SFC                .
-    $LINK ../sorc/gsi_enkf.fd/jobs/JGDAS_ENKF_FCST               .
-    $LINK ../sorc/gsi_enkf.fd/jobs/JGDAS_ENKF_POST               .
-    $LINK ../sorc/gsi_enkf.fd/jobs/JGDAS_ATMOS_CHGRES_FORENKF    .
-cd ${pwd}/../scripts            ||exit 8
-    $LINK ../sorc/gsi_enkf.fd/scripts/exglobal_atmos_analysis.sh       .
-    $LINK ../sorc/gsi_enkf.fd/scripts/exglobal_atmos_analysis_calc.sh  .
-    $LINK ../sorc/gsi_enkf.fd/scripts/exglobal_diag.sh                 .
-    $LINK ../sorc/gsi_enkf.fd/scripts/exgdas_enkf_select_obs.sh        .
-    $LINK ../sorc/gsi_enkf.fd/scripts/exgdas_enkf_update.sh            .
-    $LINK ../sorc/gsi_enkf.fd/scripts/exgdas_enkf_ecen.sh              .
-    $LINK ../sorc/gsi_enkf.fd/scripts/exgdas_enkf_sfc.sh               .
-    $LINK ../sorc/gsi_enkf.fd/scripts/exgdas_enkf_fcst.sh              .
-    $LINK ../sorc/gsi_enkf.fd/scripts/exgdas_enkf_post.sh              .
-    $LINK ../sorc/gsi_enkf.fd/scripts/exgdas_atmos_chgres_forenkf.sh   .
-cd ${pwd}/../fix                ||exit 8
-    [[ -d fix_gsi ]] && rm -rf fix_gsi
-    $LINK ../sorc/gsi_enkf.fd/fix  fix_gsi
-cd ${pwd}/../ush                ||exit 8
-    $LINK ../sorc/gsi_enkf.fd/ush/gsi_utils.py        .
-    $LINK ../sorc/gsi_enkf.fd/ush/calcanl_gfs.py      .
-    $LINK ../sorc/gsi_enkf.fd/ush/calcinc_gfs.py      .
-    $LINK ../sorc/gsi_enkf.fd/ush/getncdimlen         .
->>>>>>> 46f75898
 
 
 #------------------------------
