--- conflicted
+++ resolved
@@ -341,11 +341,8 @@
                        "fv3jedi_enshofx.x" \
                        "fv3jedi_hofx_nomodel.x" \
                        "fv3jedi_testdata_downloader.py" \
-<<<<<<< HEAD
                        "gdasapp_chem_diagb.x" \
-=======
                        "fv3jedi_fv3inc.x" \
->>>>>>> 11bf1413
                        "gdas_ens_handler.x" \
                        "gdas_incr_handler.x" \
                        "gdas_obsprovider2ioda.x" \
