--- conflicted
+++ resolved
@@ -265,17 +265,9 @@
 done
 
 for gsiexe in  calc_analysis.x calc_increment_ens_ncio.x calc_increment_ens.x \
-<<<<<<< HEAD
-    getsfcensmeanp.x getsigensmeanp_smooth.x getsigensstatp.x global_enkf.x global_gsi.x \
-    interp_inc.x ncdiag_cat.x oznmon_horiz.x oznmon_time.x radmon_angle.x global_efsoi.x \
-    radmon_bcoef.x radmon_bcor.x radmon_time.x recentersigp.x;do
-    [[ -s $gsiexe ]] && rm -f $gsiexe
-    #$LINK ../sorc/gsi.fd/exec/$gsiexe .
-=======
     getsfcensmeanp.x getsigensmeanp_smooth.x getsigensstatp.x enkf.x gsi.x \
     interp_inc.x ncdiag_cat_serial.x recentersigp.x;do
     [[ -s $gsiexe ]] && rm -f $gsiexe
->>>>>>> aac2f3a6
     $LINK ../sorc/gsi.fd/install/bin/$gsiexe .
 done
 
