#! /usr/bin/env bash
set -eux

source ./machine-setup.sh > /dev/null 2>&1
cwd=$(pwd)

OPTIND=1
while getopts ":dov" option; do
	case "${option}" in
		d) export BUILD_TYPE="DEBUG";;
		o) _ops="YES";;
		v) export BUILD_VERBOSE="YES";;
		\?)
			echo "[$BASH_SOURCE]: Unrecognized option: ${option}"
			usage
			;;
		:)
			echo "[$BASH_SOURCE]: ${option} requires an argument"
			usage
			;;
	esac
done
shift $((OPTIND-1))

# Check final exec folder exists
if [ ! -d "../exec" ]; then
  mkdir ../exec
fi

cd gsi.fd/ush/
<<<<<<< HEAD
#./build_all_cmake.sh "PRODUCTION" "$cwd/gsi.fd"
./build.sh "Release" "$cwd/gsi.fd"
##./build_all_cmake.sh "PRODUCTION" "$cwd/gsi.fd" "NCO"  # use this line for pruned NCO install
=======
export GSI_MODE="GFS"
export REGRESSION_TESTS="NO"
# Temporary setting until GSI default is updated or workflow adds versions file
export ncio_ver="1.1.2"
export BUILD_CLEAN="YES"
./build.sh "$cwd/gsi.fd"
>>>>>>> aac2f3a6

exit
<|MERGE_RESOLUTION|>--- conflicted
+++ resolved
@@ -28,17 +28,16 @@
 fi
 
 cd gsi.fd/ush/
-<<<<<<< HEAD
-#./build_all_cmake.sh "PRODUCTION" "$cwd/gsi.fd"
-./build.sh "Release" "$cwd/gsi.fd"
+# EFSOI block - see if this is necessary
+##./build_all_cmake.sh "PRODUCTION" "$cwd/gsi.fd"
+#./build.sh "Release" "$cwd/gsi.fd"
 ##./build_all_cmake.sh "PRODUCTION" "$cwd/gsi.fd" "NCO"  # use this line for pruned NCO install
-=======
+#=======
 export GSI_MODE="GFS"
 export REGRESSION_TESTS="NO"
 # Temporary setting until GSI default is updated or workflow adds versions file
 export ncio_ver="1.1.2"
 export BUILD_CLEAN="YES"
 ./build.sh "$cwd/gsi.fd"
->>>>>>> aac2f3a6
 
 exit
