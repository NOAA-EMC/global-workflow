--- conflicted
+++ resolved
@@ -28,17 +28,12 @@
               ${BACIO_LIB4} \
               -L${NETCDF}/lib -lnetcdff -lnetcdf"
 
-<<<<<<< HEAD
 WGRIB2_LIB=${WGRIB2_LIB:-"$WGRIB2_ROOT/lib/wgrib2"}
 WGRIB2_LIBAPI=${WGRIB2_LIBAPI:-"$WGRIB2_ROOT/lib/wgrib2_api"}
 WGRIB2_INC=${WGRIB2_INC:-$WGRIB2_ROOT/lib}
-export LIB2="${WGRIB2_LIB} ${WGRIB2_LIBAPI}"
+JASPER_LIB=${JASPER_LIB:-$Jasper_ROOT/lib/jasper}
+export LIB2="${WGRIB2_LIB} ${WGRIB2_LIBAPI} ${JASPER_LIB}"
 export MOD2="-I${WGRIB2_INC}"
-=======
-WGRIB2DIR=$wgrib2_ROOT
-export LIB2="-L$WGRIB2DIR/lib -lwgrib2_api -lwgrib2 -L$Jasper_ROOT/lib -ljasper -L$PNG_ROOT/lib -lpng"
-export MOD2="-I$WGRIB2DIR/include"
->>>>>>> e13dafcf
 
 cd reg2grb2.fd
 
