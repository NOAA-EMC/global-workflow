--- conflicted
+++ resolved
@@ -1,38 +1,3 @@
-<<<<<<< HEAD
-if [ $target == wcoss_dell_p3 ]
-then
-module load NCL/6.4.0 
-fi
-
-if [ $target == wcoss_cray ]
-then
-module load   gcc/4.9.2
-module load NCL-gnu-haswell/6.3.0
-fi
-
-if [ $target == wcoss ]
-then
-module load ncarg/v6.1.0
-fi
-
-if [ $target ==  jet ]
-then
-module load  ncl/6.5.0 
-export NCARG_LIB=$NCARG_ROOT/lib
-fi
-
-if [ $target ==  hera ]
-then
-module load  ncl/6.5.0 
-export NCARG_LIB=$NCARG_ROOT/lib
-fi
-
-if [ $target ==  s4 ]
-then
-module load  ncl/6.4.0-precompiled
-export NCARG_LIB=$NCARG_ROOT/lib
-fi
-=======
 #!/bin/bash
 
 set +x
@@ -44,5 +9,4 @@
   *)
     echo "[${BASH_SOURCE}]: unknown $target"
   ;;
-esac
->>>>>>> 395720ce
+esac