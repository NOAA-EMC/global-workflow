#! /usr/bin/env bash

set +x
#------------------------------------
# Exception handling is now included.
#
# USER DEFINED STUFF:
#
#------------------------------------

#------------------------------------
# END USER DEFINED STUFF
#------------------------------------
function _usage() {
  cat << EOF
Builds all of the global-workflow components by calling the individual build
  scripts in sequence.

Usage: ${BASH_SOURCE[0]} [-a UFS_app][-c build_config][-d][-f][-h][-j n][-v][-w]
  -a UFS_app:
    Build a specific UFS app instead of the default
  -d:
    Build in debug mode
  -f:
    Build the UFS model using the -DFASTER=ON option
  -g:
    Build GSI
  -h:
    Print this help message and exit
  -j:
    Specify maximum number of build jobs (n)
  -k:
    Kill all builds if any build fails
  -u:
    Build UFS-DA
  -v:
    Execute all build scripts with -v option to turn on verbose where supported
  -w:
    Use structured wave grid
EOF
  exit 1
}

# shellcheck disable=SC2155
readonly HOMEgfs=$(cd "$(dirname "$(readlink -f -n "${BASH_SOURCE[0]}" )" )/.." && pwd -P)
cd "${HOMEgfs}/sorc" || exit 1

_build_ufs_opt=""
_build_ufsda="NO"
_build_gsi="NO"
_build_debug=""
_verbose_opt=""
_wave_opt=""
_build_job_max=20
_quick_kill="NO"
# Reset option counter in case this script is sourced
OPTIND=1
while getopts ":a:dfghj:kuvw" option; do
  case "${option}" in
    a) _build_ufs_opt+="-a ${OPTARG} ";;
    f) _build_ufs_opt+="-f ";;
    d) _build_debug="-d" ;;
    g) _build_gsi="YES" ;;
    h) _usage;;
    j) _build_job_max="${OPTARG} ";;
    k) _quick_kill="YES" ;;
    u) _build_ufsda="YES" ;;
    v) _verbose_opt="-v";;
    w) _wave_opt="-w";;
    :)
      echo "[${BASH_SOURCE[0]}]: ${option} requires an argument"
      _usage
      ;;
    *)
      echo "[${BASH_SOURCE[0]}]: Unrecognized option: ${option}"
      _usage
      ;;
  esac
done

shift $((OPTIND-1))

logs_dir="${HOMEgfs}/sorc/logs"
if [[ ! -d "${logs_dir}" ]]; then
  echo "Creating logs folder"
  mkdir -p "${logs_dir}" || exit 1
fi

# Check final exec folder exists
if [[ ! -d "${HOMEgfs}/exec" ]]; then
  echo "Creating ${HOMEgfs}/exec folder"
  mkdir -p "${HOMEgfs}/exec"
fi

#------------------------------------
# GET MACHINE
#------------------------------------
export COMPILER="intel"
source "${HOMEgfs}/ush/detect_machine.sh"
source "${HOMEgfs}/ush/module-setup.sh"
if [[ -z "${MACHINE_ID}" ]]; then
  echo "FATAL: Unable to determine target machine"
  exit 1
fi

#------------------------------------
# SOURCE BUILD VERSION FILES
#------------------------------------
# TODO: Commented out until components aligned for build
#source ../versions/build.ver

#------------------------------------
# Exception Handling Init
#------------------------------------
# Disable shellcheck warning about single quotes not being substituted.
# shellcheck disable=SC2016
ERRSCRIPT=${ERRSCRIPT:-'eval [[ $errs = 0 ]]'}
# shellcheck disable=
errs=0

declare -A build_jobs
declare -A build_opts

#------------------------------------
# Check which builds to do and assign # of build jobs
#------------------------------------

# Mandatory builds, unless otherwise specified, for the UFS
big_jobs=0
build_jobs["ufs"]=8
big_jobs=$((big_jobs+1))
build_opts["ufs"]="${_wave_opt} ${_verbose_opt} ${_build_ufs_opt} ${_build_debug}"

build_jobs["upp"]=2
build_opts["upp"]="${_build_debug}"

build_jobs["ufs_utils"]=2
build_opts["ufs_utils"]="${_verbose_opt} ${_build_debug}"

build_jobs["gfs_utils"]=1
build_opts["gfs_utils"]="${_verbose_opt} ${_build_debug}"

build_jobs["ww3prepost"]=2
build_opts["ww3prepost"]="${_wave_opt} ${_verbose_opt} ${_build_ufs_opt} ${_build_debug}"

# Optional DA builds
if [[ "${_build_ufsda}" == "YES" ]]; then
<<<<<<< HEAD
   build_jobs["gdas"]=8
   big_jobs=$((big_jobs+1))
   build_opts["gdas"]="${_verbose_opt} ${_build_debug}"
=======
   if [[ "${MACHINE_ID}" != "orion" && "${MACHINE_ID}" != "hera" && "${MACHINE_ID}" != "hercules" && "${MACHINE_ID}" != "wcoss2" ]]; then
      echo "NOTE: The GDAS App is not supported on ${MACHINE_ID}.  Disabling build."
   else
      build_jobs["gdas"]=8
      big_jobs=$((big_jobs+1))
      build_opts["gdas"]="${_verbose_opt} ${_build_debug}"
   fi
>>>>>>> 15eaf35f
fi
if [[ "${_build_gsi}" == "YES" ]]; then
   build_jobs["gsi_enkf"]=8
   build_opts["gsi_enkf"]="${_verbose_opt} ${_build_debug}"
fi
if [[ "${_build_gsi}" == "YES" || "${_build_ufsda}" == "YES" ]] ; then
   build_jobs["gsi_utils"]=1
   build_opts["gsi_utils"]="${_verbose_opt} ${_build_debug}"
   build_jobs["gsi_monitor"]=1
   build_opts["gsi_monitor"]="${_verbose_opt} ${_build_debug}"
fi

# Go through all builds and adjust CPU counts down if necessary
requested_cpus=0
build_list=""
for build in "${!build_jobs[@]}"; do
   if [[ -z "${build_list}" ]]; then
      build_list="${build}"
   else
      build_list="${build_list}, ${build}"
   fi
   if [[ ${build_jobs[${build}]} -gt ${_build_job_max} ]]; then
      build_jobs[${build}]=${_build_job_max}
   fi
   requested_cpus=$(( requested_cpus + build_jobs[${build}] ))
done

echo "Building ${build_list}"

# Go through all builds and adjust CPU counts up if possible
if [[ ${requested_cpus} -lt ${_build_job_max} && ${big_jobs} -gt 0 ]]; then
   # Add cores to the gdas and ufs build jobs
   extra_cores=$(( _build_job_max - requested_cpus ))
   extra_cores=$(( extra_cores / big_jobs ))
   for build in "${!build_jobs[@]}"; do
      if [[ "${build}" == "gdas" || "${build}" == "ufs" ]]; then
         build_jobs[${build}]=$(( build_jobs[${build}] + extra_cores ))
      fi
   done
fi

procs_in_use=0
declare -A build_ids

check_builds()
{
   for chk_build in "${!build_jobs[@]}"; do
      # Check if the build is complete and if so what the status was
      if [[ -n "${build_ids[${chk_build}]+0}" ]]; then
         if ! ps -p "${build_ids[${chk_build}]}" > /dev/null; then
            wait "${build_ids[${chk_build}]}"
            build_stat=$?
            if [[ ${build_stat} != 0 ]]; then
               echo "build_${chk_build}.sh failed!  Exiting!"
               echo "Check logs/build_${chk_build}.log for details."
               echo "logs/build_${chk_build}.log" > "${HOMEgfs}/sorc/logs/error.logs"
               for kill_build in "${!build_jobs[@]}"; do
                  if [[ -n "${build_ids[${kill_build}]+0}" ]]; then
                     pkill -P "${build_ids[${kill_build}]}"
                  fi
               done
               return "${build_stat}"
            fi
         fi
      fi
   done
   return 0
}

builds_started=0
# Now start looping through all of the jobs until everything is done
while [[ ${builds_started} -lt ${#build_jobs[@]} ]]; do
   for build in "${!build_jobs[@]}"; do
      # Has the job started?
      if [[ -n "${build_jobs[${build}]+0}" && -z "${build_ids[${build}]+0}" ]]; then
         # Do we have enough processors to run it?
         if [[ ${_build_job_max} -ge $(( build_jobs[build] + procs_in_use )) ]]; then
            # double-quoting build_opts here will not work since it is a string of options
            #shellcheck disable=SC2086
            "./build_${build}.sh" ${build_opts[${build}]:-} -j "${build_jobs[${build}]}" > \
               "${logs_dir}/build_${build}.log" 2>&1 &
            build_ids["${build}"]=$!
            echo "Starting build_${build}.sh"
            procs_in_use=$(( procs_in_use + build_jobs[${build}] ))
         fi
      fi
   done

   # Check if all builds have completed
   # Also recalculate how many processors are in use to account for completed builds
   builds_started=0
   procs_in_use=0
   for build in "${!build_jobs[@]}"; do
      # Has the build started?
      if [[ -n "${build_ids[${build}]+0}" ]]; then
         builds_started=$(( builds_started + 1))
         # Calculate how many processors are in use
         # Is the build still running?
         if ps -p "${build_ids[${build}]}" > /dev/null; then
            procs_in_use=$(( procs_in_use + build_jobs["${build}"] ))
         fi
      fi
   done

   # If requested, check if any build has failed and exit if so
   if [[ "${_quick_kill}" == "YES" ]]; then
      check_builds
      build_stat=$?
      if (( build_stat != 0 )); then
         exit "${build_stat}"
      fi
   fi

   sleep 5s
done


# Wait for all jobs to complete and check return statuses
while [[ "${#build_jobs[@]}" -gt 0 ]]; do

   # If requested, check if any build has failed and exit if so
   if [[ "${_quick_kill}" == "YES" ]]; then
      check_builds
      build_stat=$?
      if [[ ${build_stat} != 0 ]]; then
         exit "${build_stat}"
      fi
   fi

   for build in "${!build_jobs[@]}"; do
      # Test if each job is complete and if so, notify and remove from the array
      if [[ -n "${build_ids[${build}]+0}" ]]; then
         if ! ps -p "${build_ids[${build}]}" > /dev/null; then
            wait "${build_ids[${build}]}"
            build_stat=$?
            errs=$((errs+build_stat))
            if [[ ${build_stat} == 0 ]]; then
               echo "build_${build}.sh completed successfully!"
            else
               echo "build_${build}.sh failed with status ${build_stat}!"
            fi

            # Remove the completed build from the list of PIDs
            unset 'build_ids[${build}]'
            unset 'build_jobs[${build}]'
         fi
      fi
   done

   sleep 5s
done

#------------------------------------
# Exception Handling
#------------------------------------
if (( errs != 0 )); then
  cat << EOF
BUILD ERROR: One or more components failed to build
  Check the associated build log(s) for details.
EOF
  ${ERRSCRIPT} || exit "${errs}"
fi

echo;echo " .... Build system finished .... "

exit 0<|MERGE_RESOLUTION|>--- conflicted
+++ resolved
@@ -145,19 +145,13 @@
 
 # Optional DA builds
 if [[ "${_build_ufsda}" == "YES" ]]; then
-<<<<<<< HEAD
-   build_jobs["gdas"]=8
-   big_jobs=$((big_jobs+1))
-   build_opts["gdas"]="${_verbose_opt} ${_build_debug}"
-=======
-   if [[ "${MACHINE_ID}" != "orion" && "${MACHINE_ID}" != "hera" && "${MACHINE_ID}" != "hercules" && "${MACHINE_ID}" != "wcoss2" ]]; then
+   if [[ "${MACHINE_ID}" != "orion" && "${MACHINE_ID}" != "hera" && "${MACHINE_ID}" != "hercules" && "${MACHINE_ID}" != "wcoss2" && "${MACHINE_ID}" != "noaacloud" ]]; then
       echo "NOTE: The GDAS App is not supported on ${MACHINE_ID}.  Disabling build."
    else
       build_jobs["gdas"]=8
       big_jobs=$((big_jobs+1))
       build_opts["gdas"]="${_verbose_opt} ${_build_debug}"
    fi
->>>>>>> 15eaf35f
 fi
 if [[ "${_build_gsi}" == "YES" ]]; then
    build_jobs["gsi_enkf"]=8
