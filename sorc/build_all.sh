--- conflicted
+++ resolved
@@ -7,29 +7,6 @@
 # USER DEFINED STUFF:
 #
 #------------------------------------
-
-<<<<<<< HEAD
-export USE_PREINST_LIBS="true"
-=======
-_build_ufs_options=""
-
-while getopts "ac" option;do
- case $option in
-  a)
-   echo "Received -a flag, building ufs-weather-model for ATMAERO app"
-   echo "skipping builds not needed for prototype runs"
-   _build_ufs_options=-a
-   break
-   ;;
-  c)
-   echo "Received -c flag, building ufs-weather-model for S2SW app"
-   echo "skipping builds not needed for prototype runs"
-   _build_ufs_options=-c
-   break
-   ;;
- esac
-done
->>>>>>> 69b39ee5
 
 #------------------------------------
 # END USER DEFINED STUFF
