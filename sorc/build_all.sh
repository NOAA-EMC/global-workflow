#! /usr/bin/env bash

set +x
#------------------------------------
# Exception handling is now included.
#
# USER DEFINED STUFF:
#
#------------------------------------

#------------------------------------
# END USER DEFINED STUFF
#------------------------------------
function _usage() {
  cat << EOF
Builds all of the global-workflow components by calling the individual build
  scripts in sequence.

Usage: ${BASH_SOURCE[0]} [-a UFS_app][-c build_config][-h][-v]
  -a UFS_app:
    Build a specific UFS app instead of the default
  -c build_config:
    Selectively build based on the provided config instead of the default config
  -h:
    print this help message and exit
  -v:
    Execute all build scripts with -v option to turn on verbose where supported
EOF
  exit 1
}

script_dir=$(cd "$(dirname "${BASH_SOURCE[0]}")" &> /dev/null && pwd)
cd "${script_dir}" || exit 1

_build_ufs_opt=""
_ops_opt=""
_verbose_opt=""
# Reset option counter in case this script is sourced
OPTIND=1
while getopts ":a:c:hov" option; do
  case "${option}" in
    a) _build_ufs_opt+="-a ${OPTARG} ";;
    c) _partial_opt+="-c ${OPTARG} ";;
    h) _usage;;
    o) _ops_opt+="-o";;
    # s) _build_ufs_opt+="-s ${OPTARG} ";;
    v) _verbose_opt="-v";;
    :)
      echo "[${BASH_SOURCE[0]}]: ${option} requires an argument"
      usage
      ;;
    *)
      echo "[${BASH_SOURCE[0]}]: Unrecognized option: ${option}"
      usage
      ;;
  esac
done

shift $((OPTIND-1))

logs_dir="${script_dir}/logs"
if [ ! -d "${logs_dir}"  ]; then
  echo "Creating logs folder"
  mkdir "${logs_dir}" || exit 1
fi

# Check final exec folder exists
if [ ! -d "../exec" ]; then
  echo "Creating ../exec folder"
  mkdir ../exec
fi

#------------------------------------
# GET MACHINE
#------------------------------------
target=""
# shellcheck disable=SC1091
source gfs_utils.fd/ush/machine-setup.sh > /dev/null 2>&1
# shellcheck disable=
if [[ -z "${target}" ]]; then
  echo "FATAL: Unable to determine target machine"
  exit 1
fi

#------------------------------------
# INCLUDE PARTIAL BUILD
#------------------------------------
# shellcheck source-path=sorc
source ./partial_build.sh $_verbose_opt $_partial_opt

<<<<<<< HEAD
=======
if [[ ${target} == "jet" ]]; then
  Build_gldas="false"
  Build_ww3_prepost="false"
fi

>>>>>>> 67770120
#------------------------------------
# Exception Handling Init
#------------------------------------
ERRSCRIPT=${ERRSCRIPT:-'eval [[ $err = 0 ]]'}
err=0

#------------------------------------
# build WW3 pre & post execs
#------------------------------------
${Build_ww3_prepost:?} && {
  echo " .... Building WW3 pre and post execs .... "
  ./build_ww3prepost.sh ${_verbose_opt} ${_build_ufs_opt} > ${logs_dir}/build_ww3_prepost.log 2>&1
  rc=$?
  if [[ ${rc} -ne 0 ]] ; then
    echo "Fatal error in building WW3 pre/post processing."
    echo "The log file is in ${logs_dir}/build_ww3_prepost.log"
  fi
  err=$((err + rc))
}

#------------------------------------
# build forecast model
#------------------------------------
${Build_ufs_model:?} && {
  echo " .... Building forecast model .... "
  ./build_ufs.sh ${_verbose_opt} ${_build_ufs_opt} > ${logs_dir}/build_ufs.log 2>&1
  rc=$?
  if [[ ${rc} -ne 0 ]] ; then
    echo "Fatal error in building UFS model."
    echo "The log file is in ${logs_dir}/build_ufs.log"
  fi
  err=$((err + rc))
}

#------------------------------------
# build GSI and EnKF - optional checkout
#------------------------------------
if [ -d gsi_enkf.fd ]; then
  ${Build_gsi_enkf:?} && {
  echo " .... Building gsi and enkf .... "
  ./build_gsi_enkf.sh ${_ops_opt} ${_verbose_opt} > ${logs_dir}/build_gsi_enkf.log 2>&1
  rc=$?
  if [[ ${rc} -ne 0 ]] ; then
    echo "Fatal error in building gsi_enkf."
    echo "The log file is in ${logs_dir}/build_gsi_enkf.log"
  fi
  err=$((err + rc))
}
else
  echo " .... Skip building gsi and enkf .... "
fi

#------------------------------------
# build gsi utilities
#------------------------------------
if [ -d gsi_utils.fd ]; then
  ${Build_gsi_utils:?} && {
  echo " .... Building gsi utilities .... "
  ./build_gsi_utils.sh ${_ops_opt} ${_verbose_opt} > ${logs_dir}/build_gsi_utils.log 2>&1
  rc=$?
  if [[ ${rc} -ne 0 ]] ; then
    echo "Fatal error in building gsi utilities."
    echo "The log file is in ${logs_dir}/build_gsi_utils.log"
  fi
  err=$((err + rc))
}
else
  echo " .... Skip building gsi utilities .... "
fi

#------------------------------------
# build gdas - optional checkout
#------------------------------------
if [ -d gdas.cd ]; then
  ${Build_gdas:?}  && {
  echo " .... Building GDASApp  .... "
  ./build_gdas.sh ${_verbose_opt} > ${logs_dir}/build_gdas.log 2>&1
  rc=$?
  if [[ ${rc} -ne 0 ]] ; then
    echo "Fatal error in building GDASApp."
    echo "The log file is in ${logs_dir}/build_gdas.log"
  fi
  err=$((err + rc))
}
else
  echo " .... Skip building GDASApp  .... "
fi

#------------------------------------
# build gsi monitor
#------------------------------------
if [ -d gsi_monitor.fd ]; then
  ${Build_gsi_monitor:?} && {
    echo " .... Building gsi monitor .... "
    ./build_gsi_monitor.sh ${_ops_opt} ${_verbose_opt} > ${logs_dir}/build_gsi_monitor.log 2>&1
    rc=$?
    if [[ ${rc} -ne 0 ]] ; then
      echo "Fatal error in building gsi monitor."
      echo "The log file is in ${logs_dir}/build_gsi_monitor.log"
    fi
    err=$((err + rc))
  }
else
  echo " .... Skip building gsi monitor .... "
fi

#------------------------------------
# build UPP
#------------------------------------
${Build_upp:?} && {
  echo " .... Building UPP .... "
  ./build_upp.sh ${_ops_opt} ${_verbose_opt} > ${logs_dir}/build_upp.log 2>&1
  rc=$?
  if [[ ${rc} -ne 0 ]] ; then
    echo "Fatal error in building UPP."
    echo "The log file is in ${logs_dir}/build_upp.log"
  fi
  err=$((err + rc))
}

#------------------------------------
# build ufs_utils
#------------------------------------
${Build_ufs_utils:?} && {
  echo " .... Building ufs_utils .... "
  ./build_ufs_utils.sh ${_verbose_opt} > ${logs_dir}/build_ufs_utils.log 2>&1
  rc=$?
  if [[ ${rc} -ne 0 ]] ; then
    echo "Fatal error in building ufs_utils."
    echo "The log file is in ${logs_dir}/build_ufs_utils.log"
  fi
  err=$((err + rc))
}

#------------------------------------
# build gldas
#------------------------------------
if [ -d gldas.fd ]; then
  ${Build_gldas:?} && {
    echo " .... Building gldas .... "
    ./build_gldas.sh ${_verbose_opt} > ${logs_dir}/build_gldas.log 2>&1
    rc=$?
    if [[ ${rc} -ne 0 ]] ; then
      echo "Fatal error in building gldas."
      echo "The log file is in ${logs_dir}/build_gldas.log"
    fi
    err=$((err + rc))
  }
else
  echo " .... Skip building gldas .... "
fi

#------------------------------------
# build gfs_wafs - optional checkout
#------------------------------------
if [ -d gfs_wafs.fd ]; then
  ${Build_gfs_wafs:?}  && {
    echo " .... Building gfs_wafs  .... "
    ./build_gfs_wafs.sh ${_verbose_opt} > ${logs_dir}/build_gfs_wafs.log 2>&1
    rc=$?
    if [[ ${rc} -ne 0 ]] ; then
      echo "Fatal error in building gfs_wafs."
      echo "The log file is in ${logs_dir}/build_gfs_wafs.log"
    fi
    err=$((err + rc))
  }
fi

#------------------------------------
# build gfs_utils
#------------------------------------
${Build_gfs_utils:?} && {
  echo " .... Building gfs_utils .... "
  target=$target ./build_gfs_utils.sh ${_verbose_opt} > ${logs_dir}/build_gfs_utils.log 2>&1
  rc=$?
  if [[ ${rc} -ne 0 ]] ; then
    echo "Fatal error in building gfs_utils."
    echo "The log file is in ${logs_dir}/build_gfs_utils.log"
  fi
  err=$((err + rc))
}

#------------------------------------
# Exception Handling
#------------------------------------
[[ ${err} -ne 0 ]] && echo "FATAL BUILD ERROR: Please check the log file for detail, ABORT!"
${ERRSCRIPT} || exit ${err}

echo;echo " .... Build system finished .... "

exit 0<|MERGE_RESOLUTION|>--- conflicted
+++ resolved
@@ -88,14 +88,6 @@
 # shellcheck source-path=sorc
 source ./partial_build.sh $_verbose_opt $_partial_opt
 
-<<<<<<< HEAD
-=======
-if [[ ${target} == "jet" ]]; then
-  Build_gldas="false"
-  Build_ww3_prepost="false"
-fi
-
->>>>>>> 67770120
 #------------------------------------
 # Exception Handling Init
 #------------------------------------
