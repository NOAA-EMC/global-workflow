--- conflicted
+++ resolved
@@ -9,7 +9,6 @@
 #                   Anything other than "true"  will use libraries locally.
 #------------------------------------
 
-<<<<<<< HEAD
 _build_ufs_options=""
 
 while getopts "ac" option;
@@ -33,8 +32,6 @@
  esac
 done
 
-=======
->>>>>>> 96347ea5
 export USE_PREINST_LIBS="true"
 
 #------------------------------------
@@ -75,15 +72,9 @@
 #------------------------------------
 # build WW3 pre & post execs 
 #------------------------------------
-<<<<<<< HEAD
 $Build_ww3_prepost && {
 echo " .... Building WW3 pre and post execs .... "
 ./build_ww3prepost.sh > $logs_dir/build_ww3_prepost.log 2>&1
-=======
-$Build_fv3gfs && {
-echo " .... Building fv3 .... "
-./build_fv3.sh > $logs_dir/build_fv3.log 2>&1
->>>>>>> 96347ea5
 rc=$?
 if [[ $rc -ne 0 ]] ; then
     echo "Fatal error in building WW3 pre/post processing."
@@ -107,28 +98,14 @@
   fi
   ((err+=$rc))
 else
-    ./build_ufs_coupled.sh ${_build_ufs_options} > $logs_dir/build_ufs_coupled.log 2>&1
-    rc=$?
-    if [[ $rc -ne 0 ]] ; then
+  ./build_ufs_coupled.sh ${_build_ufs_options} > $logs_dir/build_ufs_coupled.log 2>&1
+  rc=$?
+  if [[ $rc -ne 0 ]] ; then
     echo "Fatal error in building ufs coupled forecast model."
     echo "The log file is in $logs_dir/build_ufs_coupled.log"
   fi
   ((err+=$rc))
 fi
-}
-
-#------------------------------------
-# build WW3 pre & post execs 
-#------------------------------------
-$Build_ww3_prepost && {
-echo " .... Building WW3 pre and post execs .... "
-./build_ww3prepost.sh > $logs_dir/build_ww3_prepost.log 2>&1
-rc=$?
-if [[ $rc -ne 0 ]] ; then
-    echo "Fatal error in building WW3 pre/post processing."
-    echo "The log file is in $logs_dir/build_ww3_prepost.log"
-fi
-((err+=$rc))
 }
 
 #------------------------------------
