--- conflicted
+++ resolved
@@ -1,9 +1,5 @@
 #!/bin/sh
-<<<<<<< HEAD
-set -x
-=======
 set +x
->>>>>>> f3d11b9b
 #------------------------------------
 # Exception handling is now included.
 #
@@ -13,12 +9,6 @@
 #                   Anything other than "true"  will use libraries locally.
 #------------------------------------
 
-<<<<<<< HEAD
-if [ $# -eq 1 ]; then
-model=$1
-fi
-model=${model:-"uncoupled"}
-=======
 while getopts "c" option;
 do
  case $option in
@@ -30,7 +20,6 @@
 done
 
 
->>>>>>> f3d11b9b
 
 export USE_PREINST_LIBS="true"
 
@@ -81,16 +70,6 @@
 #------------------------------------
 # build fv3
 #------------------------------------
-<<<<<<< HEAD
-if [ $model = "coupled" ]; then
-  ./build_fv3_coupled.sh > $logs_dir/build_fv3_coupled.log 2>&1
-else
-  $Build_fv3gfs && {
-  echo " .... Building fv3 .... "
-  ./build_fv3.sh > $logs_dir/build_fv3.log 2>&1
-  }
-fi 
-=======
 $Build_fv3gfs && {
 echo " .... Building fv3 .... "
 export RUN_CCPP=${RUN_CCPP:-"NO"}
@@ -103,7 +82,6 @@
 ((err+=$rc))
 }
 
->>>>>>> f3d11b9b
 #------------------------------------
 # build gsi
 #------------------------------------
@@ -311,16 +289,6 @@
 [[ $err -ne 0 ]] && echo "FATAL BUILD ERROR: Please check the log file for detail, ABORT!"
 $ERRSCRIPT || exit $err
 
-#------------------------------------
-# build reg2grb2
-#------------------------------------
-if [ $target = hera -o $target = orion ]; then
-  $Build_reg2grb2 && {
-  echo " .... Building reg2grb2 .... "
-  ./build_reg2grb2.sh > $logs_dir/build_reg2grb2.log 2>&1
-}
-fi
-
 echo;echo " .... Build system finished .... "
 
 exit 0