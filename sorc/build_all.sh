#! /usr/bin/env bash

set +x
#------------------------------------
# Exception handling is now included.
#
# USER DEFINED STUFF:
#
#------------------------------------

#------------------------------------
# END USER DEFINED STUFF
#------------------------------------
function _usage() {
  cat << EOF
Builds all of the global-workflow components by calling the individual build
  scripts in sequence.

Usage: ${BASH_SOURCE[0]} [-a UFS_app][-c build_config][-h][-j n][-v][-w]
  -a UFS_app:
    Build a specific UFS app instead of the default
  -g:
    Build GSI
  -h:
    Print this help message and exit
  -j:
    Specify maximum number of build jobs (n)
  -u:
    Build UFS-DA
  -v:
    Execute all build scripts with -v option to turn on verbose where supported
  -w: 
    Use unstructured wave grid 
EOF
  exit 1
}

script_dir=$(cd "$(dirname "${BASH_SOURCE[0]}")" &> /dev/null && pwd)
cd "${script_dir}" || exit 1

_build_ufs_opt=""
_build_ufsda="NO"
_build_gsi="NO"
_verbose_opt=""
<<<<<<< HEAD
_partial_opt=""
_wave_unst=""
_build_job_max=20
# Reset option counter in case this script is sourced
OPTIND=1
while getopts ":a:c:j:hvw" option; do
=======
_build_job_max=20
# Reset option counter in case this script is sourced
OPTIND=1
while getopts ":a:ghj:uv" option; do
>>>>>>> d1251360
  case "${option}" in
    a) _build_ufs_opt+="-a ${OPTARG} ";;
    g) _build_gsi="YES" ;;
    h) _usage;;
    j) _build_job_max="${OPTARG} ";;
    u) _build_ufsda="YES" ;;
    v) _verbose_opt="-v";;
    w) _wave_unst="-w";;
    :)
      echo "[${BASH_SOURCE[0]}]: ${option} requires an argument"
      _usage
      ;;
    *)
      echo "[${BASH_SOURCE[0]}]: Unrecognized option: ${option}"
      _usage
      ;;
  esac
done

shift $((OPTIND-1))

logs_dir="${script_dir}/logs"
if [[ ! -d "${logs_dir}" ]]; then
  echo "Creating logs folder"
  mkdir "${logs_dir}" || exit 1
fi

# Check final exec folder exists
if [[ ! -d "../exec" ]]; then
  echo "Creating ../exec folder"
  mkdir ../exec
fi

#------------------------------------
# GET MACHINE
#------------------------------------
export COMPILER="intel"
source gfs_utils.fd/ush/detect_machine.sh
source gfs_utils.fd/ush/module-setup.sh
if [[ -z "${MACHINE_ID}" ]]; then
  echo "FATAL: Unable to determine target machine"
  exit 1
fi

#------------------------------------
# SOURCE BUILD VERSION FILES
#------------------------------------
# TODO: Commented out until components aligned for build
#source ../versions/build.ver

#------------------------------------
# Exception Handling Init
#------------------------------------
# Disable shellcheck warning about single quotes not being substituted.
# shellcheck disable=SC2016
ERRSCRIPT=${ERRSCRIPT:-'eval [[ $errs = 0 ]]'}
# shellcheck disable=
errs=0

declare -A build_jobs
declare -A build_opts

#------------------------------------
# Check which builds to do and assign # of build jobs
#------------------------------------

# Mandatory builds, unless otherwise specified, for the UFS
big_jobs=0
<<<<<<< HEAD
if [[ ${Build_ufs_model} == 'true' ]]; then
   build_jobs["ufs"]=8
   big_jobs=$((big_jobs+1))
   build_opts["ufs"]="${_wave_unst} ${_verbose_opt} ${_build_ufs_opt}"
fi
# The UPP is hardcoded to use 6 cores
if [[ ${Build_upp} == 'true' ]]; then
   build_jobs["upp"]=6
   build_opts["upp"]=""
fi
if [[ ${Build_ufs_utils} == 'true' ]]; then
   build_jobs["ufs_utils"]=3
   build_opts["ufs_utils"]="${_verbose_opt}"
fi
if [[ ${Build_gfs_utils} == 'true' ]]; then
   build_jobs["gfs_utils"]=1
   build_opts["gfs_utils"]="${_verbose_opt}"
fi
if [[ ${Build_ww3prepost} == "true" ]]; then
   build_jobs["ww3prepost"]=3
   build_opts["ww3prepost"]="${_wave_unst} ${_verbose_opt} ${_build_ufs_opt}"
fi
=======
build_jobs["ufs"]=8
big_jobs=$((big_jobs+1))
build_opts["ufs"]="${_verbose_opt} ${_build_ufs_opt}"

build_jobs["upp"]=6     # The UPP is hardcoded to use 6 cores
build_opts["upp"]=""

build_jobs["ufs_utils"]=3
build_opts["ufs_utils"]="${_verbose_opt}"

build_jobs["gfs_utils"]=1
build_opts["gfs_utils"]="${_verbose_opt}"

build_jobs["ww3prepost"]=3
build_opts["ww3prepost"]="${_verbose_opt} ${_build_ufs_opt}"
>>>>>>> d1251360

# Optional DA builds
if [[ "${_build_ufsda}" == "YES" ]]; then
   build_jobs["gdas"]=8
   big_jobs=$((big_jobs+1))
   build_opts["gdas"]="${_verbose_opt}"
fi
if [[ "${_build_gsi}" == "YES" ]]; then
   build_jobs["gsi_enkf"]=8
   big_jobs=$((big_jobs+1))
   build_opts["gsi_enkf"]="${_verbose_opt}"
fi
if [[ "${_build_gsi}" == "YES" || "${_build_ufsda}" == "YES" ]] ; then
   build_jobs["gsi_utils"]=2
   build_opts["gsi_utils"]="${_verbose_opt}"
   build_jobs["gsi_monitor"]=1
   build_opts["gsi_monitor"]="${_verbose_opt}"
fi

# Go through all builds and adjust CPU counts down if necessary
requested_cpus=0
build_list=""
for build in "${!build_jobs[@]}"; do
   if [[ -z "${build_list}" ]]; then
      build_list="${build}"
   else
      build_list="${build_list}, ${build}"
   fi
   if [[ ${build_jobs[${build}]} -gt ${_build_job_max} ]]; then
      build_jobs[${build}]=${_build_job_max}
   fi
   requested_cpus=$(( requested_cpus + build_jobs[${build}] ))
done

echo "Building ${build_list}"

# Go through all builds and adjust CPU counts up if possible
if [[ ${requested_cpus} -lt ${_build_job_max} && ${big_jobs} -gt 0 ]]; then
   # Add cores to the gdas, ufs, and gsi build jobs
   extra_cores=$(( _build_job_max - requested_cpus ))
   extra_cores=$(( extra_cores / big_jobs ))
   for build in "${!build_jobs[@]}"; do
      if [[ "${build}" == "gdas" || "${build}" == "ufs" || "${build}" == "gsi_enkf" ]]; then
         build_jobs[${build}]=$(( build_jobs[${build}] + extra_cores ))
      fi
   done
fi

procs_in_use=0
declare -A build_ids

builds_started=0
# Now start looping through all of the jobs until everything is done
while [[ ${builds_started} -lt ${#build_jobs[@]} ]]; do
   for build in "${!build_jobs[@]}"; do
      # Has the job started?
      if [[ -n "${build_jobs[${build}]+0}" && -z "${build_ids[${build}]+0}" ]]; then
         # Do we have enough processors to run it?
         if [[ ${_build_job_max} -ge $(( build_jobs[build] + procs_in_use )) ]]; then
            if [[ "${build}" != "upp" ]]; then
               "./build_${build}.sh" -j "${build_jobs[${build}]}" "${build_opts[${build}]:-}" > \
                  "${logs_dir}/build_${build}.log" 2>&1 &
            else
               "./build_${build}.sh" "${build_opts[${build}]}" > \
                  "${logs_dir}/build_${build}.log" 2>&1 &
            fi
            build_ids["${build}"]=$!
            echo "Starting build_${build}.sh"
            procs_in_use=$(( procs_in_use + build_jobs[${build}] ))
         fi
      fi
   done

   # Check if all builds have completed
   # Also recalculate how many processors are in use to account for completed builds
   builds_started=0
   procs_in_use=0
   for build in "${!build_jobs[@]}"; do
      # Has the build started?
      if [[ -n "${build_ids[${build}]+0}" ]]; then
         builds_started=$(( builds_started + 1))
         # Calculate how many processors are in use
         # Is the build still running?
         if ps -p "${build_ids[${build}]}" > /dev/null; then
            procs_in_use=$(( procs_in_use + build_jobs["${build}"] ))
         fi
      fi
   done

   sleep 5s
done

# Wait for all jobs to complete and check return statuses
while [[ ${#build_jobs[@]} -gt 0 ]]; do
   for build in "${!build_jobs[@]}"; do
      # Test if each job is complete and if so, notify and remove from the array
      if [[ -n "${build_ids[${build}]+0}" ]]; then
         if ! ps -p "${build_ids[${build}]}" > /dev/null; then
            wait "${build_ids[${build}]}"
            build_stat=$?
            errs=$((errs+build_stat))
            if [[ ${build_stat} == 0 ]]; then
               echo "build_${build}.sh completed successfully!"
            else
               echo "build_${build}.sh failed with status ${build_stat}!"
            fi

            # Remove the completed build from the list of PIDs
            unset 'build_ids[${build}]'
            unset 'build_jobs[${build}]'
         fi
      fi
   done

   sleep 5s
done

#------------------------------------
# Exception Handling
#------------------------------------
if (( errs != 0 )); then
  cat << EOF
BUILD ERROR: One or more components failed to build
  Check the associated build log(s) for details.
EOF
  ${ERRSCRIPT} || exit "${errs}"
fi

echo;echo " .... Build system finished .... "

exit 0<|MERGE_RESOLUTION|>--- conflicted
+++ resolved
@@ -42,19 +42,11 @@
 _build_ufsda="NO"
 _build_gsi="NO"
 _verbose_opt=""
-<<<<<<< HEAD
-_partial_opt=""
 _wave_unst=""
 _build_job_max=20
 # Reset option counter in case this script is sourced
 OPTIND=1
-while getopts ":a:c:j:hvw" option; do
-=======
-_build_job_max=20
-# Reset option counter in case this script is sourced
-OPTIND=1
-while getopts ":a:ghj:uv" option; do
->>>>>>> d1251360
+while getopts ":a:ghj:uvw" option; do
   case "${option}" in
     a) _build_ufs_opt+="-a ${OPTARG} ";;
     g) _build_gsi="YES" ;;
@@ -123,33 +115,9 @@
 
 # Mandatory builds, unless otherwise specified, for the UFS
 big_jobs=0
-<<<<<<< HEAD
-if [[ ${Build_ufs_model} == 'true' ]]; then
-   build_jobs["ufs"]=8
-   big_jobs=$((big_jobs+1))
-   build_opts["ufs"]="${_wave_unst} ${_verbose_opt} ${_build_ufs_opt}"
-fi
-# The UPP is hardcoded to use 6 cores
-if [[ ${Build_upp} == 'true' ]]; then
-   build_jobs["upp"]=6
-   build_opts["upp"]=""
-fi
-if [[ ${Build_ufs_utils} == 'true' ]]; then
-   build_jobs["ufs_utils"]=3
-   build_opts["ufs_utils"]="${_verbose_opt}"
-fi
-if [[ ${Build_gfs_utils} == 'true' ]]; then
-   build_jobs["gfs_utils"]=1
-   build_opts["gfs_utils"]="${_verbose_opt}"
-fi
-if [[ ${Build_ww3prepost} == "true" ]]; then
-   build_jobs["ww3prepost"]=3
-   build_opts["ww3prepost"]="${_wave_unst} ${_verbose_opt} ${_build_ufs_opt}"
-fi
-=======
 build_jobs["ufs"]=8
 big_jobs=$((big_jobs+1))
-build_opts["ufs"]="${_verbose_opt} ${_build_ufs_opt}"
+build_opts["ufs"]="${_wave_unst} ${_verbose_opt} ${_build_ufs_opt}"
 
 build_jobs["upp"]=6     # The UPP is hardcoded to use 6 cores
 build_opts["upp"]=""
@@ -161,8 +129,7 @@
 build_opts["gfs_utils"]="${_verbose_opt}"
 
 build_jobs["ww3prepost"]=3
-build_opts["ww3prepost"]="${_verbose_opt} ${_build_ufs_opt}"
->>>>>>> d1251360
+build_opts["ww3prepost"]="${_wave_unst} ${_verbose_opt} ${_build_ufs_opt}"
 
 # Optional DA builds
 if [[ "${_build_ufsda}" == "YES" ]]; then
