#! /usr/bin/env bash

set +x
#------------------------------------
# Exception handling is now included.
#
# USER DEFINED STUFF:
#
#------------------------------------

#------------------------------------
# END USER DEFINED STUFF
#------------------------------------
function _usage() {
  cat << EOF
Builds all of the global-workflow components by calling the individual build
  scripts in sequence.

<<<<<<< HEAD
Usage: ${BASH_SOURCE[0]} [-a UFS_app][-c build_config][-h][-v][-w]
=======
Usage: ${BASH_SOURCE[0]} [-a UFS_app][-c build_config][-h][-j n][-v]
>>>>>>> 517b92f9
  -a UFS_app:
    Build a specific UFS app instead of the default
  -c build_config:
    Selectively build based on the provided config instead of the default config
  -h:
    print this help message and exit
  -j:
    Specify maximum number of build jobs (n)
  -v:
    Execute all build scripts with -v option to turn on verbose where supported
  -w: 
    Use unstructured wave grid 
EOF
  exit 1
}

script_dir=$(cd "$(dirname "${BASH_SOURCE[0]}")" &> /dev/null && pwd)
cd "${script_dir}" || exit 1

_build_ufs_opt=""
_verbose_opt=""
_partial_opt=""
<<<<<<< HEAD
_wave_unst=""
# Reset option counter in case this script is sourced
OPTIND=1
while getopts ":a:c:hovw" option; do
=======
_build_job_max=20
# Reset option counter in case this script is sourced
OPTIND=1
while getopts ":a:c:j:hv" option; do
>>>>>>> 517b92f9
  case "${option}" in
    a) _build_ufs_opt+="-a ${OPTARG} ";;
    c) _partial_opt+="-c ${OPTARG} ";;
    h) _usage;;
    j) _build_job_max="${OPTARG} ";;
    v) _verbose_opt="-v";;
    w) _wave_unst="-w";;
    :)
      echo "[${BASH_SOURCE[0]}]: ${option} requires an argument"
      _usage
      ;;
    *)
      echo "[${BASH_SOURCE[0]}]: Unrecognized option: ${option}"
      _usage
      ;;
  esac
done

shift $((OPTIND-1))

logs_dir="${script_dir}/logs"
if [[ ! -d "${logs_dir}" ]]; then
  echo "Creating logs folder"
  mkdir "${logs_dir}" || exit 1
fi

# Check final exec folder exists
if [[ ! -d "../exec" ]]; then
  echo "Creating ../exec folder"
  mkdir ../exec
fi

#------------------------------------
# GET MACHINE
#------------------------------------
export COMPILER="intel"
source gfs_utils.fd/ush/detect_machine.sh
source gfs_utils.fd/ush/module-setup.sh
if [[ -z "${MACHINE_ID}" ]]; then
  echo "FATAL: Unable to determine target machine"
  exit 1
fi

#------------------------------------
# SOURCE BUILD VERSION FILES
#------------------------------------
# TODO: Commented out until components aligned for build
#source ../versions/build.ver

#------------------------------------
# INCLUDE PARTIAL BUILD
#------------------------------------
# Turn off some shellcheck warnings because we want to have
#   variables with multiple arguments.
# shellcheck disable=SC2086,SC2248
source ./partial_build.sh ${_verbose_opt} ${_partial_opt}
# shellcheck disable=

#------------------------------------
# Exception Handling Init
#------------------------------------
# Disable shellcheck warning about single quotes not being substituted.
# shellcheck disable=SC2016
ERRSCRIPT=${ERRSCRIPT:-'eval [[ $err = 0 ]]'}
# shellcheck disable=
err=0

declare -A build_jobs
declare -A build_opts

#------------------------------------
# Check which builds to do and assign # of build jobs
#------------------------------------
<<<<<<< HEAD
if [[ ${Build_ww3_prepost} == "true" ]]; then
  echo " .... Building WW3 pre and post execs .... "
  # shellcheck disable=SC2086,SC2248
  ./build_ww3prepost.sh ${_verbose_opt} ${_build_ufs_opt} ${_wave_unst} > "${logs_dir}/build_ww3_prepost.log" 2>&1
  # shellcheck disable=
  rc=$?
  if (( rc != 0 )) ; then
    echo "Fatal error in building WW3 pre/post processing."
    echo "The log file is in ${logs_dir}/build_ww3_prepost.log"
  fi
  err=$((err + rc))
fi
=======
>>>>>>> 517b92f9

# Mandatory builds, unless otherwise specified, for the UFS
big_jobs=0
if [[ ${Build_ufs_model} == 'true' ]]; then
<<<<<<< HEAD
  echo " .... Building forecast model .... "
  # shellcheck disable=SC2086,SC2248
  ./build_ufs.sh ${_verbose_opt} ${_build_ufs_opt} ${_wave_unst} > "${logs_dir}/build_ufs.log" 2>&1
  # shellcheck disable=
  rc=$?
  if (( rc != 0 )) ; then
    echo "Fatal error in building UFS model."
    echo "The log file is in ${logs_dir}/build_ufs.log"
  fi
  err=$((err + rc))
=======
   build_jobs["ufs"]=8
   big_jobs=$((big_jobs+1))
   build_opts["ufs"]="${_verbose_opt} ${_build_ufs_opt}"
>>>>>>> 517b92f9
fi
# The UPP is hardcoded to use 6 cores
if [[ ${Build_upp} == 'true' ]]; then
   build_jobs["upp"]=6
   build_opts["upp"]=""
fi
if [[ ${Build_ufs_utils} == 'true' ]]; then
   build_jobs["ufs_utils"]=3
   build_opts["ufs_utils"]="${_verbose_opt}"
fi
if [[ ${Build_gfs_utils} == 'true' ]]; then
   build_jobs["gfs_utils"]=1
   build_opts["gfs_utils"]="${_verbose_opt}"
fi
if [[ ${Build_ww3prepost} == "true" ]]; then
   build_jobs["ww3prepost"]=3
   build_opts["ww3prepost"]="${_verbose_opt} ${_build_ufs_opt}"
fi

# Optional DA builds
if [[ -d gdas.cd ]]; then
   build_jobs["gdas"]=16
   big_jobs=$((big_jobs+1))
   build_opts["gdas"]="${_verbose_opt}"
fi
if [[ -d gsi_enkf.fd ]]; then
   build_jobs["gsi_enkf"]=8
   big_jobs=$((big_jobs+1))
   build_opts["gsi_enkf"]="${_verbose_opt}"
fi
if [[ -d gsi_utils.fd ]]; then
   build_jobs["gsi_utils"]=2
   build_opts["gsi_utils"]="${_verbose_opt}"
fi
if [[ -d gsi_monitor.fd ]]; then
   build_jobs["gsi_monitor"]=1
   build_opts["gsi_monitor"]="${_verbose_opt}"
fi

# Go through all builds and adjust CPU counts down if necessary
requested_cpus=0
build_list=""
for build in "${!build_jobs[@]}"; do
   if [[ -z "${build_list}" ]]; then
      build_list="${build}"
   else
      build_list="${build_list}, ${build}"
   fi
   if [[ ${build_jobs[${build}]} -gt ${_build_job_max} ]]; then
      build_jobs[${build}]=${_build_job_max}
   fi
   requested_cpus=$(( requested_cpus + build_jobs[${build}] ))
done

echo "Building ${build_list}"

# Go through all builds and adjust CPU counts up if possible
if [[ ${requested_cpus} -lt ${_build_job_max} && ${big_jobs} -gt 0 ]]; then
   # Add cores to the gdas, ufs, and gsi build jobs
   extra_cores=$(( _build_job_max - requested_cpus ))
   extra_cores=$(( extra_cores / big_jobs ))
   for build in "${!build_jobs[@]}"; do
      if [[ "${build}" == "gdas" || "${build}" == "ufs" || "${build}" == "gsi_enkf" ]]; then
         build_jobs[${build}]=$(( build_jobs[${build}] + extra_cores ))
      fi
   done
fi

procs_in_use=0
declare -A build_ids

builds_started=0
# Now start looping through all of the jobs until everything is done
while [[ ${builds_started} -lt ${#build_jobs[@]} ]]; do
   for build in "${!build_jobs[@]}"; do
      # Has the job started?
      if [[ -n "${build_jobs[${build}]+0}" && -z "${build_ids[${build}]+0}" ]]; then
         # Do we have enough processors to run it?
         if [[ ${_build_job_max} -ge $(( build_jobs[build] + procs_in_use )) ]]; then
            if [[ "${build}" != "upp" ]]; then
               "./build_${build}.sh" -j "${build_jobs[${build}]}" "${build_opts[${build}]:-}" > \
                  "${logs_dir}/build_${build}.log" 2>&1 &
            else
               "./build_${build}.sh" "${build_opts[${build}]}" > \
                  "${logs_dir}/build_${build}.log" 2>&1 &
            fi
            build_ids["${build}"]=$!
            echo "Starting build_${build}.sh"
            procs_in_use=$(( procs_in_use + build_jobs[${build}] ))
         fi
      fi
   done

   # Check if all builds have completed
   # Also recalculate how many processors are in use to account for completed builds
   builds_started=0
   procs_in_use=0
   for build in "${!build_jobs[@]}"; do
      # Has the build started?
      if [[ -n "${build_ids[${build}]+0}" ]]; then
         builds_started=$(( builds_started + 1))
         # Calculate how many processors are in use
         # Is the build still running?
         if ps -p "${build_ids[${build}]}" > /dev/null; then
            procs_in_use=$(( procs_in_use + build_jobs["${build}"] ))
         fi
      fi
   done

   sleep 5s
done

# Wait for all jobs to complete and check return statuses
errs=0
while [[ ${#build_jobs[@]} -gt 0 ]]; do
   for build in "${!build_jobs[@]}"; do
      # Test if each job is complete and if so, notify and remove from the array
      if [[ -n "${build_ids[${build}]+0}" ]]; then
         if ! ps -p "${build_ids[${build}]}" > /dev/null; then
            wait "${build_ids[${build}]}"
            build_stat=$?
            errs=$((errs+build_stat))
            if [[ ${build_stat} == 0 ]]; then
               echo "build_${build}.sh completed successfully!"
            else
               echo "build_${build}.sh failed with status ${build_stat}!"
            fi

            # Remove the completed build from the list of PIDs
            unset 'build_ids[${build}]'
            unset 'build_jobs[${build}]'
         fi
      fi
   done

   sleep 5s
done

#------------------------------------
# Exception Handling
#------------------------------------
if (( errs != 0 )); then
  cat << EOF
BUILD ERROR: One or more components failed to build
  Check the associated build log(s) for details.
EOF
  ${ERRSCRIPT} || exit "${err}"
fi

echo;echo " .... Build system finished .... "

exit 0<|MERGE_RESOLUTION|>--- conflicted
+++ resolved
@@ -16,11 +16,7 @@
 Builds all of the global-workflow components by calling the individual build
   scripts in sequence.
 
-<<<<<<< HEAD
-Usage: ${BASH_SOURCE[0]} [-a UFS_app][-c build_config][-h][-v][-w]
-=======
-Usage: ${BASH_SOURCE[0]} [-a UFS_app][-c build_config][-h][-j n][-v]
->>>>>>> 517b92f9
+Usage: ${BASH_SOURCE[0]} [-a UFS_app][-c build_config][-h][-j n][-v][-w]
   -a UFS_app:
     Build a specific UFS app instead of the default
   -c build_config:
@@ -43,17 +39,11 @@
 _build_ufs_opt=""
 _verbose_opt=""
 _partial_opt=""
-<<<<<<< HEAD
 _wave_unst=""
-# Reset option counter in case this script is sourced
-OPTIND=1
-while getopts ":a:c:hovw" option; do
-=======
 _build_job_max=20
 # Reset option counter in case this script is sourced
 OPTIND=1
-while getopts ":a:c:j:hv" option; do
->>>>>>> 517b92f9
+while getopts ":a:c:j:hvw" option; do
   case "${option}" in
     a) _build_ufs_opt+="-a ${OPTARG} ";;
     c) _partial_opt+="-c ${OPTARG} ";;
@@ -127,41 +117,13 @@
 #------------------------------------
 # Check which builds to do and assign # of build jobs
 #------------------------------------
-<<<<<<< HEAD
-if [[ ${Build_ww3_prepost} == "true" ]]; then
-  echo " .... Building WW3 pre and post execs .... "
-  # shellcheck disable=SC2086,SC2248
-  ./build_ww3prepost.sh ${_verbose_opt} ${_build_ufs_opt} ${_wave_unst} > "${logs_dir}/build_ww3_prepost.log" 2>&1
-  # shellcheck disable=
-  rc=$?
-  if (( rc != 0 )) ; then
-    echo "Fatal error in building WW3 pre/post processing."
-    echo "The log file is in ${logs_dir}/build_ww3_prepost.log"
-  fi
-  err=$((err + rc))
-fi
-=======
->>>>>>> 517b92f9
 
 # Mandatory builds, unless otherwise specified, for the UFS
 big_jobs=0
 if [[ ${Build_ufs_model} == 'true' ]]; then
-<<<<<<< HEAD
-  echo " .... Building forecast model .... "
-  # shellcheck disable=SC2086,SC2248
-  ./build_ufs.sh ${_verbose_opt} ${_build_ufs_opt} ${_wave_unst} > "${logs_dir}/build_ufs.log" 2>&1
-  # shellcheck disable=
-  rc=$?
-  if (( rc != 0 )) ; then
-    echo "Fatal error in building UFS model."
-    echo "The log file is in ${logs_dir}/build_ufs.log"
-  fi
-  err=$((err + rc))
-=======
    build_jobs["ufs"]=8
    big_jobs=$((big_jobs+1))
-   build_opts["ufs"]="${_verbose_opt} ${_build_ufs_opt}"
->>>>>>> 517b92f9
+   build_opts["ufs"]="${_verbose_opt} ${_build_ufs_opt} ${_wave_unst}"
 fi
 # The UPP is hardcoded to use 6 cores
 if [[ ${Build_upp} == 'true' ]]; then
@@ -178,7 +140,7 @@
 fi
 if [[ ${Build_ww3prepost} == "true" ]]; then
    build_jobs["ww3prepost"]=3
-   build_opts["ww3prepost"]="${_verbose_opt} ${_build_ufs_opt}"
+   build_opts["ww3prepost"]="${_verbose_opt} ${_build_ufs_opt} ${_wave_unst}"
 fi
 
 # Optional DA builds
