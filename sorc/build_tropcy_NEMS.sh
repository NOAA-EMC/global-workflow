--- conflicted
+++ resolved
@@ -1,4 +1,4 @@
-#!/bin/bash
+#!/bin/sh
 #
 #  07052015	E.Mirvis -   made build more universal - environmental module based (see readme)
 #               EMC/NCEP/NOAA
@@ -28,118 +28,16 @@
   export MOD_PATH=${cwd}/lib/modulefiles
 fi
 
-<<<<<<< HEAD
-if [ $target = gaea ]; then
-  targetx=$target
-  export MOD_PATH=/scratch3/NCEPDEV/nwprod/lib/modulefiles
-  echo "TARGET: $target"
-  source ../modulefiles/fv3gfs/tropcy_NEMS.$target
-  echo "TARGET DONE"
-
-elif [ $target = wcoss ]; then
-
-    targetx=wcoss
-    module load ../modulefiles/modulefile.storm_reloc_v6.0.0.$target
-    module list
-
-    export LIBDIR=/nwprod/lib
-    export NEMSIOGFS_LIB=/global/save/Fanglin.Yang/svn/gfs/tags/nemsiogfs/intel/libnemsiogfs_v1.1.0.a
-    export NEMSIOGFS_INC=/global/save/Fanglin.Yang/svn/gfs/tags/nemsiogfs/intel/include/nemsiogfs_v1.1.0
-    export NEMSIO_LIB=/global/save/emc.glopara/svn/nceplibs/nemsio/trunk/libnemsio.a
-    export NEMSIO_INC=/global/save/emc.glopara/svn/nceplibs/nemsio/trunk/incmod/nemsio
-    export W3EMC_LIBd=/global/save/Hang.Lei/test/w3emc/sorc/w3emc/v2.2.0/libw3emc_v2.2.0_d.a
-
-    export LIBS_REL="${W3NCO_LIBd}"
-
-    export FC=mpiifort
-    export FFLAGS="-openmp -O3 -g -traceback -r8 -I${NEMSIOGFS_INC} -I${NEMSIO_INC} -I${SIGIO_INC4}"
-
-elif [ $target = theia ]; then
-
-    targetx=theia
-    source ../modulefiles/modulefile.storm_reloc_v6.0.0.$target > /dev/null 2>&1
-    module list
-
-    export LIBS_REL="${W3NCO_LIBd}"
-
-    export FC=mpiifort
-    export FFLAGS="-openmp -O3 -g -traceback -r8 -I${NEMSIOGFS_INC} -I${NEMSIO_INC} -I${SIGIO_INC4}"
-
-elif [ $target = wcoss_cray ]; then
-
-    targetx=cray
-    if [ $USE_PREINST_LIBS = true ]; then
-      source ../modulefiles/modulefile.storm_reloc_v5.1.0.$target           > /dev/null 2>&1
-    else
-      source ../modulefiles/modulefile.storm_reloc_v5.1.0.${target}_userlib > /dev/null 2>&1
-    fi
-    module load  intel/15.0.3.187 cray-libsci/13.0.3
-    module list
-
-    export LIBS_REL="${W3NCO_LIB4}"
-
-    #export FFLAGS="-openmp -O3 -g -traceback -r8 -I${NEMSIOGFS_INC} -I${NEMSIO_INC} -I${SIGIO_INC4}"
-    export FFLAGS="-openmp -O1 -g -traceback -r8 -I${NEMSIOGFS_INC} -I${NEMSIO_INC} -I${SIGIO_INC4}"
-
-elif [ $target = jet   ]; then
-
-    targetx=theia
-    source ../modulefiles/modulefile.storm_reloc_v6.0.0.$target > /dev/null 2>&1
-    module list
-
-    export LIBS_REL="${W3NCO_LIBd}"
-
-    export FC=mpiifort
-    export FFLAGS="-openmp -O3 -g -traceback -r8 -I${NEMSIOGFS_INC} -I${NEMSIO_INC} -I${SIGIO_INC4}"
-
-elif [ $target = wcoss_dell_p3 ]; then
-
-    targetx=wcoss_dell_p3
-    if [ $USE_PREINST_LIBS = true ]; then
-      source ../modulefiles/modulefile.storm_reloc_v5.1.0.$target           > /dev/null 2>&1
-    else
-      source ../modulefiles/modulefile.storm_reloc_v5.1.0.${target}_userlib > /dev/null 2>&1
-    fi
-    module load  ips/18.0.1.163 impi/18.0.1         
-
-    export LIBS_REL="${W3NCO_LIB4}"
-
-    #export FFLAGS="-qopenmp -O3 -g -traceback -r8 -I${NEMSIOGFS_INC} -I${NEMSIO_INC} -I${SIGIO_INC4}"
-    export FFLAGS="-qopenmp -O1 -g -traceback -r8 -I${NEMSIOGFS_INC} -I${NEMSIO_INC} -I${SIGIO_INC4}"
-
-
-elif [ $target = jet ]; then
-    targetx=jet
-    source ../modulefiles/modulefile.storm_reloc_v6.0.0.$target > /dev/null 2>&1
-    module list
-
-    export LIBS_REL="${W3NCO_LIBd}"
-    export FC=mpiifort
-    export FFLAGS="-openmp -O3 -g -traceback -r8 -axSSE4.2,AVX,CORE-AVX2 -I${NEMSIOGFS_INC} -I${NEMSIO_INC} -I${SIGIO_INC4}"
-
-elif [ $target = hera ]; then
-    targetx=hera
-    source ../modulefiles/modulefile.storm_reloc_v6.0.0.$target
-    export FC=mpiifort
-
-else
-
-    echo "Unknown machine = $target"
-    exit 1
-fi
-=======
 source ../modulefiles/modulefile.storm_reloc_v6.0.0.$target
 export FC=mpiifort
 export JASPER_LIB=${JASPER_LIB:-$JASPER_LIBRARY_DIRS/libjasper.a}
->>>>>>> f3d11b9b
 
 export INC="${G2_INCd} -I${NEMSIO_INC}"
 export LIBS="${W3EMC_LIBd} ${W3NCO_LIBd} ${BACIO_LIB4} ${G2_LIBd} ${PNG_LIB} ${JASPER_LIB} ${Z_LIB}"
 export LIBS_SUP="${W3EMC_LIBd} ${W3NCO_LIBd}"
 echo lset
 echo lset
-
-export LIBS_REL="${W3NCO_LIB4}"
+ export LIBS_REL="${W3NCO_LIB4}"
 export LIBS_REL="${NEMSIOGFS_LIB} ${NEMSIO_LIB} ${LIBS_REL} ${SIGIO_LIB4} ${BACIO_LIB4} ${SP_LIBd}"
 export LIBS_SIG="${SIGIO_INC4}"
 export LIBS_SYN_GET="${W3NCO_LIB4}"
