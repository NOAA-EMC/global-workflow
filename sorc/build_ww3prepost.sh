--- conflicted
+++ resolved
@@ -48,15 +48,7 @@
 module load modulefile.ww3.${target}
 set -x
 
-<<<<<<< HEAD
-if [ $target = hera ]; then target=hera.intel ; fi
-if [ $target = orion ]; then target=orion.intel ; fi
-if [ $target = stampede ]; then target=stampede.intel ; fi
-if [ $target = jet ]; then target=jet.intel ; fi
-
-=======
 #Set WW3 directory, switch, prep and post exes 
->>>>>>> 67770120
 cd ufs_model.fd/WW3
 export WW3_DIR=$( pwd -P )
 export SWITCHFILE="${WW3_DIR}/${ww3switch}"
