--- conflicted
+++ resolved
@@ -11,26 +11,14 @@
  Building gfs_wafs (gfs_wafs) .......................... yes
  Building NEMS_util (nems_util) ........................ yes
  Building sfcanl_nsttfchg (sfcanl_nsttfchg)............. yes
-<<<<<<< HEAD
- Building orog (orog) .................................. no
- Building cycle (cycle) ................................ yes
-=======
->>>>>>> 6ca55564
  Building enkf_chgres_recenter (enkf_chgres_recenter) .. yes
  Building tropcy_NEMS (tropcy) ......................... yes
  Building gfs_fbwndgfs (gfs_fbwndgfs) .................. yes
  Building gfs_overpdtg2 (gfs_overpdtg2) ................ yes
  Building gfs_wintemv (gfs_wintemv) .....,,,,........... yes
  Building gfs_bufrsnd (gfs_bufrsnd) .................... yes
-<<<<<<< HEAD
- Building emcsfc (emcsfc) .............................. yes
- Building fre-nctools (nctools) ........................ no
- Building fv3nc2nemsio (fv3nc2nemsio) .................. no
- Building regrid_nemsio (regrid_nemsio) ................ no #not building, need fix
-=======
  Building fv3nc2nemsio (fv3nc2nemsio) .................. yes
  Building regrid_nemsio (regrid_nemsio) ................ yes
->>>>>>> 6ca55564
  Building gfs_util (gfs_util) .......................... yes
  Building prod_util (prod_util) ........................ no
  Building grib_util (grib_util) ........................ no
