#!/bin/bash
set -eux

#####################################################################################
#
# Script description: Top level driver script for checking PR
#                     ready for CI regression testing
#
# Abstract:
#
# This script uses GitHub CLI to check for Pull Requests with CI-Ready-${machine} tags on the
# development branch for the global-workflow repo.  It then stages tests directories per
# PR number and calls clone-build_ci.sh to perform a clone and full build from the PR.
# It then is ready to run a suite of regression tests with various configurations
#######################################################################################

#################################################################
# TODO using static build for GitHub CLI until fixed in HPC-Stack
#################################################################
export GH=${HOME}/bin/gh
export REPO_URL=${REPO_URL:-"https://github.com/NOAA-EMC/global-workflow.git"}

################################################################
# Setup the reletive paths to scripts and PS4 for better logging
################################################################
ROOT_DIR="$(cd "$(dirname  "${BASH_SOURCE[0]}")/../.." >/dev/null 2>&1 && pwd )"
scriptname=$(basename "${BASH_SOURCE[0]}")
echo "Begin ${scriptname} at $(date -u)" || true
export PS4='+ $(basename ${BASH_SOURCE})[${LINENO}]'

#########################################################################
#  Set up runtime environment varibles for accounts on supproted machines
#########################################################################

source "${ROOT_DIR}/ush/detect_machine.sh"
case ${MACHINE_ID} in
  hera | orion)
    echo "Running Automated Testing on ${MACHINE_ID}"
    source "${ROOT_DIR}/ci/platforms/config.${MACHINE_ID}"
    ;;
  *)
    echo "Unsupported platform. Exiting with error."
    exit 1
    ;;
esac

######################################################
# setup runtime env for correct python install and git
######################################################
set +x
source "${ROOT_DIR}/ush/module-setup.sh"
module use "${ROOT_DIR}/modulefiles"
module load "module_gwsetup.${MACHINE_ID}"
set -x

############################################################
# query repo and get list of open PRs with tags {machine}-CI
############################################################

pr_list_dbfile="${GFS_CI_ROOT}/open_pr_list.db"

if [[ ! -f "${pr_list_dbfile}" ]]; then
  "${ROOT_DIR}/ci/scripts/pr_list_database.py" --create --dbfile "${pr_list_dbfile}"
fi

pr_list=$(${GH} pr list --repo "${REPO_URL}" --label "CI-${MACHINE_ID^}-Ready" --state "open" | awk '{print $1}') || true

for pr in ${pr_list}; do
  pr_dir="${GFS_CI_ROOT}/PR/${pr}"
  db_list=$("${ROOT_DIR}/ci/scripts/pr_list_database.py" --add_pr "${pr}" --dbfile "${pr_list_dbfile}")
  pr_id=0
  #############################################################
  # Check if a Ready labeled PR has changed back from once set
  # and in that case remove all previous jobs in scheduler and
  # and remove PR from filesystem to start clean
  #############################################################
  if [[ "${db_list}" == *"already is in list"* ]]; then
    pr_id=$("${ROOT_DIR}/ci/scripts/pr_list_database.py" --dbfile "${pr_list_dbfile}" --display "${pr}" | awk '{print $4}') || true
    pr_id=$((pr_id+1))
    "${ROOT_DIR}/ci/scripts/pr_list_database.py" --dbfile "${pr_list_dbfile}" --update_pr "${pr}" Open Ready "${pr_id}"
    for cases in "${pr_dir}/RUNTESTS/"*; do
      if [[ -z "${cases+x}" ]]; then
         break
      fi
      pslot=$(basename "${cases}")
      sacct --format=jobid,jobname%35,WorkDir%100,stat | grep "${pslot}" | grep "PR\/${pr}\/RUNTESTS" |  awk '{print $1}' | xargs scancel || true
    done
    rm -Rf "${pr_dir}"
  fi
done

pr_list=""
if [[ -f "${pr_list_dbfile}" ]]; then
  pr_list=$("${ROOT_DIR}/ci/scripts/pr_list_database.py" --display --dbfile "${pr_list_dbfile}" | grep -v Failed | grep Open | grep Ready | awk '{print $1}') || true
fi
if [[ -z "${pr_list+x}" ]]; then
  echo "no PRs open and ready for checkout/build .. exiting"
  exit 0
fi


#############################################################
# Loop throu all open PRs
# Clone, checkout, build, creat set of cases, for each
#############################################################

for pr in ${pr_list}; do
  # Skip pr's that are currently Building for when overlapping driver scripts are being called from within cron
  pr_building=$("${ROOT_DIR}/ci/scripts/pr_list_database.py" --display "${pr}" --dbfile "${pr_list_dbfile}" | grep Building) || true
  if [[ -z "${pr_building+x}" ]]; then
      continue
  fi
  "${GH}" pr edit --repo "${REPO_URL}" "${pr}" --remove-label "CI-${MACHINE_ID^}-Ready" --add-label "CI-${MACHINE_ID^}-Building"
  "${ROOT_DIR}/ci/scripts/pr_list_database.py" --dbfile "${pr_list_dbfile}" --update_pr "${pr}" Open Building
  echo "Processing Pull Request #${pr}"
  pr_dir="${GFS_CI_ROOT}/PR/${pr}"
  rm -Rf "${pr_dir}"
  mkdir -p "${pr_dir}"
  # call clone-build_ci to clone and build PR
  id=$("${GH}" pr view "${pr}" --repo "${REPO_URL}" --json id --jq '.id')
  set +e
  "${ROOT_DIR}/ci/scripts/clone-build_ci.sh" -p "${pr}" -d "${pr_dir}" -o "${pr_dir}/output_${id}"
  ci_status=$?
  ##################################################################
  # Checking for special case when Ready label was updated
  # that cause a running driver exit fail because was currently
  # building so we force and exit 0 instead to does not get relabled
  #################################################################
  if [[ ${ci_status} -ne 0 ]]; then
     pr_id_check=$("${ROOT_DIR}/ci/scripts/pr_list_database.py" --display "{pr}" --dbfile "${pr_list_dbfile}" | awk '{print $4}') || true
     if [[ "${pr_id}" -ne "${pr_id_check}" ]]; then
        exit 0
     fi
  fi
  set -e
  if [[ ${ci_status} -eq 0 ]]; then
    "${ROOT_DIR}/ci/scripts/pr_list_database.py" --dbfile "${pr_list_dbfile}" --update_pr "${pr}" Open Built
    #setup space to put an experiment
    # export RUNTESTS for yaml case files to pickup
    export RUNTESTS="${pr_dir}/RUNTESTS"
    #rm -Rf "${pr_dir:?}/RUNTESTS/"*

    #############################################################
    # loop over every yaml file in the PR's ci/cases
    # and create an run directory for each one for this PR loop
    #############################################################
<<<<<<< HEAD
    export HOMEgfs="${pr_dir}/global-workflow"
=======
    HOMEgfs="${pr_dir}/global-workflow"
>>>>>>> 4b5cd0bc
    cd "${HOMEgfs}"
    pr_sha=$(git rev-parse --short HEAD)

    for yaml_config in "${HOMEgfs}/ci/cases/pr/"*.yaml; do
      case=$(basename "${yaml_config}" .yaml) || true
      # export pslot for yaml case files to pickup
      export pslot="${case}_${pr_sha}"
      rm -Rf "${STMP}/RUNDIRS/${pslot}"
      set +e
<<<<<<< HEAD
      "${HOMEgfs}/workflow/create_experiment.py" --yaml "${HOMEgfs}/ci/cases/pr/${case}.yaml" --dir "${HOMEgfs}"
=======
      "${HOMEgfs}/workflow/create_experiment.py" --yaml "${HOMEgfs}/ci/cases/pr/${case}.yaml"
>>>>>>> 4b5cd0bc
      ci_status=$?
      set -e
      if [[ ${ci_status} -eq 0 ]]; then
        {
          echo "Created experiment:            *SUCCESS*"
          echo "Case setup: Completed at $(date) for experiment ${pslot}" || true
        } >> "${GFS_CI_ROOT}/PR/${pr}/output_${id}"
        "${GH}" pr edit --repo "${REPO_URL}" "${pr}" --remove-label "CI-${MACHINE_ID^}-Building" --add-label "CI-${MACHINE_ID^}-Running"
        "${ROOT_DIR}/ci/scripts/pr_list_database.py" --dbfile "${pr_list_dbfile}" --update_pr "${pr}" Open Running
      else
        {
          echo "Failed to create experiment:  *FAIL* ${pslot}"
          echo "Experiment setup: failed at $(date) for experiment ${pslot}" || true
          echo ""
          cat "${HOMEgfs}/ci/scripts/"setup_*.std*
        } >> "${GFS_CI_ROOT}/PR/${pr}/output_${id}"
        "${GH}" pr edit "${pr}" --repo "${REPO_URL}" --remove-label "CI-${MACHINE_ID^}-Building" --add-label "CI-${MACHINE_ID^}-Failed"
        "${ROOT_DIR}/ci/scripts/pr_list_database.py" --remove_pr "${pr}" --dbfile "${pr_list_dbfile}"
      fi
    done

  else
    {
      echo '```'
      echo "Failed on cloning and building global-workflowi PR: ${pr}"
      echo "CI on ${MACHINE_ID^} failed to build on $(date) for repo ${REPO_URL}" || true
    } >> "${GFS_CI_ROOT}/PR/${pr}/output_${id}"
    "${GH}" pr edit "${pr}" --repo "${REPO_URL}" --remove-label "CI-${MACHINE_ID^}-Building" --add-label "CI-${MACHINE_ID^}-Failed"
    "${ROOT_DIR}/ci/scripts/pr_list_database.py" --remove_pr "${pr}" --dbfile "${pr_list_dbfile}"
  fi
  sed -i "s/\`\`\`//2g" "${GFS_CI_ROOT}/PR/${pr}/output_${id}"
  "${GH}" pr comment "${pr}" --repo "${REPO_URL}" --body-file "${GFS_CI_ROOT}/PR/${pr}/output_${id}"

done # looping over each open and labeled PR

##########################################
# scrub working directory for older files
##########################################
#
#find "${GFS_CI_ROOT}/PR/*" -maxdepth 1 -mtime +3 -exec rm -rf {} \;<|MERGE_RESOLUTION|>--- conflicted
+++ resolved
@@ -144,11 +144,7 @@
     # loop over every yaml file in the PR's ci/cases
     # and create an run directory for each one for this PR loop
     #############################################################
-<<<<<<< HEAD
-    export HOMEgfs="${pr_dir}/global-workflow"
-=======
     HOMEgfs="${pr_dir}/global-workflow"
->>>>>>> 4b5cd0bc
     cd "${HOMEgfs}"
     pr_sha=$(git rev-parse --short HEAD)
 
@@ -158,11 +154,7 @@
       export pslot="${case}_${pr_sha}"
       rm -Rf "${STMP}/RUNDIRS/${pslot}"
       set +e
-<<<<<<< HEAD
-      "${HOMEgfs}/workflow/create_experiment.py" --yaml "${HOMEgfs}/ci/cases/pr/${case}.yaml" --dir "${HOMEgfs}"
-=======
       "${HOMEgfs}/workflow/create_experiment.py" --yaml "${HOMEgfs}/ci/cases/pr/${case}.yaml"
->>>>>>> 4b5cd0bc
       ci_status=$?
       set -e
       if [[ ${ci_status} -eq 0 ]]; then
