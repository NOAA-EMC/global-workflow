--- conflicted
+++ resolved
@@ -83,12 +83,8 @@
     pslot=$(basename "${pslot_dir}")
     xml="${pslot_dir}/${pslot}.xml"
     db="${pslot_dir}/${pslot}.db"
-<<<<<<< HEAD
     set +e
     ${ROOT_DIR}/ci/scripts/utils/rocoto_statcount.py -d "${db}" -w "${xml}" --check_stalled
-=======
-    "${ROOT_DIR}/ci/scripts/utils/rocoto_statcount.py" -d "{db}" -w "${xml}" --check_stalled
->>>>>>> ea4da7d9
     rc=$?
     if [[ "${rc}" -ne 0 ]]; then
       output_ci="${pr_dir}/output_runtime_single.log"
