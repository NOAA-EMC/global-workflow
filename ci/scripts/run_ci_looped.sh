--- conflicted
+++ resolved
@@ -57,11 +57,7 @@
 fi
 
 RUN_COMPLETE="FALSE"
-<<<<<<< HEAD
 while [ ${RUN_COMPLETE} == "FALSE" ]; do
-=======
-while [[ ${RUN_COMPLETE} == "TRUE" ]]; do
->>>>>>> 16124816
 
   xml="${EXPDIR}/${pslot}/${pslot}.xml"
   db="${EXPDIR}/${pslot}/${pslot}.db"
