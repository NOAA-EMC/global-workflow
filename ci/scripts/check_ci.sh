#!/bin/bash
set -eux
#####################################################################################
#
# Script description: BASH script for checking for cases in a given PR and
#                     running rocotostat on each to determine if the experiment has
#                     succeeded or faild.  This script is intended
#                     to run from within a cron job in the CI Managers account
#####################################################################################

HOMEgfs="$(cd "$(dirname  "${BASH_SOURCE[0]}")/../.." >/dev/null 2>&1 && pwd )"
scriptname=$(basename "${BASH_SOURCE[0]}")
echo "Begin ${scriptname} at $(date -u)" || true
export PS4='+ $(basename ${BASH_SOURCE})[${LINENO}]'

REPO_URL=${REPO_URL:-"git@github.com:NOAA-EMC/global-workflow.git"}

#########################################################################
#  Set up runtime environment varibles for accounts on supproted machines
#########################################################################

source "${HOMEgfs}/ush/detect_machine.sh"
case ${MACHINE_ID} in
  hera | orion | hercules | wcoss2)
   echo "Running Automated Testing on ${MACHINE_ID}"
   source "${HOMEgfs}/ci/platforms/config.${MACHINE_ID}"
   ;;
 *)
   echo "Unsupported platform. Exiting with error."
   exit 1
   ;;
esac
set +x
export HOMEgfs
source "${HOMEgfs}/ush/module-setup.sh"
source "${HOMEgfs}/ci/scripts/utils/ci_utils.sh"
module use "${HOMEgfs}/modulefiles"
module load "module_gwsetup.${MACHINE_ID}"
module list
# Load machine specific modules for ci (only wcoss2 is current)
if [[ "${MACHINE_ID}" == "wcoss2" ]]; then
  module load "module_gwci.${MACHINE_ID}"
fi
set -x
if ! command -v gh > /dev/null; then
   GH="${HOME}/bin/gh"
else
   GH=$(command -v gh)
fi
export GH

rocotostat=$(command -v rocotostat)
if [[ -z ${rocotostat+x} ]]; then
  echo "rocotostat not found on system"
  exit 1
else
  echo "rocotostat being used from ${rocotostat}"
fi
rocotocheck=$(command -v rocotocheck)
if [[ -z ${rocotocheck+x} ]]; then
  echo "rocotocheck not found on system"
  exit 1
else
  echo "rocotocheck being used from ${rocotocheck}"
fi

pr_list_dbfile="${GFS_CI_ROOT}/open_pr_list.db"

pr_list=""
if [[ -f "${pr_list_dbfile}" ]]; then
  pr_list=$("${HOMEgfs}/ci/scripts/utils/pr_list_database.py" --dbfile "${pr_list_dbfile}" --list Open Running) || true
fi
if [[ -z "${pr_list+x}" ]]; then
  echo "no PRs open and ready to run cases on .. exiting"
  exit 0
fi

#############################################################
# Loop throu all PRs in PR List and look for expirments in
# the RUNTESTS dir and for each one run runcotorun on them
#############################################################

for pr in ${pr_list}; do
  id=$("${GH}" pr view "${pr}" --repo "${REPO_URL}" --json id --jq '.id')
  output_ci="${GFS_CI_ROOT}/PR/${pr}/output_runtime_${id}"
  output_ci_single="${GFS_CI_ROOT}/PR/${pr}/output_runtime_single.log"
  echo "Processing Pull Request #${pr} and looking for cases"
  pr_dir="${GFS_CI_ROOT}/PR/${pr}"

  # If there is no RUNTESTS dir for this PR then cases have not been made yet
  if [[ ! -d "${pr_dir}/RUNTESTS" ]]; then
     continue
  fi

  #Check for PR success  when ${pr_dir}/RUNTESTS/EXPDIR is void of subfolders
  # since all successfull ones where previously removed
  # shellcheck disable=SC2312
  if [[ -z $(ls -A "${pr_dir}/RUNTESTS/EXPDIR") ]] ; then
    "${GH}" pr edit --repo "${REPO_URL}" "${pr}" --remove-label "CI-${MACHINE_ID^}-Running" --add-label "CI-${MACHINE_ID^}-Passed"
    sed -i "1 i\`\`\`" "${output_ci}"
    sed -i "1 i\All CI Test Cases Passed on ${MACHINE_ID^}:" "${output_ci}"
    "${GH}" pr comment "${pr}" --repo "${REPO_URL}" --body-file "${output_ci}"
    "${HOMEgfs}/ci/scripts/utils/pr_list_database.py" --remove_pr "${pr}" --dbfile "${pr_list_dbfile}"
    # Check to see if this PR that was opened by the weekly tests and if so close it if it passed on all platforms
    weekly_labels=$(${GH} pr view "${pr}" --repo "${REPO_URL}"  --json headRefName,labels,author --jq 'select(.author.login | contains("emcbot")) | select(.headRefName | contains("weekly_ci")) | .labels[].name ') || true
    if [[ -n "${weekly_labels}" ]]; then
      num_platforms=$(find "${HOMEgfs}/ci/platforms" -type f -name "config.*" | wc -l)
      passed=0
      for platforms in "${HOMEgfs}"/ci/platforms/config.*; do
        machine=$(basename "${platforms}" | cut -d. -f2)
        if [[ "${weekly_labels}" == *"CI-${machine^}-Passed"* ]]; then
          ((passed=passed+1))
        fi
      done
      if [[ "${passed}" == "${num_platforms}" ]]; then
        "${GH}" pr close --repo "${REPO_URL}" "${pr}"
      fi
    fi
    # Completely remove the PR and its cloned repo on sucess
    # of all cases on this platform
    rm -Rf "${pr_dir}"
    continue
  fi

  for pslot_dir in "${pr_dir}/RUNTESTS/EXPDIR/"*; do
    pslot=$(basename "${pslot_dir}") || true
    if [[ -z "${pslot+x}" ]]; then
      echo "No experiments found in ${pslot_dir} .. exiting"
      exit 0
    fi
    xml="${pslot_dir}/${pslot}.xml"
    db="${pslot_dir}/${pslot}.db"
    if [[ ! -f "${db}" ]]; then
       continue
    fi
<<<<<<< HEAD

    set +e
    rocoto_state="$("${HOMEgfs}/ci/scripts/utils/rocotostat.py" -w "${xml}" -d "${db}")"
    rocoto_error=$?
    rm -f "${output_ci_single}"
    if [[ "${rocoto_error}" -ne 0 ]]; then
        "${GH}" pr edit --repo "${REPO_URL}" "${pr}" --remove-label "CI-${MACHINE_ID^}-Running" --add-label "CI-${MACHINE_ID^}-Failed"
        error_logs=$("${rocotostat}" -d "${db}" -w "${xml}" | grep -E 'FAIL|DEAD' | awk '{print "-c", $1, "-t", $2}' | xargs "${rocotocheck}" -d "${db}" -w "${xml}" | grep join | awk '{print $2}') || true
        # shellcheck disable=SC2086
        ${HOMEgfs}/ci/scripts/utils/publish_logs.py --file ${error_logs} --repo "PR_${pr}" > /dev/null
        # shellcheck disable=SC2086
        gist_url="$("${HOMEgfs}/ci/scripts/utils/publish_logs.py" --file ${error_logs} --gist "PR_${pr}")"
        {
          echo "Experiment ${pslot} **${rocoto_state}** on ${MACHINE_ID^} at $(date +'%D %r')" || true
          echo ""
          echo "Error logs:"
          echo "\`\`\`"
          echo "${error_logs}"
          echo "\`\`\`"
          echo "Follow link here to view the contents of the above file(s): [(link)](${gist_url})"
        } >> "${output_ci_single}"
        "${GH}" pr comment "${pr}" --repo "${REPO_URL}" --body-file "${output_ci_single}"
        "${HOMEgfs}/ci/scripts/utils/pr_list_database.py" --remove_pr "${pr}" --dbfile "${pr_list_dbfile}"
        cancel_all_batch_jobs "${pr_dir}/RUNTESTS"
        exit "${rocoto_error}"
=======
    rocoto_stat_output=$("${rocotostat}" -w "${xml}" -d "${db}" -s | grep -v CYCLE) || true
    num_cycles=$(echo "${rocoto_stat_output}" | wc -l) || true
    num_done=$(echo "${rocoto_stat_output}" | grep -c Done) || true
    # num_succeeded=$("${rocotostat}" -w "${xml}" -d "${db}" -a | grep -c SUCCEEDED) || true
    echo "${pslot} Total Cycles: ${num_cycles} number done: ${num_done}" || true
    num_failed=$("${rocotostat}" -w "${xml}" -d "${db}" -a | grep -c -E 'FAIL|DEAD') || true
    if [[ ${num_failed} -ne 0 ]]; then
      "${GH}" pr edit --repo "${REPO_URL}" "${pr}" --remove-label "CI-${MACHINE_ID^}-Running" --add-label "CI-${MACHINE_ID^}-Failed"
      error_logs=$("${rocotostat}" -d "${db}" -w "${xml}" | grep -E 'FAIL|DEAD' | awk '{print "-c", $1, "-t", $2}' | xargs "${rocotocheck}" -d "${db}" -w "${xml}" | grep join | awk '{print $2}') || true
      {
       echo "Experiment ${pslot}  *** FAILED *** on ${MACHINE_ID^}"
       echo "Experiment ${pslot}  with ${num_failed} tasks failed at $(date +'%D %r')" || true
       echo "Error logs:"
       echo "${error_logs}"
      } >> "${output_ci}"
      sed -i "1 i\`\`\`" "${output_ci}"
      "${GH}" pr comment "${pr}" --repo "${REPO_URL}" --body-file "${output_ci}"
      "${HOMEgfs}/ci/scripts/pr_list_database.py" --remove_pr "${pr}" --dbfile "${pr_list_dbfile}"
      cancel_all_batch_jobs "${pr_dir}/RUNTESTS/"
      break
>>>>>>> b7e5b6ef
    fi
    if [[ "${rocoto_state}" == "DONE" ]]; then
      #Remove Experment cases that completed successfully
      rm -Rf "${pslot_dir}"
      rm -Rf "${pr_dir}/RUNTESTS/COMROOT/${pslot}"
      rm -f "${output_ci_single}"
      # echo "\`\`\`" > "${output_ci_single}"
      DATE=$(date +'%D %r')
      echo "Experiment ${pslot} **SUCCESS** on ${MACHINE_ID^} at ${DATE}" >> "${output_ci_single}"
      echo "Experiment ${pslot} *** SUCCESS *** at ${DATE}" >> "${output_ci}"
      "${GH}" pr comment "${pr}" --repo "${REPO_URL}" --body-file "${output_ci_single}"
    fi
  done
done<|MERGE_RESOLUTION|>--- conflicted
+++ resolved
@@ -133,7 +133,6 @@
     if [[ ! -f "${db}" ]]; then
        continue
     fi
-<<<<<<< HEAD
 
     set +e
     rocoto_state="$("${HOMEgfs}/ci/scripts/utils/rocotostat.py" -w "${xml}" -d "${db}")"
@@ -159,28 +158,6 @@
         "${HOMEgfs}/ci/scripts/utils/pr_list_database.py" --remove_pr "${pr}" --dbfile "${pr_list_dbfile}"
         cancel_all_batch_jobs "${pr_dir}/RUNTESTS"
         exit "${rocoto_error}"
-=======
-    rocoto_stat_output=$("${rocotostat}" -w "${xml}" -d "${db}" -s | grep -v CYCLE) || true
-    num_cycles=$(echo "${rocoto_stat_output}" | wc -l) || true
-    num_done=$(echo "${rocoto_stat_output}" | grep -c Done) || true
-    # num_succeeded=$("${rocotostat}" -w "${xml}" -d "${db}" -a | grep -c SUCCEEDED) || true
-    echo "${pslot} Total Cycles: ${num_cycles} number done: ${num_done}" || true
-    num_failed=$("${rocotostat}" -w "${xml}" -d "${db}" -a | grep -c -E 'FAIL|DEAD') || true
-    if [[ ${num_failed} -ne 0 ]]; then
-      "${GH}" pr edit --repo "${REPO_URL}" "${pr}" --remove-label "CI-${MACHINE_ID^}-Running" --add-label "CI-${MACHINE_ID^}-Failed"
-      error_logs=$("${rocotostat}" -d "${db}" -w "${xml}" | grep -E 'FAIL|DEAD' | awk '{print "-c", $1, "-t", $2}' | xargs "${rocotocheck}" -d "${db}" -w "${xml}" | grep join | awk '{print $2}') || true
-      {
-       echo "Experiment ${pslot}  *** FAILED *** on ${MACHINE_ID^}"
-       echo "Experiment ${pslot}  with ${num_failed} tasks failed at $(date +'%D %r')" || true
-       echo "Error logs:"
-       echo "${error_logs}"
-      } >> "${output_ci}"
-      sed -i "1 i\`\`\`" "${output_ci}"
-      "${GH}" pr comment "${pr}" --repo "${REPO_URL}" --body-file "${output_ci}"
-      "${HOMEgfs}/ci/scripts/pr_list_database.py" --remove_pr "${pr}" --dbfile "${pr_list_dbfile}"
-      cancel_all_batch_jobs "${pr_dir}/RUNTESTS/"
-      break
->>>>>>> b7e5b6ef
     fi
     if [[ "${rocoto_state}" == "DONE" ]]; then
       #Remove Experment cases that completed successfully
