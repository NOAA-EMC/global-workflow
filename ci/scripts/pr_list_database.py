--- conflicted
+++ resolved
@@ -7,8 +7,7 @@
 import sqlite3
 
 
-<<<<<<< HEAD
-def dir_path(string):
+def full_path(string):
     """
     Type for input argument for dbfile, must be file or path
 
@@ -24,9 +23,6 @@
 
     """
 
-=======
-def full_path(string):
->>>>>>> 9b0af48c
     if os.path.isfile(string) or os.path.isdir(os.path.dirname(string)):
         return os.path.abspath(string)
     else:
@@ -152,7 +148,7 @@
     parser = ArgumentParser(description=description,
                             formatter_class=ArgumentDefaultsHelpFormatter)
 
-    parser.add_argument('--dbfile', help='SQLite3 database file with PR list', type=dir_path)
+    parser.add_argument('--dbfile', help='SQLite3 database file with PR list', type=full_path)
     parser.add_argument('--create', help='create sqlite file for pr list status', action='store_true', required=False)
     parser.add_argument('--add_pr', nargs=1, metavar='PR', help='add new pr to list (defults to: Open,Ready)', required=False)
     parser.add_argument('--remove_pr', nargs=1, metavar='PR', help='removes pr from list', required=False)
