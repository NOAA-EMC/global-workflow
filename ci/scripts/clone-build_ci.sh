--- conflicted
+++ resolved
@@ -74,11 +74,7 @@
 source "${HOMEgfs}/ush/module-setup.sh"
 export BUILD_JOBS=8
 rm -rf log.build
-<<<<<<< HEAD
-./build_all.sh -guk  >> log.build 2>&1
-=======
-./build_all.sh -g  >> log.build 2>&1
->>>>>>> b7e5b6ef
+./build_all.sh -gk  >> log.build 2>&1
 build_status=$?
 
 DATE=$(date +'%D %r')
