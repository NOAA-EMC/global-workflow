experiment:
  system: gfs
  mode: cycled

arguments:
  pslot: {{ 'pslot' | getenv }}
  app: ATM
<<<<<<< HEAD
  resdet: 96
  comroot: {{ 'RUNTESTS' | getenv }}/COMROOT
=======
  resdetatmos: 96
  comrot: {{ 'RUNTESTS' | getenv }}/COMROT
>>>>>>> 15845c3d
  expdir: {{ 'RUNTESTS' | getenv }}/EXPDIR
  icsdir: {{ 'ICSDIR_ROOT' | getenv ]}/C96C48
  idate: 2021122018
  edate: 2021122106
  nens: 0
  gfs_cyc: 1
  start: cold
  yaml: {{ HOMEgfs }}/ci/platforms/gfs_defaults_ci.yaml<|MERGE_RESOLUTION|>--- conflicted
+++ resolved
@@ -5,13 +5,8 @@
 arguments:
   pslot: {{ 'pslot' | getenv }}
   app: ATM
-<<<<<<< HEAD
-  resdet: 96
+  resdetatmos: 96
   comroot: {{ 'RUNTESTS' | getenv }}/COMROOT
-=======
-  resdetatmos: 96
-  comrot: {{ 'RUNTESTS' | getenv }}/COMROT
->>>>>>> 15845c3d
   expdir: {{ 'RUNTESTS' | getenv }}/EXPDIR
   icsdir: {{ 'ICSDIR_ROOT' | getenv ]}/C96C48
   idate: 2021122018
