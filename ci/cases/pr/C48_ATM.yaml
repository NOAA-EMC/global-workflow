experiment:
  system: gfs
  mode: forecast-only

arguments:
  pslot: {{ 'pslot' | getenv }}
  app: ATM
  resdet: 48
  comrot: {{ 'RUNTESTS' | getenv }}/COMROT
  expdir: {{ 'RUNTESTS' | getenv }}/EXPDIR
  idate: 2021032312
  edate: 2021032312
<<<<<<< HEAD
  yaml: ${HOMEgfs}/ci/platforms/gfs_defaults_ci.yaml
=======
  yaml: {{ HOMEgfs }}/ci/platforms/gfs_defaults_ci.yaml
>>>>>>> 4b5cd0bc
<|MERGE_RESOLUTION|>--- conflicted
+++ resolved
@@ -10,8 +10,4 @@
   expdir: {{ 'RUNTESTS' | getenv }}/EXPDIR
   idate: 2021032312
   edate: 2021032312
-<<<<<<< HEAD
-  yaml: ${HOMEgfs}/ci/platforms/gfs_defaults_ci.yaml
-=======
-  yaml: {{ HOMEgfs }}/ci/platforms/gfs_defaults_ci.yaml
->>>>>>> 4b5cd0bc
+  yaml: {{ HOMEgfs }}/ci/platforms/gfs_defaults_ci.yaml