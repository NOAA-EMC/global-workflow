#! /usr/bin/env bash

if [[ $# -ne 1 ]]; then

    echo "Must specify an input argument to set runtime environment variables!"
    exit 1

fi

step=$1

export launcher="srun -l --export=ALL"
export mpmd_opt="--multi-prog --output=mpmd.%j.%t.out"

export OMP_STACKSIZE=2048000
export NTHSTACK=1024000000

ulimit -s unlimited
ulimit -a

<<<<<<< HEAD
# Calculate common variables
# Check first if the dependent variables are set
if [[ -n "${npe:-}" && -n "${npe_node_max:-}" && -n "${npe_node:-}" ]]; then
    nth_max=$((npe_node_max / npe_node))
    NTHREADSmax=${nth:-${nth_max}}
    NTHREADS1=${nth:-1}
    [[ ${NTHREADSmax} -gt ${nth_max} ]] && NTHREADSmax=${nth_max}
    [[ ${NTHREADS1} -gt ${nth_max} ]] && NTHREADS1=${nth_max}
    # This may be useful when Gaea is fully ported, so ignore SC warning
    # shellcheck disable=SC2034
    APRUN="${launcher} -n ${npe}"
fi

if [[ "${step}" = "fcst" ]]; then

    ppn="npe_node_${RUN}"
    [[ -z "${!ppn+0}" ]] && ppn="npe_node"
    nprocs="npe_${RUN}"
    [[ -z ${!nprocs+0} ]] && nprocs="npe"
=======
if [[ "${step}" = "waveinit" ]]; then

    export CFP_MP="YES"
    if [[ "${step}" = "waveprep" ]]; then export MP_PULSE=0 ; fi
    export wavempexec=${launcher}
    export wave_mpmd=${mpmd_opt}

elif [[ "${step}" = "fcst" ]]; then
>>>>>>> 11943e36

    if [[ "${CDUMP}" =~ "gfs" ]]; then
        nprocs="npe_${step}_gfs"
        ppn="npe_node_${step}_gfs" || ppn="npe_node_${step}"
    else
        nprocs="npe_${step}"
        ppn="npe_node_${step}"
    fi
    (( nnodes = (${!nprocs}+${!ppn}-1)/${!ppn} ))
    (( ntasks = nnodes*${!ppn} ))
    # With ESMF threading, the model wants to use the full node
    export APRUN_UFS="${launcher} -n ${ntasks}"
    unset nprocs ppn nnodes ntasks


elif [[ "${step}" = "atmos_products" ]]; then

    export USE_CFP="YES"  # Use MPMD for downstream product generation on Hera

elif [[ "${step}" = "oceanice_products" ]]; then

    nth_max=$((npe_node_max / npe_node_oceanice_products))

    export NTHREADS_OCNICEPOST=${nth_oceanice_products:-1}
    export APRUN_OCNICEPOST="${launcher} -n 1 --cpus-per-task=${NTHREADS_OCNICEPOST}"

elif [[ "${step}" = "fit2obs" ]]; then

    nth_max=$((npe_node_max / npe_node_fit2obs))

    export NTHREADS_FIT2OBS=${nth_fit2obs:-1}
    [[ ${NTHREADS_FIT2OBS} -gt ${nth_max} ]] && export NTHREADS_FIT2OBS=${nth_max}
    export MPIRUN="${launcher} -n ${npe_fit2obs} --cpus-per-task=${NTHREADS_FIT2OBS}"

fi<|MERGE_RESOLUTION|>--- conflicted
+++ resolved
@@ -18,7 +18,6 @@
 ulimit -s unlimited
 ulimit -a
 
-<<<<<<< HEAD
 # Calculate common variables
 # Check first if the dependent variables are set
 if [[ -n "${npe:-}" && -n "${npe_node_max:-}" && -n "${npe_node:-}" ]]; then
@@ -32,13 +31,6 @@
     APRUN="${launcher} -n ${npe}"
 fi
 
-if [[ "${step}" = "fcst" ]]; then
-
-    ppn="npe_node_${RUN}"
-    [[ -z "${!ppn+0}" ]] && ppn="npe_node"
-    nprocs="npe_${RUN}"
-    [[ -z ${!nprocs+0} ]] && nprocs="npe"
-=======
 if [[ "${step}" = "waveinit" ]]; then
 
     export CFP_MP="YES"
@@ -47,21 +39,17 @@
     export wave_mpmd=${mpmd_opt}
 
 elif [[ "${step}" = "fcst" ]]; then
->>>>>>> 11943e36
 
-    if [[ "${CDUMP}" =~ "gfs" ]]; then
-        nprocs="npe_${step}_gfs"
-        ppn="npe_node_${step}_gfs" || ppn="npe_node_${step}"
-    else
-        nprocs="npe_${step}"
-        ppn="npe_node_${step}"
-    fi
+    ppn="npe_node_${RUN}"
+    [[ -z "${!ppn+0}" ]] && ppn="npe_node"
+    nprocs="npe_${RUN}"
+    [[ -z ${!nprocs+0} ]] && nprocs="npe"
+
     (( nnodes = (${!nprocs}+${!ppn}-1)/${!ppn} ))
     (( ntasks = nnodes*${!ppn} ))
     # With ESMF threading, the model wants to use the full node
     export APRUN_UFS="${launcher} -n ${ntasks}"
     unset nprocs ppn nnodes ntasks
-
 
 elif [[ "${step}" = "atmos_products" ]]; then
 
@@ -69,17 +57,12 @@
 
 elif [[ "${step}" = "oceanice_products" ]]; then
 
-    nth_max=$((npe_node_max / npe_node_oceanice_products))
-
-    export NTHREADS_OCNICEPOST=${nth_oceanice_products:-1}
+    export NTHREADS_OCNICEPOST=${NTHREADS1}
     export APRUN_OCNICEPOST="${launcher} -n 1 --cpus-per-task=${NTHREADS_OCNICEPOST}"
 
 elif [[ "${step}" = "fit2obs" ]]; then
 
-    nth_max=$((npe_node_max / npe_node_fit2obs))
-
-    export NTHREADS_FIT2OBS=${nth_fit2obs:-1}
-    [[ ${NTHREADS_FIT2OBS} -gt ${nth_max} ]] && export NTHREADS_FIT2OBS=${nth_max}
-    export MPIRUN="${launcher} -n ${npe_fit2obs} --cpus-per-task=${NTHREADS_FIT2OBS}"
+    export NTHREADS_FIT2OBS=${NTHREADS1}
+    export MPIRUN="${APRUN} --cpus-per-task=${NTHREADS_FIT2OBS}"
 
 fi