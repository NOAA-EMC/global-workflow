#! /usr/bin/env bash

if [[ $# -ne 1 ]]; then

    echo "Must specify an input argument to set runtime environment variables!"
    exit 1

fi

step=$1

export launcher="srun -l --export=ALL"
export mpmd_opt="--multi-prog --output=mpmd.%j.%t.out"

# export POSTAMBLE_CMD='report-mem'

# Configure MPI environment
export OMP_STACKSIZE=2048000
export NTHSTACK=1024000000

# Setting stacksize to unlimited on login nodes is prohibited
if [[ -n "${SLURM_JOB_ID:-}" ]]; then
    ulimit -s unlimited
    ulimit -a
fi

if [[ "${step}" = "prep" ]] || [[ "${step}" = "prepbufr" ]]; then

    nth_max=$((npe_node_max / npe_node_prep))

<<<<<<< HEAD
    export POE="NO"
    export BACK="NO"
    export sys_tp="HERA"
    export launcher_PREP="srun"

elif [[ "${step}" = "fcst" ]] || [[ "${step}" = "efcs" ]]; then

    export launcher="srun --mpi=pmi2 -l"
=======
# Calculate common variables
# Check first if the dependent variables are set
if [[ -n "${ntasks:-}" && -n "${max_tasks_per_node:-}" && -n "${tasks_per_node:-}" ]]; then
    max_threads_per_task=$((max_tasks_per_node / tasks_per_node))
    NTHREADSmax=${threads_per_task:-${max_threads_per_task}}
    NTHREADS1=${threads_per_task:-1}
    [[ ${NTHREADSmax} -gt ${max_threads_per_task} ]] && NTHREADSmax=${max_threads_per_task}
    [[ ${NTHREADS1} -gt ${max_threads_per_task} ]] && NTHREADS1=${max_threads_per_task}
    APRUN="${launcher} -n ${ntasks}"
else
    echo "ERROR config.resources must be sourced before sourcing AWSPW.env"
    exit 2
fi
>>>>>>> 1cf8b448

if [[ "${step}" = "fcst" ]] || [[ "${step}" = "efcs" ]]; then

    (( nnodes = (ntasks+tasks_per_node-1)/tasks_per_node ))
    (( ufs_ntasks = nnodes*tasks_per_node ))
    # With ESMF threading, the model wants to use the full node
    export APRUN_UFS="${launcher} -n ${ufs_ntasks}"
    unset nnodes ufs_ntasks

<<<<<<< HEAD
elif [[ "${step}" = "atmos_products" ]]; then

    export USE_CFP="YES"  # Use MPMD for downstream product generation on Hera
=======
elif [[ "${step}" = "post" ]]; then

    export NTHREADS_NP=${NTHREADS1}
    export APRUN_NP="${APRUN}"

    export NTHREADS_DWN=${threads_per_task_dwn:-1}
    [[ ${NTHREADS_DWN} -gt ${max_threads_per_task} ]] && export NTHREADS_DWN=${max_threads_per_task}
    export APRUN_DWN="${launcher} -n ${ntasks_dwn}"

elif [[ "${step}" = "ecen" ]]; then

    export NTHREADS_ECEN=${NTHREADSmax}
    export APRUN_ECEN="${APRUN}"

    export NTHREADS_CHGRES=${threads_per_task_chgres:-12}
    [[ ${NTHREADS_CHGRES} -gt ${max_tasks_per_node} ]] && export NTHREADS_CHGRES=${max_tasks_per_node}
    export APRUN_CHGRES="time"

    export NTHREADS_CALCINC=${threads_per_task_calcinc:-1}
    [[ ${NTHREADS_CALCINC} -gt ${max_threads_per_task} ]] && export NTHREADS_CALCINC=${max_threads_per_task}
    export APRUN_CALCINC="${APRUN}"

elif [[ "${step}" = "esfc" ]]; then

    export NTHREADS_ESFC=${NTHREADSmax}
    export APRUN_ESFC="${APRUN}"

    export NTHREADS_CYCLE=${threads_per_task_cycle:-14}
    [[ ${NTHREADS_CYCLE} -gt ${max_tasks_per_node} ]] && export NTHREADS_CYCLE=${max_tasks_per_node}
    export APRUN_CYCLE="${APRUN}"

elif [[ "${step}" = "epos" ]]; then

    export NTHREADS_EPOS=${NTHREADSmax}
    export APRUN_EPOS="${APRUN}"

elif [[ "${step}" = "fit2obs" ]]; then

    export NTHREADS_FIT2OBS=${NTHREADS1}
    export MPIRUN="${APRUN}"
>>>>>>> 1cf8b448

fi<|MERGE_RESOLUTION|>--- conflicted
+++ resolved
@@ -12,32 +12,13 @@
 export launcher="srun -l --export=ALL"
 export mpmd_opt="--multi-prog --output=mpmd.%j.%t.out"
 
-# export POSTAMBLE_CMD='report-mem'
-
 # Configure MPI environment
 export OMP_STACKSIZE=2048000
 export NTHSTACK=1024000000
 
-# Setting stacksize to unlimited on login nodes is prohibited
-if [[ -n "${SLURM_JOB_ID:-}" ]]; then
-    ulimit -s unlimited
-    ulimit -a
-fi
+ulimit -s unlimited
+ulimit -a
 
-if [[ "${step}" = "prep" ]] || [[ "${step}" = "prepbufr" ]]; then
-
-    nth_max=$((npe_node_max / npe_node_prep))
-
-<<<<<<< HEAD
-    export POE="NO"
-    export BACK="NO"
-    export sys_tp="HERA"
-    export launcher_PREP="srun"
-
-elif [[ "${step}" = "fcst" ]] || [[ "${step}" = "efcs" ]]; then
-
-    export launcher="srun --mpi=pmi2 -l"
-=======
 # Calculate common variables
 # Check first if the dependent variables are set
 if [[ -n "${ntasks:-}" && -n "${max_tasks_per_node:-}" && -n "${tasks_per_node:-}" ]]; then
@@ -51,9 +32,10 @@
     echo "ERROR config.resources must be sourced before sourcing AWSPW.env"
     exit 2
 fi
->>>>>>> 1cf8b448
 
 if [[ "${step}" = "fcst" ]] || [[ "${step}" = "efcs" ]]; then
+
+    export launcher="srun --mpi=pmi2 -l"
 
     (( nnodes = (ntasks+tasks_per_node-1)/tasks_per_node ))
     (( ufs_ntasks = nnodes*tasks_per_node ))
@@ -61,11 +43,6 @@
     export APRUN_UFS="${launcher} -n ${ufs_ntasks}"
     unset nnodes ufs_ntasks
 
-<<<<<<< HEAD
-elif [[ "${step}" = "atmos_products" ]]; then
-
-    export USE_CFP="YES"  # Use MPMD for downstream product generation on Hera
-=======
 elif [[ "${step}" = "post" ]]; then
 
     export NTHREADS_NP=${NTHREADS1}
@@ -106,6 +83,5 @@
 
     export NTHREADS_FIT2OBS=${NTHREADS1}
     export MPIRUN="${APRUN}"
->>>>>>> 1cf8b448
 
 fi