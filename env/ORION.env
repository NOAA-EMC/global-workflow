#! /usr/bin/env bash

if [[ $# -ne 1 ]]; then

    echo "Must specify an input argument to set runtime environment variables!"
    echo "argument can be any one of the following:"
    echo "atmanalrun atmensanalrun"
    echo "aeroanlrun landanlrun"
    echo "anal sfcanl fcst post vrfy metp"
    echo "eobs eupd ecen efcs epos"
    echo "postsnd awips gempak"
    exit 1

fi

step=$1

export npe_node_max=40
export launcher="srun -l --export=ALL"
export mpmd_opt="--multi-prog"

# Configure MPI environment
export MPI_BUFS_PER_PROC=2048
export MPI_BUFS_PER_HOST=2048
export MPI_GROUP_MAX=256
export MPI_MEMMAP_OFF=1
export MP_STDOUTMODE="ORDERED"
export KMP_AFFINITY=scatter
export OMP_STACKSIZE=2048000
export NTHSTACK=1024000000
#export LD_BIND_NOW=1

ulimit -s unlimited
ulimit -a

if [[ "${step}" = "prep" ]] || [[ "${step}" = "prepbufr" ]]; then

    nth_max=$((npe_node_max / npe_node_prep))

    export POE="NO"
    export BACK=${BACK:-"YES"}
    export sys_tp="ORION"
    export launcher_PREP="srun"

elif [[ "${step}" = "waveinit" ]] || [[ "${step}" = "waveprep" ]] || [[ "${step}" = "wavepostsbs" ]] || [[ "${step}" = "wavepostbndpnt" ]] || [[ "${step}" = "wavepostpnt" ]]; then

    export CFP_MP="YES"
    if [[ "${step}" = "waveprep" ]]; then export MP_PULSE=0 ; fi
    export wavempexec=${launcher}
    export wave_mpmd=${mpmd_opt}

elif [[ "${step}" = "atmanalrun" ]]; then

    export CFP_MP=${CFP_MP:-"YES"}
    export USE_CFP=${USE_CFP:-"YES"}
    export APRUNCFP="${launcher} -n \$ncmd ${mpmd_opt}"

    nth_max=$((npe_node_max / npe_node_atmanalrun))

    export NTHREADS_ATMANAL=${nth_atmanalrun:-${nth_max}}
    [[ ${NTHREADS_ATMANAL} -gt ${nth_max} ]] && export NTHREADS_ATMANAL=${nth_max}
    export APRUN_ATMANAL="${launcher} -n ${npe_atmanalrun}"

elif [[ "${step}" = "atmensanalrun" ]]; then

    export CFP_MP=${CFP_MP:-"YES"}
    export USE_CFP=${USE_CFP:-"YES"}
    export APRUNCFP="${launcher} -n \$ncmd ${mpmd_opt}"

    nth_max=$((npe_node_max / npe_node_atmensanalrun))

    export NTHREADS_ATMENSANAL=${nth_atmensanalrun:-${nth_max}}
    [[ ${NTHREADS_ATMENSANAL} -gt ${nth_max} ]] && export NTHREADS_ATMENSANAL=${nth_max}
    export APRUN_ATMENSANAL="${launcher} -n ${npe_atmensanalrun}"

elif [[ "${step}" = "aeroanlrun" ]]; then

    export APRUNCFP="${launcher} -n \$ncmd ${mpmd_opt}"

    nth_max=$((npe_node_max / npe_node_aeroanlrun))

    export NTHREADS_AEROANL=${nth_aeroanlrun:-${nth_max}}
    [[ ${NTHREADS_AEROANL} -gt ${nth_max} ]] && export NTHREADS_AEROANL=${nth_max}
    export APRUN_AEROANL="${launcher} -n ${npe_aeroanlrun}"

<<<<<<< HEAD
elif [[ "${step}" = "landanlrun" ]]; then

    export APRUNCFP="${launcher} -n \$ncmd ${mpmd_opt}"

    nth_max=$((npe_node_max / npe_node_landanlrun))

    export NTHREADS_LANDANL=${nth_landanlrun:-${nth_max}}
    [[ ${NTHREADS_LANDANL} -gt ${nth_max} ]] && export NTHREADS_LANDANL=${nth_max}
    export APRUN_LANDANL="${launcher} -n ${npe_landanlrun}"

elif [ ${step} = "ocnanalrun" ]; then
=======
elif [[ "${step}" = "ocnanalbmat" ]]; then

    export APRUNCFP="${launcher} -n \$ncmd ${mpmd_opt}"

    nth_max=$((npe_node_max / npe_node_ocnanalbmat))

    export NTHREADS_OCNANAL=${nth_ocnanalbmat:-${nth_max}}
    [[ ${NTHREADS_OCNANAL} -gt ${nth_max} ]] && export NTHREADS_OCNANAL=${nth_max}
    export APRUN_OCNANAL="${launcher} -n ${npe_ocnanalbmat}"

elif [[ "${step}" = "ocnanalrun" ]]; then
>>>>>>> 219c23b1

    export APRUNCFP="${launcher} -n \$ncmd ${mpmd_opt}"

    nth_max=$((npe_node_max / npe_node_ocnanalrun))

    export NTHREADS_OCNANAL=${nth_ocnanalrun:-${nth_max}}
    [[ ${NTHREADS_OCNANAL} -gt ${nth_max} ]] && export NTHREADS_OCNANAL=${nth_max}
    export APRUN_OCNANAL="${launcher} -n ${npe_ocnanalrun}"

elif [[ "${step}" = "anal" ]] || [[ "${step}" = "analcalc" ]]; then

    export MKL_NUM_THREADS=4
    export MKL_CBWR=AUTO

    export CFP_MP=${CFP_MP:-"YES"}
    export USE_CFP=${USE_CFP:-"YES"}
    export APRUNCFP="${launcher} -n \$ncmd ${mpmd_opt}"

    nth_max=$((npe_node_max / npe_node_anal))

    export NTHREADS_GSI=${nth_anal:-${nth_max}}
    [[ ${NTHREADS_GSI} -gt ${nth_max} ]] && export NTHREADS_GSI=${nth_max}
    export APRUN_GSI="${launcher} -n ${npe_gsi:-${npe_anal}}"

    export NTHREADS_CALCINC=${nth_calcinc:-1}
    [[ ${NTHREADS_CALCINC} -gt ${nth_max} ]] && export NTHREADS_CALCINC=${nth_max}
    export APRUN_CALCINC="${launcher} \$ncmd"

    export NTHREADS_CYCLE=${nth_cycle:-12}
    [[ ${NTHREADS_CYCLE} -gt ${npe_node_max} ]] && export NTHREADS_CYCLE=${npe_node_max}
    npe_cycle=${ntiles:-6}
    export APRUN_CYCLE="${launcher} -n ${npe_cycle}"

    export NTHREADS_GAUSFCANL=1
    npe_gausfcanl=${npe_gausfcanl:-1}
    export APRUN_GAUSFCANL="${launcher} -n ${npe_gausfcanl}"

elif [[ "${step}" = "sfcanl" ]]; then
    nth_max=$((npe_node_max / npe_node_sfcanl))

    export NTHREADS_CYCLE=${nth_sfcanl:-14}
    [[ ${NTHREADS_CYCLE} -gt ${npe_node_max} ]] && export NTHREADS_CYCLE=${npe_node_max}
    npe_sfcanl=${ntiles:-6}
    export APRUN_CYCLE="${launcher} -n ${npe_sfcanl}"

elif [[ "${step}" = "gldas" ]]; then

    export USE_CFP="NO"

    nth_max=$((npe_node_max / npe_node_gldas))

    export NTHREADS_GLDAS=${nth_gldas:-${nth_max}}
    [[ ${NTHREADS_GLDAS} -gt ${nth_max} ]] && export NTHREADS_GLDAS=${nth_max}
    export APRUN_GLDAS="${launcher} -n ${npe_gldas}"

    export NTHREADS_GAUSSIAN=${nth_gaussian:-1}
    [[ ${NTHREADS_GAUSSIAN} -gt ${nth_max} ]] && export NTHREADS_GAUSSIAN=${nth_max}
    export APRUN_GAUSSIAN="${launcher} -n ${npe_gaussian}"

# Must run data processing with exactly the number of tasks as time
# periods being processed.

    npe_gldas_data_proc=$((gldas_spinup_hours + 12))
    export APRUN_GLDAS_DATA_PROC="${launcher} -n ${npe_gldas_data_proc} ${mpmd_opt}"

elif [[ "${step}" = "eobs" ]]; then

    export MKL_NUM_THREADS=4
    export MKL_CBWR=AUTO

    export CFP_MP=${CFP_MP:-"YES"}
    export USE_CFP=${USE_CFP:-"YES"}
    export APRUNCFP="${launcher} -n \$ncmd ${mpmd_opt}"

    nth_max=$((npe_node_max / npe_node_eobs))

    export NTHREADS_GSI=${nth_eobs:-${nth_max}}
    [[ ${NTHREADS_GSI} -gt ${nth_max} ]] && export NTHREADS_GSI=${nth_max}
    export APRUN_GSI="${launcher} -n ${npe_gsi:-${npe_eobs}}"

elif [[ "${step}" = "eupd" ]]; then

    export CFP_MP=${CFP_MP:-"YES"}
    export USE_CFP=${USE_CFP:-"YES"}
    export APRUNCFP="${launcher} -n \$ncmd ${mpmd_opt}"

    nth_max=$((npe_node_max / npe_node_eupd))

    export NTHREADS_ENKF=${nth_eupd:-${nth_max}}
    [[ ${NTHREADS_ENKF} -gt ${nth_max} ]] && export NTHREADS_ENKF=${nth_max}
    export APRUN_ENKF="${launcher} -n ${npe_enkf:-${npe_eupd}}"

elif [[ "${step}" = "fcst" ]]; then

    #PEs and PEs/node can differ for GFS and GDAS forecasts if threading differs
    if [[ ${CDUMP} == "gfs" ]]; then
        npe_fcst=${npe_fcst_gfs}
        npe_node_fcst=${npe_node_fcst_gfs}
        nth_fv3=${nth_fv3_gfs}
    fi

    nth_max=$((npe_node_max / npe_node_fcst))

    export NTHREADS_FV3=${nth_fv3:-${nth_max}}
    [[ ${NTHREADS_FV3} -gt ${nth_max} ]] && export NTHREADS_FV3=${nth_max}
    export cores_per_node=${npe_node_max}
    export APRUN_FV3="${launcher} -n ${npe_fcst}"

    export NTHREADS_REGRID_NEMSIO=${nth_regrid_nemsio:-1}
    [[ ${NTHREADS_REGRID_NEMSIO} -gt ${nth_max} ]] && export NTHREADS_REGRID_NEMSIO=${nth_max}
    export APRUN_REGRID_NEMSIO="${launcher} -n ${LEVS}"

    export NTHREADS_REMAP=${nth_remap:-2}
    [[ ${NTHREADS_REMAP} -gt ${nth_max} ]] && export NTHREADS_REMAP=${nth_max}
    export APRUN_REMAP="${launcher} -n ${npe_remap:-${npe_fcst}}"
    export I_MPI_DAPL_UD="enable"

elif [[ "${step}" = "efcs" ]]; then

    nth_max=$((npe_node_max / npe_node_efcs))

    export NTHREADS_FV3=${nth_efcs:-${nth_max}}
    [[ ${NTHREADS_FV3} -gt ${nth_max} ]] && export NTHREADS_FV3=${nth_max}
    export cores_per_node=${npe_node_max}
    export APRUN_FV3="${launcher} -n ${npe_efcs}"

    export NTHREADS_REGRID_NEMSIO=${nth_regrid_nemsio:-1}
    [[ ${NTHREADS_REGRID_NEMSIO} -gt ${nth_max} ]] && export NTHREADS_REGRID_NEMSIO=${nth_max}
    export APRUN_REGRID_NEMSIO="${launcher} -n ${LEVS}"

elif [[ "${step}" = "post" ]]; then

    nth_max=$((npe_node_max / npe_node_post))

    export NTHREADS_NP=${nth_np:-1}
    [[ ${NTHREADS_NP} -gt ${nth_max} ]] && export NTHREADS_NP=${nth_max}
    export APRUN_NP="${launcher} -n ${npe_post}"

    export NTHREADS_DWN=${nth_dwn:-1}
    [[ ${NTHREADS_DWN} -gt ${nth_max} ]] && export NTHREADS_DWN=${nth_max}
    export APRUN_DWN="${launcher} -n ${npe_dwn}"

elif [[ "${step}" = "ecen" ]]; then

    nth_max=$((npe_node_max / npe_node_ecen))

    export NTHREADS_ECEN=${nth_ecen:-${nth_max}}
    [[ ${NTHREADS_ECEN} -gt ${nth_max} ]] && export NTHREADS_ECEN=${nth_max}
    export APRUN_ECEN="${launcher} -n ${npe_ecen}"

    export NTHREADS_CHGRES=${nth_chgres:-12}
    [[ ${NTHREADS_CHGRES} -gt ${npe_node_max} ]] && export NTHREADS_CHGRES=${npe_node_max}
    export APRUN_CHGRES="time"

    export NTHREADS_CALCINC=${nth_calcinc:-1}
    [[ ${NTHREADS_CALCINC} -gt ${nth_max} ]] && export NTHREADS_CALCINC=${nth_max}
    export APRUN_CALCINC="${launcher} -n ${npe_ecen}"

elif [[ "${step}" = "esfc" ]]; then

    nth_max=$((npe_node_max / npe_node_esfc))

    export NTHREADS_ESFC=${nth_esfc:-${nth_max}}
    [[ ${NTHREADS_ESFC} -gt ${nth_max} ]] && export NTHREADS_ESFC=${nth_max}
    export APRUN_ESFC="${launcher} -n ${npe_esfc}"

    export NTHREADS_CYCLE=${nth_cycle:-14}
    [[ ${NTHREADS_CYCLE} -gt ${npe_node_max} ]] && export NTHREADS_CYCLE=${npe_node_max}
    export APRUN_CYCLE="${launcher} -n ${npe_esfc}"

elif [[ "${step}" = "epos" ]]; then

    nth_max=$((npe_node_max / npe_node_epos))

    export NTHREADS_EPOS=${nth_epos:-${nth_max}}
    [[ ${NTHREADS_EPOS} -gt ${nth_max} ]] && export NTHREADS_EPOS=${nth_max}
    export APRUN_EPOS="${launcher} -n ${npe_epos}"

elif [[ "${step}" = "init" ]]; then

    export APRUN="${launcher} -n ${npe_init}"

elif [[ "${step}" = "postsnd" ]]; then

    export CFP_MP="YES"

    nth_max=$((npe_node_max / npe_node_postsnd))

    export NTHREADS_POSTSND=${nth_postsnd:-1}
    [[ ${NTHREADS_POSTSND} -gt ${nth_max} ]] && export NTHREADS_POSTSND=${nth_max}
    export APRUN_POSTSND="${launcher} -n ${npe_postsnd}"

    export NTHREADS_POSTSNDCFP=${nth_postsndcfp:-1}
    [[ ${NTHREADS_POSTSNDCFP} -gt ${nth_max} ]] && export NTHREADS_POSTSNDCFP=${nth_max}
    export APRUN_POSTSNDCFP="${launcher} -n ${npe_postsndcfp} ${mpmd_opt}"

elif [[ "${step}" = "awips" ]]; then

    nth_max=$((npe_node_max / npe_node_awips))

    export NTHREADS_AWIPS=${nth_awips:-2}
    [[ ${NTHREADS_AWIPS} -gt ${nth_max} ]] && export NTHREADS_AWIPS=${nth_max}
    export APRUN_AWIPSCFP="${launcher} -n ${npe_awips} ${mpmd_opt}"

elif [[ "${step}" = "gempak" ]]; then

    export CFP_MP="YES"

    if [[ ${CDUMP} == "gfs" ]]; then
        npe_gempak=${npe_gempak_gfs}
        npe_node_gempak=${npe_node_gempak_gfs}
    fi

    nth_max=$((npe_node_max / npe_node_gempak))

    export NTHREADS_GEMPAK=${nth_gempak:-1}
    [[ ${NTHREADS_GEMPAK} -gt ${nth_max} ]] && export NTHREADS_GEMPAK=${nth_max}
    export APRUN="${launcher} -n ${npe_gempak} ${mpmd_opt}"
fi<|MERGE_RESOLUTION|>--- conflicted
+++ resolved
@@ -83,7 +83,6 @@
     [[ ${NTHREADS_AEROANL} -gt ${nth_max} ]] && export NTHREADS_AEROANL=${nth_max}
     export APRUN_AEROANL="${launcher} -n ${npe_aeroanlrun}"
 
-<<<<<<< HEAD
 elif [[ "${step}" = "landanlrun" ]]; then
 
     export APRUNCFP="${launcher} -n \$ncmd ${mpmd_opt}"
@@ -94,8 +93,6 @@
     [[ ${NTHREADS_LANDANL} -gt ${nth_max} ]] && export NTHREADS_LANDANL=${nth_max}
     export APRUN_LANDANL="${launcher} -n ${npe_landanlrun}"
 
-elif [ ${step} = "ocnanalrun" ]; then
-=======
 elif [[ "${step}" = "ocnanalbmat" ]]; then
 
     export APRUNCFP="${launcher} -n \$ncmd ${mpmd_opt}"
@@ -107,7 +104,6 @@
     export APRUN_OCNANAL="${launcher} -n ${npe_ocnanalbmat}"
 
 elif [[ "${step}" = "ocnanalrun" ]]; then
->>>>>>> 219c23b1
 
     export APRUNCFP="${launcher} -n \$ncmd ${mpmd_opt}"
 
