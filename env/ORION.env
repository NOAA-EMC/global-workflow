#! /usr/bin/env bash

if [[ $# -ne 1 ]]; then

    echo "Must specify an input argument to set runtime environment variables!"
    exit 1

fi

step=$1

export launcher="srun -l --export=ALL"
export mpmd_opt="--multi-prog --output=mpmd.%j.%t.out"

# Configure MPI environment
export MPI_BUFS_PER_PROC=2048
export MPI_BUFS_PER_HOST=2048
export MPI_GROUP_MAX=256
export MPI_MEMMAP_OFF=1
export MP_STDOUTMODE="ORDERED"
export KMP_AFFINITY=scatter
export OMP_STACKSIZE=2048000
export NTHSTACK=1024000000
#export LD_BIND_NOW=1

ulimit -s unlimited
ulimit -a

# Calculate common variables
# Check first if the dependent variables are set
if [[ -n "${ntasks:-}" && -n "${max_tasks_per_node:-}" && -n "${tasks_per_node:-}" ]]; then
    max_threads_per_task=$((max_tasks_per_node / tasks_per_node))
    NTHREADSmax=${threads_per_task:-${max_threads_per_task}}
    NTHREADS1=${threads_per_task:-1}
    [[ ${NTHREADSmax} -gt ${max_threads_per_task} ]] && NTHREADSmax=${max_threads_per_task}
    [[ ${NTHREADS1} -gt ${max_threads_per_task} ]] && NTHREADS1=${max_threads_per_task}
    APRUN="${launcher} -n ${ntasks}"
fi

if [[ "${step}" = "prep" ]] || [[ "${step}" = "prepbufr" ]]; then

    export POE="NO"
    export BACK=${BACK:-"YES"}
    export sys_tp="ORION"
    export launcher_PREP="srun"

elif [[ "${step}" = "prepsnowobs" ]]; then

    export APRUN_CALCFIMS="${launcher} -n 1"

elif [[ "${step}" = "prep_emissions" ]]; then

    export APRUN="${launcher} -n 1"

elif [[ "${step}" = "waveinit" ]] || [[ "${step}" = "waveprep" ]] || [[ "${step}" = "wavepostsbs" ]] || \
    [[ "${step}" = "wavepostbndpnt" ]] || [[ "${step}" = "wavepostpnt" ]] || [[ "${step}" == "wavepostbndpntbll" ]]; then

    export CFP_MP="YES"
    if [[ "${step}" = "waveprep" ]]; then export MP_PULSE=0 ; fi
    export wavempexec=${launcher}
    export wave_mpmd=${mpmd_opt}

elif [[ "${step}" = "atmanlvar" ]]; then

    export NTHREADS_ATMANLVAR=${NTHREADSmax}
    export APRUN_ATMANLVAR="${APRUN} --cpus-per-task=${NTHREADS_ATMANLVAR}"

elif [[ "${step}" = "atmensanlletkf" ]]; then

    export NTHREADS_ATMENSANLLETKF=${NTHREADSmax}
    export APRUN_ATMENSANLLETKF="${APRUN} --cpus-per-task=${NTHREADS_ATMENSANLLETKF}"

elif [[ "${step}" = "atmensanlfv3inc" ]]; then

    export NTHREADS_ATMENSANLFV3INC=${NTHREADSmax}
    export APRUN_ATMENSANLFV3INC="${APRUN} --cpus-per-task=${NTHREADS_ATMENSANLFV3INC}"

elif [[ "${step}" = "aeroanlrun" ]]; then

    export APRUNCFP="${launcher} -n \$ncmd ${mpmd_opt}"

    export NTHREADS_AEROANL=${NTHREADSmax}
    export APRUN_AEROANL="${APRUN} --cpus-per-task=${NTHREADS_AEROANL}"

elif [[ "${step}" = "prepobsaero" ]]; then

    export NTHREADS_PREPOBSAERO=${NTHREADS1}
    export APRUN_PREPOBSAERO="${APRUN} --cpus-per-task=${NTHREADS_PREPOBSAERO}"

elif [[ "${step}" = "snowanl" ]]; then

    export NTHREADS_SNOWANL=${NTHREADSmax}
    export APRUN_SNOWANL="${APRUN} --cpus-per-task=${NTHREADS_SNOWANL}"

    export APRUN_APPLY_INCR="${launcher} -n 6"

elif [[ "${step}" = "atmanlfv3inc" ]]; then

    export NTHREADS_ATMANLFV3INC=${NTHREADSmax}
    export APRUN_ATMANLFV3INC="${APRUN} --cpus-per-task=${NTHREADS_ATMANLFV3INC}"

elif [[ "${step}" = "ocnanalbmat" ]]; then

    export APRUNCFP="${launcher} -n \$ncmd ${mpmd_opt}"

    export NTHREADS_OCNANAL=${NTHREADSmax}
    export APRUN_OCNANAL="${APRUN} --cpus-per-task=${NTHREADS_OCNANAL}"

elif [[ "${step}" = "ocnanalrun" ]]; then

    export APRUNCFP="${launcher} -n \$ncmd ${mpmd_opt}"

    export NTHREADS_OCNANAL=${NTHREADSmax}
    export APRUN_OCNANAL="${APRUN} --cpus-per-task=${NTHREADS_OCNANAL}"

elif [[ "${step}" = "ocnanalchkpt" ]]; then

    export APRUNCFP="${launcher} -n \$ncmd ${mpmd_opt}"

    export NTHREADS_OCNANAL=${NTHREADSmax}
    export APRUN_OCNANAL="${APRUN} --cpus-per-task=${NTHREADS_OCNANAL}"

elif [[ "${step}" = "ocnanalecen" ]]; then

    export NTHREADS_OCNANALECEN=${NTHREADSmax}
    export APRUN_OCNANALECEN="${APRUN} --cpus-per-task=${NTHREADS_OCNANALECEN}"

elif [[ "${step}" = "marineanalletkf" ]]; then

<<<<<<< HEAD
    export NTHREADS_OCNANALLETKF=${NTHREADSmax}
    export APRUN_OCNANALLETKF="${APRUN} --cpus-per-task=${NTHREADS_OCNANALLETKF}"
=======
    nth_max=$((npe_node_max / npe_node_marineanalletkf))

    export NTHREADS_MARINEANALLETKF=${nth_marineanalletkf:-${nth_max}}
    [[ ${NTHREADS_MARINEANALLETKF} -gt ${nth_max} ]] && export NTHREADS_MARINEANALLETKF=${nth_max}
    export APRUN_MARINEANALLETKF="${launcher} -n ${npe_marineanalletkf} --cpus-per-task=${NTHREADS_MARINEANALLETKF}"
>>>>>>> 4968f3a8

elif [[ "${step}" = "anal" ]] || [[ "${step}" = "analcalc" ]]; then

    export MKL_NUM_THREADS=4
    export MKL_CBWR=AUTO

    export CFP_MP=${CFP_MP:-"YES"}
    export USE_CFP=${USE_CFP:-"YES"}
    export APRUNCFP="${launcher} -n \$ncmd ${mpmd_opt}"

    export NTHREADS_GSI=${NTHREADSmax}
    export APRUN_GSI="${APRUN} --cpus-per-task=${NTHREADS_GSI}"

    export NTHREADS_CALCINC=${threads_per_task_calcinc:-1}
    [[ ${NTHREADS_CALCINC} -gt ${max_threads_per_task} ]] && export NTHREADS_CALCINC=${max_threads_per_task}
    export APRUN_CALCINC="${launcher} \$ncmd --cpus-per-task=${NTHREADS_CALCINC}"

    export NTHREADS_CYCLE=${threads_per_task_cycle:-12}
    [[ ${NTHREADS_CYCLE} -gt ${max_tasks_per_node} ]] && export NTHREADS_CYCLE=${max_tasks_per_node}
    ntasks_cycle=${ntiles:-6}
    export APRUN_CYCLE="${launcher} -n ${ntasks_cycle} --cpus-per-task=${NTHREADS_CYCLE}"

    export NTHREADS_GAUSFCANL=1
    ntasks_gausfcanl=${ntasks_gausfcanl:-1}
    export APRUN_GAUSFCANL="${launcher} -n ${ntasks_gausfcanl} --cpus-per-task=${NTHREADS_GAUSFCANL}"

elif [[ "${step}" = "sfcanl" ]]; then
    export NTHREADS_CYCLE=${threads_per_task:-14}
    [[ ${NTHREADS_CYCLE} -gt ${max_tasks_per_node} ]] && export NTHREADS_CYCLE=${max_tasks_per_node}
    export APRUN_CYCLE="${APRUN} --cpus-per-task=${NTHREADS_CYCLE}"

elif [[ "${step}" = "eobs" ]]; then

    export MKL_NUM_THREADS=4
    export MKL_CBWR=AUTO

    export CFP_MP=${CFP_MP:-"YES"}
    export USE_CFP=${USE_CFP:-"YES"}
    export APRUNCFP="${launcher} -n \$ncmd ${mpmd_opt}"

    export NTHREADS_GSI=${NTHREADSmax}
    [[ ${NTHREADS_GSI} -gt ${max_threads_per_task} ]] && export NTHREADS_GSI=${max_threads_per_task}
    export APRUN_GSI="${APRUN} --cpus-per-task=${NTHREADS_GSI}"

elif [[ "${step}" = "eupd" ]]; then

    export CFP_MP=${CFP_MP:-"YES"}
    export USE_CFP=${USE_CFP:-"YES"}
    export APRUNCFP="${launcher} -n \$ncmd ${mpmd_opt}"

    export NTHREADS_ENKF=${NTHREADSmax}
    export APRUN_ENKF="${launcher} -n ${ntasks_enkf:-${ntasks}} --cpus-per-task=${NTHREADS_ENKF}"

elif [[ "${step}" = "fcst" ]] || [[ "${step}" = "efcs" ]]; then

    (( nnodes = (ntasks+tasks_per_node-1)/tasks_per_node ))
    (( ufs_ntasks = nnodes*tasks_per_node ))
    # With ESMF threading, the model wants to use the full node
    export APRUN_UFS="${launcher} -n ${ufs_ntasks}"
    unset nnodes ufs_ntasks

elif [[ "${step}" = "upp" ]]; then

    export NTHREADS_UPP=${NTHREADS1}
    export APRUN_UPP="${APRUN} --cpus-per-task=${NTHREADS_UPP}"

elif [[ "${step}" = "atmos_products" ]]; then

    export USE_CFP="YES"  # Use MPMD for downstream product generation

elif [[ "${step}" = "oceanice_products" ]]; then

    export NTHREADS_OCNICEPOST=${NTHREADS1}
    export APRUN_OCNICEPOST="${launcher} -n 1 --cpus-per-task=${NTHREADS_OCNICEPOST}"

elif [[ "${step}" = "ecen" ]]; then

    export NTHREADS_ECEN=${NTHREADSmax}
    export APRUN_ECEN="${APRUN} --cpus-per-task=${NTHREADS_ECEN}"

    export NTHREADS_CHGRES=${threads_per_task:-12}
    [[ ${NTHREADS_CHGRES} -gt ${max_tasks_per_node} ]] && export NTHREADS_CHGRES=${max_tasks_per_node}
    export APRUN_CHGRES="time"

    export NTHREADS_CALCINC=${threads_per_task_calcinc:-1}
    [[ ${NTHREADS_CALCINC} -gt ${max_threads_per_task} ]] && export NTHREADS_CALCINC=${max_threads_per_task}
    export APRUN_CALCINC="${APRUN} --cpus-per-task=${NTHREADS_CALCINC}"

elif [[ "${step}" = "esfc" ]]; then

    export NTHREADS_ESFC=${NTHREADSmax}
    export APRUN_ESFC="${APRUN} --cpus-per-task=${NTHREADS_ESFC}"

    export NTHREADS_CYCLE=${threads_per_task_cycle:-14}
    [[ ${NTHREADS_CYCLE} -gt ${max_tasks_per_node} ]] && export NTHREADS_CYCLE=${max_tasks_per_node}
    export APRUN_CYCLE="${APRUN} --cpus-per-task=${NTHREADS_CYCLE}"

elif [[ "${step}" = "epos" ]]; then

    export NTHREADS_EPOS=${NTHREADSmax}
    export APRUN_EPOS="${APRUN} --cpus-per-task=${NTHREADS_EPOS}"

elif [[ "${step}" = "postsnd" ]]; then

    export CFP_MP="YES"

    export NTHREADS_POSTSND=${NTHREADS1}
    export APRUN_POSTSND="${APRUN} --cpus-per-task=${NTHREADS_POSTSND}"

    export NTHREADS_POSTSNDCFP=${threads_per_task_postsndcfp:-1}
    [[ ${NTHREADS_POSTSNDCFP} -gt ${max_threads_per_task} ]] && export NTHREADS_POSTSNDCFP=${max_threads_per_task}
    export APRUN_POSTSNDCFP="${launcher} -n ${ntasks_postsndcfp} ${mpmd_opt}"

elif [[ "${step}" = "awips" ]]; then

    export NTHREADS_AWIPS=${NTHREADS1}
    export APRUN_AWIPSCFP="${APRUN} ${mpmd_opt}"

elif [[ "${step}" = "gempak" ]]; then

    echo "WARNING: ${step} is not enabled on ${machine}!"

elif [[ "${step}" = "fit2obs" ]]; then

    export NTHREADS_FIT2OBS=${NTHREADS1}
    export MPIRUN="${APRUN} --cpus-per-task=${NTHREADS_FIT2OBS}"

fi<|MERGE_RESOLUTION|>--- conflicted
+++ resolved
@@ -127,16 +127,8 @@
 
 elif [[ "${step}" = "marineanalletkf" ]]; then
 
-<<<<<<< HEAD
-    export NTHREADS_OCNANALLETKF=${NTHREADSmax}
-    export APRUN_OCNANALLETKF="${APRUN} --cpus-per-task=${NTHREADS_OCNANALLETKF}"
-=======
-    nth_max=$((npe_node_max / npe_node_marineanalletkf))
-
-    export NTHREADS_MARINEANALLETKF=${nth_marineanalletkf:-${nth_max}}
-    [[ ${NTHREADS_MARINEANALLETKF} -gt ${nth_max} ]] && export NTHREADS_MARINEANALLETKF=${nth_max}
-    export APRUN_MARINEANALLETKF="${launcher} -n ${npe_marineanalletkf} --cpus-per-task=${NTHREADS_MARINEANALLETKF}"
->>>>>>> 4968f3a8
+    export NTHREADS_MARINEANALLETKF=${NTHREADSmax}
+    export APRUN_MARINEANALLETKF="${APRUN} --cpus-per-task=${NTHREADS_MARINEANALLETKF}"
 
 elif [[ "${step}" = "anal" ]] || [[ "${step}" = "analcalc" ]]; then
 
