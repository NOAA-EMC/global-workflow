--- conflicted
+++ resolved
@@ -86,11 +86,7 @@
     [[ $NTHREADS_AEROANL -gt ${nth_max} ]] && export NTHREADS_AEROANL=${nth_max}
     export APRUN_AEROANL="$launcher -n $npe_aeroanlrun"
 
-<<<<<<< HEAD
-elif [ "${step}" = "anal" ]; then
-=======
 elif [ $step = "anal" -o $step = "analcalc" ]; then
->>>>>>> 9553ef69
 
     export MKL_NUM_THREADS=4
     export MKL_CBWR=AUTO
