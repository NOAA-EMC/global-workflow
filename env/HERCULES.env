#! /usr/bin/env bash

if [[ $# -ne 1 ]]; then

    echo "Must specify an input argument to set runtime environment variables!"
    exit 1

fi

step=$1

export launcher="srun -l --export=ALL"
export mpmd_opt="--multi-prog --output=mpmd.%j.%t.out"

# Configure MPI environment
export MPI_BUFS_PER_PROC=2048
export MPI_BUFS_PER_HOST=2048
export MPI_GROUP_MAX=256
export MPI_MEMMAP_OFF=1
export MP_STDOUTMODE="ORDERED"
export KMP_AFFINITY=scatter
export OMP_STACKSIZE=2048000
export NTHSTACK=1024000000
#export LD_BIND_NOW=1
export I_MPI_EXTRA_FILESYSTEM=1
export I_MPI_EXTRA_FILESYSTEM_LIST=lustre

ulimit -s unlimited
ulimit -a

# Calculate common variables
# Check first if the dependent variables are set
if [[ -n "${ntasks:-}" && -n "${max_tasks_per_node:-}" && -n "${tasks_per_node:-}" ]]; then
    max_threads_per_task=$((max_tasks_per_node / tasks_per_node))
    NTHREADSmax=${threads_per_task:-${max_threads_per_task}}
    NTHREADS1=${threads_per_task:-1}
    [[ ${NTHREADSmax} -gt ${max_threads_per_task} ]] && NTHREADSmax=${max_threads_per_task}
    [[ ${NTHREADS1} -gt ${max_threads_per_task} ]] && NTHREADS1=${max_threads_per_task}
    APRUN="${launcher} -n ${ntasks}"
else
    echo "ERROR config.resources must be sourced before sourcing HERCULES.env"
    exit 2
fi

case ${step} in
 "prep" | "prepbufr")

    export POE="NO"
    export BACK=${BACK:-"YES"}
    export sys_tp="HERCULES"
    export launcher_PREP="srun"
 ;;
 "prepsnowobs")

    export APRUN_CALCFIMS="${APRUN}"
 ;;
 "prep_emissions")

    export APRUN="${APRUN}"
 ;;
 "waveinit" | "waveprep" | "wavepostsbs" | "wavepostbndpnt" | "wavepostpnt" | "wavepostbndpntbll")

    export CFP_MP="YES"
    [[ "${step}" = "waveprep" ]] && export MP_PULSE=0
    export wavempexec=${launcher}
    export wave_mpmd=${mpmd_opt}

 ;;
 "atmanlvar")

    export NTHREADS_ATMANLVAR=${NTHREADSmax}
    export APRUN_ATMANLVAR="${APRUN} --cpus-per-task=${NTHREADS_ATMANLVAR}"
 ;;
 "atmanlfv3inc")

    export NTHREADS_ATMANLFV3INC=${NTHREADSmax}
    export APRUN_ATMANLFV3INC="${APRUN} --cpus-per-task=${NTHREADS_ATMANLFV3INC}"
 ;;
 "atmensanlletkf")

    export NTHREADS_ATMENSANLLETKF=${NTHREADSmax}
    export APRUN_ATMENSANLLETKF="${APRUN} --cpus-per-task=${NTHREADS_ATMENSANLLETKF}"
 ;;
 "atmensanlfv3inc")

    export NTHREADS_ATMENSANLFV3INC=${NTHREADSmax}
    export APRUN_ATMENSANLFV3INC="${APRUN} --cpus-per-task=${NTHREADS_ATMENSANLFV3INC}"
 ;;
 "aeroanlrun")

    export APRUNCFP="${launcher} -n \$ncmd ${mpmd_opt}"

    export NTHREADS_AEROANL=${NTHREADSmax}
    export APRUN_AEROANL="${APRUN} --cpus-per-task=${NTHREADS_AEROANL}"
 ;;
 "prepobsaero")

    export NTHREADS_PREPOBSAERO=${NTHREADS1}
    export APRUN_PREPOBSAERO="${APRUN} --cpus-per-task=${NTHREADS_PREPOBSAERO}"
;;
 "snowanl")

    export NTHREADS_SNOWANL=${NTHREADSmax}
    export APRUN_SNOWANL="${APRUN} --cpus-per-task=${NTHREADS_SNOWANL}"

    export APRUN_APPLY_INCR="${launcher} -n 6"
 ;;
 "marinebmat")

<<<<<<< HEAD
    export APRUNCFP="${launcher} -n \$ncmd ${mpmd_opt}"

    export NTHREADS_OCNANAL=${NTHREADSmax}
    export APRUN_OCNANAL="${APRUN} --cpus-per-task=${NTHREADS_OCNANAL}"
 ;;
 "ocnanalrun")

    export APRUNCFP="${launcher} -n \$ncmd ${mpmd_opt}"

    export NTHREADS_OCNANAL=${NTHREADSmax}
    export APRUN_OCNANAL="${APRUN} --cpus-per-task=${NTHREADS_OCNANAL}"
=======
    export APRUNCFP="${launcher} -n \$ncmd --multi-prog"
    export APRUN_MARINEBMAT="${launcher} -n ${npe_marinebmat}"
 ;;
 "ocnanalrun")
     
    export APRUNCFP="${launcher} -n \$ncmd --multi-prog"
    export APRUN_OCNANAL="${launcher} -n ${npe_ocnanalrun}"
>>>>>>> 84865969
 ;;
"ocnanalecen")

    export APRUNCFP="${launcher} -n \$ncmd ${mpmd_opt}"

    max_threads_per_task=$((max_tasks_per_node / tasks_per_node_ocnanalecen))

    export NTHREADS_OCNANALECEN=${threads_per_task_ocnanalecen:-${max_threads_per_task}}
    [[ ${NTHREADS_OCNANALECEN} -gt ${max_threads_per_task} ]] && export NTHREADS_OCNANALECEN=${max_threads_per_task}
    export APRUN_OCNANALECEN="${launcher} -n ${ntasks_ocnanalecen} --cpus-per-task=${NTHREADS_OCNANALECEN}"
;;
 "ocnanalchkpt")

    export APRUNCFP="${launcher} -n \$ncmd ${mpmd_opt}"

    export NTHREADS_OCNANAL=${NTHREADSmax}
    export APRUN_OCNANAL="${APRUN} --cpus-per-task=${NTHREADS_OCNANAL}"
 ;;
 "anal" | "analcalc")

    export MKL_NUM_THREADS=4
    export MKL_CBWR=AUTO

    export CFP_MP=${CFP_MP:-"YES"}
    export USE_CFP=${USE_CFP:-"YES"}
    export APRUNCFP="${launcher} -n \$ncmd ${mpmd_opt}"


    export NTHREADS_GSI=${threads_per_task_anal:-${max_threads_per_task}}
    export APRUN_GSI="${APRUN} --cpus-per-task=${NTHREADS_GSI}"

    export NTHREADS_CALCINC=${threads_per_task_calcinc:-1}
    [[ ${NTHREADS_CALCINC} -gt ${max_threads_per_task} ]] && export NTHREADS_CALCINC=${max_threads_per_task}
    export APRUN_CALCINC="${launcher} \$ncmd --cpus-per-task=${NTHREADS_CALCINC}"

    export NTHREADS_CYCLE=${threads_per_task_cycle:-12}
    [[ ${NTHREADS_CYCLE} -gt ${max_tasks_per_node} ]] && export NTHREADS_CYCLE=${max_tasks_per_node}
    ntasks_cycle=${ntiles:-6}
    export APRUN_CYCLE="${launcher} -n ${ntasks_cycle} --cpus-per-task=${NTHREADS_CYCLE}"

    export NTHREADS_GAUSFCANL=1
    ntasks_gausfcanl=${ntasks_gausfcanl:-1}
    export APRUN_GAUSFCANL="${launcher} -n ${ntasks_gausfcanl} --cpus-per-task=${NTHREADS_GAUSFCANL}"
 ;;
 "sfcanl")

    export NTHREADS_CYCLE=${threads_per_task:-14}
    [[ ${NTHREADS_CYCLE} -gt ${max_tasks_per_node} ]] && export NTHREADS_CYCLE=${max_tasks_per_node}
    export APRUN_CYCLE="${APRUN} --cpus-per-task=${NTHREADS_CYCLE}"
 ;;
 "eobs")

    export MKL_NUM_THREADS=4
    export MKL_CBWR=AUTO

    export CFP_MP=${CFP_MP:-"YES"}
    export USE_CFP=${USE_CFP:-"YES"}
    export APRUNCFP="${launcher} -n \$ncmd ${mpmd_opt}"


    export NTHREADS_GSI=${NTHREADSmax}
    [[ ${NTHREADS_GSI} -gt ${max_threads_per_task} ]] && export NTHREADS_GSI=${max_threads_per_task}
    export APRUN_GSI="${APRUN} --cpus-per-task=${NTHREADS_GSI}"
 ;;
 "eupd")

    export CFP_MP=${CFP_MP:-"YES"}
    export USE_CFP=${USE_CFP:-"YES"}
    export APRUNCFP="${launcher} -n \$ncmd ${mpmd_opt}"


    export NTHREADS_ENKF=${NTHREADSmax}
    export APRUN_ENKF="${launcher} -n ${ntasks_enkf:-${ntasks}} --cpus-per-task=${NTHREADS_ENKF}"
 ;;
 "fcst" | "efcs")

    export OMP_STACKSIZE=512M

    (( nnodes = (ntasks+tasks_per_node-1)/tasks_per_node ))
    (( ufs_ntasks = nnodes*tasks_per_node ))
    # With ESMF threading, the model wants to use the full node
    export APRUN_UFS="${launcher} -n ${ufs_ntasks}"
    unset nnodes ufs_ntasks
 ;;

 "upp")

    export NTHREADS_UPP=${NTHREADS1}
    export APRUN_UPP="${APRUN} --cpus-per-task=${NTHREADS_UPP}"
 ;;

 "atmos_products")

    export USE_CFP="YES"  # Use MPMD for downstream product generation
 ;;

"oceanice_products")

    export NTHREADS_OCNICEPOST=${NTHREADS1}
    export APRUN_OCNICEPOST="${launcher} -n 1 --cpus-per-task=${NTHREADS_OCNICEPOST}"
;;

 "ecen")

    export NTHREADS_ECEN=${NTHREADSmax}
    export APRUN_ECEN="${APRUN} --cpus-per-task=${NTHREADS_ECEN}"

    export NTHREADS_CHGRES=${threads_per_task_chgres:-12}
    [[ ${NTHREADS_CHGRES} -gt ${max_tasks_per_node} ]] && export NTHREADS_CHGRES=${max_tasks_per_node}
    export APRUN_CHGRES="time"

    export NTHREADS_CALCINC=${threads_per_task_calcinc:-1}
    [[ ${NTHREADS_CALCINC} -gt ${max_threads_per_task} ]] && export NTHREADS_CALCINC=${max_threads_per_task}
    export APRUN_CALCINC="${APRUN} --cpus-per-task=${NTHREADS_CALCINC}"

 ;;
 "esfc")

    export NTHREADS_ESFC=${NTHREADSmax}
    export APRUN_ESFC="${APRUN} --cpus-per-task=${NTHREADS_ESFC}"

    export NTHREADS_CYCLE=${threads_per_task_cycle:-14}
    [[ ${NTHREADS_CYCLE} -gt ${max_tasks_per_node} ]] && export NTHREADS_CYCLE=${max_tasks_per_node}
    export APRUN_CYCLE="${APRUN} --cpus-per-task=${NTHREADS_CYCLE}"

 ;;
 "epos")

    export NTHREADS_EPOS=${NTHREADSmax}
    export APRUN_EPOS="${APRUN} --cpus-per-task=${NTHREADS_EPOS}"

 ;;
 "postsnd")

    export CFP_MP="YES"

    export NTHREADS_POSTSND=${NTHREADS1}
    export APRUN_POSTSND="${APRUN} --cpus-per-task=${NTHREADS_POSTSND}"

    export NTHREADS_POSTSNDCFP=${threads_per_task_postsndcfp:-1}
    [[ ${NTHREADS_POSTSNDCFP} -gt ${max_threads_per_task} ]] && export NTHREADS_POSTSNDCFP=${max_threads_per_task}
    export APRUN_POSTSNDCFP="${launcher} -n ${ntasks_postsndcfp} ${mpmd_opt}"

 ;;
 "awips")

    export NTHREADS_AWIPS=${NTHREADS1}
    export APRUN_AWIPSCFP="${APRUN} ${mpmd_opt}"

 ;;
 "gempak")

    echo "WARNING: ${step} is not enabled on ${machine}!"

 ;;
 "fit2obs")

    export NTHREADS_FIT2OBS=${NTHREADS1}
    export MPIRUN="${APRUN} --cpus-per-task=${NTHREADS_FIT2OBS}"

 ;;
 *)
    # Some other job not yet defined here
    echo "WARNING: The job step ${step} does not specify Hercules-specific resources"
 ;;
esac<|MERGE_RESOLUTION|>--- conflicted
+++ resolved
@@ -107,27 +107,13 @@
  ;;
  "marinebmat")
 
-<<<<<<< HEAD
-    export APRUNCFP="${launcher} -n \$ncmd ${mpmd_opt}"
-
-    export NTHREADS_OCNANAL=${NTHREADSmax}
-    export APRUN_OCNANAL="${APRUN} --cpus-per-task=${NTHREADS_OCNANAL}"
+    export APRUNCFP="${launcher} -n \$ncmd ${mpmd_opt}"
+    export APRUN_MARINEBMAT="${APRUN}"
  ;;
  "ocnanalrun")
 
     export APRUNCFP="${launcher} -n \$ncmd ${mpmd_opt}"
-
-    export NTHREADS_OCNANAL=${NTHREADSmax}
-    export APRUN_OCNANAL="${APRUN} --cpus-per-task=${NTHREADS_OCNANAL}"
-=======
-    export APRUNCFP="${launcher} -n \$ncmd --multi-prog"
-    export APRUN_MARINEBMAT="${launcher} -n ${npe_marinebmat}"
- ;;
- "ocnanalrun")
-     
-    export APRUNCFP="${launcher} -n \$ncmd --multi-prog"
-    export APRUN_OCNANAL="${launcher} -n ${npe_ocnanalrun}"
->>>>>>> 84865969
+    export APRUN_OCNANAL="${APRUN}"
  ;;
 "ocnanalecen")
 
