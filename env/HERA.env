--- conflicted
+++ resolved
@@ -4,12 +4,7 @@
 
     echo "Must specify an input argument to set runtime environment variables!"
     echo "argument can be any one of the following:"
-<<<<<<< HEAD
-    echo "atmanalrun atmensanlrun"
-    echo "aeroanlrun"
-=======
-    echo "atmanlrun atmensanalrun aeroanlrun"
->>>>>>> b2ed8648
+    echo "atmanlrun atmensanlrun aeroanlrun"
     echo "anal sfcanl fcst post vrfy metp"
     echo "eobs eupd ecen efcs epos"
     echo "postsnd awips gempak"
@@ -62,8 +57,6 @@
     export APRUN_ATMANL="${launcher} -n ${npe_atmanlrun}"
 
 elif [[ "${step}" = "atmensanlrun" ]]; then
-
-    export APRUNCFP="${launcher} -n \$ncmd ${mpmd_opt}"
 
     nth_max=$((npe_node_max / npe_node_atmensanlrun))
 
