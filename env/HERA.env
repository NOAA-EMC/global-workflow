--- conflicted
+++ resolved
@@ -307,11 +307,6 @@
 
     export NTHREADS_GEMPAK=${nth_gempak:-1}
     [[ ${NTHREADS_GEMPAK} -gt ${nth_max} ]] && export NTHREADS_GEMPAK=${nth_max}
-<<<<<<< HEAD
-    export APRUN_GEMPAKCFP="${launcher} -n ${npe_gempak} ${mpmd_opt}"
-=======
->>>>>>> b6ca771a
-
 
 elif [[ "${step}" = "fit2obs" ]]; then
 
