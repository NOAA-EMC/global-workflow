#! /usr/bin/env bash

if [[ $# -ne 1 ]]; then

    echo "Must specify an input argument to set runtime environment variables!"
    echo "argument can be any one of the following:"
    echo "atmanalrun atmensanalrun"
    echo "aeroanlrun"
    echo "anal sfcanl fcst post vrfy metp"
    echo "eobs eupd ecen efcs epos"
    echo "postsnd awips gempak"
    exit 1

fi

step=$1

export npe_node_max=40
export launcher="srun -l --export=ALL"
export mpmd_opt="--multi-prog"

# Configure MPI environment
#export I_MPI_ADJUST_ALLREDUCE=5
#export MPI_BUFS_PER_PROC=2048
#export MPI_BUFS_PER_HOST=2048
#export MPI_GROUP_MAX=256
#export MPI_MEMMAP_OFF=1
#export MP_STDOUTMODE="ORDERED"
export OMP_STACKSIZE=2048000
export NTHSTACK=1024000000
#export LD_BIND_NOW=1

ulimit -s unlimited
ulimit -a

export job=${PBS_JOBNAME:-${step}}
export jobid=${job}.${PBS_JOBID:-$$}


if [[ "${step}" = "prep" ]] || [[ "${step}" = "prepbufr" ]]; then

    nth_max=$((npe_node_max / npe_node_prep))

    export POE="NO"
    export BACK="NO"
    export sys_tp="HERA"
    export launcher_PREP="srun"

elif [[ "${step}" = "waveinit" ]] || [[ "${step}" = "waveprep" ]] || [[ "${step}" = "wavepostsbs" ]] || [[ "${step}" = "wavepostbndpnt" ]] || [[ "${step}" = "wavepostbndpntbll" ]] || [[ "${step}" = "wavepostpnt" ]]; then

    export CFP_MP="YES"
    if [[ "${step}" = "waveprep" ]]; then export MP_PULSE=0 ; fi
    export wavempexec=${launcher}
    export wave_mpmd=${mpmd_opt}

elif [[ "${step}" = "atmanalrun" ]]; then

    export CFP_MP=${CFP_MP:-"YES"}
    export USE_CFP=${USE_CFP:-"YES"}
    export APRUNCFP="${launcher} -n \$ncmd ${mpmd_opt}"

    nth_max=$((npe_node_max / npe_node_atmanalrun))

    export NTHREADS_ATMANAL=${nth_atmanalrun:-${nth_max}}
    [[ ${NTHREADS_ATMANAL} -gt ${nth_max} ]] && export NTHREADS_ATMANAL=${nth_max}
    export APRUN_ATMANAL="${launcher} -n ${npe_atmanalrun}"

elif [[ "${step}" = "atmensanalrun" ]]; then

    export CFP_MP=${CFP_MP:-"YES"}
    export USE_CFP=${USE_CFP:-"YES"}
    export APRUNCFP="${launcher} -n \$ncmd ${mpmd_opt}"

    nth_max=$((npe_node_max / npe_node_atmensanalrun))

    export NTHREADS_ATMENSANAL=${nth_atmensanalrun:-${nth_max}}
    [[ ${NTHREADS_ATMENSANAL} -gt ${nth_max} ]] && export NTHREADS_ATMENSANAL=${nth_max}
    export APRUN_ATMENSANAL="${launcher} -n ${npe_atmensanalrun}"

elif [[ "${step}" = "aeroanlrun" ]]; then

    export APRUNCFP="${launcher} -n \$ncmd ${mpmd_opt}"

    nth_max=$((npe_node_max / npe_node_aeroanlrun))

    export NTHREADS_AEROANL=${nth_aeroanlrun:-${nth_max}}
    [[ ${NTHREADS_AEROANL} -gt ${nth_max} ]] && export NTHREADS_AEROANL=${nth_max}
    export APRUN_AEROANL="${launcher} -n ${npe_aeroanlrun}"

<<<<<<< HEAD
elif [ $step = "ocnanalrun" ]; then

    export APRUNCFP="${launcher} -n \$ncmd --multi-prog"

    nth_max=$((${npe_node_max} / ${npe_node_ocnanalrun}))

    export NTHREADS_OCNANAL=${nth_ocnanalrun:-${nth_max}}
    [[ ${NTHREADS_OCNANAL} -gt ${nth_max} ]] && export NTHREADS_OCNANAL=${nth_max}
    export APRUN_OCNANAL="${launcher} -n ${npe_ocnanalrun}"

elif [ $step = "anal" -o $step = "analcalc" ]; then
=======
elif [[ "${step}" = "anal" ]] || [[ "${step}" = "analcalc" ]]; then
>>>>>>> cc2f94b8

    export MKL_NUM_THREADS=4
    export MKL_CBWR=AUTO

    export CFP_MP=${CFP_MP:-"YES"}
    export USE_CFP=${USE_CFP:-"YES"}
    export APRUNCFP="${launcher} -n \$ncmd ${mpmd_opt}"

    nth_max=$((npe_node_max / npe_node_anal))

    export NTHREADS_GSI=${nth_anal:-${nth_max}}
    [[ ${NTHREADS_GSI} -gt ${nth_max} ]] && export NTHREADS_GSI=${nth_max}
    export APRUN_GSI="${launcher} -n ${npe_gsi:-${npe_anal}}"

    export NTHREADS_CALCINC=${nth_calcinc:-1}
    [[ ${NTHREADS_CALCINC} -gt ${nth_max} ]] && export NTHREADS_CALCINC=${nth_max}
    export APRUN_CALCINC="${launcher} \$ncmd"

    export NTHREADS_CYCLE=${nth_cycle:-12}
    [[ ${NTHREADS_CYCLE} -gt ${npe_node_max} ]] && export NTHREADS_CYCLE=${npe_node_max}
    npe_cycle=${ntiles:-6}
    export APRUN_CYCLE="${launcher} -n ${npe_cycle}"


    export NTHREADS_GAUSFCANL=1
    npe_gausfcanl=${npe_gausfcanl:-1}
    export APRUN_GAUSFCANL="${launcher} -n ${npe_gausfcanl}"

elif [[ "${step}" = "sfcanl" ]]; then
    nth_max=$((npe_node_max / npe_node_sfcanl))

    export NTHREADS_CYCLE=${nth_sfcanl:-14}
    [[ ${NTHREADS_CYCLE} -gt ${npe_node_max} ]] && export NTHREADS_CYCLE=${npe_node_max}
    npe_sfcanl=${ntiles:-6}
    export APRUN_CYCLE="${launcher} -n ${npe_sfcanl}"

elif [[ "${step}" = "gldas" ]]; then

    export USE_CFP="NO"
    export CFP_MP="YES"

    nth_max=$((npe_node_max / npe_node_gldas))

    export NTHREADS_GLDAS=${nth_gldas:-${nth_max}}
    [[ ${NTHREADS_GLDAS} -gt ${nth_max} ]] && export NTHREADS_GLDAS=${nth_max}
    export APRUN_GLDAS="${launcher} -n ${npe_gldas}"

    export NTHREADS_GAUSSIAN=${nth_gaussian:-1}
    [[ ${NTHREADS_GAUSSIAN} -gt ${nth_max} ]] && export NTHREADS_GAUSSIAN=${nth_max}
    export APRUN_GAUSSIAN="${launcher} -n ${npe_gaussian}"

# Must run data processing with exactly the number of tasks as time
# periods being processed.

    npe_gldas_data_proc=$((gldas_spinup_hours + 12))
    export APRUN_GLDAS_DATA_PROC="${launcher} -n ${npe_gldas_data_proc} ${mpmd_opt}"

elif [[ "${step}" = "eobs" ]]; then

    export MKL_NUM_THREADS=4
    export MKL_CBWR=AUTO

    nth_max=$((npe_node_max / npe_node_eobs))

    export NTHREADS_GSI=${nth_eobs:-${nth_max}}
    [[ ${NTHREADS_GSI} -gt ${nth_max} ]] && export NTHREADS_GSI=${nth_max}
    export APRUN_GSI="${launcher} -n ${npe_gsi:-${npe_eobs}}"

    export CFP_MP=${CFP_MP:-"YES"}
    export USE_CFP=${USE_CFP:-"YES"}
    export APRUNCFP="${launcher} -n \$ncmd ${mpmd_opt}"

elif [[ "${step}" = "eupd" ]]; then

    nth_max=$((npe_node_max / npe_node_eupd))

    export NTHREADS_ENKF=${nth_eupd:-${nth_max}}
    [[ ${NTHREADS_ENKF} -gt ${nth_max} ]] && export NTHREADS_ENKF=${nth_max}
    export APRUN_ENKF="${launcher} -n ${npe_enkf:-${npe_eupd}}"

    export CFP_MP=${CFP_MP:-"YES"}
    export USE_CFP=${USE_CFP:-"YES"}
    export APRUNCFP="${launcher} -n \$ncmd ${mpmd_opt}"

elif [[ "${step}" = "fcst" ]]; then

    #PEs and PEs/node can differ for GFS and GDAS forecasts if threading differs
    if [[ ${CDUMP} == "gfs" ]]; then
        npe_fcst=${npe_fcst_gfs}
        npe_node_fcst=${npe_node_fcst_gfs}
        nth_fv3=${nth_fv3_gfs}
    fi

    nth_max=$((npe_node_max / npe_node_fcst))

    export NTHREADS_FV3=${nth_fv3:-${nth_max}}
    [[ ${NTHREADS_FV3} -gt ${nth_max} ]] && export NTHREADS_FV3=${nth_max}
    export cores_per_node=${npe_node_max}
    export APRUN_FV3="${launcher} -n ${npe_fcst}"

    export NTHREADS_REGRID_NEMSIO=${nth_regrid_nemsio:-1}
    [[ ${NTHREADS_REGRID_NEMSIO} -gt ${nth_max} ]] && export NTHREADS_REGRID_NEMSIO=${nth_max}
    export APRUN_REGRID_NEMSIO="${launcher} -n ${LEVS}"

    export NTHREADS_REMAP=${nth_remap:-2}
    [[ ${NTHREADS_REMAP} -gt ${nth_max} ]] && export NTHREADS_REMAP=${nth_max}
    export APRUN_REMAP="${launcher} -n ${npe_remap:-${npe_fcst}}"
    export I_MPI_DAPL_UD="enable"

elif [[ "${step}" = "efcs" ]]; then

    nth_max=$((npe_node_max / npe_node_efcs))

    export NTHREADS_FV3=${nth_efcs:-${nth_max}}
    [[ ${NTHREADS_FV3} -gt ${nth_max} ]] && export NTHREADS_FV3=${nth_max}
    export cores_per_node=${npe_node_max}
    export APRUN_FV3="${launcher} -n ${npe_efcs}"

    export NTHREADS_REGRID_NEMSIO=${nth_regrid_nemsio:-1}
    [[ ${NTHREADS_REGRID_NEMSIO} -gt ${nth_max} ]] && export NTHREADS_REGRID_NEMSIO=${nth_max}
    export APRUN_REGRID_NEMSIO="${launcher} -n ${LEVS}"

elif [[ "${step}" = "post" ]]; then

    nth_max=$((npe_node_max / npe_node_post))

    export NTHREADS_NP=${nth_np:-1}
    [[ ${NTHREADS_NP} -gt ${nth_max} ]] && export NTHREADS_NP=${nth_max}
    export APRUN_NP="${launcher} -n ${npe_post}"

    export NTHREADS_DWN=${nth_dwn:-1}
    [[ ${NTHREADS_DWN} -gt ${nth_max} ]] && export NTHREADS_DWN=${nth_max}
    export APRUN_DWN="${launcher} -n ${npe_dwn}"

elif [[ "${step}" = "ecen" ]]; then

    nth_max=$((npe_node_max / npe_node_ecen))

    export NTHREADS_ECEN=${nth_ecen:-${nth_max}}
    [[ ${NTHREADS_ECEN} -gt ${nth_max} ]] && export NTHREADS_ECEN=${nth_max}
    export APRUN_ECEN="${launcher} -n ${npe_ecen}"

    export NTHREADS_CHGRES=${nth_chgres:-12}
    [[ ${NTHREADS_CHGRES} -gt ${npe_node_max} ]] && export NTHREADS_CHGRES=${npe_node_max}
    export APRUN_CHGRES="time"

    export NTHREADS_CALCINC=${nth_calcinc:-1}
    [[ ${NTHREADS_CALCINC} -gt ${nth_max} ]] && export NTHREADS_CALCINC=${nth_max}
    export APRUN_CALCINC="${launcher} -n ${npe_ecen}"

elif [[ "${step}" = "esfc" ]]; then

    nth_max=$((npe_node_max / npe_node_esfc))

    export NTHREADS_ESFC=${nth_esfc:-${nth_max}}
    [[ ${NTHREADS_ESFC} -gt ${nth_max} ]] && export NTHREADS_ESFC=${nth_max}
    export APRUN_ESFC="${launcher} -n ${npe_esfc}"

    export NTHREADS_CYCLE=${nth_cycle:-14}
    [[ ${NTHREADS_CYCLE} -gt ${npe_node_max} ]] && export NTHREADS_CYCLE=${npe_node_max}
    export APRUN_CYCLE="${launcher} -n ${npe_esfc}"

elif [[ "${step}" = "epos" ]]; then

    nth_max=$((npe_node_max / npe_node_epos))

    export NTHREADS_EPOS=${nth_epos:-${nth_max}}
    [[ ${NTHREADS_EPOS} -gt ${nth_max} ]] && export NTHREADS_EPOS=${nth_max}
    export APRUN_EPOS="${launcher} -n ${npe_epos}"

elif [[ "${step}" = "init" ]]; then

    export APRUN="${launcher} -n ${npe_init}"

elif [[ "${step}" = "postsnd" ]]; then

    nth_max=$((npe_node_max / npe_node_postsnd))

    export NTHREADS_POSTSND=${nth_postsnd:-1}
    [[ ${NTHREADS_POSTSND} -gt ${nth_max} ]] && export NTHREADS_POSTSND=${nth_max}
    export APRUN_POSTSND="${launcher} -n ${npe_postsnd}"

    export NTHREADS_POSTSNDCFP=${nth_postsndcfp:-1}
    [[ ${NTHREADS_POSTSNDCFP} -gt ${nth_max} ]] && export NTHREADS_POSTSNDCFP=${nth_max}
    export APRUN_POSTSNDCFP="${launcher} -n ${npe_postsnd} ${mpmd_opt}"

elif [[ "${step}" = "awips" ]]; then

    nth_max=$((npe_node_max / npe_node_awips))

    export NTHREADS_AWIPS=${nth_awips:-2}
    [[ ${NTHREADS_AWIPS} -gt ${nth_max} ]] && export NTHREADS_AWIPS=${nth_max}
    export APRUN_AWIPSCFP="${launcher} -n ${npe_awips} ${mpmd_opt}"

elif [[ "${step}" = "gempak" ]]; then

    nth_max=$((npe_node_max / npe_node_gempak))

    export NTHREADS_GEMPAK=${nth_gempak:-1}
    [[ ${NTHREADS_GEMPAK} -gt ${nth_max} ]] && export NTHREADS_GEMPAK=${nth_max}
    export APRUN="${launcher} -n ${npe_gempak} ${mpmd_opt}"
fi<|MERGE_RESOLUTION|>--- conflicted
+++ resolved
@@ -87,7 +87,6 @@
     [[ ${NTHREADS_AEROANL} -gt ${nth_max} ]] && export NTHREADS_AEROANL=${nth_max}
     export APRUN_AEROANL="${launcher} -n ${npe_aeroanlrun}"
 
-<<<<<<< HEAD
 elif [ $step = "ocnanalrun" ]; then
 
     export APRUNCFP="${launcher} -n \$ncmd --multi-prog"
@@ -98,10 +97,7 @@
     [[ ${NTHREADS_OCNANAL} -gt ${nth_max} ]] && export NTHREADS_OCNANAL=${nth_max}
     export APRUN_OCNANAL="${launcher} -n ${npe_ocnanalrun}"
 
-elif [ $step = "anal" -o $step = "analcalc" ]; then
-=======
 elif [[ "${step}" = "anal" ]] || [[ "${step}" = "analcalc" ]]; then
->>>>>>> cc2f94b8
 
     export MKL_NUM_THREADS=4
     export MKL_CBWR=AUTO
