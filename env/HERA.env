#!/bin/ksh -x

if [ $# -ne 1 ]; then

    echo "Must specify an input argument to set runtime environment variables!"
    echo "argument can be any one of the following:"
<<<<<<< HEAD
    echo "atmanalrun atmensanalrun"
=======
>>>>>>> 13385d9c
    echo "anal sfcanl fcst post vrfy metp"
    echo "eobs eupd ecen efcs epos"
    echo "postsnd awips gempak"
    exit 1

fi

step=$1

export npe_node_max=40
export launcher="srun -l --export=ALL"

# Configure MPI environment
#export I_MPI_ADJUST_ALLREDUCE=5
#export MPI_BUFS_PER_PROC=2048
#export MPI_BUFS_PER_HOST=2048
#export MPI_GROUP_MAX=256
#export MPI_MEMMAP_OFF=1
#export MP_STDOUTMODE="ORDERED"
export OMP_STACKSIZE=2048000
export NTHSTACK=1024000000
#export LD_BIND_NOW=1

ulimit -s unlimited
ulimit -a

export job=${PBS_JOBNAME:-$step}
export jobid=${job}.${PBS_JOBID:-$$}


if [ $step = "prep" -o $step = "prepbufr" ]; then

    nth_max=$(($npe_node_max / $npe_node_prep))

    export POE="NO"
    export BACK="NO"
    export sys_tp="HERA"

elif [ $step = "waveinit" -o $step = "waveprep" -o $step = "wavepostsbs" -o $step = "wavepostbndpnt" -o $step = "wavepostbndpntbll" -o $step = "wavepostpnt" ]; then

    export mpmd="--multi-prog"
    export CFP_MP="YES"
    if [ $step = "waveprep" ]; then export MP_PULSE=0 ; fi
    export wavempexec=${launcher}
    export wave_mpmd=${mpmd}

elif [ $step = "atmanalrun" ]; then

    export CFP_MP=${CFP_MP:-"YES"}
    export USE_CFP=${USE_CFP:-"YES"}
    export APRUNCFP="$launcher -n \$ncmd --multi-prog"

    nth_max=$(($npe_node_max / $npe_node_atmanalrun))

    export NTHREADS_ATMANAL=${nth_atmanalrun:-$nth_max}
    [[ $NTHREADS_ATMANAL -gt $nth_max ]] && export NTHREADS_ATMANAL=$nth_max
    export APRUN_ATMANAL="$launcher -n $npe_atmanalrun"

elif [ $step = "atmensanalrun" ]; then

    export CFP_MP=${CFP_MP:-"YES"}
    export USE_CFP=${USE_CFP:-"YES"}
    export APRUNCFP="$launcher -n \$ncmd --multi-prog"

    nth_max=$(($npe_node_max / $npe_node_atmensanalrun))

    export NTHREADS_ATMENSANAL=${nth_atmensanalrun:-$nth_max}
    [[ $NTHREADS_ATMENSANAL -gt $nth_max ]] && export NTHREADS_ATMENSANAL=$nth_max
    export APRUN_ATMENSANAL="$launcher -n $npe_atmensanalrun"

elif [ $step = "anal" ]; then

    export MKL_NUM_THREADS=4
    export MKL_CBWR=AUTO

    export CFP_MP=${CFP_MP:-"YES"}
    export USE_CFP=${USE_CFP:-"YES"}
    export APRUNCFP="$launcher -n \$ncmd --multi-prog"

    nth_max=$(($npe_node_max / $npe_node_anal))

    export NTHREADS_GSI=${nth_anal:-$nth_max}
    [[ $NTHREADS_GSI -gt $nth_max ]] && export NTHREADS_GSI=$nth_max
    export APRUN_GSI="$launcher"

    export NTHREADS_CALCINC=${nth_calcinc:-1}
    [[ $NTHREADS_CALCINC -gt $nth_max ]] && export NTHREADS_CALCINC=$nth_max
    export APRUN_CALCINC="$launcher"

    export NTHREADS_CYCLE=${nth_cycle:-12}
    [[ $NTHREADS_CYCLE -gt $npe_node_max ]] && export NTHREADS_CYCLE=$npe_node_max
    npe_cycle=${ntiles:-6}
    export APRUN_CYCLE="$launcher -n $npe_cycle"


    export NTHREADS_GAUSFCANL=1
    npe_gausfcanl=${npe_gausfcanl:-1}
    export APRUN_GAUSFCANL="$launcher -n $npe_gausfcanl"

elif [ $step = "sfcanl" ]; then
    nth_max=$(($npe_node_max / $npe_node_sfcanl))

    export NTHREADS_CYCLE=${nth_sfcanl:-14}
    [[ $NTHREADS_CYCLE -gt $npe_node_max ]] && export NTHREADS_CYCLE=$npe_node_max
    npe_sfcanl=${ntiles:-6}
    export APRUN_CYCLE="$launcher -n $npe_sfcanl"

elif [ $step = "gldas" ]; then

    nth_max=$(($npe_node_max / $npe_node_gldas))

    export NTHREADS_GLDAS=${nth_gldas:-$nth_max}
    [[ $NTHREADS_GLDAS -gt $nth_max ]] && export NTHREADS_GLDAS=$nth_max
    export APRUN_GLDAS="$launcher -n $npe_gldas"

    export NTHREADS_GAUSSIAN=${nth_gaussian:-1}
    [[ $NTHREADS_GAUSSIAN -gt $nth_max ]] && export NTHREADS_GAUSSIAN=$nth_max
    export APRUN_GAUSSIAN="$launcher -n $npe_gaussian"

# Must run data processing with exactly the number of tasks as time
# periods being processed.

    npe_gldas_data_proc=$(($gldas_spinup_hours + 12))
    export APRUN_GLDAS_DATA_PROC="$launcher -n $npe_gldas_data_proc --multi-prog"

elif [ $step = "eobs" ]; then

    export MKL_NUM_THREADS=4
    export MKL_CBWR=AUTO

    export CFP_MP=${CFP_MP:-"YES"}
    export USE_CFP=${USE_CFP:-"YES"}
    export APRUNCFP="$launcher -n \$ncmd --multi-prog"

    nth_max=$(($npe_node_max / $npe_node_eobs))

    export NTHREADS_GSI=${nth_eobs:-$nth_max}
    [[ $NTHREADS_GSI -gt $nth_max ]] && export NTHREADS_GSI=$nth_max
    export APRUN_GSI="$launcher"

elif [ $step = "eupd" ]; then

    export CFP_MP=${CFP_MP:-"YES"}
    export USE_CFP=${USE_CFP:-"YES"}
    export APRUNCFP="$launcher -n \$ncmd --multi-prog"

    nth_max=$(($npe_node_max / $npe_node_eupd))

    export NTHREADS_ENKF=${nth_eupd:-$nth_max}
    [[ $NTHREADS_ENKF -gt $nth_max ]] && export NTHREADS_ENKF=$nth_max
    export APRUN_ENKF="$launcher"

elif [ $step = "fcst" ]; then

    #PEs and PEs/node can differ for GFS and GDAS forecasts if threading differs
    if [[ $CDUMP == "gfs" ]]; then
        npe_fcst=$npe_fcst_gfs
        npe_node_fcst=$npe_node_fcst_gfs
        nth_fv3=$nth_fv3_gfs
    fi

    nth_max=$(($npe_node_max / $npe_node_fcst))

    export NTHREADS_FV3=${nth_fv3:-$nth_max}
    [[ $NTHREADS_FV3 -gt $nth_max ]] && export NTHREADS_FV3=$nth_max
    export cores_per_node=$npe_node_max
    export APRUN_FV3="$launcher -n $npe_fcst"

    export NTHREADS_REGRID_NEMSIO=${nth_regrid_nemsio:-1}
    [[ $NTHREADS_REGRID_NEMSIO -gt $nth_max ]] && export NTHREADS_REGRID_NEMSIO=$nth_max
    export APRUN_REGRID_NEMSIO="$launcher"

    export NTHREADS_REMAP=${nth_remap:-2}
    [[ $NTHREADS_REMAP -gt $nth_max ]] && export NTHREADS_REMAP=$nth_max
    export APRUN_REMAP="$launcher"
    export I_MPI_DAPL_UD="enable"

elif [ $step = "efcs" ]; then

    nth_max=$(($npe_node_max / $npe_node_efcs))

    export NTHREADS_FV3=${nth_efcs:-$nth_max}
    [[ $NTHREADS_FV3 -gt $nth_max ]] && export NTHREADS_FV3=$nth_max
    export cores_per_node=$npe_node_max
    export APRUN_FV3="$launcher -n $npe_efcs"

    export NTHREADS_REGRID_NEMSIO=${nth_regrid_nemsio:-1}
    [[ $NTHREADS_REGRID_NEMSIO -gt $nth_max ]] && export NTHREADS_REGRID_NEMSIO=$nth_max
    export APRUN_REGRID_NEMSIO="$launcher $LEVS"

elif [ $step = "post" ]; then

    nth_max=$(($npe_node_max / $npe_node_post))

    export NTHREADS_NP=${nth_np:-1}
    [[ $NTHREADS_NP -gt $nth_max ]] && export NTHREADS_NP=$nth_max
    export APRUN_NP="$launcher"

    export NTHREADS_DWN=${nth_dwn:-1}
    [[ $NTHREADS_DWN -gt $nth_max ]] && export NTHREADS_DWN=$nth_max
    export APRUN_DWN="$launcher"

elif [ $step = "ecen" ]; then

    nth_max=$(($npe_node_max / $npe_node_ecen))

    export NTHREADS_ECEN=${nth_ecen:-$nth_max}
    [[ $NTHREADS_ECEN -gt $nth_max ]] && export NTHREADS_ECEN=$nth_max
    export APRUN_ECEN="$launcher"

    export NTHREADS_CHGRES=${nth_chgres:-12}
    [[ $NTHREADS_CHGRES -gt $npe_node_max ]] && export NTHREADS_CHGRES=$npe_node_max
    export APRUN_CHGRES="time"

    export NTHREADS_CALCINC=${nth_calcinc:-1}
    [[ $NTHREADS_CALCINC -gt $nth_max ]] && export NTHREADS_CALCINC=$nth_max
    export APRUN_CALCINC="$launcher"

elif [ $step = "esfc" ]; then

    nth_max=$(($npe_node_max / $npe_node_esfc))

    export NTHREADS_ESFC=${nth_esfc:-$nth_max}
    [[ $NTHREADS_ESFC -gt $nth_max ]] && export NTHREADS_ESFC=$nth_max
    export APRUN_ESFC="$launcher -n $npe_esfc"

    export NTHREADS_CYCLE=${nth_cycle:-14}
    [[ $NTHREADS_CYCLE -gt $npe_node_max ]] && export NTHREADS_CYCLE=$npe_node_max
    export APRUN_CYCLE="$launcher -n $npe_esfc"

elif [ $step = "epos" ]; then

    nth_max=$(($npe_node_max / $npe_node_epos))

    export NTHREADS_EPOS=${nth_epos:-$nth_max}
    [[ $NTHREADS_EPOS -gt $nth_max ]] && export NTHREADS_EPOS=$nth_max
    export APRUN_EPOS="$launcher"

elif [ $step = "init" ]; then

    export APRUN="$launcher"

elif [ $step = "postsnd" ]; then

    nth_max=$(($npe_node_max / $npe_node_postsnd))

    export NTHREADS_POSTSND=${nth_postsnd:-1}
    [[ $NTHREADS_POSTSND -gt $nth_max ]] && export NTHREADS_POSTSND=$nth_max
    export APRUN_POSTSND="$launcher"

    export NTHREADS_POSTSNDCFP=${nth_postsndcfp:-1}
    [[ $NTHREADS_POSTSNDCFP -gt $nth_max ]] && export NTHREADS_POSTSNDCFP=$nth_max
    export APRUN_POSTSNDCFP="$launcher"

elif [ $step = "awips" ]; then

     echo "WARNING: $step is not enabled on $machine!"

elif [ $step = "gempak" ]; then

     echo "WARNING: $step is not enabled on $machine!"
fi<|MERGE_RESOLUTION|>--- conflicted
+++ resolved
@@ -4,10 +4,7 @@
 
     echo "Must specify an input argument to set runtime environment variables!"
     echo "argument can be any one of the following:"
-<<<<<<< HEAD
     echo "atmanalrun atmensanalrun"
-=======
->>>>>>> 13385d9c
     echo "anal sfcanl fcst post vrfy metp"
     echo "eobs eupd ecen efcs epos"
     echo "postsnd awips gempak"
@@ -138,27 +135,27 @@
     export MKL_NUM_THREADS=4
     export MKL_CBWR=AUTO
 
-    export CFP_MP=${CFP_MP:-"YES"}
-    export USE_CFP=${USE_CFP:-"YES"}
-    export APRUNCFP="$launcher -n \$ncmd --multi-prog"
-
     nth_max=$(($npe_node_max / $npe_node_eobs))
 
     export NTHREADS_GSI=${nth_eobs:-$nth_max}
     [[ $NTHREADS_GSI -gt $nth_max ]] && export NTHREADS_GSI=$nth_max
     export APRUN_GSI="$launcher"
 
+    export CFP_MP=${CFP_MP:-"YES"}
+    export USE_CFP=${USE_CFP:-"YES"}
+    export APRUNCFP="$launcher -n \$ncmd --multi-prog"
+
 elif [ $step = "eupd" ]; then
-
-    export CFP_MP=${CFP_MP:-"YES"}
-    export USE_CFP=${USE_CFP:-"YES"}
-    export APRUNCFP="$launcher -n \$ncmd --multi-prog"
 
     nth_max=$(($npe_node_max / $npe_node_eupd))
 
     export NTHREADS_ENKF=${nth_eupd:-$nth_max}
     [[ $NTHREADS_ENKF -gt $nth_max ]] && export NTHREADS_ENKF=$nth_max
     export APRUN_ENKF="$launcher"
+
+    export CFP_MP=${CFP_MP:-"YES"}
+    export USE_CFP=${USE_CFP:-"YES"}
+    export APRUNCFP="$launcher -n \$ncmd --multi-prog"
 
 elif [ $step = "fcst" ]; then
 
