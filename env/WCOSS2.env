#! /usr/bin/env bash

if [[ $# -ne 1 ]]; then

    echo "Must specify an input argument to set runtime environment variables!"
    exit 1

fi

step=$1

# WCOSS2 information
export launcher="mpiexec -l"
export mpmd_opt="--cpu-bind verbose,core cfp"

# Calculate common resource variables
# Check first if the dependent variables are set
if [[ -n "${ntasks:-}" && -n "${max_tasks_per_node:-}" && -n "${tasks_per_node:-}" ]]; then
    max_threads_per_task=$((max_tasks_per_node / tasks_per_node))
    NTHREADSmax=${threads_per_task:-${max_threads_per_task}}
    NTHREADS1=${threads_per_task:-1}
    [[ ${NTHREADSmax} -gt ${max_threads_per_task} ]] && NTHREADSmax=${max_threads_per_task}
    [[ ${NTHREADS1} -gt ${max_threads_per_task} ]] && NTHREADS1=${max_threads_per_task}
    APRUN_default="${launcher} -n ${ntasks}"
else
    echo "ERROR config.resources must be sourced before sourcing WCOSS2.env"
    exit 2
fi

if [[ "${step}" = "prep" ]] || [[ "${step}" = "prepbufr" ]]; then

    export POE=${POE:-"YES"}
    export BACK=${BACK:-"off"}
    export sys_tp="wcoss2"
    export launcher_PREP="mpiexec"

elif [[ "${step}" = "prepsnowobs" ]]; then

    export APRUN_CALCFIMS="${APRUN_default}"

elif [[ "${step}" = "prep_emissions" ]]; then

    export APRUN="${APRUN_default}"

elif [[ "${step}" = "waveinit" ]] || [[ "${step}" = "waveprep" ]] || [[ "${step}" = "wavepostsbs" ]] || [[ "${step}" = "wavepostbndpnt" ]] || [[ "${step}" = "wavepostbndpntbll"  ]] || [[ "${step}" = "wavepostpnt" ]]; then

    export USE_CFP="YES"
    export wavempexec="${launcher} -np"
    export wave_mpmd=${mpmd_opt}

elif [[ "${step}" = "atmanlvar" ]]; then

    export NTHREADS_ATMANLVAR=${NTHREADSmax}
    export APRUN_ATMANLVAR="${APRUN_default}"

elif [[ "${step}" = "atmensanlobs"  ]]; then

    export NTHREADS_ATMENSANLOBS=${NTHREADSmax}
    export APRUN_ATMENSANLOBS="${APRUN_default}"

elif [[ "${step}" = "atmensanlsol" ]]; then

    export NTHREADS_ATMENSANLSOL=${NTHREADSmax}
    export APRUN_ATMENSANLSOL="${APRUN_default}"

elif [[ "${step}" = "atmensanlletkf" ]]; then

    export NTHREADS_ATMENSANLLETKF=${NTHREADSmax}
    export APRUN_ATMENSANLLETKF="${APRUN_default}"

elif [[ "${step}" = "atmensanlfv3inc" ]]; then

    export NTHREADS_ATMENSANLFV3INC=${NTHREADSmax}
    export APRUN_ATMENSANLFV3INC="${APRUN_default}"

elif [[ "${step}" = "aeroanlvar" ]]; then

    export APRUNCFP="${launcher} -np \$ncmd ${mpmd_opt}"

    export NTHREADS_AEROANL=${NTHREADSmax}
    export APRUN_AEROANL="${APRUN_default}"

elif [[ "${step}" = "aeroanlgenb" ]]; then

    export NTHREADS_AEROANLGENB=${NTHREADSmax}
    export APRUN_AEROANLGENB="${APRUN_default}"

elif [[ "${step}" = "prepobsaero" ]]; then

    export NTHREADS_PREPOBSAERO=${NTHREADS1}
    export APRUN_PREPOBSAERO="${APRUN_default} --ppn ${tasks_per_node}--cpu-bind depth --depth=${NTHREADS_PREPOBSAERO}"

elif [[ "${step}" = "snowanl" ]]; then

    export NTHREADS_SNOWANL=${NTHREADSmax}
    export APRUN_SNOWANL="${APRUN_default}"

    export APRUN_APPLY_INCR="${launcher} -n 6"

elif [[ "${step}" = "esnowrecen" ]]; then

    export NTHREADS_ESNOWRECEN=${NTHREADSmax}
    export APRUN_ESNOWRECEN="${APRUN_default}"

    export APRUN_APPLY_INCR="${launcher} -n 6"

elif [[ "${step}" = "marinebmat" ]]; then

    export APRUNCFP="${launcher} -n \$ncmd --multi-prog"
    export APRUN_MARINEBMAT="${APRUN_default}"

elif [[ "${step}" = "ocnanalrun" ]]; then

    export APRUNCFP="${launcher} -n \$ncmd --multi-prog"

    export APRUN_OCNANAL="${APRUN_default}"

elif [[ "${step}" = "ocnanalchkpt" ]]; then

    export APRUNCFP="${launcher} -n \$ncmd --multi-prog"

    export APRUN_OCNANAL="${APRUN_default}"

elif [[ "${step}" = "ocnanalecen" ]]; then

    export NTHREADS_OCNANALECEN=${NTHREADSmax}
    export APRUN_OCNANALECEN="${APRUN_default} --cpus-per-task=${NTHREADS_OCNANALECEN}"

elif [[ "${step}" = "marineanalletkf" ]]; then

    export NTHREADS_MARINEANALLETKF=${NTHREADSmax}
    export APRUN_MARINEANALLETKF="${APRUN_default} --cpus-per-task=${NTHREADS_MARINEANALLETKF}"
    
elif [[ "${step}" = "atmanlfv3inc" ]]; then

    export NTHREADS_ATMANLFV3INC=${NTHREADSmax}
    export APRUN_ATMANLFV3INC="${APRUN_default}"

elif [[ "${step}" = "anal" ]] || [[ "${step}" = "analcalc" ]]; then

    export OMP_PLACES=cores
    export OMP_STACKSIZE=1G
    export FI_OFI_RXM_SAR_LIMIT=3145728

    if [[ "${step}" = "analcalc" ]]; then
      export MPICH_MPIIO_HINTS="*:romio_cb_write=disable"
    fi

    export NTHREADS_GSI=${NTHREADSmax}
    export APRUN_GSI="${APRUN_default} -ppn ${tasks_per_node} --cpu-bind depth --depth ${NTHREADS_GSI}"

    export NTHREADS_CALCINC=${threads_per_task_calcinc:-1}
    [[ ${NTHREADS_CALCINC} -gt ${max_threads_per_task} ]] && export NTHREADS_CALCINC=${max_threads_per_task}
    export APRUN_CALCINC="${launcher} \$ncmd"

    export NTHREADS_CYCLE=${threads_per_task_cycle:-14}
    [[ ${NTHREADS_CYCLE} -gt ${max_tasks_per_node} ]] && export NTHREADS_CYCLE=${max_tasks_per_node}
    ntasks_cycle=${ntiles:-6}
    export APRUN_CYCLE="${launcher} -n ${ntasks_cycle} -ppn ${tasks_per_node_cycle} --cpu-bind depth --depth ${NTHREADS_CYCLE}"

    export NTHREADS_GAUSFCANL=1
    ntasks_gausfcanl=${ntasks_gausfcanl:-1}
    export APRUN_GAUSFCANL="${launcher} -n ${ntasks_gausfcanl}"

    export NTHREADS_CHGRES=${threads_per_task_echgres:-14}
    [[ ${NTHREADS_CHGRES} -gt ${max_tasks_per_node} ]] && export NTHREADS_CHGRES=${max_tasks_per_node}
    export APRUN_CHGRES=""

    export CFP_MP=${CFP_MP:-"NO"}
    export USE_CFP=${USE_CFP:-"YES"}
    export APRUNCFP="${launcher} -np \$ncmd ${mpmd_opt}"

elif [[ "${step}" = "sfcanl" ]]; then

    export NTHREADS_CYCLE=${threads_per_task:-14}
    [[ ${NTHREADS_CYCLE} -gt ${max_tasks_per_node} ]] && export NTHREADS_CYCLE=${max_tasks_per_node}
    export APRUN_CYCLE="${APRUN_default}"

elif [[ "${step}" = "eobs" ]]; then

    export OMP_PLACES=cores
    export OMP_STACKSIZE=1G
    export FI_OFI_RXM_SAR_LIMIT=3145728

    export NTHREADS_GSI=${NTHREADSmax}
    export APRUN_GSI="${APRUN_default} -ppn ${tasks_per_node} --cpu-bind depth --depth ${NTHREADS_GSI}"

    export CFP_MP=${CFP_MP:-"NO"}
    export USE_CFP=${USE_CFP:-"YES"}
    export APRUNCFP="${launcher} -np \$ncmd ${mpmd_opt}"

elif [[ "${step}" = "eupd" ]]; then

    export OMP_PLACES=cores
    export OMP_STACKSIZE=2G
    export MPICH_COLL_OPT_OFF=1
    export FI_OFI_RXM_SAR_LIMIT=3145728

    export NTHREADS_ENKF=${NTHREADSmax}
    export APRUN_ENKF="${launcher} -n ${ntasks_enkf:-${ntasks}} -ppn ${tasks_per_node} --cpu-bind depth --depth ${NTHREADS_ENKF}"

    export CFP_MP=${CFP_MP:-"NO"}
    export USE_CFP=${USE_CFP:-"YES"}
    export APRUNCFP="${launcher} -np \$ncmd ${mpmd_opt}"

elif [[ "${step}" = "fcst" ]] || [[ "${step}" = "efcs" ]]; then

    (( nnodes = (ntasks+tasks_per_node-1)/tasks_per_node ))
    (( ufs_ntasks = nnodes*tasks_per_node ))
    # With ESMF threading, the model wants to use the full node
    export APRUN_UFS="${launcher} -n ${ufs_ntasks} -ppn ${tasks_per_node} --cpu-bind depth --depth 1"
    unset nnodes ufs_ntasks

    # TODO: Why are fcst and efcs so different on WCOSS2?
    # TODO: Compare these with the ufs-weather-model regression test job card at:
    # https://github.com/ufs-community/ufs-weather-model/blob/develop/tests/fv3_conf/fv3_qsub.IN_wcoss2
    export FI_OFI_RXM_RX_SIZE=40000
    export FI_OFI_RXM_TX_SIZE=40000
    export OMP_PLACES=cores
    export OMP_STACKSIZE=2048M
    export MPICH_MPIIO_HINTS="*:romio_cb_write=disable"
    export FI_OFI_RXM_SAR_LIMIT=3145728

elif [[ "${step}" = "upp" ]]; then

    export NTHREADS_UPP=${NTHREADS1}
    export APRUN_UPP="${APRUN_default} -ppn ${tasks_per_node} --cpu-bind depth --depth ${NTHREADS_UPP}"

elif [[ "${step}" = "atmos_products" ]]; then

    export USE_CFP="YES"  # Use MPMD for downstream product generation

elif [[ "${step}" = "oceanice_products" ]]; then

    export NTHREADS_OCNICEPOST=${NTHREADS1}
    export APRUN_OCNICEPOST="${launcher} -n 1 -ppn ${tasks_per_node} --cpu-bind depth --depth ${NTHREADS_OCNICEPOST}"

elif [[ "${step}" = "ecen" ]]; then

    export NTHREADS_ECEN=${NTHREADSmax}
    export APRUN_ECEN="${APRUN_default} -ppn ${tasks_per_node} --cpu-bind depth --depth ${NTHREADS_ECEN}"

    export NTHREADS_CHGRES=${threads_per_task_chgres:-14}
    [[ ${NTHREADS_CHGRES} -gt ${max_tasks_per_node} ]] && export NTHREADS_CHGRES=${max_tasks_per_node}
    export APRUN_CHGRES="time"

    export NTHREADS_CALCINC=${threads_per_task_calcinc:-1}
    [[ ${NTHREADS_CALCINC} -gt ${max_threads_per_task} ]] && export NTHREADS_CALCINC=${max_threads_per_task}
    export APRUN_CALCINC="${APRUN_default}"

    export NTHREADS_CYCLE=${threads_per_task_cycle:-14}
    [[ ${NTHREADS_CYCLE} -gt ${max_tasks_per_node} ]] && export NTHREADS_CYCLE=${max_tasks_per_node}
    export APRUN_CYCLE="${APRUN_default} -ppn ${tasks_per_node_cycle} --cpu-bind depth --depth ${NTHREADS_CYCLE}"

elif [[ "${step}" = "esfc" ]]; then

    export NTHREADS_ESFC=${NTHREADSmax}
    export APRUN_ESFC="${APRUN_default} -ppn ${tasks_per_node} --cpu-bind depth --depth ${NTHREADS_ESFC}"

    export NTHREADS_CYCLE=${threads_per_task_cycle:-14}
    [[ ${NTHREADS_CYCLE} -gt ${max_tasks_per_node} ]] && export NTHREADS_CYCLE=${max_tasks_per_node}
    export APRUN_CYCLE="${APRUN_default} -ppn ${tasks_per_node_cycle} --cpu-bind depth --depth ${NTHREADS_CYCLE}"

elif [[ "${step}" = "epos" ]]; then

    export NTHREADS_EPOS=${NTHREADSmax}
    export APRUN_EPOS="${APRUN_default} -ppn ${tasks_per_node} --cpu-bind depth --depth ${NTHREADS_EPOS}"

elif [[ "${step}" = "postsnd" ]]; then

    export MPICH_MPIIO_HINTS_DISPLAY=1
    export OMP_NUM_THREADS=1

    export NTHREADS_POSTSND=${NTHREADS1}
<<<<<<< HEAD
    export APRUN_POSTSND="${APRUN_default} --depth=${NTHREADS_POSTSND} --cpu-bind depth"
=======
    export mpmd_opt="-ppn 21 ${mpmd_opt}"
>>>>>>> 49f697a4

    export NTHREADS_POSTSNDCFP=${threads_per_task_postsndcfp:-1}
    [[ ${NTHREADS_POSTSNDCFP} -gt ${max_threads_per_task} ]] && export NTHREADS_POSTSNDCFP=${max_threads_per_task}
    export APRUN_POSTSNDCFP="${launcher} -np ${ntasks_postsndcfp} ${mpmd_opt}"

elif [[ "${step}" = "awips" ]]; then

    export NTHREADS_AWIPS=${NTHREADS1}
    export APRUN_AWIPSCFP="${launcher} -np ${ntasks} ${mpmd_opt}"

elif [[ "${step}" = "gempak" ]]; then

    export NTHREADS_GEMPAK=${NTHREADS1}
    export APRUN_GEMPAKCFP="${launcher} -np ${ntasks} ${mpmd_opt}"

elif [[ "${step}" = "fit2obs" ]]; then

    export NTHREADS_FIT2OBS=${NTHREADS1}
    export MPIRUN="${launcher} -np ${ntasks}"

elif [[ "${step}" = "waveawipsbulls" ]]; then

    unset PERL5LIB

elif [[ "${step:0:3}" = "mos" ]]; then

    export FORT_BUFFERED=TRUE

    if [[ "${step}" = "mos_stn_prep" ]]; then
       export OMP_PROC_BIND=true
    fi

fi<|MERGE_RESOLUTION|>--- conflicted
+++ resolved
@@ -272,11 +272,7 @@
     export OMP_NUM_THREADS=1
 
     export NTHREADS_POSTSND=${NTHREADS1}
-<<<<<<< HEAD
-    export APRUN_POSTSND="${APRUN_default} --depth=${NTHREADS_POSTSND} --cpu-bind depth"
-=======
     export mpmd_opt="-ppn 21 ${mpmd_opt}"
->>>>>>> 49f697a4
 
     export NTHREADS_POSTSNDCFP=${threads_per_task_postsndcfp:-1}
     [[ ${NTHREADS_POSTSNDCFP} -gt ${max_threads_per_task} ]] && export NTHREADS_POSTSNDCFP=${max_threads_per_task}
