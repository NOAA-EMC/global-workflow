--- conflicted
+++ resolved
@@ -97,23 +97,11 @@
 elif [[ "${step}" = "marinebmat" ]]; then
 
     export APRUNCFP="${launcher} -n \$ncmd ${mpmd_opt}"
-
-<<<<<<< HEAD
-    export NTHREADS_OCNANAL=${NTHREADSmax}
-    export APRUN_OCNANAL="${APRUN}"
-=======
-    nth_max=$((npe_node_max / npe_node_marinebmat))
-
-    export NTHREADS_OCNANAL=${nth_marinebmat:-${nth_max}}
-    [[ ${NTHREADS_OCNANAL} -gt ${nth_max} ]] && export NTHREADS_OCNANAL=${nth_max}
-    export APRUN_OCNANAL="${launcher} -n ${npe_marinebmat}"
->>>>>>> 84865969
+    export APRUN_MARINEBMAT="${APRUN}"
 
 elif [[ "${step}" = "ocnanalrun" ]]; then
 
     export APRUNCFP="${launcher} -n \$ncmd ${mpmd_opt}"
-
-    export NTHREADS_OCNANAL=${NTHREADSmax}
     export APRUN_OCNANAL="${APRUN}"
 
 elif [[ "${step}" = "anal" ]] || [[ "${step}" = "analcalc" ]]; then
