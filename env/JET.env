#! /usr/bin/env bash

if [[ $# -ne 1 ]]; then

    echo "Must specify an input argument to set runtime environment variables!"
    echo "argument can be any one of the following:"
<<<<<<< HEAD
    echo "atmanalrun atmensanalrun"
    echo "aeroanlrun"
=======
    echo "atmanalrun atmensanalrun aeroanlrun"
>>>>>>> 363a2b47
    echo "anal sfcanl fcst post vrfy metp"
    echo "eobs eupd ecen efcs epos"
    echo "postsnd awips gempak"
    exit 1

fi

step=$1

if [[ "${PARTITION_BATCH}" = "xjet" ]]; then
  export npe_node_max=24
elif [[ "${PARTITION_BATCH}" = "vjet" ]]; then
  export npe_node_max=16
elif [[ "${PARTITION_BATCH}" = "kjet" ]]; then
  export npe_node_max=40
fi
export launcher="srun -l --epilog=/apps/local/bin/report-mem --export=ALL"
export mpmd_opt="--multi-prog"

# Configure MPI environment
export OMP_STACKSIZE=2048000
export NTHSTACK=1024000000

ulimit -s unlimited
ulimit -a

if [[ "${step}" = "prep" ]] || [[ "${step}" = "prepbufr" ]]; then

    nth_max=$((npe_node_max / npe_node_prep))

    export POE="NO"
    export BACK="NO"
    export sys_tp="JET"
    export launcher_PREP="srun"

elif [[ "${step}" = "waveinit" ]] || [[ "${step}" = "waveprep" ]] || [[ "${step}" = "wavepostsbs" ]] || [[ "${step}" = "wavepostbndpnt" ]] || [[ "${step}" = "wavepostbndpntbll" ]] || [[ "${step}" = "wavepostpnt" ]]; then

    export CFP_MP="YES"
    if [[ "${step}" = "waveprep" ]]; then export MP_PULSE=0 ; fi
    export wavempexec=${launcher}
    export wave_mpmd=${mpmd_opt}

elif [[ "${step}" = "atmanalrun" ]]; then

    export CFP_MP=${CFP_MP:-"YES"}
    export USE_CFP=${USE_CFP:-"YES"}
    export APRUNCFP="${launcher} -n \$ncmd ${mpmd_opt}"

    nth_max=$((npe_node_max / npe_node_atmanalrun))

    export NTHREADS_ATMANAL=${nth_atmanalrun:-${nth_max}}
    [[ ${NTHREADS_ATMANAL} -gt ${nth_max} ]] && export NTHREADS_ATMANAL=${nth_max}
    export APRUN_ATMANAL="${launcher} -n ${npe_atmanalrun}"

elif [[ "${step}" = "atmensanalrun" ]]; then

    export CFP_MP=${CFP_MP:-"YES"}
    export USE_CFP=${USE_CFP:-"YES"}
    export APRUNCFP="${launcher} -n \$ncmd ${mpmd_opt}"

    nth_max=$((npe_node_max / npe_node_atmensanalrun))

    export NTHREADS_ATMENSANAL=${nth_atmensanalrun:-${nth_max}}
    [[ ${NTHREADS_ATMENSANAL} -gt ${nth_max} ]] && export NTHREADS_ATMENSANAL=${nth_max}
    export APRUN_ATMENSANAL="${launcher} -n ${npe_atmensanalrun}"

elif [[ "${step}" = "aeroanlrun" ]]; then

    export APRUNCFP="${launcher} -n \$ncmd ${mpmd_opt}"

    nth_max=$((npe_node_max / npe_node_aeroanlrun))

    export NTHREADS_AEROANL=${nth_aeroanlrun:-${nth_max}}
    [[ ${NTHREADS_AEROANL} -gt ${nth_max} ]] && export NTHREADS_AEROANL=${nth_max}
    export APRUN_AEROANL="${launcher} -n ${npe_aeroanlrun}"

elif [[ "${step}" = "ocnanalbmat" ]]; then

    export APRUNCFP="${launcher} -n \$ncmd ${mpmd_opt}"

    nth_max=$((npe_node_max / npe_node_ocnanalbmat))

    export NTHREADS_OCNANAL=${nth_ocnanalbmat:-${nth_max}}
    [[ ${NTHREADS_OCNANAL} -gt ${nth_max} ]] && export NTHREADS_OCNANAL=${nth_max}
    export APRUN_OCNANAL="${launcher} -n ${npe_ocnanalbmat}"

elif [[ "${step}" = "ocnanalrun" ]]; then

    export APRUNCFP="${launcher} -n \$ncmd ${mpmd_opt}"

    nth_max=$((npe_node_max / npe_node_ocnanalrun))

    export NTHREADS_OCNANAL=${nth_ocnanalrun:-${nth_max}}
    [[ ${NTHREADS_OCNANAL} -gt ${nth_max} ]] && export NTHREADS_OCNANAL=${nth_max}
    export APRUN_OCNANAL="${launcher} -n ${npe_ocnanalrun}"

<<<<<<< HEAD
elif [[ "${step}" = "anal" ]] || [[ "${step}" = "analcalc" ]]; then

    export MKL_NUM_THREADS=4
    export MKL_CBWR=AUTO

    export CFP_MP=${CFP_MP:-"YES"}
    export USE_CFP=${USE_CFP:-"YES"}
    export APRUNCFP="${launcher} -n \$ncmd ${mpmd_opt}"
=======
elif [[ "${step}" = "aeroanlrun" ]]; then

    nth_max=$((npe_node_max / npe_node_aeroanlrun))

    export NTHREADS_AEROANL=${nth_aeroanlrun:-${nth_max}}
    [[ ${NTHREADS_AEROANL} -gt ${nth_max} ]] && export NTHREADS_AEROANL=${nth_max}
    export APRUN_AEROANL="${launcher} ${npe_aeroanlrun}"

elif [[ "${step}" = "anal" ]]; then
>>>>>>> 363a2b47

    nth_max=$((npe_node_max / npe_node_anal))

    export NTHREADS_GSI=${nth_anal:-${nth_max}}
    [[ ${NTHREADS_GSI} -gt ${nth_max} ]] && export NTHREADS_GSI=${nth_max}
    export APRUN_GSI="${launcher} -n ${npe_gsi:-${npe_anal}}"

    export NTHREADS_CALCINC=${nth_calcinc:-1}
    [[ ${NTHREADS_CALCINC} -gt ${nth_max} ]] && export NTHREADS_CALCINC=${nth_max}
    export APRUN_CALCINC="${launcher} \$ncmd"

    export NTHREADS_CYCLE=${nth_cycle:-12}
    [[ ${NTHREADS_CYCLE} -gt ${npe_node_max} ]] && export NTHREADS_CYCLE=${npe_node_max}
    npe_cycle=${ntiles:-6}
    export APRUN_CYCLE="${launcher} -n ${npe_cycle}"

    export NTHREADS_GAUSFCANL=1
    npe_gausfcanl=${npe_gausfcanl:-1}
    export APRUN_GAUSFCANL="${launcher} -n ${npe_gausfcanl}"

elif [[ "${step}" = "sfcanl" ]]; then
    nth_max=$((npe_node_max / npe_node_sfcanl))

    export NTHREADS_CYCLE=${nth_sfcanl:-14}
    [[ ${NTHREADS_CYCLE} -gt ${npe_node_max} ]] && export NTHREADS_CYCLE=${npe_node_max}
    npe_sfcanl=${ntiles:-6}
    export APRUN_CYCLE="${launcher} -n ${npe_sfcanl}"

elif [[ "${step}" = "gldas" ]]; then

    export USE_CFP="NO"
    export CFP_MP="YES"

    nth_max=$((npe_node_max / npe_node_gldas))

    export NTHREADS_GLDAS=${nth_gldas:-${nth_max}}
    [[ ${NTHREADS_GLDAS} -gt ${nth_max} ]] && export NTHREADS_GLDAS=${nth_max}
    export APRUN_GLDAS="${launcher} -n ${npe_gldas}"

    export NTHREADS_GAUSSIAN=${nth_gaussian:-1}
    [[ ${NTHREADS_GAUSSIAN} -gt ${nth_max} ]] && export NTHREADS_GAUSSIAN=${nth_max}
    export APRUN_GAUSSIAN="${launcher} -n ${npe_gaussian}"

# Must run data processing with exactly the number of tasks as time
# periods being processed.

    npe_gldas_data_proc=$((gldas_spinup_hours + 12))
    export APRUN_GLDAS_DATA_PROC="${launcher} -n ${npe_gldas_data_proc} ${mpmd_opt}"

elif [[ "${step}" = "eobs" ]]; then

    export MKL_NUM_THREADS=4
    export MKL_CBWR=AUTO

    nth_max=$((npe_node_max / npe_node_eobs))

    export NTHREADS_GSI=${nth_eobs:-${nth_max}}
    [[ ${NTHREADS_GSI} -gt ${nth_max} ]] && export NTHREADS_GSI=${nth_max}
    export APRUN_GSI="${launcher} -n ${npe_gsi:-${npe_eobs}}"

    export CFP_MP=${CFP_MP:-"YES"}
    export USE_CFP=${USE_CFP:-"YES"}
    export APRUNCFP="${launcher} -n \$ncmd ${mpmd_opt}"

elif [[ "${step}" = "eupd" ]]; then

    nth_max=$((npe_node_max / npe_node_eupd))

    export NTHREADS_ENKF=${nth_eupd:-${nth_max}}
    [[ ${NTHREADS_ENKF} -gt ${nth_max} ]] && export NTHREADS_ENKF=${nth_max}
    export APRUN_ENKF="${launcher} -n ${npe_enkf:-${npe_eupd}}"

    export CFP_MP=${CFP_MP:-"YES"}
    export USE_CFP=${USE_CFP:-"YES"}
    export APRUNCFP="${launcher} -n \$ncmd ${mpmd_opt}"

elif [[ "${step}" = "fcst" ]] || [[ "${step}" = "efcs" ]]; then

    if [[ "${CDUMP}" =~ "gfs" ]]; then
        nprocs="npe_${step}_gfs"
        ppn="npe_node_${step}_gfs" || ppn="npe_node_${step}"
    else
        nprocs="npe_${step}"
        ppn="npe_node_${step}"
    fi
    (( nnodes = (${!nprocs}+${!ppn}-1)/${!ppn} ))
    (( ntasks = nnodes*${!ppn} ))
    # With ESMF threading, the model wants to use the full node
    export APRUN_UFS="${launcher} -n ${ntasks}"
    unset nprocs ppn nnodes ntasks

elif [[ "${step}" = "post" ]]; then

    nth_max=$((npe_node_max / npe_node_post))

    export NTHREADS_NP=${nth_np:-1}
    [[ ${NTHREADS_NP} -gt ${nth_max} ]] && export NTHREADS_NP=${nth_max}
    export APRUN_NP="${launcher} -n ${npe_post}"

    export NTHREADS_DWN=${nth_dwn:-1}
    [[ ${NTHREADS_DWN} -gt ${nth_max} ]] && export NTHREADS_DWN=${nth_max}
    export APRUN_DWN="${launcher} -n ${npe_dwn}"

elif [[ "${step}" = "ecen" ]]; then

    nth_max=$((npe_node_max / npe_node_ecen))

    export NTHREADS_ECEN=${nth_ecen:-${nth_max}}
    [[ ${NTHREADS_ECEN} -gt ${nth_max} ]] && export NTHREADS_ECEN=${nth_max}
    export APRUN_ECEN="${launcher} -n ${npe_ecen}"

    export NTHREADS_CHGRES=${nth_chgres:-12}
    [[ ${NTHREADS_CHGRES} -gt ${npe_node_max} ]] && export NTHREADS_CHGRES=${npe_node_max}
    export APRUN_CHGRES="time"

    export NTHREADS_CALCINC=${nth_calcinc:-1}
    [[ ${NTHREADS_CALCINC} -gt ${nth_max} ]] && export NTHREADS_CALCINC=${nth_max}
    export APRUN_CALCINC="${launcher} -n ${npe_ecen}"

elif [[ "${step}" = "esfc" ]]; then

    nth_max=$((npe_node_max / npe_node_esfc))

    export NTHREADS_ESFC=${nth_esfc:-${nth_max}}
    [[ ${NTHREADS_ESFC} -gt ${nth_max} ]] && export NTHREADS_ESFC=${nth_max}
    export APRUN_ESFC="${launcher} -n ${npe_esfc}"

    export NTHREADS_CYCLE=${nth_cycle:-14}
    [[ ${NTHREADS_CYCLE} -gt ${npe_node_max} ]] && export NTHREADS_CYCLE=${npe_node_max}
    export APRUN_CYCLE="${launcher} -n ${npe_esfc}"

elif [[ "${step}" = "epos" ]]; then

    nth_max=$((npe_node_max / npe_node_epos))

    export NTHREADS_EPOS=${nth_epos:-${nth_max}}
    [[ ${NTHREADS_EPOS} -gt ${nth_max} ]] && export NTHREADS_EPOS=${nth_max}
    export APRUN_EPOS="${launcher} -n ${npe_epos}"

elif [[ "${step}" = "init" ]]; then

    export APRUN="${launcher} -n ${npe_init}"

elif [[ "${step}" = "postsnd" ]]; then

    export CFP_MP="YES"

    nth_max=$((npe_node_max / npe_node_postsnd))

    export NTHREADS_POSTSND=${nth_postsnd:-1}
    [[ ${NTHREADS_POSTSND} -gt ${nth_max} ]] && export NTHREADS_POSTSND=${nth_max}
    export APRUN_POSTSND="${launcher} -n ${npe_postsnd}"

    export NTHREADS_POSTSNDCFP=${nth_postsndcfp:-1}
    [[ ${NTHREADS_POSTSNDCFP} -gt ${nth_max} ]] && export NTHREADS_POSTSNDCFP=${nth_max}
    export APRUN_POSTSNDCFP="${launcher} -n ${npe_postsndcfp} ${mpmd_opt}"

elif [[ "${step}" = "awips" ]]; then

     echo "WARNING: ${step} is not enabled on ${machine}!"

elif [[ "${step}" = "gempak" ]]; then

     echo "WARNING: ${step} is not enabled on ${machine}!"

elif [[ "${step}" = "fit2obs" ]]; then

    nth_max=$((npe_node_max / npe_node_fit2obs))

    export NTHREADS_FIT2OBS=${nth_fit2obs:-1}
    [[ ${NTHREADS_FIT2OBS} -gt ${nth_max} ]] && export NTHREADS_FIT2OBS=${nth_max}
    export MPIRUN="${launcher} -n ${npe_fit2obs} --mem=0"

fi<|MERGE_RESOLUTION|>--- conflicted
+++ resolved
@@ -4,12 +4,7 @@
 
     echo "Must specify an input argument to set runtime environment variables!"
     echo "argument can be any one of the following:"
-<<<<<<< HEAD
-    echo "atmanalrun atmensanalrun"
-    echo "aeroanlrun"
-=======
     echo "atmanalrun atmensanalrun aeroanlrun"
->>>>>>> 363a2b47
     echo "anal sfcanl fcst post vrfy metp"
     echo "eobs eupd ecen efcs epos"
     echo "postsnd awips gempak"
@@ -106,7 +101,6 @@
     [[ ${NTHREADS_OCNANAL} -gt ${nth_max} ]] && export NTHREADS_OCNANAL=${nth_max}
     export APRUN_OCNANAL="${launcher} -n ${npe_ocnanalrun}"
 
-<<<<<<< HEAD
 elif [[ "${step}" = "anal" ]] || [[ "${step}" = "analcalc" ]]; then
 
     export MKL_NUM_THREADS=4
@@ -115,17 +109,6 @@
     export CFP_MP=${CFP_MP:-"YES"}
     export USE_CFP=${USE_CFP:-"YES"}
     export APRUNCFP="${launcher} -n \$ncmd ${mpmd_opt}"
-=======
-elif [[ "${step}" = "aeroanlrun" ]]; then
-
-    nth_max=$((npe_node_max / npe_node_aeroanlrun))
-
-    export NTHREADS_AEROANL=${nth_aeroanlrun:-${nth_max}}
-    [[ ${NTHREADS_AEROANL} -gt ${nth_max} ]] && export NTHREADS_AEROANL=${nth_max}
-    export APRUN_AEROANL="${launcher} ${npe_aeroanlrun}"
-
-elif [[ "${step}" = "anal" ]]; then
->>>>>>> 363a2b47
 
     nth_max=$((npe_node_max / npe_node_anal))
 
