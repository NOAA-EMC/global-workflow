#!/bin/ksh -x

if [ $# -ne 1 ]; then

    echo "Must specify an input argument to set runtime environment variables!"
    echo "argument can be any one of the following:"
    echo "anal fcst post vrfy metp"
    echo "eobs eupd ecen efcs epos"
    echo "postsnd awips gempak"
    exit 1

fi

step=$1

# Jet information
export launcher="srun --export=ALL"

# now getting node count on the fly
#export npe_node_max=24
export npe_node_max=$( lscpu --parse=CORE|grep -E '^[0-9]' | sort -u  | wc -l )
export OMP_STACKSIZE=128M
total_nodes=$( cat "$PBS_NODEFILE" | sort -u|wc -l )
# Theia information
export npe_node_max=24

# Jet information
export I_MPI_ADJUST_ALLREDUCE=5
export MPI_BUFS_PER_PROC=2048
export MPI_BUFS_PER_HOST=2048
export MPI_GROUP_MAX=256
export MPI_MEMMAP_OFF=1
export MP_STDOUTMODE="ORDERED"
export OMP_STACKSIZE=2048000
#export LD_BIND_NOW=1
export job=${LSB_JOBNAME:-$step}
export jobid=${job}.${LSB_JOBID:-$$}

if [ $step = "prep" -o $step = "prepbufr" ]; then

    nth_max=$(($npe_node_max / $npe_node_prep))

    export POE="NO"
    export BACK=${BACK:-"YES"}
    export sys_tp="Cray-CS400"
    export launcher_PREP=$launcher

elif [ $step = "waveinit" -o $step = "waveprep" -o $step = "wavepostsbs" -o $step = "wavepostbndpnt" -o $step = "wavepostpnt" ]; then

    if [ $step = "waveprep" ]; then export MP_PULSE=0 ; fi
    export wavempexec=${launcher}
    export wave_mpmd=${mpmd}

elif [ $step = "anal" ]; then

    nth_max=$(($npe_node_max / $npe_node_anal))

    export NTHREADS_GSI=${nth_gsi:-$nth_max}
    [[ $NTHREADS_GSI -gt $nth_max ]] && export NTHREADS_GSI=$nth_max
    export APRUN_GSI="$launcher"

    export NTHREADS_CALCINC=${nth_calcinc:-1}
    [[ $NTHREADS_CALCINC -gt $nth_max ]] && export NTHREADS_CALCINC=$nth_max
    export APRUN_CALCINC="$launcher"

    export NTHREADS_CYCLE=${nth_cycle:-12}
    [[ $NTHREADS_CYCLE -gt $npe_node_max ]] && export NTHREADS_CYCLE=$npe_node_max
    npe_cycle=${ntiles:-6}
    export APRUN_CYCLE="$launcher"

    export NTHREADS_GAUSFCANL=1
    npe_gausfcanl=${npe_gausfcanl:-1}
    export APRUN_GAUSFCANL="$launcher"

    export NTHREADS_CHGRES=${nth_echgres:-1}
    [[ $NTHREADS_CHGRES -gt $npe_node_max ]] && export NTHREADS_CHGRES=$npe_node_max
    export APRUN_CHGRES=""

elif [ $step = "gldas" ]; then

    nth_max=$(($npe_node_max / $npe_node_gldas))

    export NTHREADS_GLDAS=${nth_gldas:-$nth_max}
    [[ $NTHREADS_GLDAS -gt $nth_max ]] && export NTHREADS_GLDAS=$nth_max
    export APRUN_GLDAS="$launcher $npe_gldas"

    export NTHREADS_GAUSSIAN=${nth_gaussian:-1}
    [[ $NTHREADS_GAUSSIAN -gt $nth_max ]] && export NTHREADS_GAUSSIAN=$nth_max
    export APRUN_GAUSSIAN="$launcher $npe_gaussian"

elif [ $step = "eobs" ]; then

    nth_max=$(($npe_node_max / $npe_node_eobs))

    export NTHREADS_GSI=${nth_gsi:-$nth_max}
    [[ $NTHREADS_GSI -gt $nth_max ]] && export NTHREADS_GSI=$nth_max
    export APRUN_GSI="$launcher"

elif [ $step = "eupd" ]; then

    nth_max=$(($npe_node_max / $npe_node_eupd))

    export NTHREADS_ENKF=${nth_enkf:-$nth_max}
    [[ $NTHREADS_ENKF -gt $nth_max ]] && export NTHREADS_ENKF=$nth_max
    export APRUN_ENKF="$launcher"

elif [ $step = "fcst" ]; then

    nth_max=$(($npe_node_max / $npe_node_fcst))

    export NTHREADS_FV3=${nth_fv3:-$nth_max}
    [[ $NTHREADS_FV3 -gt $nth_max ]] && export NTHREADS_FV3=$nth_max
    export cores_per_node=$npe_node_max
<<<<<<< HEAD
    export APRUN_FV3="$launcher"

=======
    #export APRUN_FV3="$launcher ${npe_fv3:-${npe_fcst:-$PBS_NP}}"
    if [ $CDUMP = "gdas" ]; then
      export APRUN_FV3="$launcher ${npe_fcst:-$PBS_NP}"
    else
      export APRUN_FV3="$launcher ${npe_fcst_gfs:-$PBS_NP}"
    fi
>>>>>>> f3d11b9b
    export NTHREADS_REGRID_NEMSIO=${nth_regrid_nemsio:-1}
    [[ $NTHREADS_REGRID_NEMSIO -gt $nth_max ]] && export NTHREADS_REGRID_NEMSIO=$nth_max
    export APRUN_REGRID_NEMSIO="$launcher"

    export NTHREADS_REMAP=${nth_remap:-2}
    [[ $NTHREADS_REMAP -gt $nth_max ]] && export NTHREADS_REMAP=$nth_max
    export APRUN_REMAP="$launcher"

elif [ $step = "efcs" ]; then

    nth_max=$(($npe_node_max / $npe_node_efcs))

    export NTHREADS_FV3=${nth_fv3:-$nth_max}
    [[ $NTHREADS_FV3 -gt $nth_max ]] && export NTHREADS_FV3=$nth_max
    export cores_per_node=$npe_node_max
    export APRUN_FV3="$launcher"

    export NTHREADS_REGRID_NEMSIO=${nth_regrid_nemsio:-1}
    [[ $NTHREADS_REGRID_NEMSIO -gt $nth_max ]] && export NTHREADS_REGRID_NEMSIO=$nth_max
    export APRUN_REGRID_NEMSIO="$launcher $LEVS"

elif [ $step = "post" ]; then

    nth_max=$(($npe_node_max / $npe_node_post))

    export NTHREADS_NP=${nth_np:-1}
    [[ $NTHREADS_NP -gt $nth_max ]] && export NTHREADS_NP=$nth_max
    export APRUN_NP="$launcher"

    export NTHREADS_DWN=${nth_dwn:-1}
    [[ $NTHREADS_DWN -gt $nth_max ]] && export NTHREADS_DWN=$nth_max
    export APRUN_DWN="$launcher"

elif [ $step = "ecen" ]; then

    nth_max=$(($npe_node_max / $npe_node_ecen))

    export NTHREADS_ECEN=${nth_ecen:-$nth_max}
    [[ $NTHREADS_ECEN -gt $nth_max ]] && export NTHREADS_ECEN=$nth_max
    export APRUN_ECEN="$launcher"

    export NTHREADS_CHGRES=${nth_chgres:-12}
    [[ $NTHREADS_CHGRES -gt $npe_node_max ]] && export NTHREADS_CHGRES=$npe_node_max
    export APRUN_CHGRES="time"

    export NTHREADS_CALCINC=${nth_calcinc:-1}
    [[ $NTHREADS_CALCINC -gt $nth_max ]] && export NTHREADS_CALCINC=$nth_max
    export APRUN_CALCINC="$launcher"

elif [ $step = "esfc" ]; then

    nth_max=$(($npe_node_max / $npe_node_esfc))

    export NTHREADS_ESFC=${nth_esfc:-$nth_max}
    [[ $NTHREADS_ESFC -gt $nth_max ]] && export NTHREADS_ESFC=$nth_max
    export APRUN_ESFC="$launcher ${npe_esfc:-$PBS_NP}"

    export NTHREADS_CYCLE=${nth_cycle:-12}
    [[ $NTHREADS_CYCLE -gt $npe_node_max ]] && export NTHREADS_CYCLE=$npe_node_max
    export APRUN_CYCLE="$launcher $npe_esfc"


elif [ $step = "epos" ]; then

    nth_max=$(($npe_node_max / $npe_node_epos))

    export NTHREADS_EPOS=${nth_epos:-$nth_max}
    [[ $NTHREADS_EPOS -gt $nth_max ]] && export NTHREADS_EPOS=$nth_max
    export APRUN_EPOS="$launcher"

elif [ $step = "fv3ic" ]; then

    export NTHREADS_CHGRES=${nth_chgres:-$npe_node_max}
    [[ $NTHREADS_CHGRES -gt $npe_node_max ]] && export NTHREADS_CHGRES=$npe_node_max
    export APRUN_CHGRES="time"

elif [ $step = "postsnd" ]; then

    nth_max=$(($npe_node_max / $npe_node_postsnd))

    export NTHREADS_POSTSND=${nth_postsnd:-1}
    [[ $NTHREADS_POSTSND -gt $nth_max ]] && export NTHREADS_POSTSND=$nth_max
    export APRUN_POSTSND="$launcher"

    export NTHREADS_POSTSNDCFP=${nth_postsndcfp:-${nth_postsnd:-1}}
    [[ $NTHREADS_POSTSNDCFP -gt $nth_max ]] && export NTHREADS_POSTSNDCFP=$nth_max
    export APRUN_POSTSNDCFP="$launcher"

elif [ $step = "vrfy" ]; then

    export IOBUF_PARAMS="*:size=32M:count=4:verbose"
    export APRUNTRACK="$launcher"
    export APRUN_POSTSND="$launcher"

    export NTHREADS_POSTSNDCFP=${nth_postsndcfp:-${nth_postsnd:-1}}
    [[ $NTHREADS_POSTSNDCFP -gt $nth_max ]] && export NTHREADS_POSTSNDCFP=$nth_max
    export APRUN_POSTSNDCFP="$launcher"

elif [ $step = "vrfy" ]; then

    export IOBUF_PARAMS="*:size=32M:count=4:verbose"
    export APRUNTRACK="$launcher"

elif [ $step = "awips" ]; then

     echo "WARNING: $step is not enabled on $machine!"

elif [ $step = "gempak" ]; then

     echo "WARNING: $step is not enabled on $machine!"

fi<|MERGE_RESOLUTION|>--- conflicted
+++ resolved
@@ -13,28 +13,21 @@
 
 step=$1
 
-# Jet information
-export launcher="srun --export=ALL"
-
-# now getting node count on the fly
-#export npe_node_max=24
-export npe_node_max=$( lscpu --parse=CORE|grep -E '^[0-9]' | sort -u  | wc -l )
-export OMP_STACKSIZE=128M
-total_nodes=$( cat "$PBS_NODEFILE" | sort -u|wc -l )
 # Theia information
 export npe_node_max=24
-
-# Jet information
-export I_MPI_ADJUST_ALLREDUCE=5
+export launcher="mpirun -np"
+
+# Configure MPI environment
 export MPI_BUFS_PER_PROC=2048
 export MPI_BUFS_PER_HOST=2048
 export MPI_GROUP_MAX=256
 export MPI_MEMMAP_OFF=1
 export MP_STDOUTMODE="ORDERED"
 export OMP_STACKSIZE=2048000
+export NTHSTACK=1024000000
 #export LD_BIND_NOW=1
-export job=${LSB_JOBNAME:-$step}
-export jobid=${job}.${LSB_JOBID:-$$}
+export job=${PBS_JOBNAME:-$step}
+export jobid=${job}.${PBS_JOBID:-$$}
 
 if [ $step = "prep" -o $step = "prepbufr" ]; then
 
@@ -43,7 +36,6 @@
     export POE="NO"
     export BACK=${BACK:-"YES"}
     export sys_tp="Cray-CS400"
-    export launcher_PREP=$launcher
 
 elif [ $step = "waveinit" -o $step = "waveprep" -o $step = "wavepostsbs" -o $step = "wavepostbndpnt" -o $step = "wavepostpnt" ]; then
 
@@ -57,20 +49,20 @@
 
     export NTHREADS_GSI=${nth_gsi:-$nth_max}
     [[ $NTHREADS_GSI -gt $nth_max ]] && export NTHREADS_GSI=$nth_max
-    export APRUN_GSI="$launcher"
+    export APRUN_GSI="$launcher ${npe_gsi:-${npe_anal:-$PBS_NP}}"
 
     export NTHREADS_CALCINC=${nth_calcinc:-1}
     [[ $NTHREADS_CALCINC -gt $nth_max ]] && export NTHREADS_CALCINC=$nth_max
-    export APRUN_CALCINC="$launcher"
+    export APRUN_CALCINC="$launcher \$ncmd"
 
     export NTHREADS_CYCLE=${nth_cycle:-12}
     [[ $NTHREADS_CYCLE -gt $npe_node_max ]] && export NTHREADS_CYCLE=$npe_node_max
     npe_cycle=${ntiles:-6}
-    export APRUN_CYCLE="$launcher"
+    export APRUN_CYCLE="$launcher $npe_cycle"
 
     export NTHREADS_GAUSFCANL=1
     npe_gausfcanl=${npe_gausfcanl:-1}
-    export APRUN_GAUSFCANL="$launcher"
+    export APRUN_GAUSFCANL="$launcher $npe_gausfcanl"
 
     export NTHREADS_CHGRES=${nth_echgres:-1}
     [[ $NTHREADS_CHGRES -gt $npe_node_max ]] && export NTHREADS_CHGRES=$npe_node_max
@@ -94,7 +86,7 @@
 
     export NTHREADS_GSI=${nth_gsi:-$nth_max}
     [[ $NTHREADS_GSI -gt $nth_max ]] && export NTHREADS_GSI=$nth_max
-    export APRUN_GSI="$launcher"
+    export APRUN_GSI="$launcher ${npe_gsi:-${npe_eobs:-$PBS_NP}}"
 
 elif [ $step = "eupd" ]; then
 
@@ -102,7 +94,7 @@
 
     export NTHREADS_ENKF=${nth_enkf:-$nth_max}
     [[ $NTHREADS_ENKF -gt $nth_max ]] && export NTHREADS_ENKF=$nth_max
-    export APRUN_ENKF="$launcher"
+    export APRUN_ENKF="$launcher ${npe_enkf:-${npe_eupd:-$PBS_NP}}"
 
 elif [ $step = "fcst" ]; then
 
@@ -111,24 +103,19 @@
     export NTHREADS_FV3=${nth_fv3:-$nth_max}
     [[ $NTHREADS_FV3 -gt $nth_max ]] && export NTHREADS_FV3=$nth_max
     export cores_per_node=$npe_node_max
-<<<<<<< HEAD
-    export APRUN_FV3="$launcher"
-
-=======
     #export APRUN_FV3="$launcher ${npe_fv3:-${npe_fcst:-$PBS_NP}}"
     if [ $CDUMP = "gdas" ]; then
       export APRUN_FV3="$launcher ${npe_fcst:-$PBS_NP}"
     else
       export APRUN_FV3="$launcher ${npe_fcst_gfs:-$PBS_NP}"
     fi
->>>>>>> f3d11b9b
     export NTHREADS_REGRID_NEMSIO=${nth_regrid_nemsio:-1}
     [[ $NTHREADS_REGRID_NEMSIO -gt $nth_max ]] && export NTHREADS_REGRID_NEMSIO=$nth_max
-    export APRUN_REGRID_NEMSIO="$launcher"
+    export APRUN_REGRID_NEMSIO="$launcher $LEVS"
 
     export NTHREADS_REMAP=${nth_remap:-2}
     [[ $NTHREADS_REMAP -gt $nth_max ]] && export NTHREADS_REMAP=$nth_max
-    export APRUN_REMAP="$launcher"
+    export APRUN_REMAP="$launcher ${npe_remap:-${npe_fcst:-$PBS_NP}}"
 
 elif [ $step = "efcs" ]; then
 
@@ -137,7 +124,7 @@
     export NTHREADS_FV3=${nth_fv3:-$nth_max}
     [[ $NTHREADS_FV3 -gt $nth_max ]] && export NTHREADS_FV3=$nth_max
     export cores_per_node=$npe_node_max
-    export APRUN_FV3="$launcher"
+    export APRUN_FV3="$launcher ${npe_fv3:-${npe_efcs:-$PBS_NP}}"
 
     export NTHREADS_REGRID_NEMSIO=${nth_regrid_nemsio:-1}
     [[ $NTHREADS_REGRID_NEMSIO -gt $nth_max ]] && export NTHREADS_REGRID_NEMSIO=$nth_max
@@ -149,11 +136,11 @@
 
     export NTHREADS_NP=${nth_np:-1}
     [[ $NTHREADS_NP -gt $nth_max ]] && export NTHREADS_NP=$nth_max
-    export APRUN_NP="$launcher"
+    export APRUN_NP="$launcher ${npe_np:-${npe_post:-$PBS_NP}}"
 
     export NTHREADS_DWN=${nth_dwn:-1}
     [[ $NTHREADS_DWN -gt $nth_max ]] && export NTHREADS_DWN=$nth_max
-    export APRUN_DWN="$launcher"
+    export APRUN_DWN="$launcher ${npe_dwn:-$PBS_NP}"
 
 elif [ $step = "ecen" ]; then
 
@@ -161,7 +148,7 @@
 
     export NTHREADS_ECEN=${nth_ecen:-$nth_max}
     [[ $NTHREADS_ECEN -gt $nth_max ]] && export NTHREADS_ECEN=$nth_max
-    export APRUN_ECEN="$launcher"
+    export APRUN_ECEN="$launcher ${npe_ecen:-$PBS_NP}"
 
     export NTHREADS_CHGRES=${nth_chgres:-12}
     [[ $NTHREADS_CHGRES -gt $npe_node_max ]] && export NTHREADS_CHGRES=$npe_node_max
@@ -169,7 +156,7 @@
 
     export NTHREADS_CALCINC=${nth_calcinc:-1}
     [[ $NTHREADS_CALCINC -gt $nth_max ]] && export NTHREADS_CALCINC=$nth_max
-    export APRUN_CALCINC="$launcher"
+    export APRUN_CALCINC="$launcher ${npe_ecen:-$PBS_NP}"
 
 elif [ $step = "esfc" ]; then
 
@@ -190,7 +177,7 @@
 
     export NTHREADS_EPOS=${nth_epos:-$nth_max}
     [[ $NTHREADS_EPOS -gt $nth_max ]] && export NTHREADS_EPOS=$nth_max
-    export APRUN_EPOS="$launcher"
+    export APRUN_EPOS="$launcher ${npe_epos:-$PBS_NP}"
 
 elif [ $step = "fv3ic" ]; then
 
@@ -204,26 +191,11 @@
 
     export NTHREADS_POSTSND=${nth_postsnd:-1}
     [[ $NTHREADS_POSTSND -gt $nth_max ]] && export NTHREADS_POSTSND=$nth_max
-    export APRUN_POSTSND="$launcher"
-
-    export NTHREADS_POSTSNDCFP=${nth_postsndcfp:-${nth_postsnd:-1}}
+    export APRUN_POSTSND="$launcher $npe_postsnd"
+
+    export NTHREADS_POSTSNDCFP=${nth_postsndcfp:-1}
     [[ $NTHREADS_POSTSNDCFP -gt $nth_max ]] && export NTHREADS_POSTSNDCFP=$nth_max
-    export APRUN_POSTSNDCFP="$launcher"
-
-elif [ $step = "vrfy" ]; then
-
-    export IOBUF_PARAMS="*:size=32M:count=4:verbose"
-    export APRUNTRACK="$launcher"
-    export APRUN_POSTSND="$launcher"
-
-    export NTHREADS_POSTSNDCFP=${nth_postsndcfp:-${nth_postsnd:-1}}
-    [[ $NTHREADS_POSTSNDCFP -gt $nth_max ]] && export NTHREADS_POSTSNDCFP=$nth_max
-    export APRUN_POSTSNDCFP="$launcher"
-
-elif [ $step = "vrfy" ]; then
-
-    export IOBUF_PARAMS="*:size=32M:count=4:verbose"
-    export APRUNTRACK="$launcher"
+    export APRUN_POSTSNDCFP="$launcher $npe_postsndcfp"
 
 elif [ $step = "awips" ]; then
 
