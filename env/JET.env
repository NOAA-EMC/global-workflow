#!/usr/bin/env bash

if [[ $# -ne 1 ]]; then

    echo "Must specify an input argument to set runtime environment variables!"
    echo "argument can be any one of the following:"
    echo "atmanalrun atmensanalrun"
    echo "anal sfcanl fcst post vrfy metp"
    echo "eobs eupd ecen efcs epos"
    echo "postsnd awips gempak"
    exit 1

fi

step=$1

if [[ "${PARTITION_BATCH}" = "xjet" ]]; then
  export npe_node_max=24
elif [[ "${PARTITION_BATCH}" = "vjet" ]]; then
  export npe_node_max=16
fi
export launcher="srun -l --export=ALL"
export mpmd_opt="--multi-prog"

# Configure STACK
export OMP_STACKSIZE=2048000
export NTHSTACK=1024000000

ulimit -s unlimited
ulimit -a

<<<<<<< HEAD
if [ ${step} = "prep" -o ${step} = "prepbufr" ]; then

    nth_max=$((${npe_node_max} / ${npe_node_prep}))
=======
export job=${PBS_JOBNAME:-${step}}
export jobid=${job}.${PBS_JOBID:-$$}

if [[ "${step}" = "prep" ]] || [[ "${step}" = "prepbufr" ]]; then

    nth_max=$((npe_node_max / npe_node_prep))
>>>>>>> cc2f94b8

    export POE="NO"
    export BACK=${BACK:-"NO"}
    export sys_tp="JET"

<<<<<<< HEAD
elif [ ${step} = "waveinit" -o ${step} = "waveprep" -o ${step} = "wavepostsbs" -o ${step} = "wavepostbndpnt" -o ${step} = "wavepostbndpntbll" -o ${step} = "wavepostpnt" ]; then

    if [ ${step} = "waveprep" ]; then export MP_PULSE=0 ; fi
    export wavempexec=${launcher}
    export wave_mpmd=${mpmd_opt}

elif [ ${step} = "atmanalrun" ]; then

    nth_max=$((${npe_node_max} / ${npe_node_atmanalrun}))
=======
elif [[ "${step}" = "waveinit" ]] || [[ "${step}" = "waveprep" ]] || [[ "${step}" = "wavepostsbs" ]] || [[ "${step}" = "wavepostbndpnt" ]] || [[ "${step}" = "wavepostbndpntbll" ]] || [[ "${step}" = "wavepostpnt" ]]; then

    if [[ "${step}" = "waveprep" ]]; then export MP_PULSE=0 ; fi
    export wavempexec=${launcher}
    export wave_mpmd=${mpmd_opt}

elif [[ "${step}" = "atmanalrun" ]]; then

    nth_max=$((npe_node_max / npe_node_atmanalrun))
>>>>>>> cc2f94b8

    export NTHREADS_ATMANAL=${nth_atmanalrun:-${nth_max}}
    [[ ${NTHREADS_ATMANAL} -gt ${nth_max} ]] && export NTHREADS_ATMANAL=${nth_max}
    export APRUN_ATMANAL="${launcher} ${npe_atmanalrun}"

<<<<<<< HEAD
elif [ ${step} = "atmensanalrun" ]; then

    nth_max=$((${npe_node_max} / ${npe_node_atmensanalrun}))
=======
elif [[ "${step}" = "atmensanalrun" ]]; then

    nth_max=$((npe_node_max / npe_node_atmensanalrun))
>>>>>>> cc2f94b8

    export NTHREADS_ATMENSANAL=${nth_atmensanalrun:-${nth_max}}
    [[ ${NTHREADS_ATMENSANAL} -gt ${nth_max} ]] && export NTHREADS_ATMENSANAL=${nth_max}
    export APRUN_ATMENSANAL="${launcher} ${npe_atmensanalrun}"

<<<<<<< HEAD
elif [ ${step} = "anal" ]; then

    nth_max=$((${npe_node_max} / ${npe_node_anal}))
=======
elif [[ "${step}" = "anal" ]]; then

    nth_max=$((npe_node_max / npe_node_anal))
>>>>>>> cc2f94b8

    export NTHREADS_GSI=${nth_gsi:-${nth_max}}
    [[ ${NTHREADS_GSI} -gt ${nth_max} ]] && export NTHREADS_GSI=${nth_max}
    export APRUN_GSI="${launcher} ${npe_gsi:-${npe_anal:-${PBS_NP}}}"

    export NTHREADS_CALCINC=${nth_calcinc:-1}
    [[ ${NTHREADS_CALCINC} -gt ${nth_max} ]] && export NTHREADS_CALCINC=${nth_max}
    export APRUN_CALCINC="${launcher} \$ncmd"

    export NTHREADS_CYCLE=${nth_cycle:-12}
    [[ ${NTHREADS_CYCLE} -gt ${npe_node_max} ]] && export NTHREADS_CYCLE=${npe_node_max}
    npe_cycle=${ntiles:-6}
    export APRUN_CYCLE="${launcher} ${npe_cycle}"

    export NTHREADS_GAUSFCANL=1
    npe_gausfcanl=${npe_gausfcanl:-1}
    export APRUN_GAUSFCANL="${launcher} ${npe_gausfcanl}"

<<<<<<< HEAD
elif [ ${step} = "sfcanl" ]; then
    nth_max=$((${npe_node_max} / ${npe_node_sfcanl}))
=======
elif [[ "${step}" = "sfcanl" ]]; then
    nth_max=$((npe_node_max / npe_node_sfcanl))
>>>>>>> cc2f94b8

    export NTHREADS_CYCLE=${nth_sfcanl:-14}
    [[ ${NTHREADS_CYCLE} -gt ${npe_node_max} ]] && export NTHREADS_CYCLE=${npe_node_max}
    npe_sfcanl=${ntiles:-6}
    export APRUN_CYCLE="${launcher} ${npe_sfcanl}"

<<<<<<< HEAD
elif [ ${step} = "gldas" ]; then

    nth_max=$((${npe_node_max} / ${npe_node_gldas}))
=======
elif [[ "${step}" = "gldas" ]]; then

    nth_max=$((npe_node_max / npe_node_gldas))
>>>>>>> cc2f94b8

    export NTHREADS_GLDAS=${nth_gldas:-${nth_max}}
    [[ ${NTHREADS_GLDAS} -gt ${nth_max} ]] && export NTHREADS_GLDAS=${nth_max}
    export APRUN_GLDAS="${launcher} ${npe_gldas}"

    export NTHREADS_GAUSSIAN=${nth_gaussian:-1}
    [[ ${NTHREADS_GAUSSIAN} -gt ${nth_max} ]] && export NTHREADS_GAUSSIAN=${nth_max}
    export APRUN_GAUSSIAN="${launcher} ${npe_gaussian}"

<<<<<<< HEAD
elif [ ${step} = "eobs" ]; then

    nth_max=$((${npe_node_max} / ${npe_node_eobs}))
=======
elif [[ "${step}" = "eobs" ]]; then

    nth_max=$((npe_node_max / npe_node_eobs))
>>>>>>> cc2f94b8

    export NTHREADS_GSI=${nth_gsi:-${nth_max}}
    [[ ${NTHREADS_GSI} -gt ${nth_max} ]] && export NTHREADS_GSI=${nth_max}
    export APRUN_GSI="${launcher} ${npe_gsi:-${npe_eobs:-${PBS_NP}}}"

<<<<<<< HEAD
elif [ ${step} = "eupd" ]; then

    nth_max=$((${npe_node_max} / ${npe_node_eupd}))
=======
elif [[ "${step}" = "eupd" ]]; then

    nth_max=$((npe_node_max / npe_node_eupd))
>>>>>>> cc2f94b8

    export NTHREADS_ENKF=${nth_enkf:-${nth_max}}
    [[ ${NTHREADS_ENKF} -gt ${nth_max} ]] && export NTHREADS_ENKF=${nth_max}
    export APRUN_ENKF="${launcher} ${npe_enkf:-${npe_eupd:-${PBS_NP}}}"

<<<<<<< HEAD
elif [ ${step} = "fcst" ]; then
=======
elif [[ "${step}" = "fcst" ]]; then
>>>>>>> cc2f94b8

    #PEs and PEs/node can differ for GFS and GDAS forecasts if threading differs
    if [[ ${CDUMP} == "gfs" ]]; then
        npe_fcst=${npe_fcst_gfs}
        npe_node_fcst=${npe_node_fcst_gfs}
        nth_fv3=${nth_fv3_gfs}
    fi

<<<<<<< HEAD
    nth_max=$((${npe_node_max} / ${npe_node_fcst}))
=======
    nth_max=$((npe_node_max / npe_node_fcst))
>>>>>>> cc2f94b8

    export NTHREADS_FV3=${nth_fv3:-${nth_max}}
    [[ ${NTHREADS_FV3} -gt ${nth_max} ]] && export NTHREADS_FV3=${nth_max}
    export cores_per_node=${npe_node_max}
    export APRUN_FV3="${launcher}"

    export NTHREADS_REGRID_NEMSIO=${nth_regrid_nemsio:-1}
    [[ ${NTHREADS_REGRID_NEMSIO} -gt ${nth_max} ]] && export NTHREADS_REGRID_NEMSIO=${nth_max}
    export APRUN_REGRID_NEMSIO="${launcher} ${LEVS}"

    export NTHREADS_REMAP=${nth_remap:-2}
    [[ ${NTHREADS_REMAP} -gt ${nth_max} ]] && export NTHREADS_REMAP=${nth_max}
    export APRUN_REMAP="${launcher} ${npe_remap:-${npe_fcst:-${PBS_NP}}}"
    export I_MPI_DAPL_UD="enable"

<<<<<<< HEAD
elif [ ${step} = "efcs" ]; then

    nth_max=$((${npe_node_max} / ${npe_node_efcs}))
=======
elif [[ "${step}" = "efcs" ]]; then

    nth_max=$((npe_node_max / npe_node_efcs))
>>>>>>> cc2f94b8

    export NTHREADS_FV3=${nth_fv3:-${nth_max}}
    [[ ${NTHREADS_FV3} -gt ${nth_max} ]] && export NTHREADS_FV3=${nth_max}
    export cores_per_node=${npe_node_max}
    export APRUN_FV3="${launcher} ${npe_fv3:-${npe_efcs:-${PBS_NP}}}"

    export NTHREADS_REGRID_NEMSIO=${nth_regrid_nemsio:-1}
    [[ ${NTHREADS_REGRID_NEMSIO} -gt ${nth_max} ]] && export NTHREADS_REGRID_NEMSIO=${nth_max}
    export APRUN_REGRID_NEMSIO="${launcher} ${LEVS}"

<<<<<<< HEAD
elif [ ${step} = "post" ]; then

    nth_max=$((${npe_node_max} / ${npe_node_post}))
=======
elif [[ "${step}" = "post" ]]; then

    nth_max=$((npe_node_max / npe_node_post))
>>>>>>> cc2f94b8

    export NTHREADS_NP=${nth_np:-1}
    [[ ${NTHREADS_NP} -gt ${nth_max} ]] && export NTHREADS_NP=${nth_max}
    export APRUN_NP="${launcher}"

    export NTHREADS_DWN=${nth_dwn:-1}
    [[ ${NTHREADS_DWN} -gt ${nth_max} ]] && export NTHREADS_DWN=${nth_max}
    export APRUN_NP="${launcher}"

<<<<<<< HEAD
elif [ ${step} = "ecen" ]; then

    nth_max=$((${npe_node_max} / ${npe_node_ecen}))
=======
elif [[ "${step}" = "ecen" ]]; then

    nth_max=$((npe_node_max / npe_node_ecen))
>>>>>>> cc2f94b8

    export NTHREADS_ECEN=${nth_ecen:-${nth_max}}
    [[ ${NTHREADS_ECEN} -gt ${nth_max} ]] && export NTHREADS_ECEN=${nth_max}
    export APRUN_ECEN="${launcher} ${npe_ecen:-${PBS_NP}}"

    export NTHREADS_CHGRES=${nth_chgres:-12}
    [[ ${NTHREADS_CHGRES} -gt ${npe_node_max} ]] && export NTHREADS_CHGRES=${npe_node_max}
    export APRUN_CHGRES="time"

    export NTHREADS_CALCINC=${nth_calcinc:-1}
    [[ ${NTHREADS_CALCINC} -gt ${nth_max} ]] && export NTHREADS_CALCINC=${nth_max}
    export APRUN_CALCINC="${launcher} ${npe_ecen:-${PBS_NP}}"

<<<<<<< HEAD
elif [ ${step} = "esfc" ]; then

    nth_max=$((${npe_node_max} / ${npe_node_esfc}))
=======
elif [[ "${step}" = "esfc" ]]; then

    nth_max=$((npe_node_max / npe_node_esfc))
>>>>>>> cc2f94b8

    export NTHREADS_ESFC=${nth_esfc:-${nth_max}}
    [[ ${NTHREADS_ESFC} -gt ${nth_max} ]] && export NTHREADS_ESFC=${nth_max}
    export APRUN_ESFC="${launcher} ${npe_esfc:-${PBS_NP}}"

    export NTHREADS_CYCLE=${nth_cycle:-12}
    [[ ${NTHREADS_CYCLE} -gt ${npe_node_max} ]] && export NTHREADS_CYCLE=${npe_node_max}
    export APRUN_CYCLE="${launcher} ${npe_esfc}"


<<<<<<< HEAD
elif [ ${step} = "epos" ]; then

    nth_max=$((${npe_node_max} / ${npe_node_epos}))
=======
elif [[ "${step}" = "epos" ]]; then

    nth_max=$((npe_node_max / npe_node_epos))
>>>>>>> cc2f94b8

    export NTHREADS_EPOS=${nth_epos:-${nth_max}}
    [[ ${NTHREADS_EPOS} -gt ${nth_max} ]] && export NTHREADS_EPOS=${nth_max}
    export APRUN_EPOS="${launcher} ${npe_epos:-${PBS_NP}}"

<<<<<<< HEAD
elif [ ${step} = "init" ]; then

    export APRUN="${launcher}"

elif [ ${step} = "postsnd" ]; then

    nth_max=$((${npe_node_max} / ${npe_node_postsnd}))
=======
elif [[ "${step}" = "init" ]]; then

    export APRUN="${launcher}"

elif [[ "${step}" = "postsnd" ]]; then

    nth_max=$((npe_node_max / npe_node_postsnd))
>>>>>>> cc2f94b8

    export NTHREADS_POSTSND=${nth_postsnd:-1}
    [[ ${NTHREADS_POSTSND} -gt ${nth_max} ]] && export NTHREADS_POSTSND=${nth_max}
    export APRUN_POSTSND="${launcher} ${npe_postsnd}"

    export NTHREADS_POSTSNDCFP=${nth_postsndcfp:-1}
    [[ ${NTHREADS_POSTSNDCFP} -gt ${nth_max} ]] && export NTHREADS_POSTSNDCFP=${nth_max}
    export APRUN_POSTSNDCFP="${launcher} ${npe_postsndcfp}"

<<<<<<< HEAD
elif [ ${step} = "awips" ]; then

     echo "WARNING: ${step} is not enabled on ${machine}!"

elif [ ${step} = "gempak" ]; then
=======
elif [[ "${step}" = "awips" ]]; then

     echo "WARNING: ${step} is not enabled on ${machine}!"

elif [[ "${step}" = "gempak" ]]; then
>>>>>>> cc2f94b8

     echo "WARNING: ${step} is not enabled on ${machine}!"

fi<|MERGE_RESOLUTION|>--- conflicted
+++ resolved
@@ -1,4 +1,4 @@
-#!/usr/bin/env bash
+#!/bin/ksh -x
 
 if [[ $# -ne 1 ]]; then
 
@@ -29,34 +29,14 @@
 ulimit -s unlimited
 ulimit -a
 
-<<<<<<< HEAD
-if [ ${step} = "prep" -o ${step} = "prepbufr" ]; then
-
-    nth_max=$((${npe_node_max} / ${npe_node_prep}))
-=======
-export job=${PBS_JOBNAME:-${step}}
-export jobid=${job}.${PBS_JOBID:-$$}
-
 if [[ "${step}" = "prep" ]] || [[ "${step}" = "prepbufr" ]]; then
 
     nth_max=$((npe_node_max / npe_node_prep))
->>>>>>> cc2f94b8
 
     export POE="NO"
     export BACK=${BACK:-"NO"}
     export sys_tp="JET"
 
-<<<<<<< HEAD
-elif [ ${step} = "waveinit" -o ${step} = "waveprep" -o ${step} = "wavepostsbs" -o ${step} = "wavepostbndpnt" -o ${step} = "wavepostbndpntbll" -o ${step} = "wavepostpnt" ]; then
-
-    if [ ${step} = "waveprep" ]; then export MP_PULSE=0 ; fi
-    export wavempexec=${launcher}
-    export wave_mpmd=${mpmd_opt}
-
-elif [ ${step} = "atmanalrun" ]; then
-
-    nth_max=$((${npe_node_max} / ${npe_node_atmanalrun}))
-=======
 elif [[ "${step}" = "waveinit" ]] || [[ "${step}" = "waveprep" ]] || [[ "${step}" = "wavepostsbs" ]] || [[ "${step}" = "wavepostbndpnt" ]] || [[ "${step}" = "wavepostbndpntbll" ]] || [[ "${step}" = "wavepostpnt" ]]; then
 
     if [[ "${step}" = "waveprep" ]]; then export MP_PULSE=0 ; fi
@@ -66,35 +46,22 @@
 elif [[ "${step}" = "atmanalrun" ]]; then
 
     nth_max=$((npe_node_max / npe_node_atmanalrun))
->>>>>>> cc2f94b8
 
     export NTHREADS_ATMANAL=${nth_atmanalrun:-${nth_max}}
     [[ ${NTHREADS_ATMANAL} -gt ${nth_max} ]] && export NTHREADS_ATMANAL=${nth_max}
     export APRUN_ATMANAL="${launcher} ${npe_atmanalrun}"
 
-<<<<<<< HEAD
-elif [ ${step} = "atmensanalrun" ]; then
-
-    nth_max=$((${npe_node_max} / ${npe_node_atmensanalrun}))
-=======
 elif [[ "${step}" = "atmensanalrun" ]]; then
 
     nth_max=$((npe_node_max / npe_node_atmensanalrun))
->>>>>>> cc2f94b8
 
     export NTHREADS_ATMENSANAL=${nth_atmensanalrun:-${nth_max}}
     [[ ${NTHREADS_ATMENSANAL} -gt ${nth_max} ]] && export NTHREADS_ATMENSANAL=${nth_max}
     export APRUN_ATMENSANAL="${launcher} ${npe_atmensanalrun}"
 
-<<<<<<< HEAD
-elif [ ${step} = "anal" ]; then
-
-    nth_max=$((${npe_node_max} / ${npe_node_anal}))
-=======
 elif [[ "${step}" = "anal" ]]; then
 
     nth_max=$((npe_node_max / npe_node_anal))
->>>>>>> cc2f94b8
 
     export NTHREADS_GSI=${nth_gsi:-${nth_max}}
     [[ ${NTHREADS_GSI} -gt ${nth_max} ]] && export NTHREADS_GSI=${nth_max}
@@ -113,28 +80,17 @@
     npe_gausfcanl=${npe_gausfcanl:-1}
     export APRUN_GAUSFCANL="${launcher} ${npe_gausfcanl}"
 
-<<<<<<< HEAD
-elif [ ${step} = "sfcanl" ]; then
-    nth_max=$((${npe_node_max} / ${npe_node_sfcanl}))
-=======
 elif [[ "${step}" = "sfcanl" ]]; then
     nth_max=$((npe_node_max / npe_node_sfcanl))
->>>>>>> cc2f94b8
 
     export NTHREADS_CYCLE=${nth_sfcanl:-14}
     [[ ${NTHREADS_CYCLE} -gt ${npe_node_max} ]] && export NTHREADS_CYCLE=${npe_node_max}
     npe_sfcanl=${ntiles:-6}
     export APRUN_CYCLE="${launcher} ${npe_sfcanl}"
 
-<<<<<<< HEAD
-elif [ ${step} = "gldas" ]; then
-
-    nth_max=$((${npe_node_max} / ${npe_node_gldas}))
-=======
 elif [[ "${step}" = "gldas" ]]; then
 
     nth_max=$((npe_node_max / npe_node_gldas))
->>>>>>> cc2f94b8
 
     export NTHREADS_GLDAS=${nth_gldas:-${nth_max}}
     [[ ${NTHREADS_GLDAS} -gt ${nth_max} ]] && export NTHREADS_GLDAS=${nth_max}
@@ -144,39 +100,23 @@
     [[ ${NTHREADS_GAUSSIAN} -gt ${nth_max} ]] && export NTHREADS_GAUSSIAN=${nth_max}
     export APRUN_GAUSSIAN="${launcher} ${npe_gaussian}"
 
-<<<<<<< HEAD
-elif [ ${step} = "eobs" ]; then
-
-    nth_max=$((${npe_node_max} / ${npe_node_eobs}))
-=======
 elif [[ "${step}" = "eobs" ]]; then
 
     nth_max=$((npe_node_max / npe_node_eobs))
->>>>>>> cc2f94b8
 
     export NTHREADS_GSI=${nth_gsi:-${nth_max}}
     [[ ${NTHREADS_GSI} -gt ${nth_max} ]] && export NTHREADS_GSI=${nth_max}
     export APRUN_GSI="${launcher} ${npe_gsi:-${npe_eobs:-${PBS_NP}}}"
 
-<<<<<<< HEAD
-elif [ ${step} = "eupd" ]; then
-
-    nth_max=$((${npe_node_max} / ${npe_node_eupd}))
-=======
 elif [[ "${step}" = "eupd" ]]; then
 
     nth_max=$((npe_node_max / npe_node_eupd))
->>>>>>> cc2f94b8
 
     export NTHREADS_ENKF=${nth_enkf:-${nth_max}}
     [[ ${NTHREADS_ENKF} -gt ${nth_max} ]] && export NTHREADS_ENKF=${nth_max}
     export APRUN_ENKF="${launcher} ${npe_enkf:-${npe_eupd:-${PBS_NP}}}"
 
-<<<<<<< HEAD
-elif [ ${step} = "fcst" ]; then
-=======
 elif [[ "${step}" = "fcst" ]]; then
->>>>>>> cc2f94b8
 
     #PEs and PEs/node can differ for GFS and GDAS forecasts if threading differs
     if [[ ${CDUMP} == "gfs" ]]; then
@@ -185,11 +125,7 @@
         nth_fv3=${nth_fv3_gfs}
     fi
 
-<<<<<<< HEAD
-    nth_max=$((${npe_node_max} / ${npe_node_fcst}))
-=======
     nth_max=$((npe_node_max / npe_node_fcst))
->>>>>>> cc2f94b8
 
     export NTHREADS_FV3=${nth_fv3:-${nth_max}}
     [[ ${NTHREADS_FV3} -gt ${nth_max} ]] && export NTHREADS_FV3=${nth_max}
@@ -205,15 +141,9 @@
     export APRUN_REMAP="${launcher} ${npe_remap:-${npe_fcst:-${PBS_NP}}}"
     export I_MPI_DAPL_UD="enable"
 
-<<<<<<< HEAD
-elif [ ${step} = "efcs" ]; then
-
-    nth_max=$((${npe_node_max} / ${npe_node_efcs}))
-=======
 elif [[ "${step}" = "efcs" ]]; then
 
     nth_max=$((npe_node_max / npe_node_efcs))
->>>>>>> cc2f94b8
 
     export NTHREADS_FV3=${nth_fv3:-${nth_max}}
     [[ ${NTHREADS_FV3} -gt ${nth_max} ]] && export NTHREADS_FV3=${nth_max}
@@ -224,15 +154,9 @@
     [[ ${NTHREADS_REGRID_NEMSIO} -gt ${nth_max} ]] && export NTHREADS_REGRID_NEMSIO=${nth_max}
     export APRUN_REGRID_NEMSIO="${launcher} ${LEVS}"
 
-<<<<<<< HEAD
-elif [ ${step} = "post" ]; then
-
-    nth_max=$((${npe_node_max} / ${npe_node_post}))
-=======
 elif [[ "${step}" = "post" ]]; then
 
     nth_max=$((npe_node_max / npe_node_post))
->>>>>>> cc2f94b8
 
     export NTHREADS_NP=${nth_np:-1}
     [[ ${NTHREADS_NP} -gt ${nth_max} ]] && export NTHREADS_NP=${nth_max}
@@ -242,15 +166,9 @@
     [[ ${NTHREADS_DWN} -gt ${nth_max} ]] && export NTHREADS_DWN=${nth_max}
     export APRUN_NP="${launcher}"
 
-<<<<<<< HEAD
-elif [ ${step} = "ecen" ]; then
-
-    nth_max=$((${npe_node_max} / ${npe_node_ecen}))
-=======
 elif [[ "${step}" = "ecen" ]]; then
 
     nth_max=$((npe_node_max / npe_node_ecen))
->>>>>>> cc2f94b8
 
     export NTHREADS_ECEN=${nth_ecen:-${nth_max}}
     [[ ${NTHREADS_ECEN} -gt ${nth_max} ]] && export NTHREADS_ECEN=${nth_max}
@@ -264,15 +182,9 @@
     [[ ${NTHREADS_CALCINC} -gt ${nth_max} ]] && export NTHREADS_CALCINC=${nth_max}
     export APRUN_CALCINC="${launcher} ${npe_ecen:-${PBS_NP}}"
 
-<<<<<<< HEAD
-elif [ ${step} = "esfc" ]; then
-
-    nth_max=$((${npe_node_max} / ${npe_node_esfc}))
-=======
 elif [[ "${step}" = "esfc" ]]; then
 
     nth_max=$((npe_node_max / npe_node_esfc))
->>>>>>> cc2f94b8
 
     export NTHREADS_ESFC=${nth_esfc:-${nth_max}}
     [[ ${NTHREADS_ESFC} -gt ${nth_max} ]] && export NTHREADS_ESFC=${nth_max}
@@ -283,37 +195,21 @@
     export APRUN_CYCLE="${launcher} ${npe_esfc}"
 
 
-<<<<<<< HEAD
-elif [ ${step} = "epos" ]; then
-
-    nth_max=$((${npe_node_max} / ${npe_node_epos}))
-=======
 elif [[ "${step}" = "epos" ]]; then
 
     nth_max=$((npe_node_max / npe_node_epos))
->>>>>>> cc2f94b8
 
     export NTHREADS_EPOS=${nth_epos:-${nth_max}}
     [[ ${NTHREADS_EPOS} -gt ${nth_max} ]] && export NTHREADS_EPOS=${nth_max}
     export APRUN_EPOS="${launcher} ${npe_epos:-${PBS_NP}}"
 
-<<<<<<< HEAD
-elif [ ${step} = "init" ]; then
+elif [[ "${step}" = "init" ]]; then
 
     export APRUN="${launcher}"
 
-elif [ ${step} = "postsnd" ]; then
-
-    nth_max=$((${npe_node_max} / ${npe_node_postsnd}))
-=======
-elif [[ "${step}" = "init" ]]; then
-
-    export APRUN="${launcher}"
-
 elif [[ "${step}" = "postsnd" ]]; then
 
     nth_max=$((npe_node_max / npe_node_postsnd))
->>>>>>> cc2f94b8
 
     export NTHREADS_POSTSND=${nth_postsnd:-1}
     [[ ${NTHREADS_POSTSND} -gt ${nth_max} ]] && export NTHREADS_POSTSND=${nth_max}
@@ -323,20 +219,12 @@
     [[ ${NTHREADS_POSTSNDCFP} -gt ${nth_max} ]] && export NTHREADS_POSTSNDCFP=${nth_max}
     export APRUN_POSTSNDCFP="${launcher} ${npe_postsndcfp}"
 
-<<<<<<< HEAD
-elif [ ${step} = "awips" ]; then
+elif [[ "${step}" = "awips" ]]; then
 
      echo "WARNING: ${step} is not enabled on ${machine}!"
 
-elif [ ${step} = "gempak" ]; then
-=======
-elif [[ "${step}" = "awips" ]]; then
+elif [[ "${step}" = "gempak" ]]; then
 
      echo "WARNING: ${step} is not enabled on ${machine}!"
 
-elif [[ "${step}" = "gempak" ]]; then
->>>>>>> cc2f94b8
-
-     echo "WARNING: ${step} is not enabled on ${machine}!"
-
 fi