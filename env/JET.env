--- conflicted
+++ resolved
@@ -49,23 +49,11 @@
 
 elif [[ "${step}" = "atmanlrun" ]]; then
 
-<<<<<<< HEAD
     nth_max=$((npe_node_max / npe_node_atmanlrun))
 
     export NTHREADS_ATMANL=${nth_atmanlrun:-${nth_max}}
     [[ ${NTHREADS_ATMANL} -gt ${nth_max} ]] && export NTHREADS_ATMANL=${nth_max}
-    export APRUN_ATMANL="${launcher} ${npe_atmanlrun}"
-=======
-    export CFP_MP=${CFP_MP:-"YES"}
-    export USE_CFP=${USE_CFP:-"YES"}
-    export APRUNCFP="${launcher} -n \$ncmd ${mpmd_opt}"
-
-    nth_max=$((npe_node_max / npe_node_atmanalrun))
-
-    export NTHREADS_ATMANAL=${nth_atmanalrun:-${nth_max}}
-    [[ ${NTHREADS_ATMANAL} -gt ${nth_max} ]] && export NTHREADS_ATMANAL=${nth_max}
-    export APRUN_ATMANAL="${launcher} -n ${npe_atmanalrun}"
->>>>>>> 70a7d99b
+    export APRUN_ATMANL="${launcher} -n ${npe_atmanlrun}"
 
 elif [[ "${step}" = "atmensanalrun" ]]; then
 
