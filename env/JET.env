#! /usr/bin/env bash

if [[ $# -ne 1 ]]; then

    echo "Must specify an input argument to set runtime environment variables!"
    echo "argument can be any one of the following:"
    echo "atmanalrun atmensanalrun"
    echo "aeroanlrun"
    echo "anal sfcanl fcst post vrfy metp"
    echo "eobs eupd ecen efcs epos"
    echo "postsnd awips gempak"
    exit 1

fi

step=$1

if [[ "${PARTITION_BATCH}" = "xjet" ]]; then
  export npe_node_max=24
elif [[ "${PARTITION_BATCH}" = "vjet" ]]; then
  export npe_node_max=16
elif [[ "${PARTITION_BATCH}" = "kjet" ]]; then
  export npe_node_max=40
fi
export launcher="srun -l --epilog=/apps/local/bin/report-mem --export=ALL"
export mpmd_opt="--multi-prog"

# Configure MPI environment
export OMP_STACKSIZE=2048000
export NTHSTACK=1024000000

ulimit -s unlimited
ulimit -a

if [[ "${step}" = "prep" ]] || [[ "${step}" = "prepbufr" ]]; then

    nth_max=$((npe_node_max / npe_node_prep))

    export POE="NO"
    export BACK="NO"
    export sys_tp="JET"
    export launcher_PREP="srun"

elif [[ "${step}" = "waveinit" ]] || [[ "${step}" = "waveprep" ]] || [[ "${step}" = "wavepostsbs" ]] || [[ "${step}" = "wavepostbndpnt" ]] || [[ "${step}" = "wavepostbndpntbll" ]] || [[ "${step}" = "wavepostpnt" ]]; then

    export CFP_MP="YES"
    if [[ "${step}" = "waveprep" ]]; then export MP_PULSE=0 ; fi
    export wavempexec=${launcher}
    export wave_mpmd=${mpmd_opt}

elif [[ "${step}" = "atmanalrun" ]]; then

    export CFP_MP=${CFP_MP:-"YES"}
    export USE_CFP=${USE_CFP:-"YES"}
    export APRUNCFP="${launcher} -n \$ncmd ${mpmd_opt}"

    nth_max=$((npe_node_max / npe_node_atmanalrun))

    export NTHREADS_ATMANAL=${nth_atmanalrun:-${nth_max}}
    [[ ${NTHREADS_ATMANAL} -gt ${nth_max} ]] && export NTHREADS_ATMANAL=${nth_max}
    export APRUN_ATMANAL="${launcher} -n ${npe_atmanalrun}"

elif [[ "${step}" = "atmensanalrun" ]]; then

    export CFP_MP=${CFP_MP:-"YES"}
    export USE_CFP=${USE_CFP:-"YES"}
    export APRUNCFP="${launcher} -n \$ncmd ${mpmd_opt}"

    nth_max=$((npe_node_max / npe_node_atmensanalrun))

    export NTHREADS_ATMENSANAL=${nth_atmensanalrun:-${nth_max}}
    [[ ${NTHREADS_ATMENSANAL} -gt ${nth_max} ]] && export NTHREADS_ATMENSANAL=${nth_max}
    export APRUN_ATMENSANAL="${launcher} -n ${npe_atmensanalrun}"

elif [[ "${step}" = "aeroanlrun" ]]; then

    export APRUNCFP="${launcher} -n \$ncmd ${mpmd_opt}"

    nth_max=$((npe_node_max / npe_node_aeroanlrun))

    export NTHREADS_AEROANL=${nth_aeroanlrun:-${nth_max}}
    [[ ${NTHREADS_AEROANL} -gt ${nth_max} ]] && export NTHREADS_AEROANL=${nth_max}
    export APRUN_AEROANL="${launcher} -n ${npe_aeroanlrun}"

elif [[ "${step}" = "ocnanalbmat" ]]; then

    export APRUNCFP="${launcher} -n \$ncmd ${mpmd_opt}"

    nth_max=$((npe_node_max / npe_node_ocnanalbmat))

    export NTHREADS_OCNANAL=${nth_ocnanalbmat:-${nth_max}}
    [[ ${NTHREADS_OCNANAL} -gt ${nth_max} ]] && export NTHREADS_OCNANAL=${nth_max}
    export APRUN_OCNANAL="${launcher} -n ${npe_ocnanalbmat}"

elif [[ "${step}" = "ocnanalrun" ]]; then

    export APRUNCFP="${launcher} -n \$ncmd ${mpmd_opt}"

    nth_max=$((npe_node_max / npe_node_ocnanalrun))

    export NTHREADS_OCNANAL=${nth_ocnanalrun:-${nth_max}}
    [[ ${NTHREADS_OCNANAL} -gt ${nth_max} ]] && export NTHREADS_OCNANAL=${nth_max}
    export APRUN_OCNANAL="${launcher} -n ${npe_ocnanalrun}"

elif [[ "${step}" = "anal" ]] || [[ "${step}" = "analcalc" ]]; then

    export MKL_NUM_THREADS=4
    export MKL_CBWR=AUTO

    export CFP_MP=${CFP_MP:-"YES"}
    export USE_CFP=${USE_CFP:-"YES"}
    export APRUNCFP="${launcher} -n \$ncmd ${mpmd_opt}"

    nth_max=$((npe_node_max / npe_node_anal))

    export NTHREADS_GSI=${nth_anal:-${nth_max}}
    [[ ${NTHREADS_GSI} -gt ${nth_max} ]] && export NTHREADS_GSI=${nth_max}
    export APRUN_GSI="${launcher} -n ${npe_gsi:-${npe_anal}}"

    export NTHREADS_CALCINC=${nth_calcinc:-1}
    [[ ${NTHREADS_CALCINC} -gt ${nth_max} ]] && export NTHREADS_CALCINC=${nth_max}
    export APRUN_CALCINC="${launcher} \$ncmd"

    export NTHREADS_CYCLE=${nth_cycle:-12}
    [[ ${NTHREADS_CYCLE} -gt ${npe_node_max} ]] && export NTHREADS_CYCLE=${npe_node_max}
    npe_cycle=${ntiles:-6}
    export APRUN_CYCLE="${launcher} -n ${npe_cycle}"

    export NTHREADS_GAUSFCANL=1
    npe_gausfcanl=${npe_gausfcanl:-1}
    export APRUN_GAUSFCANL="${launcher} -n ${npe_gausfcanl}"

elif [[ "${step}" = "sfcanl" ]]; then
    nth_max=$((npe_node_max / npe_node_sfcanl))

    export NTHREADS_CYCLE=${nth_sfcanl:-14}
    [[ ${NTHREADS_CYCLE} -gt ${npe_node_max} ]] && export NTHREADS_CYCLE=${npe_node_max}
    npe_sfcanl=${ntiles:-6}
    export APRUN_CYCLE="${launcher} -n ${npe_sfcanl}"

elif [[ "${step}" = "gldas" ]]; then

    export USE_CFP="NO"
    export CFP_MP="YES"

    nth_max=$((npe_node_max / npe_node_gldas))

    export NTHREADS_GLDAS=${nth_gldas:-${nth_max}}
    [[ ${NTHREADS_GLDAS} -gt ${nth_max} ]] && export NTHREADS_GLDAS=${nth_max}
    export APRUN_GLDAS="${launcher} -n ${npe_gldas}"

    export NTHREADS_GAUSSIAN=${nth_gaussian:-1}
    [[ ${NTHREADS_GAUSSIAN} -gt ${nth_max} ]] && export NTHREADS_GAUSSIAN=${nth_max}
    export APRUN_GAUSSIAN="${launcher} -n ${npe_gaussian}"

# Must run data processing with exactly the number of tasks as time
# periods being processed.

    npe_gldas_data_proc=$((gldas_spinup_hours + 12))
    export APRUN_GLDAS_DATA_PROC="${launcher} -n ${npe_gldas_data_proc} ${mpmd_opt}"

elif [[ "${step}" = "eobs" ]]; then

    export MKL_NUM_THREADS=4
    export MKL_CBWR=AUTO

    nth_max=$((npe_node_max / npe_node_eobs))

    export NTHREADS_GSI=${nth_eobs:-${nth_max}}
    [[ ${NTHREADS_GSI} -gt ${nth_max} ]] && export NTHREADS_GSI=${nth_max}
    export APRUN_GSI="${launcher} -n ${npe_gsi:-${npe_eobs}}"

    export CFP_MP=${CFP_MP:-"YES"}
    export USE_CFP=${USE_CFP:-"YES"}
    export APRUNCFP="${launcher} -n \$ncmd ${mpmd_opt}"

elif [[ "${step}" = "eupd" ]]; then

    nth_max=$((npe_node_max / npe_node_eupd))

    export NTHREADS_ENKF=${nth_eupd:-${nth_max}}
    [[ ${NTHREADS_ENKF} -gt ${nth_max} ]] && export NTHREADS_ENKF=${nth_max}
    export APRUN_ENKF="${launcher} -n ${npe_enkf:-${npe_eupd}}"

    export CFP_MP=${CFP_MP:-"YES"}
    export USE_CFP=${USE_CFP:-"YES"}
    export APRUNCFP="${launcher} -n \$ncmd ${mpmd_opt}"

elif [[ "${step}" = "fcst" ]] || [[ "${step}" = "efcs" ]]; then

    if [[ "${CDUMP}" =~ "gfs" ]]; then
        nprocs="npe_${step}_gfs"
        ppn="npe_node_${step}_gfs" || ppn="npe_node_${step}"
    else
        nprocs="npe_${step}"
        ppn="npe_node_${step}"
    fi
<<<<<<< HEAD

    nth_max=$((npe_node_max / npe_node_fcst))

    export NTHREADS_FV3=${nth_fv3:-${nth_max}}
    [[ ${NTHREADS_FV3} -gt ${nth_max} ]] && export NTHREADS_FV3=${nth_max}
    export cores_per_node=${npe_node_max}
    export APRUN_FV3="${launcher} -n ${npe_fcst}"

    export NTHREADS_REGRID_NEMSIO=${nth_regrid_nemsio:-1}
    [[ ${NTHREADS_REGRID_NEMSIO} -gt ${nth_max} ]] && export NTHREADS_REGRID_NEMSIO=${nth_max}
    export APRUN_REGRID_NEMSIO="${launcher} -n ${LEVS}"

    export NTHREADS_REMAP=${nth_remap:-2}
    [[ ${NTHREADS_REMAP} -gt ${nth_max} ]] && export NTHREADS_REMAP=${nth_max}
    export APRUN_REMAP="${launcher} -n ${npe_remap:-${npe_fcst}}"
    export I_MPI_DAPL_UD="enable"

elif [[ "${step}" = "efcs" ]]; then

    nth_max=$((npe_node_max / npe_node_efcs))

    export NTHREADS_FV3=${nth_efcs:-${nth_max}}
    [[ ${NTHREADS_FV3} -gt ${nth_max} ]] && export NTHREADS_FV3=${nth_max}
    export cores_per_node=${npe_node_max}
    export APRUN_FV3="${launcher} -n ${npe_efcs}"

    export NTHREADS_REGRID_NEMSIO=${nth_regrid_nemsio:-1}
    [[ ${NTHREADS_REGRID_NEMSIO} -gt ${nth_max} ]] && export NTHREADS_REGRID_NEMSIO=${nth_max}
    export APRUN_REGRID_NEMSIO="${launcher} -n ${LEVS}"
=======
    (( nnodes = (${!nprocs}+${!ppn}-1)/${!ppn} ))
    (( ntasks = nnodes*${!ppn} ))
    # With ESMF threading, the model wants to use the full node
    export APRUN_UFS="${launcher} -n ${ntasks}"
    unset nprocs ppn nnodes ntasks
>>>>>>> 995e2b0c

elif [[ "${step}" = "post" ]]; then

    nth_max=$((npe_node_max / npe_node_post))

    export NTHREADS_NP=${nth_np:-1}
    [[ ${NTHREADS_NP} -gt ${nth_max} ]] && export NTHREADS_NP=${nth_max}
    export APRUN_NP="${launcher} -n ${npe_post}"

    export NTHREADS_DWN=${nth_dwn:-1}
    [[ ${NTHREADS_DWN} -gt ${nth_max} ]] && export NTHREADS_DWN=${nth_max}
    export APRUN_DWN="${launcher} -n ${npe_dwn}"

elif [[ "${step}" = "ecen" ]]; then

    nth_max=$((npe_node_max / npe_node_ecen))

    export NTHREADS_ECEN=${nth_ecen:-${nth_max}}
    [[ ${NTHREADS_ECEN} -gt ${nth_max} ]] && export NTHREADS_ECEN=${nth_max}
    export APRUN_ECEN="${launcher} -n ${npe_ecen}"

    export NTHREADS_CHGRES=${nth_chgres:-12}
    [[ ${NTHREADS_CHGRES} -gt ${npe_node_max} ]] && export NTHREADS_CHGRES=${npe_node_max}
    export APRUN_CHGRES="time"

    export NTHREADS_CALCINC=${nth_calcinc:-1}
    [[ ${NTHREADS_CALCINC} -gt ${nth_max} ]] && export NTHREADS_CALCINC=${nth_max}
    export APRUN_CALCINC="${launcher} -n ${npe_ecen}"

elif [[ "${step}" = "esfc" ]]; then

    nth_max=$((npe_node_max / npe_node_esfc))

    export NTHREADS_ESFC=${nth_esfc:-${nth_max}}
    [[ ${NTHREADS_ESFC} -gt ${nth_max} ]] && export NTHREADS_ESFC=${nth_max}
    export APRUN_ESFC="${launcher} -n ${npe_esfc}"

    export NTHREADS_CYCLE=${nth_cycle:-14}
    [[ ${NTHREADS_CYCLE} -gt ${npe_node_max} ]] && export NTHREADS_CYCLE=${npe_node_max}
    export APRUN_CYCLE="${launcher} -n ${npe_esfc}"

elif [[ "${step}" = "epos" ]]; then

    nth_max=$((npe_node_max / npe_node_epos))

    export NTHREADS_EPOS=${nth_epos:-${nth_max}}
    [[ ${NTHREADS_EPOS} -gt ${nth_max} ]] && export NTHREADS_EPOS=${nth_max}
    export APRUN_EPOS="${launcher} -n ${npe_epos}"

elif [[ "${step}" = "init" ]]; then

    export APRUN="${launcher} -n ${npe_init}"

elif [[ "${step}" = "postsnd" ]]; then

    export CFP_MP="YES"

    nth_max=$((npe_node_max / npe_node_postsnd))

    export NTHREADS_POSTSND=${nth_postsnd:-1}
    [[ ${NTHREADS_POSTSND} -gt ${nth_max} ]] && export NTHREADS_POSTSND=${nth_max}
    export APRUN_POSTSND="${launcher} -n ${npe_postsnd}"

    export NTHREADS_POSTSNDCFP=${nth_postsndcfp:-1}
    [[ ${NTHREADS_POSTSNDCFP} -gt ${nth_max} ]] && export NTHREADS_POSTSNDCFP=${nth_max}
    export APRUN_POSTSNDCFP="${launcher} -n ${npe_postsndcfp} ${mpmd_opt}"

elif [[ "${step}" = "awips" ]]; then

     echo "WARNING: ${step} is not enabled on ${machine}!"

elif [[ "${step}" = "gempak" ]]; then

     echo "WARNING: ${step} is not enabled on ${machine}!"

fi<|MERGE_RESOLUTION|>--- conflicted
+++ resolved
@@ -195,43 +195,11 @@
         nprocs="npe_${step}"
         ppn="npe_node_${step}"
     fi
-<<<<<<< HEAD
-
-    nth_max=$((npe_node_max / npe_node_fcst))
-
-    export NTHREADS_FV3=${nth_fv3:-${nth_max}}
-    [[ ${NTHREADS_FV3} -gt ${nth_max} ]] && export NTHREADS_FV3=${nth_max}
-    export cores_per_node=${npe_node_max}
-    export APRUN_FV3="${launcher} -n ${npe_fcst}"
-
-    export NTHREADS_REGRID_NEMSIO=${nth_regrid_nemsio:-1}
-    [[ ${NTHREADS_REGRID_NEMSIO} -gt ${nth_max} ]] && export NTHREADS_REGRID_NEMSIO=${nth_max}
-    export APRUN_REGRID_NEMSIO="${launcher} -n ${LEVS}"
-
-    export NTHREADS_REMAP=${nth_remap:-2}
-    [[ ${NTHREADS_REMAP} -gt ${nth_max} ]] && export NTHREADS_REMAP=${nth_max}
-    export APRUN_REMAP="${launcher} -n ${npe_remap:-${npe_fcst}}"
-    export I_MPI_DAPL_UD="enable"
-
-elif [[ "${step}" = "efcs" ]]; then
-
-    nth_max=$((npe_node_max / npe_node_efcs))
-
-    export NTHREADS_FV3=${nth_efcs:-${nth_max}}
-    [[ ${NTHREADS_FV3} -gt ${nth_max} ]] && export NTHREADS_FV3=${nth_max}
-    export cores_per_node=${npe_node_max}
-    export APRUN_FV3="${launcher} -n ${npe_efcs}"
-
-    export NTHREADS_REGRID_NEMSIO=${nth_regrid_nemsio:-1}
-    [[ ${NTHREADS_REGRID_NEMSIO} -gt ${nth_max} ]] && export NTHREADS_REGRID_NEMSIO=${nth_max}
-    export APRUN_REGRID_NEMSIO="${launcher} -n ${LEVS}"
-=======
     (( nnodes = (${!nprocs}+${!ppn}-1)/${!ppn} ))
     (( ntasks = nnodes*${!ppn} ))
     # With ESMF threading, the model wants to use the full node
     export APRUN_UFS="${launcher} -n ${ntasks}"
     unset nprocs ppn nnodes ntasks
->>>>>>> 995e2b0c
 
 elif [[ "${step}" = "post" ]]; then
 
