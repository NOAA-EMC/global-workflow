--- conflicted
+++ resolved
@@ -171,12 +171,8 @@
 
     export NTHREADS_REMAP=${nth_remap:-2}
     [[ $NTHREADS_REMAP -gt $nth_max ]] && export NTHREADS_REMAP=$nth_max
-<<<<<<< HEAD
-    export APRUN_REMAP="$launcher"
-=======
     export APRUN_REMAP="$launcher ${npe_remap:-${npe_fcst:-$PBS_NP}}"
     export I_MPI_DAPL_UD="enable"
->>>>>>> 67770120
 
 elif [ $step = "efcs" ]; then
 
