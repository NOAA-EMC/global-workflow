--- conflicted
+++ resolved
@@ -69,7 +69,7 @@
 
     export NTHREADS_ATMENSANLSOL=${NTHREADSmax}
     export APRUN_ATMENSANLSOL="${APRUN_default}"
-	
+
 elif [[ "${step}" = "atmensanlletkf" ]]; then
 
     export NTHREADS_ATMENSANLLETKF=${NTHREADSmax}
@@ -124,11 +124,7 @@
 elif [[ "${step}" = "marineanlvar" ]]; then
 
     export APRUNCFP="${launcher} -n \$ncmd ${mpmd_opt}"
-<<<<<<< HEAD
-    export APRUN_MARINEANLVAR="${APRUN}"
-=======
-    export APRUN_OCNANAL="${APRUN_default}"
->>>>>>> 6ea681bc
+    export APRUN_MARINEANLVAR="${APRUN_default}"
 
 elif [[ "${step}" = "anal" ]] || [[ "${step}" = "analcalc" ]]; then
 
