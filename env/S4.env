#! /usr/bin/env bash

if [[ $# -ne 1 ]]; then

    echo "Must specify an input argument to set runtime environment variables!"
    echo "argument can be any one of the following:"
<<<<<<< HEAD
    echo "atmanlrun atmensanalrun aeroanlrun landanlrun"
=======
    echo "atmanlrun atmensanlrun aeroanlrun"
>>>>>>> f159d39a
    echo "anal sfcanl fcst post vrfy metp"
    echo "eobs eupd ecen efcs epos"
    echo "postsnd awips gempak"
    exit 1

fi

step=$1
PARTITION_BATCH=${PARTITION_BATCH:-"s4"}

if [[ ${PARTITION_BATCH} = "s4" ]]; then
   export npe_node_max=32
elif [[ ${PARTITION_BATCH} = "ivy" ]]; then
   export npe_node_max=20
fi
export launcher="srun -l --export=ALL"
export mpmd_opt="--multi-prog --output=${step}.%J.%t.out"

# Configure MPI environment
export OMP_STACKSIZE=2048000
export NTHSTACK=1024000000

ulimit -s unlimited
ulimit -a

if [[ "${step}" = "prep" ]] || [[ "${step}" = "prepbufr" ]]; then

    nth_max=$((npe_node_max / npe_node_prep))

    export POE="NO"
    export BACK="NO"
    export sys_tp="S4"
    export launcher_PREP="srun"

elif [[ "${step}" = "waveinit" ]] || [[ "${step}" = "waveprep" ]] || [[ "${step}" = "wavepostsbs" ]] || [[ "${step}" = "wavepostbndpnt" ]] || [[ "${step}" = "wavepostbndpntbll" ]] || [[ "${step}" = "wavepostpnt" ]]; then

    export CFP_MP="YES"
    if [[ "${step}" = "waveprep" ]]; then export MP_PULSE=0 ; fi
    export wavempexec=${launcher}
    export wave_mpmd=${mpmd_opt}

elif [[ "${step}" = "atmanlrun" ]]; then

    nth_max=$((npe_node_max / npe_node_atmanlrun))

    export NTHREADS_ATMANL=${nth_atmanlrun:-${nth_max}}
    [[ ${NTHREADS_ATMANL} -gt ${nth_max} ]] && export NTHREADS_ATMANL=${nth_max}
    export APRUN_ATMANL="${launcher} -n ${npe_atmanlrun}"

elif [[ "${step}" = "atmensanlrun" ]]; then

    nth_max=$((npe_node_max / npe_node_atmensanlrun))

    export NTHREADS_ATMENSANL=${nth_atmensanlrun:-${nth_max}}
    [[ ${NTHREADS_ATMENSANL} -gt ${nth_max} ]] && export NTHREADS_ATMENSANL=${nth_max}
    export APRUN_ATMENSANL="${launcher} -n ${npe_atmensanlrun}"

elif [[ "${step}" = "aeroanlrun" ]]; then

    export APRUNCFP="${launcher} -n \$ncmd ${mpmd_opt}"

    nth_max=$((npe_node_max / npe_node_aeroanlrun))

    export NTHREADS_AEROANL=${nth_aeroanlrun:-${nth_max}}
    [[ ${NTHREADS_AEROANL} -gt ${nth_max} ]] && export NTHREADS_AEROANL=${nth_max}
    export APRUN_AEROANL="${launcher} -n ${npe_aeroanlrun}"

elif [[ "${step}" = "landanlrun" ]]; then

    nth_max=$((npe_node_max / npe_node_landanlrun))

    export NTHREADS_LANDANL=${nth_landanlrun:-${nth_max}}
    [[ ${NTHREADS_LANDANL} -gt ${nth_max} ]] && export NTHREADS_LANDANL=${nth_max}
    export APRUN_LANDANL="${launcher} -n ${npe_landanlrun}"

elif [[ "${step}" = "ocnanalbmat" ]]; then
     echo "WARNING: ${step} is not enabled on S4!"

elif [[ "${step}" = "ocnanalrun" ]]; then
     echo "WARNING: ${step} is not enabled on S4!"

elif [[ "${step}" = "anal" ]] || [[ "${step}" = "analcalc" ]]; then

    export MKL_NUM_THREADS=4
    export MKL_CBWR=AUTO

    export CFP_MP=${CFP_MP:-"YES"}
    export USE_CFP=${USE_CFP:-"YES"}
    export APRUNCFP="${launcher} -n \$ncmd ${mpmd_opt}"

    nth_max=$((npe_node_max / npe_node_anal))

    export NTHREADS_GSI=${nth_anal:-${nth_max}}
    [[ ${NTHREADS_GSI} -gt ${nth_max} ]] && export NTHREADS_GSI=${nth_max}
    export APRUN_GSI="${launcher} -n ${npe_gsi:-${npe_anal}}"

    export NTHREADS_CALCINC=${nth_calcinc:-1}
    [[ ${NTHREADS_CALCINC} -gt ${nth_max} ]] && export NTHREADS_CALCINC=${nth_max}
    export APRUN_CALCINC="${launcher} \$ncmd"

    export NTHREADS_CYCLE=${nth_cycle:-12}
    [[ ${NTHREADS_CYCLE} -gt ${npe_node_max} ]] && export NTHREADS_CYCLE=${npe_node_max}
    npe_cycle=${ntiles:-6}
    export APRUN_CYCLE="${launcher} -n ${npe_cycle}"


    export NTHREADS_GAUSFCANL=1
    npe_gausfcanl=${npe_gausfcanl:-1}
    export APRUN_GAUSFCANL="${launcher} -n ${npe_gausfcanl}"

elif [[ "${step}" = "sfcanl" ]]; then
    nth_max=$((npe_node_max / npe_node_sfcanl))

    export NTHREADS_CYCLE=${nth_sfcanl:-14}
    [[ ${NTHREADS_CYCLE} -gt ${npe_node_max} ]] && export NTHREADS_CYCLE=${npe_node_max}
    npe_sfcanl=${ntiles:-6}
    export APRUN_CYCLE="${launcher} -n ${npe_sfcanl}"

elif [[ "${step}" = "gldas" ]]; then

    export USE_CFP="NO"
    export CFP_MP="YES"

    nth_max=$((npe_node_max / npe_node_gldas))

    export NTHREADS_GLDAS=${nth_gldas:-${nth_max}}
    [[ ${NTHREADS_GLDAS} -gt ${nth_max} ]] && export NTHREADS_GLDAS=${nth_max}
    export APRUN_GLDAS="${launcher} -n ${npe_gldas}"

    export NTHREADS_GAUSSIAN=${nth_gaussian:-1}
    [[ ${NTHREADS_GAUSSIAN} -gt ${nth_max} ]] && export NTHREADS_GAUSSIAN=${nth_max}
    export APRUN_GAUSSIAN="${launcher} -n ${npe_gaussian}"

# Must run data processing with exactly the number of tasks as time
# periods being processed.

    npe_gldas_data_proc=$((gldas_spinup_hours + 12))
    export APRUN_GLDAS_DATA_PROC="${launcher} -n ${npe_gldas_data_proc} ${mpmd_opt}"

elif [[ "${step}" = "eobs" ]]; then

    export MKL_NUM_THREADS=4
    export MKL_CBWR=AUTO

    nth_max=$((npe_node_max / npe_node_eobs))

    export NTHREADS_GSI=${nth_eobs:-${nth_max}}
    [[ ${NTHREADS_GSI} -gt ${nth_max} ]] && export NTHREADS_GSI=${nth_max}
    export APRUN_GSI="${launcher} -n ${npe_gsi:-${npe_eobs}}"

    export CFP_MP=${CFP_MP:-"YES"}
    export USE_CFP=${USE_CFP:-"YES"}
    export APRUNCFP="${launcher} -n \$ncmd ${mpmd_opt}"

elif [[ "${step}" = "eupd" ]]; then

    nth_max=$((npe_node_max / npe_node_eupd))

    export NTHREADS_ENKF=${nth_eupd:-${nth_max}}
    [[ ${NTHREADS_ENKF} -gt ${nth_max} ]] && export NTHREADS_ENKF=${nth_max}
    export APRUN_ENKF="${launcher} -n ${npe_enkf:-${npe_eupd}}"

    export CFP_MP=${CFP_MP:-"YES"}
    export USE_CFP=${USE_CFP:-"YES"}
    export APRUNCFP="${launcher} -n \$ncmd ${mpmd_opt}"

elif [[ "${step}" = "fcst" ]] || [[ "${step}" = "efcs" ]]; then

    if [[ "${CDUMP}" =~ "gfs" ]]; then
        nprocs="npe_${step}_gfs"
        ppn="npe_node_${step}_gfs" || ppn="npe_node_${step}"
    else
        nprocs="npe_${step}"
        ppn="npe_node_${step}"
    fi
    (( nnodes = (${!nprocs}+${!ppn}-1)/${!ppn} ))
    (( ntasks = nnodes*${!ppn} ))
    # With ESMF threading, the model wants to use the full node
    export APRUN_UFS="${launcher} -n ${ntasks}"
    unset nprocs ppn nnodes ntasks

elif [[ "${step}" = "post" ]]; then

    nth_max=$((npe_node_max / npe_node_post))

    export NTHREADS_NP=${nth_np:-1}
    [[ ${NTHREADS_NP} -gt ${nth_max} ]] && export NTHREADS_NP=${nth_max}
    export APRUN_NP="${launcher} -n ${npe_post}"

    export NTHREADS_DWN=${nth_dwn:-1}
    [[ ${NTHREADS_DWN} -gt ${nth_max} ]] && export NTHREADS_DWN=${nth_max}
    export APRUN_DWN="${launcher} -n ${npe_dwn}"

elif [[ "${step}" = "ecen" ]]; then

    nth_max=$((npe_node_max / npe_node_ecen))

    export NTHREADS_ECEN=${nth_ecen:-${nth_max}}
    [[ ${NTHREADS_ECEN} -gt ${nth_max} ]] && export NTHREADS_ECEN=${nth_max}
    export APRUN_ECEN="${launcher} -n ${npe_ecen}"

    export NTHREADS_CHGRES=${nth_chgres:-12}
    [[ ${NTHREADS_CHGRES} -gt ${npe_node_max} ]] && export NTHREADS_CHGRES=${npe_node_max}
    export APRUN_CHGRES="time"

    export NTHREADS_CALCINC=${nth_calcinc:-1}
    [[ ${NTHREADS_CALCINC} -gt ${nth_max} ]] && export NTHREADS_CALCINC=${nth_max}
    export APRUN_CALCINC="${launcher} -n ${npe_ecen}"

elif [[ "${step}" = "esfc" ]]; then

    nth_max=$((npe_node_max / npe_node_esfc))

    export NTHREADS_ESFC=${nth_esfc:-${nth_max}}
    [[ ${NTHREADS_ESFC} -gt ${nth_max} ]] && export NTHREADS_ESFC=${nth_max}
    export APRUN_ESFC="${launcher} -n ${npe_esfc}"

    export NTHREADS_CYCLE=${nth_cycle:-14}
    [[ ${NTHREADS_CYCLE} -gt ${npe_node_max} ]] && export NTHREADS_CYCLE=${npe_node_max}
    export APRUN_CYCLE="${launcher} -n ${npe_esfc}"

elif [[ "${step}" = "epos" ]]; then

    nth_max=$((npe_node_max / npe_node_epos))

    export NTHREADS_EPOS=${nth_epos:-${nth_max}}
    [[ ${NTHREADS_EPOS} -gt ${nth_max} ]] && export NTHREADS_EPOS=${nth_max}
    export APRUN_EPOS="${launcher} -n ${npe_epos}"

elif [[ "${step}" = "init" ]]; then

    export APRUN="${launcher} -n ${npe_init}"

elif [[ "${step}" = "postsnd" ]]; then

    export CFP_MP="YES"

    nth_max=$((npe_node_max / npe_node_postsnd))

    export NTHREADS_POSTSND=${nth_postsnd:-1}
    [[ ${NTHREADS_POSTSND} -gt ${nth_max} ]] && export NTHREADS_POSTSND=${nth_max}
    export APRUN_POSTSND="${launcher} -n ${npe_postsnd}"

    export NTHREADS_POSTSNDCFP=${nth_postsndcfp:-1}
    [[ ${NTHREADS_POSTSNDCFP} -gt ${nth_max} ]] && export NTHREADS_POSTSNDCFP=${nth_max}
    export APRUN_POSTSNDCFP="${launcher} -n ${npe_postsndcfp} ${mpmd_opt}"

elif [[ "${step}" = "awips" ]]; then

     echo "WARNING: ${step} is not enabled on S4!"

elif [[ "${step}" = "gempak" ]]; then

     echo "WARNING: ${step} is not enabled on S4!"

elif [[ "${step}" = "fit2obs" ]]; then

    nth_max=$((npe_node_max / npe_node_fit2obs))

    export NTHREADS_FIT2OBS=${nth_fit2obs:-1}
    [[ ${NTHREADS_FIT2OBS} -gt ${nth_max} ]] && export NTHREADS_FIT2OBS=${nth_max}
    export MPIRUN="${launcher} -n ${npe_fit2obs}"

fi<|MERGE_RESOLUTION|>--- conflicted
+++ resolved
@@ -4,11 +4,7 @@
 
     echo "Must specify an input argument to set runtime environment variables!"
     echo "argument can be any one of the following:"
-<<<<<<< HEAD
     echo "atmanlrun atmensanalrun aeroanlrun landanlrun"
-=======
-    echo "atmanlrun atmensanlrun aeroanlrun"
->>>>>>> f159d39a
     echo "anal sfcanl fcst post vrfy metp"
     echo "eobs eupd ecen efcs epos"
     echo "postsnd awips gempak"
