--- conflicted
+++ resolved
@@ -67,16 +67,8 @@
 
 elif [[ "${step}" = "atmensanlfv3inc" ]]; then
 
-<<<<<<< HEAD
     export NTHREADS_ATMENSANLFV3INC=${NTHREADSmax}
     export APRUN_ATMENSANLFV3INC="${APRUN}"    
-=======
-    nth_max=$((npe_node_max / npe_node_atmensanlfv3inc))
-
-    export NTHREADS_ATMENSANLFV3INC=${nth_atmensanlfv3inc:-${nth_max}}
-    [[ ${NTHREADS_ATMENSANLFV3INC} -gt ${nth_max} ]] && export NTHREADS_ATMENSANLFV3INC=${nth_max}
-    export APRUN_ATMENSANLFV3INC="${launcher} -n ${npe_atmensanlfv3inc}"
->>>>>>> 84865969
 
 elif [[ "${step}" = "aeroanlrun" ]]; then
 
