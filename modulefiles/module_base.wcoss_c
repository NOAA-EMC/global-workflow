#%Module######################################################################
##
##      FV3GFS prerequisites
##      Installed by:  Samuel Trahan (Samuel.Trahan@noaa.gov)
##	Installed on:  2017-July-31

# From default environment

module load modules

module load xt-lsfhpc
module load ncep
module load alps
module load dvs
module load xpmem
module load ugni
module load craype-network-aries
module load switch
#module load eswrap
module load PrgEnv-intel
module load craype
#module switch craype-haswell

# Is this needed?
module load subversion

## WCOSS Cray execution prereqs:
module load rca
module load alps
module load xpmem
module load gni-headers
module load udreg
module load ugni
module load hpss

module load prod_util
module load g2tmpl-intel/1.4.0
module load crtm-intel/2.2.6
module load iobuf/2.0.7
module load gempak/7.3.0

module load nco-gnu-sandybridge/4.4.4
module load NetCDF-intel-sandybridge/4.2
module load cfp-intel-sandybridge/1.1.0
setenv USE_CFP YES

# modules used by vrfy
module load pm5
module load prod_envir
module load util_shared/1.0.7

module load gcc/6.3.0
module unload grib_util/1.0.3
module load grib_util/1.1.0

<<<<<<< HEAD
module use /gpfs/hps3/emc/nems/noscrub/emc.nemspara/soft/modulefiles
module load esmf/8.0.0bs48

# python
module load python/3.6.3
=======
module use -a /gpfs/hps3/emc/nems/noscrub/emc.nemspara/soft/modulefiles
module unload intel
module load intel/16.3.210
module load cray-netcdf
module load esmf/8.0.0bs48
>>>>>>> d635fe37
<|MERGE_RESOLUTION|>--- conflicted
+++ resolved
@@ -53,16 +53,11 @@
 module unload grib_util/1.0.3
 module load grib_util/1.1.0
 
-<<<<<<< HEAD
-module use /gpfs/hps3/emc/nems/noscrub/emc.nemspara/soft/modulefiles
-module load esmf/8.0.0bs48
-
-# python
-module load python/3.6.3
-=======
 module use -a /gpfs/hps3/emc/nems/noscrub/emc.nemspara/soft/modulefiles
 module unload intel
 module load intel/16.3.210
 module load cray-netcdf
 module load esmf/8.0.0bs48
->>>>>>> d635fe37
+
+# python
+module load python/3.6.3