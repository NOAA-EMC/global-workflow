--- conflicted
+++ resolved
@@ -6,50 +6,26 @@
 module load hpc-ips/18.0.1.163
 module load hpc-impi/18.0.1
 
-<<<<<<< HEAD
 # Not hpc-stack, but must come after impi load
-=======
-module use /usrx/local/nceplibs/dev/hpc-stack/libs/hpc-stack/modulefiles/stack
-module load hpc/1.1.0
-module load hpc-ips/18.0.1.163
-module load hpc-impi/18.0.1
-
-module load lsf/10.1       
-module load EnvVars/1.0.3
-module load HPSS/5.0.2.5
-
-module load prod_util/1.2.2
-module load prod_envir/1.1.0
-module load grib_util/1.2.2
-module load util_shared/1.3.0
-
-module load crtm/2.3.0
-setenv CRTM_FIX /gpfs/dell1/nco/ops/nwprod/lib/crtm/v2.3.0/fix
-
-module load NCO/4.7.0   
->>>>>>> 96347ea5
 module load CFP/2.0.2
 setenv USE_CFP YES
 
-<<<<<<< HEAD
 # Non-MPI
 module load g2/3.4.2
 module load g2tmpl/1.10.0
 module load grib_util/1.2.2
 module load crtm 2.3.0
+setenv CRTM_FIX /gpfs/dell1/nco/ops/nwprod/lib/crtm/v2.3.0/fix
 module load prod_util/1.2.2
 module load ip/3.3.3
 module load sp/2.3.3
 module load w3nco/2.4.1
 module load bacio/2.4.1
 module load landsfcutil/2.4.1
-=======
->>>>>>> 96347ea5
 module load jasper/2.0.25
 module load zlib/1.2.11
 module load png/1.6.35
 
-<<<<<<< HEAD
 # MPI
 module load netcdf/4.7.4
 module load hdf5/1.10.6
@@ -67,29 +43,6 @@
 module load cdo/1.9.8
 module load g2tmpl/1.6.0
 module load util_shared/1.3.0
-=======
-module load hdf5/1.10.6
-module load netcdf/4.7.4
-module load pio/2.5.2
-module load esmf/8_1_1
-module load fms/2020.04.03
-
-module load bacio/2.4.1
-module load g2/3.4.1
-module load g2tmpl/1.9.1
-module load ip/3.3.3
-module load nemsio/2.5.2
-module load sp/2.3.3
-module load w3emc/2.7.3
-module load w3nco/2.4.1
-module load upp/10.0.6
-
-module load wgrib2/2.0.8
-setenv WGRIB2 wgrib2
-
-module use -a /gpfs/dell1/nco/ops/nwprod/modulefiles/
-module load gempak/7.3.3
->>>>>>> 96347ea5
 
 # Load for WAFS
 module load bufr_dumplist/2.0.0
@@ -98,13 +51,8 @@
 # python
 module load python/3.6.3
 
-<<<<<<< HEAD
 # WCOSS-specific
 module load lsf/10.1
 module load EnvVars/1.0.3
 module load prod_envir/1.1.0
-module load pm5/1.0
-=======
-# waveprep
-module load cdo/1.9.8
->>>>>>> 96347ea5
+module load pm5/1.0