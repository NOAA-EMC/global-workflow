#%Module######################################################################
##
##      FV3GFS prerequisites

# From default environment

module load ips/18.0.1.163
module load impi/18.0.1    
module load lsf/10.1       
module load EnvVars/1.0.2

module load HPSS/5.0.2.5
module load prod_util/1.1.0
module load prod_envir/1.0.2
module load g2tmpl/1.5.0       
#module load ESMF/7_1_0r
module unload grib_util/1.0.6   
module load grib_util/1.1.0

module load NCO/4.7.0   
module load HDF5-serial/1.10.1
module load NetCDF/4.5.0
module load CFP/2.0.1
setenv USE_CFP YES

# modules used by vrfy
module load pm5

module use -a /gpfs/dell1/nco/ops/nwprod/modulefiles/
module load gempak/7.3.1

module use /gpfs/dell2/emc/modeling/noscrub/emc.nemspara/soft/modulefiles
module load esmf/8.0.0bs48

<<<<<<< HEAD
# python
module load python/3.6.3
=======
# Load crtm/2.3.0 from nceplibs (until installed by NCO)
module use -a /usrx/local/nceplibs/dev/NCEPLIBS/modulefiles
module load crtm/2.3.0
>>>>>>> de8febca
<|MERGE_RESOLUTION|>--- conflicted
+++ resolved
@@ -32,11 +32,9 @@
 module use /gpfs/dell2/emc/modeling/noscrub/emc.nemspara/soft/modulefiles
 module load esmf/8.0.0bs48
 
-<<<<<<< HEAD
 # python
 module load python/3.6.3
-=======
+
 # Load crtm/2.3.0 from nceplibs (until installed by NCO)
 module use -a /usrx/local/nceplibs/dev/NCEPLIBS/modulefiles
-module load crtm/2.3.0
->>>>>>> de8febca
+module load crtm/2.3.0