#%Module######################################################################
##
##      FV3GFS prerequisites
##

module use /scratch2/NCEPDEV/nwprod/hpc-stack/libs/hpc-stack/modulefiles/stack
module load hpc/1.1.0
module load hpc-intel/18.0.5.274
module load hpc-impi/2018.0.4

module load hpss/hpss
module load nco/4.9.1
module load gempak/7.4.2
module load ncl/6.6.2

#Load from hpc-stack
module load prod_util/1.2.2
module load grib_util/1.2.2

module load crtm/2.3.0
setenv CRTM_FIX /scratch2/NCEPDEV/nwprod/NCEPLIBS/fix/crtm_v2.3.0

module load jasper/2.0.25
module load zlib/1.2.11
module load png/1.6.35

module load hdf5/1.10.6
module load netcdf/4.7.4
module load pio/2.5.2
module load esmf/8.2.1b04 
module load fms/2021.03

module load bacio/2.4.1
module load g2/3.4.2
module load g2tmpl/1.10.0
module load ip/3.3.3
module load nemsio/2.5.2
module load sp/2.3.3
module load w3emc/2.7.3
module load w3nco/2.4.1

module load wgrib2/2.0.8
setenv WGRIB2 wgrib2

# waveprep
<<<<<<< HEAD
module load cdo/1.9.5

# python
module use /scratch2/NCEPDEV/ensemble/save/Walter.Kolczynski/hpc-stack/modulefiles/stack
module load hpc/1.2.0
module load hpc-miniconda3/4.6.14
module load pygw/1.0.0
=======
module load cdo/1.9.5 
>>>>>>> 39facec1
<|MERGE_RESOLUTION|>--- conflicted
+++ resolved
@@ -43,14 +43,10 @@
 setenv WGRIB2 wgrib2
 
 # waveprep
-<<<<<<< HEAD
 module load cdo/1.9.5
 
 # python
 module use /scratch2/NCEPDEV/ensemble/save/Walter.Kolczynski/hpc-stack/modulefiles/stack
 module load hpc/1.2.0
 module load hpc-miniconda3/4.6.14
-module load pygw/1.0.0
-=======
-module load cdo/1.9.5 
->>>>>>> 39facec1
+module load pygw/1.0.0