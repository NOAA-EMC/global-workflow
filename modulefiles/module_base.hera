#%Module######################################################################
##
##      S2S prerequisites
##

<<<<<<< HEAD
# Modules availble through hpc-stack
module use /scratch2/NCEPDEV/nwprod/hpc-stack/libs/hpc-stack/modulefiles/stack

module load hpc/1.1.0
module load hpc-intel/18.0.5.274
module load hpc-impi/2018.0.4
# use shared memory and OpenFabrics Alliance (OFA) fabric with Intel MPI to circumvent RDMA-related bug in DAPL.
setenv I_MPI_FABRICS shm:ofa

# Non-MPI
module load g2/3.4.2
module load g2tmpl/1.10.0
module load grib_util/1.2.2
module load crtm/2.3.0
module load prod_util/1.2.2
module load grib_util/1.2.2
module load ip/3.3.3

module load sp/2.3.3
module load w3nco/2.4.1
module load bacio/2.4.1
module load landsfcutil/2.4.1
module load jasper/2.0.25
module load zlib/1.2.11
module load png/1.6.35
=======
module use /scratch2/NCEPDEV/nwprod/hpc-stack/libs/hpc-stack/modulefiles/stack
module load hpc/1.1.0
module load hpc-intel/18.0.5.274
module load hpc-impi/2018.0.4

module load hpss/hpss
module load nco/4.9.1
module load gempak/7.4.2

#Load from hpc-stack
module load prod_util/1.2.2
module load grib_util/1.2.2

module load crtm/2.3.0
setenv CRTM_FIX /scratch2/NCEPDEV/nwprod/NCEPLIBS/fix/crtm_v2.3.0

module load jasper/2.0.25
module load zlib/1.2.11
module load png/1.6.35

module load hdf5/1.10.6
module load netcdf/4.7.4
module load pio/2.5.2
module load esmf/8_1_1
module load fms/2020.04.03

module load bacio/2.4.1
module load g2/3.4.1
module load g2tmpl/1.9.1
module load ip/3.3.3
module load nemsio/2.5.2
module load sp/2.3.3
module load w3emc/2.7.3
module load w3nco/2.4.1
module load upp/10.0.6

module load wgrib2/2.0.8
setenv WGRIB2 wgrib2
>>>>>>> 96347ea5

# MPI
module load netcdf/4.7.4
module load hdf5/1.10.6
module load esmf/8_1_1
module load w3emc/2.7.3
module load wgrib2/2.0.8
setenv "WGRIB2" "wgrib2"

<<<<<<< HEAD
# Modules not under hpc-stack
module load hpss/hpss
module load nco/4.9.1
module load gempak/7.4.2
module load ncl/6.5.0
module load cdo/1.9.5
module load intelpython/3.6.8
# netCDF4 is not in the python installation on Hera
append-path "PYTHONPATH" "/scratch2/NCEPDEV/ensemble/save/Walter.Kolczynski/python_packages"
=======
# waveprep
module load cdo/1.9.5 
>>>>>>> 96347ea5
<|MERGE_RESOLUTION|>--- conflicted
+++ resolved
@@ -3,7 +3,6 @@
 ##      S2S prerequisites
 ##
 
-<<<<<<< HEAD
 # Modules availble through hpc-stack
 module use /scratch2/NCEPDEV/nwprod/hpc-stack/libs/hpc-stack/modulefiles/stack
 
@@ -18,6 +17,7 @@
 module load g2tmpl/1.10.0
 module load grib_util/1.2.2
 module load crtm/2.3.0
+setenv CRTM_FIX /scratch2/NCEPDEV/nwprod/NCEPLIBS/fix/crtm_v2.3.0
 module load prod_util/1.2.2
 module load grib_util/1.2.2
 module load ip/3.3.3
@@ -29,46 +29,6 @@
 module load jasper/2.0.25
 module load zlib/1.2.11
 module load png/1.6.35
-=======
-module use /scratch2/NCEPDEV/nwprod/hpc-stack/libs/hpc-stack/modulefiles/stack
-module load hpc/1.1.0
-module load hpc-intel/18.0.5.274
-module load hpc-impi/2018.0.4
-
-module load hpss/hpss
-module load nco/4.9.1
-module load gempak/7.4.2
-
-#Load from hpc-stack
-module load prod_util/1.2.2
-module load grib_util/1.2.2
-
-module load crtm/2.3.0
-setenv CRTM_FIX /scratch2/NCEPDEV/nwprod/NCEPLIBS/fix/crtm_v2.3.0
-
-module load jasper/2.0.25
-module load zlib/1.2.11
-module load png/1.6.35
-
-module load hdf5/1.10.6
-module load netcdf/4.7.4
-module load pio/2.5.2
-module load esmf/8_1_1
-module load fms/2020.04.03
-
-module load bacio/2.4.1
-module load g2/3.4.1
-module load g2tmpl/1.9.1
-module load ip/3.3.3
-module load nemsio/2.5.2
-module load sp/2.3.3
-module load w3emc/2.7.3
-module load w3nco/2.4.1
-module load upp/10.0.6
-
-module load wgrib2/2.0.8
-setenv WGRIB2 wgrib2
->>>>>>> 96347ea5
 
 # MPI
 module load netcdf/4.7.4
@@ -78,7 +38,6 @@
 module load wgrib2/2.0.8
 setenv "WGRIB2" "wgrib2"
 
-<<<<<<< HEAD
 # Modules not under hpc-stack
 module load hpss/hpss
 module load nco/4.9.1
@@ -87,8 +46,4 @@
 module load cdo/1.9.5
 module load intelpython/3.6.8
 # netCDF4 is not in the python installation on Hera
-append-path "PYTHONPATH" "/scratch2/NCEPDEV/ensemble/save/Walter.Kolczynski/python_packages"
-=======
-# waveprep
-module load cdo/1.9.5 
->>>>>>> 96347ea5
+append-path "PYTHONPATH" "/scratch2/NCEPDEV/ensemble/save/Walter.Kolczynski/python_packages"