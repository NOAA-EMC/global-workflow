def Machine = 'none'
def machine = 'none'
def HOME = 'none'
<<<<<<< HEAD
def caseList = ''
def custom_workspace = [hera: '/scratch1/NCEPDEV/global/CI', orion: '/work2/noaa/stmp/CI/ORION', hercules: '/work2/noaa/stmp/CI/HERCULES']
=======
def localworkspace = 'none'
def caseList = ''
def custom_workspace = '/scratch1/NCEPDEV/global/Terry.McGuinness'
>>>>>>> 689e0ee7

pipeline {
    agent { label 'built-in' }

    options {
        skipDefaultCheckout()
        parallelsAlwaysFailFast()
        buildDiscarder(logRotator(numToKeepStr: '2'))
    }

    stages { // This initial stage is used to get the Machine name from the GitHub labels on the PR
             // which is used to designate the Nodes in the Jenkins Controler by the agent label
             // Each Jenknis Node is connected to said machine via an JAVA agent via an ssh tunnel

        stage('Get Machine') {
            agent { label 'built-in' }
            steps {
                script {
                    machine = 'none'
                    for (label in pullRequest.labels) {
                        echo "Label: ${label}"
                        if ((label.matches('CI-Hera-Ready'))) {
                            machine = 'hera'
                        } else if ((label.matches('CI-Orion-Ready'))) {
                            machine = 'orion'
                        } else if ((label.matches('CI-Hercules-Ready'))) {
                            machine = 'hercules'
                        }
                    } // createing a second machine varible with first letter capital
                      // because the first letter of the machine name is captitalized in the GitHub labels
                    Machine = machine[0].toUpperCase() + machine.substring(1)
                }
            }
        }

        stage('Get Common Workspace') {
            agent { label "${machine}-emc" }
            steps {
                script {
<<<<<<< HEAD
                    ws("${custom_workspace[machine]}/${env.CHANGE_ID}") {
                        properties([parameters([[$class: 'NodeParameterDefinition', allowedSlaves: ['built-in', 'Hera-EMC', 'Orion-EMC'], defaultSlaves: ['built-in'], name: '', nodeEligibility: [$class: 'AllNodeEligibility'], triggerIfResult: 'allCases']])])
                        HOME = "${WORKSPACE}"
                        sh(script: "mkdir -p ${HOME}/RUNTESTS;rm -Rf ${HOME}/RUNTESTS/error.logs")
                        pullRequest.addLabel("CI-${Machine}-Building")
                        if (pullRequest.labels.any { value -> value.matches("CI-${Machine}-Ready") }) {
                            pullRequest.removeLabel("CI-${Machine}-Ready")
                        }
=======
                    ws (custom_workspace) {
                    properties([parameters([[$class: 'NodeParameterDefinition', allowedSlaves: ['built-in', 'Hera-EMC', 'Orion-EMC'], defaultSlaves: ['built-in'], name: '', nodeEligibility: [$class: 'AllNodeEligibility'], triggerIfResult: 'allCases']])])
                    HOME = "${WORKSPACE}"
                    sh(script: "mkdir -p ${HOME}/RUNTESTS;rm -Rf ${HOME}/RUNTESTS/error.logs")
                    pullRequest.addLabel("CI-${Machine}-Building")
                    if (pullRequest.labels.any { value -> value.matches("CI-${Machine}-Ready") }) {
                        pullRequest.removeLabel("CI-${Machine}-Ready")
>>>>>>> 689e0ee7
                    }
                    pullRequest.comment("Building and running on ${Machine} in directory ${HOME}")
                }
                }
            }
        }

        stage('Build System') {
            matrix {
                agent { label "${machine}-emc" }
                //options {
                //    throttle(['global_matrix_build'])
                //}
                axes {
                    axis {
                        name 'system'
                        values 'gfs', 'gefs'
                    }
                }
                stages {
                    stage('build system') {
                        steps {
                            script {
                                def HOMEgfs = "${HOME}/${system}" // local HOMEgfs is used to build the system on per system basis under the common workspace HOME
                                sh(script: "mkdir -p ${HOMEgfs}")
                                ws(HOMEgfs) {
                                    if (fileExists("${HOMEgfs}/sorc/BUILT_semaphor")) { // if the system is already built, skip the build in the case of re-runs
                                        sh(script: "cat ${HOMEgfs}/sorc/BUILT_semaphor", returnStdout: true).trim() // TODO: and user configurable control to manage build semphore
                                        pullRequest.comment("Cloned PR already built (or build skipped) on ${machine} in directory ${HOMEgfs}<br>Still doing a checkout to get the latest changes")
                                        checkout scm
                                        dir('sorc') {
                                            sh(script: './link_workflow.sh')
                                        }
                                    } else {
                                        checkout scm
                                        def builds_file = readYaml file: 'ci/cases/yamls/build.yaml'
                                        def build_args_list = builds_file['builds']
                                        def build_args = build_args_list[system].join(' ').trim().replaceAll('null', '')
                                        dir("${HOMEgfs}/sorc") {
                                            sh(script: "${build_args}")
                                            sh(script: './link_workflow.sh')
                                            sh(script: "echo ${HOMEgfs} > BUILT_semaphor")
                                        }
                                    }
                                    if (env.CHANGE_ID && system == 'gfs') {
                                       if (pullRequest.labels.any { value -> value.matches("CI-${Machine}-Building") }) {
                                           pullRequest.removeLabel("CI-${Machine}-Building")
                                       }
                                       pullRequest.addLabel("CI-${Machine}-Running")
                                    }
                                    if (system == 'gfs') {
                                        caseList = sh(script: "${HOMEgfs}/ci/scripts/utils/get_host_case_list.py", returnStdout: true).trim().split()
                                    }
                               }
                           }
                        }
                    }
                }
            }
        }

        stage('Run Tests') {
            matrix {
                agent { label "${machine}-emc" }
                axes {
                    axis {
                        name 'Case'
                        // TODO add dynamic list of cases from env vars (needs addtional plugins)
                        // values 'C48C48_ufs_hybatmDA', 'C48_ATM', 'C48_S2SW', 'C48_S2SWA_gefs', 'C48mx500_3DVarAOWCDA', 'C96C48_hybatmDA', 'C96_atm3DVar', 'C96_atmsnowDA'
                        values 'C96_atmsnowDA'
                    }
                }
                stages {

                    stage('Create Experiments') {
                        when {
                            expression { return caseList.contains(Case) }
                        }
                        steps {
                                script {
                                    sh(script: "sed -n '/{.*}/!p' ${HOME}/gfs/ci/cases/pr/${Case}.yaml > ${HOME}/gfs/ci/cases/pr/${Case}.yaml.tmp")
                                    def yaml_case = readYaml file: "${HOME}/gfs/ci/cases/pr/${Case}.yaml.tmp"
                                    system = yaml_case.experiment.system
                                    def HOMEgfs = "${HOME}/${system}"   // local HOMEgfs is used to populate the XML on per system basis
                                    env.RUNTESTS = "${HOME}/RUNTESTS"
                                    sh(script: "${HOMEgfs}/ci/scripts/utils/ci_utils_wrapper.sh create_experiment ${HOMEgfs}/ci/cases/pr/${Case}.yaml")
                                }
                        }
                    }

                    stage('Run Experiments') {
                        when {
                            expression { return caseList.contains(Case) }
                        }
                        steps {
                            script {
                                HOMEgfs = "${HOME}/gfs"  // common HOMEgfs is used to launch the scripts that run the experiments
                                ws(HOMEgfs) {
                                    pslot = sh(script: "${HOMEgfs}/ci/scripts/utils/ci_utils_wrapper.sh get_pslot ${HOME}/RUNTESTS ${Case}", returnStdout: true).trim()
                                    pullRequest.comment("**Running** experiment: ${Case} on ${Machine}<br>With the experiment in directory:<br>`${HOME}/RUNTESTS/${pslot}`")
                                    try {
                                       sh(script: "${HOMEgfs}/ci/scripts/run-check_ci.sh ${HOME} ${pslot}")
                                    } catch (Exception e) {
                                        pullRequest.comment("**FAILURE** running experiment: ${Case} on ${Machine}")
                                        sh(script: "${HOMEgfs}/ci/scripts/utils/ci_utils_wrapper.sh cancel_all_batch_jobs ${HOME}/RUNTESTS")
                                        ws(HOME) {
                                            if (fileExists('RUNTESTS/error.logs')) {
                                                def fileContent = readFile 'RUNTESTS/error.logs'
                                                def lines = fileContent.readLines()
                                                for (line in lines) {
                                                    echo "archiving: ${line}"
                                                    archiveArtifacts artifacts: "${line}", fingerprint: true
                                                }   
                                            }
                                        }
                                        error("Failed to run experiments ${Case} on ${Machine}")
                                    }
                                }
                                pullRequest.comment("**SUCCESS** running experiment: ${Case} on ${Machine}")
                            }
                        }
                    }

                }
            }
        }
    }

    post {
        always {
            script {
                if(env.CHANGE_ID) {
                    for (label in pullRequest.labels) {
                        if (label.contains("${Machine}")) {
                            pullRequest.removeLabel(label)
                        }
                    }
                }
            }
        }
        success {
            script {
                if(env.CHANGE_ID) {
                    pullRequest.addLabel("CI-${Machine}-Passed")
                    def timestamp = new Date().format('MM dd HH:mm:ss', TimeZone.getTimeZone('America/New_York'))
                    pullRequest.comment("**CI SUCCESS** ${Machine} at ${timestamp}\n\nBuilt and ran in directory `${HOME}`")
                }
            }
        }
        failure {
            script {
                if(env.CHANGE_ID) {
                    pullRequest.addLabel("CI-${Machine}-Failed")
                    def timestamp = new Date().format('MM dd HH:mm:ss', TimeZone.getTimeZone('America/New_York'))
                    pullRequest.comment("**CI FAILED** ${Machine} at ${timestamp}<br>Built and ran in directory `${HOME}`")
                }
            }
        }
    }
}<|MERGE_RESOLUTION|>--- conflicted
+++ resolved
@@ -1,14 +1,8 @@
 def Machine = 'none'
 def machine = 'none'
 def HOME = 'none'
-<<<<<<< HEAD
 def caseList = ''
 def custom_workspace = [hera: '/scratch1/NCEPDEV/global/CI', orion: '/work2/noaa/stmp/CI/ORION', hercules: '/work2/noaa/stmp/CI/HERCULES']
-=======
-def localworkspace = 'none'
-def caseList = ''
-def custom_workspace = '/scratch1/NCEPDEV/global/Terry.McGuinness'
->>>>>>> 689e0ee7
 
 pipeline {
     agent { label 'built-in' }
@@ -48,7 +42,6 @@
             agent { label "${machine}-emc" }
             steps {
                 script {
-<<<<<<< HEAD
                     ws("${custom_workspace[machine]}/${env.CHANGE_ID}") {
                         properties([parameters([[$class: 'NodeParameterDefinition', allowedSlaves: ['built-in', 'Hera-EMC', 'Orion-EMC'], defaultSlaves: ['built-in'], name: '', nodeEligibility: [$class: 'AllNodeEligibility'], triggerIfResult: 'allCases']])])
                         HOME = "${WORKSPACE}"
@@ -57,18 +50,8 @@
                         if (pullRequest.labels.any { value -> value.matches("CI-${Machine}-Ready") }) {
                             pullRequest.removeLabel("CI-${Machine}-Ready")
                         }
-=======
-                    ws (custom_workspace) {
-                    properties([parameters([[$class: 'NodeParameterDefinition', allowedSlaves: ['built-in', 'Hera-EMC', 'Orion-EMC'], defaultSlaves: ['built-in'], name: '', nodeEligibility: [$class: 'AllNodeEligibility'], triggerIfResult: 'allCases']])])
-                    HOME = "${WORKSPACE}"
-                    sh(script: "mkdir -p ${HOME}/RUNTESTS;rm -Rf ${HOME}/RUNTESTS/error.logs")
-                    pullRequest.addLabel("CI-${Machine}-Building")
-                    if (pullRequest.labels.any { value -> value.matches("CI-${Machine}-Ready") }) {
-                        pullRequest.removeLabel("CI-${Machine}-Ready")
->>>>>>> 689e0ee7
                     }
                     pullRequest.comment("Building and running on ${Machine} in directory ${HOME}")
-                }
                 }
             }
         }
