--- conflicted
+++ resolved
@@ -1,20 +1,10 @@
-<<<<<<< HEAD
 GFS V16.3.21 RELEASE NOTES
-=======
-GFS V16.3.20 RELEASE NOTES
->>>>>>> 1e3b0093
 
 -------
 PRELUDE
 -------
 
-<<<<<<< HEAD
 The WAFS is separated from the GFS and is now its own package in production as WAFS.v7.0.0.
-=======
-The upstream OBSPROC package is updated to v1.3. Along with this are the following companion updates:
-* workflow and UFS_UTILS package updates to use the new AFWA global snow file due to the hemispheric snow files being phased out
-* updated GSI code and convinfo file for saildrone observations
->>>>>>> 1e3b0093
 
 IMPLEMENTATION INSTRUCTIONS
 ---------------------------
@@ -23,15 +13,9 @@
 
 ```bash
 cd $PACKAGEROOT
-<<<<<<< HEAD
 mkdir gfs.v16.3.21
 cd gfs.v16.3.21
 git clone -b EMC-v16.3.21 https://github.com/NOAA-EMC/global-workflow.git .
-=======
-mkdir gfs.v16.3.20
-cd gfs.v16.3.20
-git clone -b EMC-v16.3.20 https://github.com/NOAA-EMC/global-workflow.git .
->>>>>>> 1e3b0093
 cd sorc
 ./checkout.sh -o
 ```
@@ -65,30 +49,20 @@
 VERSION FILE CHANGES
 --------------------
 
-<<<<<<< HEAD
 * `versions/run.ver` - change `version=v16.3.21` and `gfs_ver=v16.3.21`
-=======
-* `versions/run.ver` - change `version=v16.3.20`, `gfs_ver=v16.3.20`, and `obsproc_ver=v1.3`
->>>>>>> 1e3b0093
 
 SORC CHANGES
 ------------
 
-<<<<<<< HEAD
 The WAFS is no longer a submodule that is checked out within the GFS package.
 The `sorc/checkout.sh` and `Externals.cfg` checkout script no longer clone WAFS.
 The `sorc/build_all.sh` script no longer builds the WAFS code.
 The `sorc/build_gfs_wafs.sh` build script is deleted.
 The `sorc/link_fv3gfs.sh` script no longer links/copies WAFS files/execs.
-=======
-* New UFS_UTILS tag - `emcsfc_snow2mdl` program and associated scripts are updated to process global AFWA snow data
-* New GSI tag - `src/gsi/read_prepbufr.f90` code update for new saildrone subtype
->>>>>>> 1e3b0093
 
 JOBS CHANGES
 ------------
 
-<<<<<<< HEAD
 All WAFS jobs are removed from the GFS ecFlow definition file, rocoto mesh, and `ush/ecflow/prod.yml`.
 Jobs removed:
 * `jgfs_atmos_wafs_gcip`
@@ -96,14 +70,10 @@
 * `jgfs_atmos_wafs_grib2`
 * `jgfs_atmos_wafs_grib2_0p25`
 * `jgfs_atmos_wafs_blending_0p25`
-=======
-* `jobs/JGLOBAL_ATMOS_EMCSFC_SFC_PREP` - new AFWA filename
->>>>>>> 1e3b0093
 
 PARM/CONFIG CHANGES
 -------------------
 
-<<<<<<< HEAD
 The following config files are deleted:
 * `parm/config/config.wafs`
 * `parm/config/config.wafsblending`
@@ -119,14 +89,10 @@
 WAFS output is removed from the following transfer list files:
 * `parm/product/transfer_gfs_1.list`
 * `parm/product/transfer_gfs_7.list`
-=======
-* No changes from GFS v16.3.19
->>>>>>> 1e3b0093
 
 SCRIPT CHANGES
 --------------
 
-<<<<<<< HEAD
 The following WAFS rocoto scripts are removed:
 * `jobs/rocoto/wafs.sh`
 * `jobs/rocoto/wafsblending.sh`
@@ -146,32 +112,20 @@
 The WAFS is removed from `ecf/setup_ecf_links.sh`.
 
 The WAFS output is removed from archival (`ush/hpssarch_gen.sh`).
-=======
-* No changes from GFS v16.3.19
->>>>>>> 1e3b0093
 
 FIX CHANGES
 -----------
 
-<<<<<<< HEAD
 * `fix/product/wafs_admin_msg` - removed
-=======
-* GSI `global_convinfo.txt` fix update for saildrone
->>>>>>> 1e3b0093
 
 MODULE CHANGES
 --------------
 
-<<<<<<< HEAD
 Modules needed by WAFS are removed from `modulefiles/module_base.wcoss_dell_p3`.
-=======
-* No changes from GFS v16.3.19
->>>>>>> 1e3b0093
 
 CHANGES TO FILE AND FILE SIZES
 ------------------------------
 
-<<<<<<< HEAD
 The following files will no longer be produced within the GFS COM:
 * `gfs.tCCz.awf_0p25.fFFF.grib2` - renamed to `wafs.tCCz.awf.0p25.fFFF.grib2` in WAFSv7
 * `gfs.tCCz.awf_grb45fFF.grib2` - renamed to `wafs.tCCz.awf_grid45.fFFF.grib2` in WAFSv7
@@ -197,78 +151,42 @@
 * `gfs.tCCz.wafs_icao.grb2fFFF`
 * `gfs.tCCz.wafs_icao.grb2fFFF.idx`
 * `wafs.tCCz.master.fFFF.grib2` where FFF is from 001 to 005
-=======
-No longer ingest:
-* `${RUN}.${cycle}.NPR.SNWN.SP.S1200.MESH16.grb` (`AFWA_NH_FILE`)
-* `${RUN}.${cycle}.NPR.SNWS.SP.S1200.MESH16.grb` (`AFWA_SH_FILE`)
-
-Now ingest:
-* `${RUN}.${cycle}.snow.usaf.grib2` (`AFWA_GLOBAL_FILE`)
->>>>>>> 1e3b0093
 
 ENVIRONMENT AND RESOURCE CHANGES
 --------------------------------
 
-<<<<<<< HEAD
 * No changes from GFS v16.3.20
-=======
-* No changes from GFS v16.3.19
->>>>>>> 1e3b0093
 
 PRE-IMPLEMENTATION TESTING REQUIREMENTS
 ---------------------------------------
 
 * Which production jobs should be tested as part of this implementation?
-<<<<<<< HEAD
   * None
-=======
-  * emcsfc_sfc_prep and analysis
->>>>>>> 1e3b0093
 * Does this change require a 30-day evaluation?
   * No
 
 DISSEMINATION INFORMATION
 -------------------------
 
-<<<<<<< HEAD
 * No changes from GFS v16.3.20
-=======
-* No changes from GFS v16.3.19
->>>>>>> 1e3b0093
 
 HPSS ARCHIVE
 ------------
 
-<<<<<<< HEAD
 * No changes from GFS v16.3.20
-=======
-* No changes from GFS v16.3.19
->>>>>>> 1e3b0093
 
 JOB DEPENDENCIES AND FLOW DIAGRAM
 ---------------------------------
 
-<<<<<<< HEAD
 * No changes from GFS v16.3.20
-=======
-* No changes from GFS v16.3.19
->>>>>>> 1e3b0093
 
 DOCUMENTATION
 -------------
 
-<<<<<<< HEAD
 * No changes from GFS v16.3.20
 
 PREPARED BY
 -----------
 Kate.Friedman@noaa.gov
-=======
-* No changes from GFS v16.3.19
-
-PREPARED BY
------------
-Kate.Friedman@noaa.gov
-George.Gayno@noaa.gov
-Andrew.Collard@noaa.gov
->>>>>>> 1e3b0093
+Yali.Mao@noaa.gov
+Rahul.Mahajan@noaa.gov