--- conflicted
+++ resolved
@@ -1,14 +1,10 @@
-GFS V16.3.19 RELEASE NOTES
+GFS V16.3.21 RELEASE NOTES
 
 -------
 PRELUDE
 -------
 
-<<<<<<< HEAD
 The WAFS is separated from the GFS and is now its own package in production as WAFS.v7.0.0.
-=======
-PlanetiQ RO data has added noise and is placed into monitor mode until its impact on the cycled analysis forecast system can be assessed.
->>>>>>> 84b13517
 
 IMPLEMENTATION INSTRUCTIONS
 ---------------------------
@@ -17,9 +13,9 @@
 
 ```bash
 cd $PACKAGEROOT
-mkdir gfs.v16.3.19
-cd gfs.v16.3.19
-git clone -b EMC-v16.3.19 https://github.com/NOAA-EMC/global-workflow.git .
+mkdir gfs.v16.3.21
+cd gfs.v16.3.21
+git clone -b EMC-v16.3.21 https://github.com/NOAA-EMC/global-workflow.git .
 cd sorc
 ./checkout.sh -o
 ```
@@ -53,25 +49,20 @@
 VERSION FILE CHANGES
 --------------------
 
-* `versions/run.ver` - change `version=v16.3.19` and `gfs_ver=v16.3.19`
+* `versions/run.ver` - change `version=v16.3.21` and `gfs_ver=v16.3.21`
 
 SORC CHANGES
 ------------
 
-<<<<<<< HEAD
 The WAFS is no longer a submodule that is checked out within the GFS package.
 The `sorc/checkout.sh` and `Externals.cfg` checkout script no longer clone WAFS.
 The `sorc/build_all.sh` script no longer builds the WAFS code.
 The `sorc/build_gfs_wafs.sh` build script is deleted.
 The `sorc/link_fv3gfs.sh` script no longer links/copies WAFS files/execs.
-=======
-* No changes from GFS v16.3.18
->>>>>>> 84b13517
 
 JOBS CHANGES
 ------------
 
-<<<<<<< HEAD
 All WAFS jobs are removed from the GFS ecFlow definition file, rocoto mesh, and `ush/ecflow/prod.yml`.
 Jobs removed:
 * `jgfs_atmos_wafs_gcip`
@@ -79,14 +70,10 @@
 * `jgfs_atmos_wafs_grib2`
 * `jgfs_atmos_wafs_grib2_0p25`
 * `jgfs_atmos_wafs_blending_0p25`
-=======
-* No changes from GFS v16.3.18
->>>>>>> 84b13517
 
 PARM/CONFIG CHANGES
 -------------------
 
-<<<<<<< HEAD
 The following config files are deleted:
 * `parm/config/config.wafs`
 * `parm/config/config.wafsblending`
@@ -102,14 +89,10 @@
 WAFS output is removed from the following transfer list files:
 * `parm/product/transfer_gfs_1.list`
 * `parm/product/transfer_gfs_7.list`
-=======
-* No changes from GFS v16.3.18
->>>>>>> 84b13517
 
 SCRIPT CHANGES
 --------------
 
-<<<<<<< HEAD
 The following WAFS rocoto scripts are removed:
 * `jobs/rocoto/wafs.sh`
 * `jobs/rocoto/wafsblending.sh`
@@ -129,23 +112,15 @@
 The WAFS is removed from `ecf/setup_ecf_links.sh`.
 
 The WAFS output is removed from archival (`ush/hpssarch_gen.sh`).
-=======
-* No changes from GFS v16.3.18
->>>>>>> 84b13517
 
 FIX CHANGES
 -----------
 
-<<<<<<< HEAD
 * `fix/product/wafs_admin_msg` - removed
-=======
-* Updated `global_convinfo.txt` file in GSI package
->>>>>>> 84b13517
 
 MODULE CHANGES
 --------------
 
-<<<<<<< HEAD
 Modules needed by WAFS are removed from `modulefiles/module_base.wcoss_dell_p3`.
 
 CHANGES TO FILE AND FILE SIZES
@@ -176,53 +151,40 @@
 * `gfs.tCCz.wafs_icao.grb2fFFF`
 * `gfs.tCCz.wafs_icao.grb2fFFF.idx`
 * `wafs.tCCz.master.fFFF.grib2` where FFF is from 001 to 005
-=======
-* No changes from GFS v16.3.18
-
-CHANGES TO FILE SIZES
----------------------
-
-* No changes of existing file sizes from GFS v16.3.18
->>>>>>> 84b13517
 
 ENVIRONMENT AND RESOURCE CHANGES
 --------------------------------
 
-* No changes from GFS v16.3.18
+* No changes from GFS v16.3.20
 
 PRE-IMPLEMENTATION TESTING REQUIREMENTS
 ---------------------------------------
 
 * Which production jobs should be tested as part of this implementation?
-<<<<<<< HEAD
   * None
-=======
-  * Analysis
->>>>>>> 84b13517
 * Does this change require a 30-day evaluation?
   * No
 
 DISSEMINATION INFORMATION
 -------------------------
 
-* No changes from GFS v16.3.18
+* No changes from GFS v16.3.20
 
 HPSS ARCHIVE
 ------------
 
-* No changes from GFS v16.3.18
+* No changes from GFS v16.3.20
 
 JOB DEPENDENCIES AND FLOW DIAGRAM
 ---------------------------------
 
-* No changes from GFS v16.3.18
+* No changes from GFS v16.3.20
 
 DOCUMENTATION
 -------------
 
-* No changes from GFS v16.3.18
+* No changes from GFS v16.3.20
 
 PREPARED BY
 -----------
-Kate.Friedman@noaa.gov
-Russ.Treadon@noaa.gov+Kate.Friedman@noaa.gov