[submodule "sorc/ufs_model.fd"]
  path = sorc/ufs_model.fd
  url = https://github.com/ufs-community/ufs-weather-model
  ignore = dirty
[submodule "sorc/wxflow"]
  path = sorc/wxflow
  url = https://github.com/NOAA-EMC/wxflow
[submodule "sorc/gfs_utils.fd"]
<<<<<<< HEAD
	path = sorc/gfs_utils.fd
	url = https://github.com/HenryWinterbottom-NOAA/gfs-utils
	branch = feature/gwdev_issue_2329
[submodule "sorc/gdas.cd"]
	path = sorc/gdas.cd
	url = https://github.com/NOAA-EMC/GDASApp.git
[submodule "sorc/gsi_monitor.fd"]
	path = sorc/gsi_monitor.fd
	url = https://github.com/NOAA-EMC/GSI-Monitor.git
[submodule "sorc/ufs_utils.fd"]
	path = sorc/ufs_utils.fd
	url = https://github.com/HenryWinterbottom-NOAA/UFS_UTILS
	branch = feature/gwdev_issue_2329
[submodule "sorc/gsi_utils.fd"]
	path = sorc/gsi_utils.fd
	url = https://github.com/HenryWinterbottom-NOAA/GSI-utils
	branch = feature/gwdev_issue_2329
[submodule "sorc/sorc/gsi_enkf.fd"]
	path = sorc/sorc/gsi_enkf.fd
	url = https://github.com/HenryWinterbottom-NOAA/GSI
[submodule "sorc/gsi_enkf.fd"]
	path = sorc/gsi_enkf.fd
	url = https://github.com/HenryWinterbottom-NOAA/GSI
	branch = feature/gwdev_issue_2329
=======
  path = sorc/gfs_utils.fd
  url = https://github.com/NOAA-EMC/gfs-utils
[submodule "sorc/ufs_utils.fd"]
  path = sorc/ufs_utils.fd
  url = https://github.com/ufs-community/UFS_UTILS.git
[submodule "sorc/verif-global.fd"]
  path = sorc/verif-global.fd
  url = https://github.com/NOAA-EMC/EMC_verif-global.git
[submodule "sorc/gsi_enkf.fd"]
  path = sorc/gsi_enkf.fd
  url = https://github.com/NOAA-EMC/GSI.git
[submodule "sorc/gdas.cd"]
  path = sorc/gdas.cd
  url = https://github.com/NOAA-EMC/GDASApp.git
[submodule "sorc/gsi_utils.fd"]
  path = sorc/gsi_utils.fd
  url = https://github.com/NOAA-EMC/GSI-Utils.git
[submodule "sorc/gsi_monitor.fd"]
  path = sorc/gsi_monitor.fd
  url = https://github.com/NOAA-EMC/GSI-Monitor.git
>>>>>>> ba6a4fdf
<|MERGE_RESOLUTION|>--- conflicted
+++ resolved
@@ -6,13 +6,9 @@
   path = sorc/wxflow
   url = https://github.com/NOAA-EMC/wxflow
 [submodule "sorc/gfs_utils.fd"]
-<<<<<<< HEAD
 	path = sorc/gfs_utils.fd
 	url = https://github.com/HenryWinterbottom-NOAA/gfs-utils
 	branch = feature/gwdev_issue_2329
-[submodule "sorc/gdas.cd"]
-	path = sorc/gdas.cd
-	url = https://github.com/NOAA-EMC/GDASApp.git
 [submodule "sorc/gsi_monitor.fd"]
 	path = sorc/gsi_monitor.fd
 	url = https://github.com/NOAA-EMC/GSI-Monitor.git
@@ -24,32 +20,13 @@
 	path = sorc/gsi_utils.fd
 	url = https://github.com/HenryWinterbottom-NOAA/GSI-utils
 	branch = feature/gwdev_issue_2329
-[submodule "sorc/sorc/gsi_enkf.fd"]
-	path = sorc/sorc/gsi_enkf.fd
-	url = https://github.com/HenryWinterbottom-NOAA/GSI
 [submodule "sorc/gsi_enkf.fd"]
 	path = sorc/gsi_enkf.fd
 	url = https://github.com/HenryWinterbottom-NOAA/GSI
 	branch = feature/gwdev_issue_2329
-=======
-  path = sorc/gfs_utils.fd
-  url = https://github.com/NOAA-EMC/gfs-utils
-[submodule "sorc/ufs_utils.fd"]
-  path = sorc/ufs_utils.fd
-  url = https://github.com/ufs-community/UFS_UTILS.git
 [submodule "sorc/verif-global.fd"]
   path = sorc/verif-global.fd
   url = https://github.com/NOAA-EMC/EMC_verif-global.git
-[submodule "sorc/gsi_enkf.fd"]
-  path = sorc/gsi_enkf.fd
-  url = https://github.com/NOAA-EMC/GSI.git
 [submodule "sorc/gdas.cd"]
   path = sorc/gdas.cd
-  url = https://github.com/NOAA-EMC/GDASApp.git
-[submodule "sorc/gsi_utils.fd"]
-  path = sorc/gsi_utils.fd
-  url = https://github.com/NOAA-EMC/GSI-Utils.git
-[submodule "sorc/gsi_monitor.fd"]
-  path = sorc/gsi_monitor.fd
-  url = https://github.com/NOAA-EMC/GSI-Monitor.git
->>>>>>> ba6a4fdf
+  url = https://github.com/NOAA-EMC/GDASApp.git