[submodule "sorc/ufs_model.fd"]
  path = sorc/ufs_model.fd
  url = https://github.com/ufs-community/ufs-weather-model
  ignore = dirty
[submodule "sorc/wxflow"]
  path = sorc/wxflow
  url = https://github.com/NOAA-EMC/wxflow
[submodule "sorc/gfs_utils.fd"]
  path = sorc/gfs_utils.fd
  url = https://github.com/NOAA-EMC/gfs-utils
[submodule "sorc/ufs_utils.fd"]
  path = sorc/ufs_utils.fd
  url = https://github.com/ufs-community/UFS_UTILS.git
[submodule "sorc/verif-global.fd"]
  path = sorc/verif-global.fd
  url = https://github.com/NOAA-EMC/EMC_verif-global.git
[submodule "sorc/gsi_enkf.fd"]
  path = sorc/gsi_enkf.fd
  url = https://github.com/NOAA-EMC/GSI.git
[submodule "sorc/gdas.cd"]
  path = sorc/gdas.cd
  url = https://github.com/NOAA-EMC/GDASApp.git
[submodule "sorc/gsi_utils.fd"]
  path = sorc/gsi_utils.fd
  url = https://github.com/NOAA-EMC/GSI-Utils.git
[submodule "sorc/gsi_monitor.fd"]
  path = sorc/gsi_monitor.fd
<<<<<<< HEAD
  url = https://github.com/NOAA-EMC/GSI-Monitor.git
[submodule "sorc/jcb"]
  path = sorc/jcb
  url = https://github.com/noaa-emc/jcb
  fetchRecurseSubmodules = false
=======
  url = https://github.com/NOAA-EMC/GSI-Monitor.git
>>>>>>> ac0778d2
<|MERGE_RESOLUTION|>--- conflicted
+++ resolved
@@ -25,12 +25,4 @@
   url = https://github.com/NOAA-EMC/GSI-Utils.git
 [submodule "sorc/gsi_monitor.fd"]
   path = sorc/gsi_monitor.fd
-<<<<<<< HEAD
-  url = https://github.com/NOAA-EMC/GSI-Monitor.git
-[submodule "sorc/jcb"]
-  path = sorc/jcb
-  url = https://github.com/noaa-emc/jcb
-  fetchRecurseSubmodules = false
-=======
-  url = https://github.com/NOAA-EMC/GSI-Monitor.git
->>>>>>> ac0778d2
+  url = https://github.com/NOAA-EMC/GSI-Monitor.git