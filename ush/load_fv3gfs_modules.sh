#!/bin/sh
#set -x

###############################################################
# Setup runtime environment by loading modules
ulimit_s=$( ulimit -S -s )
#ulimit -S -s 10000

# Find module command and purge:
source "$HOMEgfs/modulefiles/module-setup.sh.inc" 

# Load our modules:
module use "$HOMEgfs/modulefiles" 
hname=`hostname -d`

if [[ $hname = 'stampede2.tacc.utexas.edu' ]] ; then
    # We are on Xsede stampede2
      module load module_base.stampede
elif [[ $hname = 'hpc.msstate.edu' ]] ; then
    # We are on MSU Orion
       module load module_base.orion
elif [[ -d /lfs3 ]] ; then
    # We are on NOAA Jet
	module load module_base.jet 
elif [[ -d /scratch1 ]] ; then
    # We are on NOAA Hera
	module load module_base.hera
<<<<<<< HEAD
        if [[ -d $HOMEgfs/sorc/ufs_coupled.fd/GOCART ]] ; then
          module use "$HOMEgfs/sorc/ufs_coupled.fd/modulefiles/hera.intel"
          module load fv3
        fi
elif [[ -d /work ]] ; then
    # We are on MSU Orion
	module load module_base.orion
        if [[ -d $HOMEgfs/sorc/ufs_coupled.fd/GOCART ]] ; then
          module use "$HOMEgfs/sorc/ufs_coupled.fd/modulefiles/orion.intel"
          module load fv3
        fi
=======
>>>>>>> d2662ca4
elif [[ -d /gpfs/hps && -e /etc/SuSE-release ]] ; then
    # We are on NOAA Luna or Surge
	module load module_base.wcoss_c 
elif [[ -L /usrx && "$( readlink /usrx 2> /dev/null )" =~ dell ]] ; then
    # We are on NOAA Mars or Venus
	module load module_base.wcoss_dell_p3 
elif [[ -d /dcom && -d /hwrf ]] ; then
    # We are on NOAA Tide or Gyre
	module load module_base.wcoss 
elif [[ -d /glade ]] ; then
    # We are on NCAR Yellowstone
	module load module_base.cheyenne 
elif [[ -d /lustre && -d /ncrc ]] ; then
    # We are on GAEA.
	module load module_base.gaea 
else
    echo WARNING: UNKNOWN PLATFORM 
fi

# Restore stack soft limit:
ulimit -S -s "$ulimit_s"
unset ulimit_s<|MERGE_RESOLUTION|>--- conflicted
+++ resolved
@@ -14,48 +14,45 @@
 hname=`hostname -d`
 
 if [[ $hname = 'stampede2.tacc.utexas.edu' ]] ; then
-    # We are on Xsede stampede2
-      module load module_base.stampede
+	# We are on Xsede stampede2
+	module load module_base.stampede
 elif [[ $hname = 'hpc.msstate.edu' ]] ; then
-    # We are on MSU Orion
-       module load module_base.orion
+	# We are on MSU Orion
+	module load module_base.orion
 elif [[ -d /lfs3 ]] ; then
-    # We are on NOAA Jet
+	# We are on NOAA Jet
 	module load module_base.jet 
 elif [[ -d /scratch1 ]] ; then
-    # We are on NOAA Hera
+	# We are on NOAA Hera
 	module load module_base.hera
-<<<<<<< HEAD
-        if [[ -d $HOMEgfs/sorc/ufs_coupled.fd/GOCART ]] ; then
-          module use "$HOMEgfs/sorc/ufs_coupled.fd/modulefiles/hera.intel"
-          module load fv3
-        fi
+	if [[ -d $HOMEgfs/sorc/ufs_coupled.fd/GOCART ]] ; then
+		module use "$HOMEgfs/sorc/ufs_coupled.fd/modulefiles/hera.intel"
+		module load fv3
+	fi
 elif [[ -d /work ]] ; then
-    # We are on MSU Orion
+	# We are on MSU Orion
 	module load module_base.orion
-        if [[ -d $HOMEgfs/sorc/ufs_coupled.fd/GOCART ]] ; then
-          module use "$HOMEgfs/sorc/ufs_coupled.fd/modulefiles/orion.intel"
-          module load fv3
-        fi
-=======
->>>>>>> d2662ca4
+	if [[ -d $HOMEgfs/sorc/ufs_coupled.fd/GOCART ]] ; then
+		module use "$HOMEgfs/sorc/ufs_coupled.fd/modulefiles/orion.intel"
+		module load fv3
+	fi
 elif [[ -d /gpfs/hps && -e /etc/SuSE-release ]] ; then
-    # We are on NOAA Luna or Surge
+	# We are on NOAA Luna or Surge
 	module load module_base.wcoss_c 
 elif [[ -L /usrx && "$( readlink /usrx 2> /dev/null )" =~ dell ]] ; then
-    # We are on NOAA Mars or Venus
+	# We are on NOAA Mars or Venus
 	module load module_base.wcoss_dell_p3 
 elif [[ -d /dcom && -d /hwrf ]] ; then
-    # We are on NOAA Tide or Gyre
+	# We are on NOAA Tide or Gyre
 	module load module_base.wcoss 
 elif [[ -d /glade ]] ; then
-    # We are on NCAR Yellowstone
+	# We are on NCAR Yellowstone
 	module load module_base.cheyenne 
 elif [[ -d /lustre && -d /ncrc ]] ; then
-    # We are on GAEA.
+	# We are on GAEA.
 	module load module_base.gaea 
 else
-    echo WARNING: UNKNOWN PLATFORM 
+	echo WARNING: UNKNOWN PLATFORM 
 fi
 
 # Restore stack soft limit:
