#! /usr/bin/env bash

###############################################################
if [[ "${DEBUG_WORKFLOW:-NO}" == "NO" ]]; then
    echo "Loading modules quietly..."
    set +x
fi

# Setup runtime environment by loading modules
ulimit_s=$( ulimit -S -s )

# Find module command and purge:
source "$HOMEgfs/modulefiles/module-setup.sh.inc"

# Source versions file for runtime
source "$HOMEgfs/versions/run.ver"

# Load our modules:
module use "$HOMEgfs/modulefiles"

<<<<<<< HEAD
if [[ -d /lfs/h2 ]]; then
  # We are on WCOSS2 (Cactus or Dogwood)
  source "$HOMEgfs/versions/wcoss2.ver"
=======
if [[ -d /lfs/f1 ]]; then
  # We are on WCOSS2 (Cactus or Dogwood)
>>>>>>> e092e8b3
  module load module_base.wcoss2
elif [[ -d /lfs3 ]] ; then
  # We are on NOAA Jet
  module load module_base.jet
elif [[ -d /scratch1 ]] ; then
  # We are on NOAA Hera
  source "$HOMEgfs/versions/hera.ver"
  module load module_base.hera
elif [[ -d /work ]] ; then
  # We are on MSU Orion
  source "$HOMEgfs/versions/orion.ver"
  module load module_base.orion
elif [[ -d /glade ]] ; then
  # We are on NCAR Yellowstone
  module load module_base.cheyenne
elif [[ -d /lustre && -d /ncrc ]] ; then
  # We are on GAEA.
  module load module_base.gaea
elif [[ -d /data/prod ]] ; then
  # We are on SSEC S4
  module load module_base.s4
else
  echo WARNING: UNKNOWN PLATFORM
fi

# Restore stack soft limit:
ulimit -S -s "$ulimit_s"
unset ulimit_s

set_trace<|MERGE_RESOLUTION|>--- conflicted
+++ resolved
@@ -18,14 +18,9 @@
 # Load our modules:
 module use "$HOMEgfs/modulefiles"
 
-<<<<<<< HEAD
-if [[ -d /lfs/h2 ]]; then
+if [[ -d /lfs/f1 ]]; then
   # We are on WCOSS2 (Cactus or Dogwood)
   source "$HOMEgfs/versions/wcoss2.ver"
-=======
-if [[ -d /lfs/f1 ]]; then
-  # We are on WCOSS2 (Cactus or Dogwood)
->>>>>>> e092e8b3
   module load module_base.wcoss2
 elif [[ -d /lfs3 ]] ; then
   # We are on NOAA Jet
