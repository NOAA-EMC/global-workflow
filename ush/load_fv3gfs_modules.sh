--- conflicted
+++ resolved
@@ -21,19 +21,6 @@
 #source "${HOMEgfs}/versions/run.ver"
 
 # Load our modules:
-<<<<<<< HEAD
-module use "${HOMEgfs}/modulefiles"
-
-case "${MACHINE_ID}" in
-  "wcoss2" | "hera" | "orion" | "hercules" | "gaea" | "jet" | "s4" | "noaacloud")
-    module load "module_base.${MACHINE_ID}"
-    ;;
-  *)
-    echo "WARNING: UNKNOWN PLATFORM"
-    ;;
-esac
-
-=======
 #module use "${HOMEgfs}/modulefiles"
 
 #case "${MACHINE_ID}" in
@@ -57,7 +44,6 @@
 module use "${ROOT_DIR}/ufs_model.fd/modulefiles"
 module load "ufs_${MACHINE_ID}.intel"
 module load prod_util
->>>>>>> c18cc33d
 module list
 set -x
 echo $MACHINE_ID
