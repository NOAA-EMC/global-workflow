--- conflicted
+++ resolved
@@ -1,8 +1,4 @@
-<<<<<<< HEAD
-#! /bin/bash
-=======
 #! /usr/bin/env bash
->>>>>>> 1026b2c9
 
 #####
 ## "parsing_model_configure_DATM.sh"
