--- conflicted
+++ resolved
@@ -288,16 +288,11 @@
   GDATE=$($NDATE -$assim_freq $CDATE)
   gPDY=$(echo $GDATE | cut -c1-8)
   gcyc=$(echo $GDATE | cut -c9-10)
-<<<<<<< HEAD
   if [[ $CDUMP == "gefs" ]]; then
     gmemdir=$ROTDIR/${rprefix}.$gPDY/$gcyc/$memchar/atmos
   else
     gmemdir=$ROTDIR/${rprefix}.$gPDY/$gcyc/atmos/$memchar
   fi
-  sCDATE=$($NDATE -3 $CDATE)
-=======
-  gmemdir=$ROTDIR/${rprefix}.$gPDY/$gcyc/atmos/$memchar
->>>>>>> 2aa654ca
 
   if [[ "$DOIAU" = "YES" ]]; then
     sCDATE=$($NDATE -3 $CDATE)
