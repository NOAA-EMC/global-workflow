#! /usr/bin/env bash

#####
## "forecast_def.sh"
## This script sets value of all variables
##
## This is the child script of ex-global forecast,
## This script is a definition of functions.
#####

# For all non-evironment variables
# Cycling and forecast hour specific parameters
common_predet(){
  echo "SUB ${FUNCNAME[0]}: Defining variables for shared through models"
  pwd=$(pwd)
  machine=${machine:-"WCOSS2"}
  machine=$(echo $machine | tr '[a-z]' '[A-Z]')
  CASE=${CASE:-C768}
  CDATE=${CDATE:-2017032500}
  DATA=${DATA:-$pwd/fv3tmp$$}    # temporary running directory
  ROTDIR=${ROTDIR:-$pwd}         # rotating archive directory
  ICSDIR=${ICSDIR:-$pwd}         # cold start initial conditions
}

DATM_predet(){
  SYEAR=$(echo  $CDATE | cut -c1-4)
  SMONTH=$(echo $CDATE | cut -c5-6)
  SDAY=$(echo   $CDATE | cut -c7-8)
  SHOUR=$(echo  $CDATE | cut -c9-10)
  # directory set up
  if [ ! -d $DATA ]; then mkdir -p $DATA; fi
  if [ ! -d $DATA/DATM_INPUT ]; then mkdir -p $DATA/DATM_INPUT; fi
  FHMAX=${FHMAX:-9}
  # Go to Run Directory (DATA)
  cd $DATA
}

FV3_GFS_predet(){
  echo "SUB ${FUNCNAME[0]}: Defining variables for FV3GFS"
  CDUMP=${CDUMP:-gdas}
  CDUMPwave="${CDUMP}wave"
  FHMIN=${FHMIN:-0}
  FHMAX=${FHMAX:-9}
  FHOUT=${FHOUT:-3}
  FHZER=${FHZER:-6}
  FHCYC=${FHCYC:-24}
  FHMAX_HF=${FHMAX_HF:-0}
  FHOUT_HF=${FHOUT_HF:-1}
  NSOUT=${NSOUT:-"-1"}
  FDIAG=$FHOUT
  if [ $FHMAX_HF -gt 0 -a $FHOUT_HF -gt 0 ]; then FDIAG=$FHOUT_HF; fi
  WRITE_DOPOST=${WRITE_DOPOST:-".false."}
  restart_interval=${restart_interval:-0}
  rst_invt1=$(echo $restart_interval |cut -d " " -f 1)

  # Convert output settings into an explicit list
  OUTPUT_FH=""
  FHMIN_LF=$FHMIN
  if (( FHOUT_HF > 0 && FHMAX_HF > 0 )); then
    for (( fh = FHMIN; fh < FHMAX_HF; fh = fh + FHOUT_HF )); do
      OUTPUT_FH="$OUTPUT_FH $fh"
    done
    FHMIN_LF=$FHMAX_HF
  fi
  for (( fh = FHMIN_LF; fh <= FHMAX; fh = fh + FHOUT )); do
    OUTPUT_FH="$OUTPUT_FH $fh"
  done

  PDY=$(echo $CDATE | cut -c1-8)
  cyc=$(echo $CDATE | cut -c9-10)

  # Directories.
  pwd=$(pwd)
  HOMEgfs=${HOMEgfs:-${PACKAGEROOT:-$pwd}}
  FIX_DIR=${FIX_DIR:-$HOMEgfs/fix}
  FIX_AM=${FIX_AM:-$FIX_DIR/am}
  FIX_AER=${FIX_AER:-$FIX_DIR/aer}
  FIX_LUT=${FIX_LUT:-$FIX_DIR/lut}
  FIXfv3=${FIXfv3:-$FIX_DIR/orog}
  DATA=${DATA:-$pwd/fv3tmp$$}    # temporary running directory
  ROTDIR=${ROTDIR:-$pwd}         # rotating archive directory
  ICSDIR=${ICSDIR:-$pwd}         # cold start initial conditions
  DMPDIR=${DMPDIR:-$pwd}         # global dumps for seaice, snow and sst analysis

  # Model resolution specific parameters
  DELTIM=${DELTIM:-225}
  layout_x=${layout_x:-8}
  layout_y=${layout_y:-16}
  LEVS=${LEVS:-65}

  # Utilities
  NCP=${NCP:-"/bin/cp -p"}
  NLN=${NLN:-"/bin/ln -sf"}
  NMV=${NMV:-"/bin/mv"}
  SEND=${SEND:-"YES"}   #move final result to rotating directory
  ERRSCRIPT=${ERRSCRIPT:-'eval [[ $err = 0 ]]'}
  KEEPDATA=${KEEPDATA:-"NO"}

  # Other options
  MEMBER=${MEMBER:-"-1"} # -1: control, 0: ensemble mean, >0: ensemble member $MEMBER
  ENS_NUM=${ENS_NUM:-1}  # Single executable runs multiple members (e.g. GEFS)
  PREFIX_ATMINC=${PREFIX_ATMINC:-""} # allow ensemble to use recentered increment

  # IAU options
  DOIAU=${DOIAU:-"NO"}
  IAUFHRS=${IAUFHRS:-0}
  IAU_DELTHRS=${IAU_DELTHRS:-0}
  IAU_OFFSET=${IAU_OFFSET:-0}

  # Model specific stuff
  FCSTEXECDIR=${FCSTEXECDIR:-$HOMEgfs/exec}
  FCSTEXEC=${FCSTEXEC:-ufs_model.x}
  PARM_FV3DIAG=${PARM_FV3DIAG:-$HOMEgfs/parm/parm_fv3diag}
  PARM_POST=${PARM_POST:-$HOMEgfs/parm/post}

  # Model config options
  APRUN_FV3=${APRUN_FV3:-${APRUN_FCST:-${APRUN:-""}}}
  #the following NTHREAD_FV3 line is commented out because NTHREAD_FCST is not defined
  #and because NTHREADS_FV3 gets overwritten by what is in the env/${macine}.env
  #file and the value of npe_node_fcst is not correctly defined when using more than
  #one thread and sets NTHREADS_FV3=1 even when the number of threads is appropraitely >1
  #NTHREADS_FV3=${NTHREADS_FV3:-${NTHREADS_FCST:-${nth_fv3:-1}}}
  cores_per_node=${cores_per_node:-${npe_node_fcst:-24}}
  ntiles=${ntiles:-6}
  if [ $MEMBER -lt 0 ]; then
    NTASKS_TOT=${NTASKS_TOT:-${npe_fcst_gfs:-0}}
  else
    NTASKS_TOT=${NTASKS_TOT:-${npe_efcs:-0}}
  fi

  TYPE=${TYPE:-"nh"}                  # choices:  nh, hydro
  MONO=${MONO:-"non-mono"}            # choices:  mono, non-mono

  QUILTING=${QUILTING:-".true."}
  OUTPUT_GRID=${OUTPUT_GRID:-"gaussian_grid"}
  OUTPUT_FILE=${OUTPUT_FILE:-"nemsio"}
  WRITE_NEMSIOFLIP=${WRITE_NEMSIOFLIP:-".true."}
  WRITE_FSYNCFLAG=${WRITE_FSYNCFLAG:-".true."}
  affix="nemsio"
  [[ "$OUTPUT_FILE" = "netcdf" ]] && affix="nc"

  rCDUMP=${rCDUMP:-$CDUMP}

  #-------------------------------------------------------
  if [ ! -d $ROTDIR ]; then mkdir -p $ROTDIR; fi
  mkdata=NO
  if [ ! -d $DATA ]; then
    mkdata=YES
    mkdir -p $DATA ;
  fi
  cd $DATA || exit 8
  mkdir -p $DATA/INPUT

  #------------------------------------------------------------------
  # changeable parameters
  # dycore definitions
  res=$(echo $CASE |cut -c2-5)
  resp=$((res+1))
  npx=$resp
  npy=$resp
  npz=$((LEVS-1))
  io_layout="1,1"
  #ncols=$(( (${npx}-1)*(${npy}-1)*3/2 ))

  # spectral truncation and regular grid resolution based on FV3 resolution
  JCAP_CASE=$((2*res-2))
  LONB_CASE=$((4*res))
  LATB_CASE=$((2*res))

  JCAP=${JCAP:-$JCAP_CASE}
  LONB=${LONB:-$LONB_CASE}
  LATB=${LATB:-$LATB_CASE}

  LONB_IMO=${LONB_IMO:-$LONB_CASE}
  LATB_JMO=${LATB_JMO:-$LATB_CASE}

  # NSST Options
  # nstf_name contains the NSST related parameters
  # nstf_name(1) : NST_MODEL (NSST Model) : 0 = OFF, 1 = ON but uncoupled, 2 = ON and coupled
  # nstf_name(2) : NST_SPINUP : 0 = OFF, 1 = ON,
  # nstf_name(3) : NST_RESV (Reserved, NSST Analysis) : 0 = OFF, 1 = ON
  # nstf_name(4) : ZSEA1 (in mm) : 0
  # nstf_name(5) : ZSEA2 (in mm) : 0
  # nst_anl      : .true. or .false., NSST analysis over lake
  NST_MODEL=${NST_MODEL:-0}
  NST_SPINUP=${NST_SPINUP:-0}
  NST_RESV=${NST_RESV-0}
  ZSEA1=${ZSEA1:-0}
  ZSEA2=${ZSEA2:-0}
  nstf_name=${nstf_name:-"$NST_MODEL,$NST_SPINUP,$NST_RESV,$ZSEA1,$ZSEA2"}
  nst_anl=${nst_anl:-".false."}


  # blocking factor used for threading and general physics performance
  #nyblocks=$(expr \( $npy - 1 \) \/ $layout_y )
  #nxblocks=$(expr \( $npx - 1 \) \/ $layout_x \/ 32)
  #if [ $nxblocks -le 0 ]; then nxblocks=1 ; fi
  blocksize=${blocksize:-32}

  # variables for controlling initialization of NCEP/NGGPS ICs
  filtered_terrain=${filtered_terrain:-".true."}
  gfs_dwinds=${gfs_dwinds:-".true."}

  # various debug options
  no_dycore=${no_dycore:-".false."}
  dycore_only=${adiabatic:-".false."}
  chksum_debug=${chksum_debug:-".false."}
  print_freq=${print_freq:-6}

  #-------------------------------------------------------
  if [[ $CDUMP = "gfs" || $RUN = "gefs" ]] && [ $rst_invt1 -gt 0 ]; then
    RSTDIR_ATM=${RSTDIR_ATM:-${RSTDIR:-$ROTDIR}/${CDUMP}.${PDY}/${cyc}/atmos/RERUN_RESTART}
    if [ ! -d $RSTDIR_ATM ]; then mkdir -p $RSTDIR_ATM ; fi
    $NLN $RSTDIR_ATM RESTART
    # The final restart written at the end doesn't include the valid date
    # Create links that keep the same name pattern for these files
    VDATE=$($NDATE +$FHMAX_GFS $CDATE)
    vPDY=$(echo $VDATE | cut -c1-8)
    vcyc=$(echo $VDATE | cut -c9-10)
    files="coupler.res fv_core.res.nc"
    for tile in {1..6}; do
      for base in ca_data fv_core.res fv_srf_wnd.res fv_tracer.res phy_data sfc_data; do
        files="${files} ${base}.tile${tile}.nc"
      done
    done
    for file in $files; do
      $NLN $RSTDIR_ATM/$file $RSTDIR_ATM/${vPDY}.${vcyc}0000.$file
    done
  else
    mkdir -p $DATA/RESTART
  fi

  #-------------------------------------------------------
  # member directory
  if [[ $MEMBER -lt 0 || $RUN = "gefs" ]]; then
    prefix=$CDUMP
    rprefix=$rCDUMP
    memchar=""
  else
    prefix=enkf$CDUMP
    rprefix=enkf$rCDUMP
    memchar=mem$(printf %03i $MEMBER)
  fi
<<<<<<< HEAD
  memdir=${memdir:-$ROTDIR/${prefix}.$PDY/$cyc/atmos/$memchar}
=======
  memdir=$ROTDIR/${prefix}.$PDY/$cyc/$memchar/atmos
>>>>>>> 721e8ae0
  if [ ! -d $memdir ]; then mkdir -p $memdir; fi

  GDATE=$($NDATE -$assim_freq $CDATE)
  gPDY=$(echo $GDATE | cut -c1-8)
  gcyc=$(echo $GDATE | cut -c9-10)
<<<<<<< HEAD
  gmemdir=${gmemdir:-$ROTDIR/${rprefix}.$gPDY/$gcyc/atmos/$memchar}
=======
  gmemdir=$ROTDIR/${rprefix}.$gPDY/$gcyc/$memchar/atmos
>>>>>>> 721e8ae0

  if [[ "$DOIAU" = "YES" ]]; then
    sCDATE=$($NDATE -3 $CDATE)
    sPDY=$(echo $sCDATE | cut -c1-8)
    scyc=$(echo $sCDATE | cut -c9-10)
    tPDY=$gPDY
    tcyc=$gcyc
  else
    sCDATE=$CDATE
    sPDY=$PDY
    scyc=$cyc
    tPDY=$sPDY
    tcyc=$cyc
  fi

  echo "SUB ${FUNCNAME[0]}: pre-determination variables set"
}

FV3_GEFS_predet(){
  echo "SUB ${FUNCNAME[0]}: Defining variables for FV3GEFS"

  FV3_GFS_predet

  echo "SUB ${FUNCNAME[0]}: pre-determination variables set"
}

WW3_predet(){
  echo "SUB ${FUNCNAME[0]}: Defining variables for WW3"
  if [ $CDUMP = "gdas" ]; then
    export RSTDIR_WAVE=$ROTDIR/${CDUMP}.${PDY}/${cyc}/wave/restart
  else
    export RSTDIR_WAVE=${RSTDIR_WAVE:-$ROTDIR/${CDUMP}.${PDY}/${cyc}/wave/restart}
  fi
  if [ ! -d $RSTDIR_WAVE ]; then mkdir -p $RSTDIR_WAVE ; fi
  $NLN $RSTDIR_WAVE restart_wave
}

CICE_predet(){
  echo "SUB ${FUNCNAME[0]}: CICE before run type determination"
  if [ ! -d $ROTDIR ]; then mkdir -p $ROTDIR; fi
  if [ ! -d $DATA ]; then mkdir -p $DATA; fi
  if [ ! -d $DATA/RESTART ]; then mkdir -p $DATA/RESTART; fi
  if [ ! -d $DATA/INPUT ]; then mkdir -p $DATA/INPUT; fi
  if [ ! -d $DATA/restart ]; then mkdir -p $DATA/restart; fi
  if [ ! -d $DATA/history ]; then mkdir -p $DATA/history; fi
  if [ ! -d $DATA/OUTPUT ]; then mkdir -p $DATA/OUTPUT; fi
}

MOM6_predet(){
  echo "SUB ${FUNCNAME[0]}: MOM6 before run type determination"
  if [ ! -d $ROTDIR ]; then mkdir -p $ROTDIR; fi
  if [ ! -d $DATA ]; then mkdir -p $DATA; fi
  if [ ! -d $DATA/RESTART ]; then mkdir -p $DATA/RESTART; fi
  if [ ! -d $DATA/INPUT ]; then mkdir -p $DATA/INPUT; fi
  if [ ! -d $DATA/restart ]; then mkdir -p $DATA/restart; fi
  if [ ! -d $DATA/history ]; then mkdir -p $DATA/history; fi
  if [ ! -d $DATA/OUTPUT ]; then mkdir -p $DATA/OUTPUT; fi
  if [ ! -d $DATA/MOM6_OUTPUT ]; then mkdir -p $DATA/MOM6_OUTPUT; fi
  if [ ! -d $DATA/MOM6_RESTART ]; then mkdir -p $DATA/MOM6_RESTART; fi
  cd "${DATA}" || exit 8
}<|MERGE_RESOLUTION|>--- conflicted
+++ resolved
@@ -241,21 +241,13 @@
     rprefix=enkf$rCDUMP
     memchar=mem$(printf %03i $MEMBER)
   fi
-<<<<<<< HEAD
-  memdir=${memdir:-$ROTDIR/${prefix}.$PDY/$cyc/atmos/$memchar}
-=======
-  memdir=$ROTDIR/${prefix}.$PDY/$cyc/$memchar/atmos
->>>>>>> 721e8ae0
+  memdir=${memdir:-$ROTDIR/${prefix}.$PDY/$cyc/$memchar/atmos}
   if [ ! -d $memdir ]; then mkdir -p $memdir; fi
 
   GDATE=$($NDATE -$assim_freq $CDATE)
   gPDY=$(echo $GDATE | cut -c1-8)
   gcyc=$(echo $GDATE | cut -c9-10)
-<<<<<<< HEAD
-  gmemdir=${gmemdir:-$ROTDIR/${rprefix}.$gPDY/$gcyc/atmos/$memchar}
-=======
-  gmemdir=$ROTDIR/${rprefix}.$gPDY/$gcyc/$memchar/atmos
->>>>>>> 721e8ae0
+  gmemdir=${gmemdir:-$ROTDIR/${rprefix}.$gPDY/$gcyc/$memchar/atmos}
 
   if [[ "$DOIAU" = "YES" ]]; then
     sCDATE=$($NDATE -3 $CDATE)
