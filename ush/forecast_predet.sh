#! /usr/bin/env bash

#####
## "forecast_def.sh"
## This script sets value of all variables
##
## This is the child script of ex-global forecast,
## This script is a definition of functions.
#####

# For all non-evironment variables
# Cycling and forecast hour specific parameters

to_seconds() {
  # Function to convert HHMMSS to seconds since 00Z
  local hhmmss=${1:?}
  local hh=${hhmmss:0:2}
  local mm=${hhmmss:2:2}
  local ss=${hhmmss:4:2}
  local seconds=$((10#${hh}*3600+10#${mm}*60+10#${ss}))
  local padded_seconds=$(printf "%05d" ${seconds})
  echo ${padded_seconds}
}

middle_date(){
  # Function to calculate mid-point date in YYYYMMDDHH between two dates also in YYYYMMDDHH
  local date1=${1:?}
  local date2=${2:?}
  local date1s=$(date -d "${date1:0:8} ${date1:8:2}" +%s)
  local date2s=$(date -d "${date2:0:8} ${date2:8:2}" +%s)
  local dtsecsby2=$(( $((date2s - date1s)) / 2 ))
  local mid_date=$(date -d "${date1:0:8} ${date1:8:2} + ${dtsecsby2} seconds" +%Y%m%d%H%M%S)
  echo ${mid_date:0:10}
}

common_predet(){
  echo "SUB ${FUNCNAME[0]}: Defining variables for shared through models"
  pwd=$(pwd)
  machine=${machine:-"WCOSS2"}
  machine=$(echo $machine | tr '[a-z]' '[A-Z]')
  CASE=${CASE:-C768}
  CDATE=${CDATE:-2017032500}
  DATA=${DATA:-$pwd/fv3tmp$$}    # temporary running directory
  ROTDIR=${ROTDIR:-$pwd}         # rotating archive directory
  ICSDIR=${ICSDIR:-$pwd}         # cold start initial conditions
}

DATM_predet(){
  SYEAR=$(echo  $CDATE | cut -c1-4)
  SMONTH=$(echo $CDATE | cut -c5-6)
  SDAY=$(echo   $CDATE | cut -c7-8)
  SHOUR=$(echo  $CDATE | cut -c9-10)
  # directory set up
  if [ ! -d $DATA ]; then mkdir -p $DATA; fi
  if [ ! -d $DATA/DATM_INPUT ]; then mkdir -p $DATA/DATM_INPUT; fi
  FHMAX=${FHMAX:-9}
  # Go to Run Directory (DATA)
  cd $DATA
}

FV3_GFS_predet(){
  echo "SUB ${FUNCNAME[0]}: Defining variables for FV3GFS"
  CDUMP=${CDUMP:-gdas}
  CDUMPwave="${CDUMP}wave"
  FHMIN=${FHMIN:-0}
  FHMAX=${FHMAX:-9}
  FHOUT=${FHOUT:-3}
  FHZER=${FHZER:-6}
  FHCYC=${FHCYC:-24}
  FHMAX_HF=${FHMAX_HF:-0}
  FHOUT_HF=${FHOUT_HF:-1}
  NSOUT=${NSOUT:-"-1"}
  FDIAG=$FHOUT
  if [ $FHMAX_HF -gt 0 -a $FHOUT_HF -gt 0 ]; then FDIAG=$FHOUT_HF; fi
  WRITE_DOPOST=${WRITE_DOPOST:-".false."}
  restart_interval=${restart_interval:-0}
  rst_invt1=$(echo $restart_interval |cut -d " " -f 1)

  # Convert output settings into an explicit list
  OUTPUT_FH=""
  FHMIN_LF=$FHMIN
  if (( FHOUT_HF > 0 && FHMAX_HF > 0 )); then
    for (( fh = FHMIN; fh < FHMAX_HF; fh = fh + FHOUT_HF )); do
      OUTPUT_FH="$OUTPUT_FH $fh"
    done
    FHMIN_LF=$FHMAX_HF
  fi
  for (( fh = FHMIN_LF; fh <= FHMAX; fh = fh + FHOUT )); do
    OUTPUT_FH="$OUTPUT_FH $fh"
  done

  PDY=$(echo $CDATE | cut -c1-8)
  cyc=$(echo $CDATE | cut -c9-10)

  # Directories.
  pwd=$(pwd)
  HOMEgfs=${HOMEgfs:-${PACKAGEROOT:-$pwd}}
  FIX_DIR=${FIX_DIR:-$HOMEgfs/fix}
  FIX_AM=${FIX_AM:-$FIX_DIR/am}
  FIX_AER=${FIX_AER:-$FIX_DIR/aer}
  FIX_LUT=${FIX_LUT:-$FIX_DIR/lut}
  FIXfv3=${FIXfv3:-$FIX_DIR/orog}
  DATA=${DATA:-$pwd/fv3tmp$$}    # temporary running directory
  ROTDIR=${ROTDIR:-$pwd}         # rotating archive directory
  ICSDIR=${ICSDIR:-$pwd}         # cold start initial conditions
  DMPDIR=${DMPDIR:-$pwd}         # global dumps for seaice, snow and sst analysis

  # Model resolution specific parameters
  DELTIM=${DELTIM:-225}
  layout_x=${layout_x:-8}
  layout_y=${layout_y:-16}
  LEVS=${LEVS:-65}

  # Utilities
  NCP=${NCP:-"/bin/cp -p"}
  NLN=${NLN:-"/bin/ln -sf"}
  NMV=${NMV:-"/bin/mv"}
  SEND=${SEND:-"YES"}   #move final result to rotating directory
  ERRSCRIPT=${ERRSCRIPT:-'eval [[ $err = 0 ]]'}
  KEEPDATA=${KEEPDATA:-"NO"}

  # Other options
  MEMBER=${MEMBER:-"-1"} # -1: control, 0: ensemble mean, >0: ensemble member $MEMBER
  ENS_NUM=${ENS_NUM:-1}  # Single executable runs multiple members (e.g. GEFS)
  PREFIX_ATMINC=${PREFIX_ATMINC:-""} # allow ensemble to use recentered increment

  # IAU options
  DOIAU=${DOIAU:-"NO"}
  IAUFHRS=${IAUFHRS:-0}
  IAU_DELTHRS=${IAU_DELTHRS:-0}
  IAU_OFFSET=${IAU_OFFSET:-0}

  # Model specific stuff
  FCSTEXECDIR=${FCSTEXECDIR:-$HOMEgfs/exec}
  FCSTEXEC=${FCSTEXEC:-ufs_model.x}
  PARM_FV3DIAG=${PARM_FV3DIAG:-$HOMEgfs/parm/parm_fv3diag}
  PARM_POST=${PARM_POST:-$HOMEgfs/parm/post}

  # Model config options
  APRUN_FV3=${APRUN_FV3:-${APRUN_FCST:-${APRUN:-""}}}
  #the following NTHREAD_FV3 line is commented out because NTHREAD_FCST is not defined
  #and because NTHREADS_FV3 gets overwritten by what is in the env/${macine}.env
  #file and the value of npe_node_fcst is not correctly defined when using more than
  #one thread and sets NTHREADS_FV3=1 even when the number of threads is appropraitely >1
  #NTHREADS_FV3=${NTHREADS_FV3:-${NTHREADS_FCST:-${nth_fv3:-1}}}
  cores_per_node=${cores_per_node:-${npe_node_fcst:-24}}
  ntiles=${ntiles:-6}
  if [ $MEMBER -lt 0 ]; then
    NTASKS_TOT=${NTASKS_TOT:-${npe_fcst_gfs:-0}}
  else
    NTASKS_TOT=${NTASKS_TOT:-${npe_efcs:-0}}
  fi

  TYPE=${TYPE:-"nh"}                  # choices:  nh, hydro
  MONO=${MONO:-"non-mono"}            # choices:  mono, non-mono

  QUILTING=${QUILTING:-".true."}
  OUTPUT_GRID=${OUTPUT_GRID:-"gaussian_grid"}
  WRITE_NEMSIOFLIP=${WRITE_NEMSIOFLIP:-".true."}
  WRITE_FSYNCFLAG=${WRITE_FSYNCFLAG:-".true."}

  rCDUMP=${rCDUMP:-$CDUMP}

  #-------------------------------------------------------
  if [ ! -d $ROTDIR ]; then mkdir -p $ROTDIR; fi
  mkdata=NO
  if [ ! -d $DATA ]; then
    mkdata=YES
    mkdir -p $DATA ;
  fi
  cd $DATA || exit 8
  mkdir -p $DATA/INPUT

  #------------------------------------------------------------------
  # changeable parameters
  # dycore definitions
  res=$(echo $CASE |cut -c2-5)
  resp=$((res+1))
  npx=$resp
  npy=$resp
  npz=$((LEVS-1))
  io_layout="1,1"
  #ncols=$(( (${npx}-1)*(${npy}-1)*3/2 ))

  # spectral truncation and regular grid resolution based on FV3 resolution
  JCAP_CASE=$((2*res-2))
  LONB_CASE=$((4*res))
  LATB_CASE=$((2*res))

  JCAP=${JCAP:-$JCAP_CASE}
  LONB=${LONB:-$LONB_CASE}
  LATB=${LATB:-$LATB_CASE}

  LONB_IMO=${LONB_IMO:-$LONB_CASE}
  LATB_JMO=${LATB_JMO:-$LATB_CASE}

  # NSST Options
  # nstf_name contains the NSST related parameters
  # nstf_name(1) : NST_MODEL (NSST Model) : 0 = OFF, 1 = ON but uncoupled, 2 = ON and coupled
  # nstf_name(2) : NST_SPINUP : 0 = OFF, 1 = ON,
  # nstf_name(3) : NST_RESV (Reserved, NSST Analysis) : 0 = OFF, 1 = ON
  # nstf_name(4) : ZSEA1 (in mm) : 0
  # nstf_name(5) : ZSEA2 (in mm) : 0
  # nst_anl      : .true. or .false., NSST analysis over lake
  NST_MODEL=${NST_MODEL:-0}
  NST_SPINUP=${NST_SPINUP:-0}
  NST_RESV=${NST_RESV-0}
  ZSEA1=${ZSEA1:-0}
  ZSEA2=${ZSEA2:-0}
  nstf_name=${nstf_name:-"$NST_MODEL,$NST_SPINUP,$NST_RESV,$ZSEA1,$ZSEA2"}
  nst_anl=${nst_anl:-".false."}


  # blocking factor used for threading and general physics performance
  #nyblocks=$(expr \( $npy - 1 \) \/ $layout_y )
  #nxblocks=$(expr \( $npx - 1 \) \/ $layout_x \/ 32)
  #if [ $nxblocks -le 0 ]; then nxblocks=1 ; fi
  blocksize=${blocksize:-32}

  # variables for controlling initialization of NCEP/NGGPS ICs
  filtered_terrain=${filtered_terrain:-".true."}
  gfs_dwinds=${gfs_dwinds:-".true."}

  # various debug options
  no_dycore=${no_dycore:-".false."}
  dycore_only=${adiabatic:-".false."}
  chksum_debug=${chksum_debug:-".false."}
  print_freq=${print_freq:-6}

  #-------------------------------------------------------
  if [[ ${CDUMP} = "gfs" || ${RUN} = "gefs" ]] && [ ${rst_invt1} -gt 0 ]; then
    RSTDIR_ATM=${RSTDIR_ATM:-${ROTDIR}/${CDUMP}.${PDY}/${cyc}/atmos/RERUN_RESTART}
    if [ ! -d $RSTDIR_ATM ]; then mkdir -p $RSTDIR_ATM ; fi
    $NLN $RSTDIR_ATM RESTART
<<<<<<< HEAD
    #if [[ $(( ${FHMAX_GFS} % ${restart_interval_gfs} )) == 0 ]]; then  # TODO: Xianwu's hotfix will remove this if statement
      # The final restart written at the end doesn't include the valid date
      # Create links that keep the same name pattern for these files
      VDATE=$($NDATE +$FHMAX_GFS $CDATE)
      vPDY=$(echo $VDATE | cut -c1-8)
      vcyc=$(echo $VDATE | cut -c9-10)
      files="coupler.res fv_core.res.nc"
      for tile in {1..6}; do
        for base in ca_data fv_core.res fv_srf_wnd.res fv_tracer.res phy_data sfc_data; do
          files="${files} ${base}.tile${tile}.nc"
        done
      done
      for file in $files; do
        $NLN $RSTDIR_ATM/$file $RSTDIR_ATM/${vPDY}.${vcyc}0000.$file
      done
    #fi  # TODO: Xianwu's hotfix will remove this fi statement
=======
    # The final restart written at the end doesn't include the valid date
    # Create links that keep the same name pattern for these files
    VDATE=$($NDATE +$FHMAX_GFS $CDATE)
    vPDY=$(echo $VDATE | cut -c1-8)
    vcyc=$(echo $VDATE | cut -c9-10)
    files="coupler.res fv_core.res.nc"
    for tile in {1..6}; do
      for base in ca_data fv_core.res fv_srf_wnd.res fv_tracer.res phy_data sfc_data; do
        files="${files} ${base}.tile${tile}.nc"
      done
    done
    for file in $files; do
      $NLN $RSTDIR_ATM/$file $RSTDIR_ATM/${vPDY}.${vcyc}0000.$file
    done
>>>>>>> e092e8b3
  else
    mkdir -p $DATA/RESTART
  fi

  #-------------------------------------------------------
  # member directory
  if [[ ${MEMBER} -lt 0 || ${RUN} = "gefs" ]]; then
    prefix=$CDUMP
    rprefix=$rCDUMP
    memchar=""
  else
    prefix=enkf$CDUMP
    rprefix=enkf$rCDUMP
    memchar=mem$(printf %03i $MEMBER)
  fi
  memdir=${memdir:-${ROTDIR}/${prefix}.${PDY}/${cyc}/${memchar}/atmos}
  if [ ! -d $memdir ]; then mkdir -p $memdir; fi

  GDATE=$($NDATE -$assim_freq $CDATE)
  gPDY=$(echo $GDATE | cut -c1-8)
  gcyc=$(echo $GDATE | cut -c9-10)
  gmemdir=${gmemdir:-${ROTDIR}/${rprefix}.${gPDY}/${gcyc}/${memchar}/atmos}

  if [[ "$DOIAU" = "YES" ]]; then
    sCDATE=$($NDATE -3 $CDATE)
    sPDY=$(echo $sCDATE | cut -c1-8)
    scyc=$(echo $sCDATE | cut -c9-10)
    tPDY=$gPDY
    tcyc=$gcyc
  else
    sCDATE=$CDATE
    sPDY=$PDY
    scyc=$cyc
    tPDY=$sPDY
    tcyc=$cyc
  fi

  echo "SUB ${FUNCNAME[0]}: pre-determination variables set"
}

WW3_predet(){
  echo "SUB ${FUNCNAME[0]}: Defining variables for WW3"
  if [ $CDUMP = "gdas" ]; then
    export RSTDIR_WAVE=$ROTDIR/${CDUMP}.${PDY}/${cyc}/wave/restart
  else
    export RSTDIR_WAVE=${RSTDIR_WAVE:-$ROTDIR/${CDUMP}.${PDY}/${cyc}/wave/restart}
  fi
  if [ ! -d $RSTDIR_WAVE ]; then mkdir -p $RSTDIR_WAVE ; fi
  $NLN $RSTDIR_WAVE restart_wave
}

CICE_predet(){
  echo "SUB ${FUNCNAME[0]}: CICE before run type determination"
  if [ ! -d $DATA/CICE_OUTPUT ]; then  mkdir -p $DATA/CICE_OUTPUT; fi
  if [ ! -d $DATA/CICE_RESTART ]; then mkdir -p $DATA/CICE_RESTART; fi
}

MOM6_predet(){
  echo "SUB ${FUNCNAME[0]}: MOM6 before run type determination"
  if [ ! -d $DATA/MOM6_OUTPUT ]; then mkdir -p $DATA/MOM6_OUTPUT; fi
  if [ ! -d $DATA/MOM6_RESTART ]; then mkdir -p $DATA/MOM6_RESTART; fi
  cd "${DATA}" || exit 8
}<|MERGE_RESOLUTION|>--- conflicted
+++ resolved
@@ -232,24 +232,6 @@
     RSTDIR_ATM=${RSTDIR_ATM:-${ROTDIR}/${CDUMP}.${PDY}/${cyc}/atmos/RERUN_RESTART}
     if [ ! -d $RSTDIR_ATM ]; then mkdir -p $RSTDIR_ATM ; fi
     $NLN $RSTDIR_ATM RESTART
-<<<<<<< HEAD
-    #if [[ $(( ${FHMAX_GFS} % ${restart_interval_gfs} )) == 0 ]]; then  # TODO: Xianwu's hotfix will remove this if statement
-      # The final restart written at the end doesn't include the valid date
-      # Create links that keep the same name pattern for these files
-      VDATE=$($NDATE +$FHMAX_GFS $CDATE)
-      vPDY=$(echo $VDATE | cut -c1-8)
-      vcyc=$(echo $VDATE | cut -c9-10)
-      files="coupler.res fv_core.res.nc"
-      for tile in {1..6}; do
-        for base in ca_data fv_core.res fv_srf_wnd.res fv_tracer.res phy_data sfc_data; do
-          files="${files} ${base}.tile${tile}.nc"
-        done
-      done
-      for file in $files; do
-        $NLN $RSTDIR_ATM/$file $RSTDIR_ATM/${vPDY}.${vcyc}0000.$file
-      done
-    #fi  # TODO: Xianwu's hotfix will remove this fi statement
-=======
     # The final restart written at the end doesn't include the valid date
     # Create links that keep the same name pattern for these files
     VDATE=$($NDATE +$FHMAX_GFS $CDATE)
@@ -264,7 +246,6 @@
     for file in $files; do
       $NLN $RSTDIR_ATM/$file $RSTDIR_ATM/${vPDY}.${vcyc}0000.$file
     done
->>>>>>> e092e8b3
   else
     mkdir -p $DATA/RESTART
   fi
