#! /usr/bin/env bash

#####
## "forecast_predet.sh"
## This script sets value of all variables
##
## This is the child script of ex-global forecast,
## This script is a definition of functions.
#####

to_seconds() {
  # Function to convert HHMMSS to seconds since 00Z
  local hhmmss=${1:?}
  local hh=${hhmmss:0:2}
  local mm=${hhmmss:2:2}
  local ss=${hhmmss:4:2}
  local seconds=$((10#${hh}*3600+10#${mm}*60+10#${ss}))
  local padded_seconds=$(printf "%05d" "${seconds}")
  echo "${padded_seconds}"
}

middle_date(){
  # Function to calculate mid-point date in YYYYMMDDHH between two dates also in YYYYMMDDHH
  local date1=${1:?}
  local date2=${2:?}
  local date1s=$(date --utc -d "${date1:0:8} ${date1:8:2}:00:00" +%s)
  local date2s=$(date --utc -d "${date2:0:8} ${date2:8:2}:00:00" +%s)
  local dtsecsby2=$(( $((date2s - date1s)) / 2 ))
  local mid_date=$(date --utc -d "${date1:0:8} ${date1:8:2} + ${dtsecsby2} seconds" +%Y%m%d%H%M%S)
  echo "${mid_date:0:10}"
}

nhour(){
  # Function to calculate hours between two dates (This replicates prod-util NHOUR)
  local date1=${1:?}
  local date2=${2:?}
  # Convert dates to UNIX timestamps
  seconds1=$(date --utc -d "${date1:0:8} ${date1:8:2}:00:00" +%s)
  seconds2=$(date --utc -d "${date2:0:8} ${date2:8:2}:00:00" +%s)
  hours=$(( $((seconds1 - seconds2)) / 3600 ))  # Calculate the difference in seconds and convert to hours
  echo "${hours}"
}

common_predet(){
  echo "SUB ${FUNCNAME[0]}: Defining variables for shared through model components"
  # Ignore "not used" warning
  # shellcheck disable=SC2034
  pwd=$(pwd)
  CDUMP=${CDUMP:-gdas}
  CASE=${CASE:-C96}
  CDATE=${CDATE:-"${PDY}${cyc}"}
  ENSMEM=${ENSMEM:-000}

  # Define significant cycles
  current_cycle="${PDY}${cyc}"
  previous_cycle=$(date --utc -d "${current_cycle:0:8} ${current_cycle:8:2} - ${assim_freq} hours" +%Y%m%d%H)
  # ignore errors that variable isn't used
  # shellcheck disable=SC2034
  next_cycle=$(date --utc -d "${current_cycle:0:8} ${current_cycle:8:2} + ${assim_freq} hours" +%Y%m%d%H)
  forecast_end_cycle=$(date --utc -d "${current_cycle:0:8} ${current_cycle:8:2} + ${FHMAX} hours" +%Y%m%d%H)

  # IAU options
  IAU_OFFSET=${IAU_OFFSET:-0}
  DOIAU=${DOIAU:-"NO"}
  if [[ "${DOIAU}" = "YES" ]]; then
    sCDATE=$(date --utc -d "${current_cycle:0:8} ${current_cycle:8:2} - 3 hours" +%Y%m%d%H)
    sPDY="${sCDATE:0:8}"
    scyc="${sCDATE:8:2}"
    tPDY=${previous_cycle:0:8}
    tcyc=${previous_cycle:8:2}
  else
    sCDATE=${current_cycle}
    sPDY=${current_cycle:0:8}
    scyc=${current_cycle:8:2}
    tPDY=${sPDY}
    tcyc=${scyc}
  fi

  FHMIN=${FHMIN:-0}
  FHMAX=${FHMAX:-9}
  FHOUT=${FHOUT:-3}
  FHMAX_HF=${FHMAX_HF:-0}
  FHOUT_HF=${FHOUT_HF:-1}

  # Several model components share DATA/INPUT for input data
  if [[ ! -d "${DATA}/INPUT" ]]; then mkdir -p "${DATA}/INPUT"; fi

  if [[ ! -d "${COM_CONF}" ]]; then mkdir -p "${COM_CONF}"; fi
  cd "${DATA}" || ( echo "FATAL ERROR: Unable to 'cd ${DATA}', ABORT!"; exit 8 )
}

FV3_predet(){
  echo "SUB ${FUNCNAME[0]}: Defining variables for FV3"

  if [[ ! -d "${COM_ATMOS_HISTORY}" ]]; then mkdir -p "${COM_ATMOS_HISTORY}"; fi
  if [[ ! -d "${COM_ATMOS_MASTER}" ]]; then mkdir -p "${COM_ATMOS_MASTER}"; fi
  if [[ ! -d "${COM_ATMOS_RESTART}" ]]; then mkdir -p "${COM_ATMOS_RESTART}"; fi

  FHZER=${FHZER:-6}
  FHCYC=${FHCYC:-24}
  restart_interval=${restart_interval:-${FHMAX}}
  # restart_interval = 0 implies write restart at the END of the forecast i.e. at FHMAX
  if [[ ${restart_interval} -eq 0 ]]; then
    restart_interval=${FHMAX}
  fi

  # Convert output settings into an explicit list for FV3
  # Ignore "not used" warning
  # shellcheck disable=SC2034
  FV3_OUTPUT_FH=""
  local fhr=${FHMIN}
  if (( FHOUT_HF > 0 && FHMAX_HF > 0 )); then
    FV3_OUTPUT_FH="${FV3_OUTPUT_FH} $(seq -s ' ' "${FHMIN}" "${FHOUT_HF}" "${FHMAX_HF}")"
    fhr=${FHMAX_HF}
  fi
  FV3_OUTPUT_FH="${FV3_OUTPUT_FH} $(seq -s ' ' "${fhr}" "${FHOUT}" "${FHMAX}")"

  # Other options
<<<<<<< HEAD
  MEMBER=${MEMBER:-"-1"} # -1: control, 0: ensemble mean, >0: ensemble member $MEMBER
=======
  # ignore errors that variable isn't used
  # shellcheck disable=SC2034
  MEMBER=$(( 10#${ENSMEM:-"-1"} )) # -1: control, 0: ensemble mean, >0: ensemble member $MEMBER
>>>>>>> 1ccc9896
  PREFIX_ATMINC=${PREFIX_ATMINC:-""} # allow ensemble to use recentered increment

  # IAU options
  IAUFHRS=${IAUFHRS:-0}
  IAU_DELTHRS=${IAU_DELTHRS:-0}

  # Model config options
  ntiles=6

  rCDUMP=${rCDUMP:-${CDUMP}}

  #------------------------------------------------------------------
  # changeable parameters
  # dycore definitions
  res="${CASE:1}"
  resp=$((res+1))
  npx=${resp}
  npy=${resp}
  npz=$((LEVS-1))
  io_layout="1,1"
  #ncols=$(( (${npx}-1)*(${npy}-1)*3/2 ))

  # spectral truncation and regular grid resolution based on FV3 resolution
  JCAP_CASE=$((2*res-2))
  LONB_CASE=$((4*res))
  LATB_CASE=$((2*res))

  JCAP=${JCAP:-${JCAP_CASE}}
  LONB=${LONB:-${LONB_CASE}}
  LATB=${LATB:-${LATB_CASE}}

  LONB_IMO=${LONB_IMO:-${LONB_CASE}}
  LATB_JMO=${LATB_JMO:-${LATB_CASE}}

  # NSST Options
  # nstf_name contains the NSST related parameters
  # nstf_name(1) : NST_MODEL (NSST Model) : 0 = OFF, 1 = ON but uncoupled, 2 = ON and coupled
  # nstf_name(2) : NST_SPINUP : 0 = OFF, 1 = ON,
  # nstf_name(3) : NST_RESV (Reserved, NSST Analysis) : 0 = OFF, 1 = ON
  # nstf_name(4) : ZSEA1 (in mm) : 0
  # nstf_name(5) : ZSEA2 (in mm) : 0
  # nst_anl      : .true. or .false., NSST analysis over lake
  NST_MODEL=${NST_MODEL:-0}
  NST_SPINUP=${NST_SPINUP:-0}
  NST_RESV=${NST_RESV-0}
  ZSEA1=${ZSEA1:-0}
  ZSEA2=${ZSEA2:-0}
  nstf_name=${nstf_name:-"${NST_MODEL},${NST_SPINUP},${NST_RESV},${ZSEA1},${ZSEA2}"}
  nst_anl=${nst_anl:-".false."}


  # blocking factor used for threading and general physics performance
  #nyblocks=$(expr \( $npy - 1 \) \/ $layout_y )
  #nxblocks=$(expr \( $npx - 1 \) \/ $layout_x \/ 32)
  #if [ $nxblocks -le 0 ]; then nxblocks=1 ; fi
  blocksize=${blocksize:-32}

  # variables for controlling initialization of NCEP/NGGPS ICs
  filtered_terrain=${filtered_terrain:-".true."}
  gfs_dwinds=${gfs_dwinds:-".true."}

  # various debug options
  no_dycore=${no_dycore:-".false."}
  dycore_only=${adiabatic:-".false."}
  chksum_debug=${chksum_debug:-".false."}
  print_freq=${print_freq:-6}

  #-------------------------------------------------------
  if [[ "${RUN}" =~ "gfs" || "${RUN}" = "gefs" ]]; then
    ${NLN} "${COM_ATMOS_RESTART}" RESTART
    # The final restart written at the end doesn't include the valid date
    # Create links that keep the same name pattern for these files
    files="coupler.res fv_core.res.nc"
    for n in $(seq 1 "${ntiles}"); do
      for base in ca_data fv_core.res fv_srf_wnd.res fv_tracer.res phy_data sfc_data; do
        files="${files} ${base}.tile${n}.nc"
      done
    done
    for file in ${files}; do
      ${NLN} "${file}" "${COM_ATMOS_RESTART}/${forecast_end_cycle:0:8}.${forecast_end_cycle:8:2}0000.${file}"
    done
  else
    if [[ ! -d "${DATA}/RESTART" ]]; then mkdir -p "${DATA}/RESTART"; fi
  fi

}

WW3_predet(){
  echo "SUB ${FUNCNAME[0]}: WW3 before run type determination"

  if [[ ! -d "${COM_WAVE_HISTORY}" ]]; then mkdir -p "${COM_WAVE_HISTORY}"; fi
  if [[ ! -d "${COM_WAVE_RESTART}" ]]; then mkdir -p "${COM_WAVE_RESTART}" ; fi

  ${NLN} "${COM_WAVE_RESTART}" "restart_wave"
}

CICE_predet(){
  echo "SUB ${FUNCNAME[0]}: CICE before run type determination"

  if [[ ! -d "${COM_ICE_HISTORY}" ]]; then mkdir -p "${COM_ICE_HISTORY}"; fi
  if [[ ! -d "${COM_ICE_RESTART}" ]]; then mkdir -p "${COM_ICE_RESTART}"; fi
  if [[ ! -d "${COM_ICE_INPUT}" ]]; then mkdir -p "${COM_ICE_INPUT}"; fi

  if [[ ! -d "${DATA}/CICE_OUTPUT" ]]; then  mkdir -p "${DATA}/CICE_OUTPUT"; fi
  if [[ ! -d "${DATA}/CICE_RESTART" ]]; then mkdir -p "${DATA}/CICE_RESTART"; fi

  # CICE does not have a concept of high frequency output like FV3
  # Convert output settings into an explicit list for CICE
  # Ignore "not used" warning
  # shellcheck disable=SC2034
  CICE_OUTPUT_FH=$(seq -s ' ' "${FHMIN}" "${FHOUT}" "${FHMAX}")

}

MOM6_predet(){
  echo "SUB ${FUNCNAME[0]}: MOM6 before run type determination"

  if [[ ! -d "${COM_OCEAN_HISTORY}" ]]; then mkdir -p "${COM_OCEAN_HISTORY}"; fi
  if [[ ! -d "${COM_OCEAN_RESTART}" ]]; then mkdir -p "${COM_OCEAN_RESTART}"; fi
  if [[ ! -d "${COM_OCEAN_INPUT}" ]]; then mkdir -p "${COM_OCEAN_INPUT}"; fi

  if [[ ! -d "${DATA}/MOM6_OUTPUT" ]]; then mkdir -p "${DATA}/MOM6_OUTPUT"; fi
  if [[ ! -d "${DATA}/MOM6_RESTART" ]]; then mkdir -p "${DATA}/MOM6_RESTART"; fi

  # MOM6 does not have a concept of high frequency output like FV3
  # Convert output settings into an explicit list for MOM6
  # Ignore "not used" warning
  # shellcheck disable=SC2034
  MOM6_OUTPUT_FH=$(seq -s ' ' "${FHMIN}" "${FHOUT}" "${FHMAX}")

}

CMEPS_predet(){
  echo "SUB ${FUNCNAME[0]}: CMEPS before run type determination"

  if [[ ! -d "${COM_MED_RESTART}" ]]; then mkdir -p "${COM_MED_RESTART}"; fi

  if [[ ! -d "${DATA}/CMEPS_RESTART" ]]; then mkdir -p "${DATA}/CMEPS_RESTART"; fi

}

GOCART_predet(){
  echo "SUB ${FUNCNAME[0]}: GOCART before run type determination"

  if [[ ! -d "${COM_CHEM_HISTORY}" ]]; then mkdir -p "${COM_CHEM_HISTORY}"; fi

}<|MERGE_RESOLUTION|>--- conflicted
+++ resolved
@@ -116,13 +116,9 @@
   FV3_OUTPUT_FH="${FV3_OUTPUT_FH} $(seq -s ' ' "${fhr}" "${FHOUT}" "${FHMAX}")"
 
   # Other options
-<<<<<<< HEAD
-  MEMBER=${MEMBER:-"-1"} # -1: control, 0: ensemble mean, >0: ensemble member $MEMBER
-=======
   # ignore errors that variable isn't used
   # shellcheck disable=SC2034
   MEMBER=$(( 10#${ENSMEM:-"-1"} )) # -1: control, 0: ensemble mean, >0: ensemble member $MEMBER
->>>>>>> 1ccc9896
   PREFIX_ATMINC=${PREFIX_ATMINC:-""} # allow ensemble to use recentered increment
 
   # IAU options
