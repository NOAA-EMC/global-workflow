--- conflicted
+++ resolved
@@ -126,15 +126,11 @@
   if [ $MEMBER -lt 0 ]; then
     NTASKS_TOT=${NTASKS_TOT:-${npe_fcst_gfs:-0}}
   else
-<<<<<<< HEAD
     if [[ $CDUMP == gefs ]]; then
-      NTASKS_TOT=${NTASKS_TOT:-$npe_fcst_gfs}
+      NTASKS_TOT=${NTASKS_TOT:-${npe_fcst_gfs:-0}}
     else
-      NTASKS_TOT=${NTASKS_TOT:-$npe_efcs}
+      NTASKS_TOT=${NTASKS_TOT:-${npe_efcs:-0}}
     fi
-=======
-    NTASKS_TOT=${NTASKS_TOT:-${npe_efcs:-0}}
->>>>>>> 1026b2c9
   fi
 
   TYPE=${TYPE:-"nh"}                  # choices:  nh, hydro
