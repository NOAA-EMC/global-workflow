#! /usr/bin/env bash

# Disable variable not used warnings
# shellcheck disable=SC2034
UFS_det(){
  echo "SUB ${FUNCNAME[0]}: Run type determination for UFS"

  # Determine if the current cycle is a warm start (based on the availability of restarts)
<<<<<<< HEAD
  USE_REPLAY_ICS=${USE_REPLAY_ICS:-'false'}
  if [[ "${USE_REPLAY_ICS}" == "true" ]]; then
      warm_start=".true."
  elif [[ "${DOIAU:-}" == "YES" ]]; then
    if [[ -f "${COM_ATMOS_RESTART_PREV}/${current_cycle_begin:0:8}.${current_cycle_begin:8:2}0000.coupler.res" ]]; then
      warm_start=".true."
    fi
  else
    if [[ -f "${COM_ATMOS_RESTART_PREV}/${current_cycle:0:8}.${current_cycle:8:2}0000.coupler.res" ]]; then
      warm_start=".true."
    fi
  fi
=======
  if [[ -f "${COM_ATMOS_RESTART_PREV}/${model_start_date_current_cycle:0:8}.${model_start_date_current_cycle:8:2}0000.coupler.res" ]]; then
    warm_start=".true."
  fi 
>>>>>>> 64dc36a6

  # If restarts were not available, this is likely a cold start
  if [[ "${warm_start}" == ".false." ]]; then

    # Since restarts are not available from the previous cycle, this is likely a cold start
    # Ensure cold start ICs are present when warm start is not set
    # TODO: add checks for other cold start ICs as well
    if [[ ! -f "${COM_ATMOS_INPUT}/gfs_ctrl.nc" ]]; then
      echo "FATAL ERROR: Cold start ICs are missing from '${COM_ATMOS_INPUT}'"
      exit 1
    fi

    # Since warm start is false, we cannot do IAU
    DOIAU="NO"
    IAU_OFFSET=0
    model_start_date_current_cycle=${current_cycle}

    # It is still possible that a restart is available from a previous forecast attempt
    # So we have to continue checking for restarts
  fi

  # Lets assume this is was not run before and hence this is not a RERUN
  RERUN="NO"

  # RERUN is only available for RUN=gfs|gefs It is not available for RUN=gdas|enkfgdas|enkfgfs
  if [[ "${RUN}" =~ "gdas" ]] || [[ "${RUN}" == "enkfgfs" ]]; then
    echo "RERUN is not available for RUN='${RUN}'"
    return 0
  fi

  # However, if this was run before, a DATArestart/FV3_RESTART must exist with data in it.
  local file_array nrestarts
  # shellcheck disable=SC2312
  mapfile -t file_array < <(find "${DATArestart}/FV3_RESTART" -name "????????.??0000.coupler.res" | sort)
  nrestarts=${#file_array[@]}
  if (( nrestarts == 0 )); then
    echo "No restarts found in '${DATArestart}/FV3_RESTART', RERUN='${RERUN}'"
    return 0
  fi

  # Look in reverse order of file_array to determine available restart times
  local ii filepath filename
  local rdate seconds
  local fv3_rst_ok cmeps_rst_ok mom6_rst_ok cice6_rst_ok ww3_rst_ok
  for (( ii=nrestarts-1; ii>=0; ii-- )); do

    filepath="${file_array[ii]}"
    filename=$(basename "${filepath}")  # Strip path from YYYYMMDD.HH0000.coupler.res
    rdate="${filename:0:8}${filename:9:2}"  # match YYYYMMDD and HH of YYYYMMDD.HH0000.coupler.res

    # Assume all is well; all restarts are available
    fv3_rst_ok="YES"
    cmeps_rst_ok="YES"
    mom6_rst_ok="YES"
    cice6_rst_ok="YES"
    ww3_rst_ok="YES"

    # Check for FV3 restart availability
    if [[ ! -f "${DATArestart}/FV3_RESTART/${rdate:0:8}.${rdate:8:2}0000.coupler.res" ]]; then
    # TODO: add checks for other FV3 restarts as well
      fv3_rst_ok="NO"
    fi

    # Check for CMEPS and MOM6 restart availability
    if [[ "${cplflx}" == ".true." ]]; then
      seconds=$(to_seconds "${rdate:8:2}0000")
      if [[ ! -f "${DATArestart}/CMEPS_RESTART/ufs.cpld.cpl.r.${rdate:0:4}-${rdate:4:2}-${rdate:6:2}-${seconds}.nc" ]]; then
        cmeps_rst_ok="NO"
      fi
      if [[ ! -f "${DATArestart}/MOM6_RESTART/${rdate:0:8}.${rdate:8:2}0000.MOM.res.nc" ]]; then
      # TODO: add checks for other MOM6 restarts as well
        mom6_rst_ok="NO"
      fi
    fi

    # Check for CICE6 restart availability
    if [[ "${cplice}" == ".true." ]]; then
      if [[ ! -f "${DATArestart}/CICE_RESTART/cice_model.res.${rdate:0:4}-${rdate:4:2}-${rdate:6:2}-${seconds}.nc" ]]; then
        cice_rst_ok="NO"
      fi
    fi

    # Check for WW3 restart availability
    if [[ "${cplwav}" == ".true." ]]; then
      local ww3_grid
      for ww3_grid in ${waveGRD} ; do
        if [[ ! -f "${DATArestart}/WW3_RESTART/${rdate:0:8}.${rdate:8:2}0000.restart.${ww3_grid}" ]]; then
          ww3_rst_ok="NO"
        fi
      done
    fi

    # Collective check
    if [[ "${fv3_rst_ok}" == "YES" ]] \
      && [[ "${cmeps_rst_ok}" == "YES" ]] \
      && [[ "${mom6_rst_ok}" == "YES" ]] \
      && [[ "${cice6_rst_ok}" == "YES" ]] \
      && [[ "${ww3_rst_ok}" == "YES" ]]; then
      RERUN="YES"
      RERUN_DATE="${rdate}"
      warm_start=".true."
      echo "All restarts found for '${RERUN_DATE}', RERUN='${RERUN}', warm_start='${warm_start}'"
      break
    fi

  done  # loop over nrestarts
}<|MERGE_RESOLUTION|>--- conflicted
+++ resolved
@@ -6,24 +6,9 @@
   echo "SUB ${FUNCNAME[0]}: Run type determination for UFS"
 
   # Determine if the current cycle is a warm start (based on the availability of restarts)
-<<<<<<< HEAD
-  USE_REPLAY_ICS=${USE_REPLAY_ICS:-'false'}
-  if [[ "${USE_REPLAY_ICS}" == "true" ]]; then
-      warm_start=".true."
-  elif [[ "${DOIAU:-}" == "YES" ]]; then
-    if [[ -f "${COM_ATMOS_RESTART_PREV}/${current_cycle_begin:0:8}.${current_cycle_begin:8:2}0000.coupler.res" ]]; then
-      warm_start=".true."
-    fi
-  else
-    if [[ -f "${COM_ATMOS_RESTART_PREV}/${current_cycle:0:8}.${current_cycle:8:2}0000.coupler.res" ]]; then
-      warm_start=".true."
-    fi
-  fi
-=======
   if [[ -f "${COM_ATMOS_RESTART_PREV}/${model_start_date_current_cycle:0:8}.${model_start_date_current_cycle:8:2}0000.coupler.res" ]]; then
     warm_start=".true."
   fi 
->>>>>>> 64dc36a6
 
   # If restarts were not available, this is likely a cold start
   if [[ "${warm_start}" == ".false." ]]; then
