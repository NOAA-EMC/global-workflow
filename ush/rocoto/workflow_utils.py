--- conflicted
+++ resolved
@@ -314,14 +314,10 @@
     memstr = '' if memory is None else str(memory)
     natstr = ''
 
-<<<<<<< HEAD
-    if machine in ['GAEA', 'THEIA', 'WCOSS_C', 'WCOSS_DELL_P3']:
-=======
     if machine in ['THEIA'] and check_slurm():
         natstr = '--export=NONE'
 
     if machine in ['ZEUS', 'THEIA', 'WCOSS_C', 'WCOSS_DELL_P3']:
->>>>>>> 6ca55564
         resstr = '<nodes>%d:ppn=%d</nodes>' % (nodes, ppn)
 
         if machine in ['WCOSS_C'] and task in ['arch', 'earc', 'getic']:
