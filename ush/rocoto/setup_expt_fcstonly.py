--- conflicted
+++ resolved
@@ -189,11 +189,7 @@
       base_svn = '/scratch1/NCEPDEV/global/glopara/svn'
       dmpdir = '/scratch1/NCEPDEV/global/glopara/dump'
       nwprod = '/scratch1/NCEPDEV/global/glopara/nwpara'
-<<<<<<< HEAD
-      comroot = '/scratch1/NCEPDEV/rstprod/com'
-=======
       comroot = '/scratch1/NCEPDEV/global/glopara/com'
->>>>>>> fc727f40
       homedir = '/scratch1/NCEPDEV/global/$USER'
       stmp = '/scratch1/NCEPDEV/stmp2/$USER'
       ptmp = '/scratch1/NCEPDEV/stmp4/$USER'
