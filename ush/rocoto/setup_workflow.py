#!/usr/bin/env python

'''
    PROGRAM:
        Create the ROCOTO workflow given the configuration of the GFS parallel

    AUTHOR:
        Rahul.Mahajan
        rahul.mahajan@noaa.gov

    FILE DEPENDENCIES:
        1. config files for the parallel; e.g. config.base, config.fcst[.gfs], etc.
        Without these dependencies, the script will fail

    OUTPUT:
        1. PSLOT.xml: XML workflow
        2. PSLOT.crontab: crontab for ROCOTO run command
'''

import os
import sys
import re
import numpy as np
from datetime import datetime, timedelta
from argparse import ArgumentParser, ArgumentDefaultsHelpFormatter
from collections import OrderedDict
import rocoto
import workflow_utils as wfu

def main():
    parser = ArgumentParser(description='Setup XML workflow and CRONTAB for a GFS parallel.', formatter_class=ArgumentDefaultsHelpFormatter)
    parser.add_argument('--expdir', help='full path to experiment directory containing config files', type=str, required=False, default=os.environ['PWD'])
    args = parser.parse_args()

    configs = wfu.get_configs(args.expdir)

    _base = wfu.config_parser([wfu.find_config('config.base', configs)])

    if not os.path.samefile(args.expdir, _base['EXPDIR']):
        print 'MISMATCH in experiment directories!'
        print 'config.base: EXPDIR = %s' % repr(_base['EXPDIR'])
        print 'input arg:     --expdir = %s' % repr(args.expdir)
        sys.exit(1)

    gfs_steps = ['prep', 'anal', 'fcst', 'postsnd', 'post', 'awips', 'gempak', 'vrfy', 'arch']
    hyb_steps = ['eobs', 'eomg', 'eupd', 'ecen', 'efcs', 'epos', 'earc']

    steps = gfs_steps + hyb_steps if _base.get('DOHYBVAR', 'NO') == 'YES' else gfs_steps

    dict_configs = wfu.source_configs(configs, steps)

    # Check and set gfs_cyc specific variables
    if dict_configs['base']['gfs_cyc'] != 0:
        dict_configs['base'] = get_gfs_cyc_dates(dict_configs['base'])

    # First create workflow XML
    create_xml(dict_configs)

    # Next create the crontab
    wfu.create_crontab(dict_configs['base'])

    return


def get_gfs_cyc_dates(base):
    '''
        Generate GFS dates from experiment dates and gfs_cyc choice
    '''

    base_out = base.copy()

    gfs_cyc = base['gfs_cyc']
    sdate = base['SDATE']
    edate = base['EDATE']

    interval_gfs = wfu.get_gfs_interval(gfs_cyc)

    # Set GFS cycling dates
    hrdet = 0
    if gfs_cyc == 1:
        hrinc = 24 - sdate.hour
        hrdet = edate.hour
    elif gfs_cyc == 2:
        if sdate.hour in [0, 12]:
            hrinc = 12
        elif sdate.hour in [6, 18]:
            hrinc = 6
        if edate.hour in [6, 18]:
            hrdet = 6
    elif gfs_cyc == 4:
        hrinc = 6
    sdate_gfs = sdate + timedelta(hours=hrinc)
    edate_gfs = edate - timedelta(hours=hrdet)
    if sdate_gfs > edate:
        print 'W A R N I N G!'
        print 'Starting date for GFS cycles is after Ending date of experiment'
        print 'SDATE = %s,     EDATE = %s' % (sdate.strftime('%Y%m%d%H'), edate.strftime('%Y%m%d%H'))
        print 'SDATE_GFS = %s, EDATE_GFS = %s' % (sdate_gfs.strftime('%Y%m%d%H'), edate_gfs.strftime('%Y%m%d%H'))
        gfs_cyc = 0

    base_out['gfs_cyc'] = gfs_cyc
    base_out['SDATE_GFS'] = sdate_gfs
    base_out['EDATE_GFS'] = edate_gfs
    base_out['INTERVAL_GFS'] = interval_gfs

    fhmax_gfs = {}
    for hh in ['00', '06', '12', '18']:
        fhmax_gfs[hh] = base.get('FHMAX_GFS_%s' % hh, 'FHMAX_GFS_00')
    base_out['FHMAX_GFS'] = fhmax_gfs

    return base_out


def get_preamble():
    '''
        Generate preamble for XML
    '''

    strings = []

    strings.append('<?xml version="1.0"?>\n')
    strings.append('<!DOCTYPE workflow\n')
    strings.append('[\n')
    strings.append('\t<!--\n')
    strings.append('\tPROGRAM\n')
    strings.append('\t\tMain workflow manager for cycling Global Forecast System\n')
    strings.append('\n')
    strings.append('\tAUTHOR:\n')
    strings.append('\t\tRahul Mahajan\n')
    strings.append('\t\trahul.mahajan@noaa.gov\n')
    strings.append('\n')
    strings.append('\tNOTES:\n')
    strings.append('\t\tThis workflow was automatically generated at %s\n' % datetime.now())
    strings.append('\t-->\n')

    return ''.join(strings)


def get_definitions(base):
    '''
        Create entities related to the experiment
    '''

    machine = base.get('machine', wfu.detectMachine())
    scheduler = wfu.get_scheduler(machine)

    strings = []

    strings.append('\n')
    strings.append('\t<!-- Experiment parameters such as name, starting, ending dates -->\n')
    strings.append('\t<!ENTITY PSLOT "%s">\n' % base['PSLOT'])
    strings.append('\t<!ENTITY SDATE "%s">\n' % base['SDATE'].strftime('%Y%m%d%H%M'))
    strings.append('\t<!ENTITY EDATE "%s">\n' % base['EDATE'].strftime('%Y%m%d%H%M'))

    if base['gfs_cyc'] != 0:
        strings.append(get_gfs_dates(base))
        strings.append('\n')

    strings.append('\t<!-- Run Envrionment -->\n')
    strings.append('\t<!ENTITY RUN_ENVIR "%s">\n' % base['RUN_ENVIR'])
    strings.append('\n')
    strings.append('\t<!-- Experiment and Rotation directory -->\n')
    strings.append('\t<!ENTITY EXPDIR "%s">\n' % base['EXPDIR'])
    strings.append('\t<!ENTITY ROTDIR "%s">\n' % base['ROTDIR'])
    strings.append('\n')
    strings.append('\t<!-- Directories for driving the workflow -->\n')
    strings.append('\t<!ENTITY HOMEgfs  "%s">\n' % base['HOMEgfs'])
    strings.append('\t<!ENTITY JOBS_DIR "%s">\n' % base['BASE_JOB'])
    strings.append('\t<!ENTITY DMPDIR   "%s">\n' % base['DMPDIR'])
    strings.append('\n')
    strings.append('\t<!-- Machine related entities -->\n')
    strings.append('\t<!ENTITY ACCOUNT    "%s">\n' % base['ACCOUNT'])

    strings.append('\t<!ENTITY QUEUE      "%s">\n' % base['QUEUE'])
<<<<<<< HEAD
    if ( base['machine'] == 'THEIA' or base['machine'] == 'HERA' ) and wfu.check_slurm():
        strings.append('\t<!ENTITY QUEUE_ARCH "%s">\n' % base['QUEUE_ARCH'])
=======
    strings.append('\t<!ENTITY QUEUE_ARCH "%s">\n' % base['QUEUE_ARCH'])
    if scheduler in ['slurm']:
>>>>>>> bb81dd06
        strings.append('\t<!ENTITY PARTITION_ARCH "%s">\n' % base['QUEUE_ARCH'])
    strings.append('\t<!ENTITY SCHEDULER  "%s">\n' % scheduler)
    strings.append('\n')
    strings.append('\t<!-- Toggle HPSS archiving -->\n')
    strings.append('\t<!ENTITY ARCHIVE_TO_HPSS "YES">\n')
    strings.append('\n')
    strings.append('\t<!-- ROCOTO parameters that control workflow -->\n')
    strings.append('\t<!ENTITY CYCLETHROTTLE "3">\n')
    strings.append('\t<!ENTITY TASKTHROTTLE  "20">\n')
    strings.append('\t<!ENTITY MAXTRIES      "2">\n')
    strings.append('\n')

    return ''.join(strings)


def get_gfs_dates(base):
    '''
        Generate GFS dates entities
    '''

    strings = []

    strings.append('\n')
    strings.append('\t<!-- Starting and ending dates for GFS cycle -->\n')
    strings.append('\t<!ENTITY SDATE_GFS    "%s">\n' % base['SDATE_GFS'].strftime('%Y%m%d%H%M'))
    strings.append('\t<!ENTITY EDATE_GFS    "%s">\n' % base['EDATE_GFS'].strftime('%Y%m%d%H%M'))
    strings.append('\t<!ENTITY INTERVAL_GFS "%s">\n' % base['INTERVAL_GFS'])

    return ''.join(strings)


def get_gdasgfs_resources(dict_configs, cdump='gdas'):
    '''
        Create GDAS or GFS resource entities
    '''

    base = dict_configs['base']
    machine = base.get('machine', wfu.detectMachine())
    scheduler = wfu.get_scheduler(machine)
    do_bufrsnd = base.get('DO_BUFRSND', 'NO').upper()
    do_gempak = base.get('DO_GEMPAK', 'NO').upper()
    do_awips = base.get('DO_AWIPS', 'NO').upper()

    tasks = ['prep', 'anal', 'fcst', 'post', 'vrfy', 'arch']

    if cdump in ['gfs'] and do_bufrsnd in ['Y', 'YES']:
        tasks += ['postsnd']
    if cdump in ['gfs'] and do_gempak in ['Y', 'YES']:
        tasks += ['gempak']
    if cdump in ['gfs'] and do_awips in ['Y', 'YES']:
        tasks += ['awips']

    dict_resources = OrderedDict()

    for task in tasks:

        cfg = dict_configs[task]

        wtimestr, resstr, queuestr, memstr, natstr = wfu.get_resources(machine, cfg, task, cdump=cdump)
        taskstr = '%s_%s' % (task.upper(), cdump.upper())

        strings = []
        strings.append('\t<!ENTITY QUEUE_%s     "%s">\n' % (taskstr, queuestr))
<<<<<<< HEAD
        if ( base['machine'] == 'THEIA' or base['machine'] == 'HERA' ) and wfu.check_slurm() and task == 'arch':
=======
        if scheduler in ['slurm'] and task in ['arch']:
>>>>>>> bb81dd06
            strings.append('\t<!ENTITY PARTITION_%s "&PARTITION_ARCH;">\n' % taskstr )
        strings.append('\t<!ENTITY WALLTIME_%s  "%s">\n' % (taskstr, wtimestr))
        strings.append('\t<!ENTITY RESOURCES_%s "%s">\n' % (taskstr, resstr))
        if len(memstr) != 0:
            strings.append('\t<!ENTITY MEMORY_%s    "%s">\n' % (taskstr, memstr))
        strings.append('\t<!ENTITY NATIVE_%s    "%s">\n' % (taskstr, natstr))

        dict_resources['%s%s' % (cdump, task)] = ''.join(strings)

    return dict_resources


def get_hyb_resources(dict_configs):
    '''
        Create hybrid resource entities
    '''

    base = dict_configs['base']
    machine = base.get('machine', wfu.detectMachine())
    scheduler = wfu.get_scheduler(machine)
    lobsdiag_forenkf = base.get('lobsdiag_forenkf', '.false.').upper()
    eupd_cyc= base.get('EUPD_CYC', 'gdas').upper()

    dict_resources = OrderedDict()

    # These tasks can be run in either or both cycles
    tasks1 = ['eobs', 'eomg', 'eupd']
    if lobsdiag_forenkf in ['.T.', '.TRUE.']:
        tasks.remove('eomg')

    if eupd_cyc in ['BOTH']:
        cdumps = ['gfs', 'gdas']
    elif eupd_cyc in ['GFS']:
        cdumps = ['gfs']
    elif eupd_cyc in ['GDAS']:
        cdumps = ['gdas']

    for cdump in cdumps:
        for task in tasks1:

            cfg = dict_configs['eobs'] if task in ['eomg'] else dict_configs[task]

            wtimestr, resstr, queuestr, memstr, natstr = wfu.get_resources(machine, cfg, task, cdump=cdump)

            taskstr = '%s_%s' % (task.upper(), cdump.upper())

            strings = []

            strings.append('\t<!ENTITY QUEUE_%s     "%s">\n' % (taskstr, queuestr))
            strings.append('\t<!ENTITY WALLTIME_%s  "%s">\n' % (taskstr, wtimestr))
            strings.append('\t<!ENTITY RESOURCES_%s "%s">\n' % (taskstr, resstr))
            if len(memstr) != 0:
                strings.append('\t<!ENTITY MEMORY_%s    "%s">\n' % (taskstr, memstr))
            strings.append('\t<!ENTITY NATIVE_%s    "%s">\n' % (taskstr, natstr))

            dict_resources['%s%s' % (cdump, task)] = ''.join(strings)


    # These tasks are always run as part of the GDAS cycle
    cdump = 'gdas'
    tasks2 = ['ecen', 'efcs', 'epos', 'earc']
    for task in tasks2:

        cfg = dict_configs[task]

        wtimestr, resstr, queuestr, memstr, natstr = wfu.get_resources(machine, cfg, task, cdump=cdump)

        taskstr = '%s_%s' % (task.upper(), cdump.upper())

        strings = []
        strings.append('\t<!ENTITY QUEUE_%s     "%s">\n' % (taskstr, queuestr))
<<<<<<< HEAD
        if ( base['machine'] == 'THEIA' or base['machine'] == 'HERA' ) and wfu.check_slurm() and task == 'earc':
=======
        if scheduler in ['slurm'] and task in ['earc']:
>>>>>>> bb81dd06
            strings.append('\t<!ENTITY PARTITION_%s "&PARTITION_ARCH;">\n' % taskstr )
        strings.append('\t<!ENTITY WALLTIME_%s  "%s">\n' % (taskstr, wtimestr))
        strings.append('\t<!ENTITY RESOURCES_%s "%s">\n' % (taskstr, resstr))
        if len(memstr) != 0:
            strings.append('\t<!ENTITY MEMORY_%s    "%s">\n' % (taskstr, memstr))
        strings.append('\t<!ENTITY NATIVE_%s    "%s">\n' % (taskstr, natstr))

        dict_resources['%s%s' % (cdump, task)] = ''.join(strings)

    return dict_resources


def get_gdasgfs_tasks(dict_configs, cdump='gdas'):
    '''
        Create GDAS or GFS tasks
    '''

    envars = []
<<<<<<< HEAD

    if wfu.check_slurm():
=======
    if wfu.get_scheduler(wfu.detectMachine()) in ['slurm']:
>>>>>>> bb81dd06
        envars.append(rocoto.create_envar(name='SLURM_SET', value='YES'))
    envars.append(rocoto.create_envar(name='RUN_ENVIR', value='&RUN_ENVIR;'))
    envars.append(rocoto.create_envar(name='HOMEgfs', value='&HOMEgfs;'))
    envars.append(rocoto.create_envar(name='EXPDIR', value='&EXPDIR;'))
    envars.append(rocoto.create_envar(name='CDATE', value='<cyclestr>@Y@m@d@H</cyclestr>'))
    envars.append(rocoto.create_envar(name='CDUMP', value='%s' % cdump))
    envars.append(rocoto.create_envar(name='PDY', value='<cyclestr>@Y@m@d</cyclestr>'))
    envars.append(rocoto.create_envar(name='cyc', value='<cyclestr>@H</cyclestr>'))

    base = dict_configs['base']
    gfs_cyc = base.get('gfs_cyc', 0)
    dohybvar = base.get('DOHYBVAR', 'NO').upper()
    eupd_cyc = base.get('EUPD_CYC', 'gdas').upper()
    do_bufrsnd = base.get('DO_BUFRSND', 'NO').upper()
    do_gempak = base.get('DO_GEMPAK', 'NO').upper()
    do_awips = base.get('DO_AWIPS', 'NO').upper()
    dumpsuffix = base.get('DUMP_SUFFIX', '')

    dict_tasks = OrderedDict()

    # prep
    deps = []
    dep_dict = {'type': 'metatask', 'name': '%spost' % 'gdas', 'offset': '-06:00:00'}
    deps.append(rocoto.add_dependency(dep_dict))
    data = '&ROTDIR;/gdas.@Y@m@d/@H/gdas.t@Hz.atmf009.nemsio'
    dep_dict = {'type': 'data', 'data': data, 'offset': '-06:00:00'}
    deps.append(rocoto.add_dependency(dep_dict))
    data = '&DMPDIR;/%s%s.@Y@m@d/@H/%s.t@Hz.updated.status.tm00.bufr_d' % (cdump, dumpsuffix, cdump)
    dep_dict = {'type': 'data', 'data': data}
    deps.append(rocoto.add_dependency(dep_dict))
    dependencies = rocoto.create_dependency(dep_condition='and', dep=deps)

    gfs_enkf = True if eupd_cyc in ['BOTH', 'GFS'] and dohybvar in ['Y', 'YES'] else False

    if gfs_enkf and cdump in ['gfs']:
        if gfs_cyc == 4:
            task = wfu.create_wf_task('prep', cdump=cdump, envar=envars, dependency=dependencies)
        else:
            task = wfu.create_wf_task('prep', cdump=cdump, envar=envars, dependency=dependencies, cycledef='gdas')

    else:
        task = wfu.create_wf_task('prep', cdump=cdump, envar=envars, dependency=dependencies)

    dict_tasks['%sprep' % cdump] = task

    # anal
    deps = []
    dep_dict = {'type': 'task', 'name': '%sprep' % cdump}
    deps.append(rocoto.add_dependency(dep_dict))
    if dohybvar in ['y', 'Y', 'yes', 'YES']:
        dep_dict = {'type': 'metatask', 'name': '%sepmn' % 'gdas', 'offset': '-06:00:00'}
        deps.append(rocoto.add_dependency(dep_dict))
        dependencies = rocoto.create_dependency(dep_condition='and', dep=deps)
    else:
        dependencies = rocoto.create_dependency(dep=deps)
    task = wfu.create_wf_task('anal', cdump=cdump, envar=envars, dependency=dependencies)

    dict_tasks['%sanal' % cdump] = task

    # fcst
    deps = []
    dep_dict = {'type': 'task', 'name': '%sanal' % cdump}
    deps.append(rocoto.add_dependency(dep_dict))
    if cdump in ['gdas']:
        dep_dict = {'type': 'cycleexist', 'condition': 'not', 'offset': '-06:00:00'}
        deps.append(rocoto.add_dependency(dep_dict))
        dependencies = rocoto.create_dependency(dep_condition='or', dep=deps)
    elif cdump in ['gfs']:
        dependencies = rocoto.create_dependency(dep=deps)
    task = wfu.create_wf_task('fcst', cdump=cdump, envar=envars, dependency=dependencies)

    dict_tasks['%sfcst' % cdump] = task

    # post
    deps = []
    data = '&ROTDIR;/%s.@Y@m@d/@H/%s.t@Hz.log#dep#.nemsio' % (cdump, cdump)
    dep_dict = {'type': 'data', 'data': data}
    deps.append(rocoto.add_dependency(dep_dict))
    dep_dict = {'type': 'task', 'name': '%sfcst' % cdump}
    deps.append(rocoto.add_dependency(dep_dict))
    dependencies = rocoto.create_dependency(dep_condition='or', dep=deps)
    fhrgrp = rocoto.create_envar(name='FHRGRP', value='#grp#')
    fhrlst = rocoto.create_envar(name='FHRLST', value='#lst#')
    ROTDIR = rocoto.create_envar(name='ROTDIR', value='&ROTDIR;')
    postenvars = envars + [fhrgrp] + [fhrlst] + [ROTDIR]
    varname1, varname2, varname3 = 'grp', 'dep', 'lst'
    varval1, varval2, varval3 = get_postgroups(dict_configs['post'], cdump=cdump)
    vardict = {varname2: varval2, varname3: varval3}
    task = wfu.create_wf_task('post', cdump=cdump, envar=postenvars, dependency=dependencies,
                              metatask='post', varname=varname1, varval=varval1, vardict=vardict)

    dict_tasks['%spost' % cdump] = task

    # vrfy
    deps = []
    dep_dict = {'type': 'metatask', 'name': '%spost' % cdump}
    deps.append(rocoto.add_dependency(dep_dict))
    dependencies = rocoto.create_dependency(dep=deps)
    task = wfu.create_wf_task('vrfy', cdump=cdump, envar=envars, dependency=dependencies)

    dict_tasks['%svrfy' % cdump] = task


    if cdump in ['gfs'] and do_bufrsnd in ['Y', 'YES']:
        #postsnd
        deps = []
        dep_dict = {'type': 'task', 'name': '%sfcst' % cdump}
        deps.append(rocoto.add_dependency(dep_dict))
        dependencies = rocoto.create_dependency(dep=deps)
        task = wfu.create_wf_task('postsnd', cdump=cdump, envar=envars, dependency=dependencies)

        dict_tasks['%spostsnd' % cdump] = task

    if cdump in ['gfs'] and do_awips in ['Y', 'YES']:
        # awips
        deps = []
        data = '&ROTDIR;/%s.@Y@m@d/@H/%s.t@Hz.sfluxgrb#dep#.grib2.idx' % (cdump, cdump)
        dep_dict = {'type': 'data', 'data': data}
        deps.append(rocoto.add_dependency(dep_dict))
        dep_dict = {'type': 'metatask', 'name': '%spost' % cdump}
        deps.append(rocoto.add_dependency(dep_dict))
        dependencies = rocoto.create_dependency(dep_condition='or', dep=deps)
        fhrgrp = rocoto.create_envar(name='FHRGRP', value='#grp#')
        fhrlst = rocoto.create_envar(name='FHRLST', value='#lst#')
        ROTDIR = rocoto.create_envar(name='ROTDIR', value='&ROTDIR;')
        awipsenvars = envars + [fhrgrp] + [fhrlst] + [ROTDIR]
        varname1, varname2, varname3 = 'grp', 'dep', 'lst'
        varval1, varval2, varval3 = get_awipsgroups(dict_configs['awips'], cdump=cdump)
        vardict = {varname2: varval2, varname3: varval3}
        task = wfu.create_wf_task('awips', cdump=cdump, envar=awipsenvars, dependency=dependencies,
                                  metatask='awips', varname=varname1, varval=varval1, vardict=vardict)

        dict_tasks['%sawips' % cdump] = task

    if cdump in ['gfs'] and do_gempak in ['Y', 'YES']:
        # gempak
        deps = []
        dep_dict = {'type': 'metatask', 'name': '%spost' % cdump}
        deps.append(rocoto.add_dependency(dep_dict))
        dependencies = rocoto.create_dependency(dep=deps)
        task = wfu.create_wf_task('gempak', cdump=cdump, envar=envars, dependency=dependencies)

        dict_tasks['%sgempak' % cdump] = task

    # arch
    deps = []
    dep_dict = {'type': 'task', 'name': '%svrfy' % cdump}
    deps.append(rocoto.add_dependency(dep_dict))
    dep_dict = {'type': 'streq', 'left': '&ARCHIVE_TO_HPSS;', 'right': 'YES'}
    deps.append(rocoto.add_dependency(dep_dict))
    dependencies = rocoto.create_dependency(dep_condition='and', dep=deps)
    task = wfu.create_wf_task('arch', cdump=cdump, envar=envars, dependency=dependencies)

    dict_tasks['%sarch' % cdump] = task

    return dict_tasks


def get_hyb_tasks(dict_configs, cycledef='enkf'):
    '''
        Create Hybrid tasks
    '''

    # Determine groups based on ensemble size and grouping
    base = dict_configs['base']
    nens = base['NMEM_ENKF']
    lobsdiag_forenkf = base.get('lobsdiag_forenkf', '.false.').upper()
    eupd_cyc = base.get('EUPD_CYC', 'gdas').upper()

    eobs = dict_configs['eobs']
    nens_eomg = eobs['NMEM_EOMGGRP']
    neomg_grps = nens / nens_eomg
    EOMGGROUPS = ' '.join(['%02d' % x for x in range(1, neomg_grps + 1)])

    efcs = dict_configs['efcs']
    nens_efcs = efcs['NMEM_EFCSGRP']
    nefcs_grps = nens / nens_efcs
    EFCSGROUPS = ' '.join(['%02d' % x for x in range(1, nefcs_grps + 1)])

    earc = dict_configs['earc']
    nens_earc = earc['NMEM_EARCGRP']
    nearc_grps = nens / nens_earc
    EARCGROUPS = ' '.join(['%02d' % x for x in range(0, nearc_grps + 1)])

    envars = []
    if wfu.get_scheduler(wfu.detectMachine()) in ['slurm']:
       envars.append(rocoto.create_envar(name='SLURM_SET', value='YES'))
    envars.append(rocoto.create_envar(name='RUN_ENVIR', value='&RUN_ENVIR;'))
    envars.append(rocoto.create_envar(name='HOMEgfs', value='&HOMEgfs;'))
    envars.append(rocoto.create_envar(name='EXPDIR', value='&EXPDIR;'))
    envars.append(rocoto.create_envar(name='CDATE', value='<cyclestr>@Y@m@d@H</cyclestr>'))
    #envars.append(rocoto.create_envar(name='CDUMP', value='%s' % cdump))
    envars.append(rocoto.create_envar(name='PDY', value='<cyclestr>@Y@m@d</cyclestr>'))
    envars.append(rocoto.create_envar(name='cyc', value='<cyclestr>@H</cyclestr>'))

    ensgrp = rocoto.create_envar(name='ENSGRP', value='#grp#')

    dict_tasks = OrderedDict()

    if eupd_cyc in ['BOTH']:
        cdumps = ['gfs', 'gdas']
    elif eupd_cyc in ['GFS']:
        cdumps = ['gfs']
    elif eupd_cyc in ['GDAS']:
        cdumps = ['gdas']

    for cdump in cdumps:

        envar_cdump = rocoto.create_envar(name='CDUMP', value='%s' % cdump)
        envars1 = envars + [envar_cdump]

        # eobs
        deps = []
        dep_dict = {'type': 'task', 'name': '%sprep' % cdump}
        deps.append(rocoto.add_dependency(dep_dict))
        dep_dict = {'type': 'metatask', 'name': '%sepmn' % 'gdas', 'offset': '-06:00:00'}
        deps.append(rocoto.add_dependency(dep_dict))
        dependencies = rocoto.create_dependency(dep_condition='and', dep=deps)
        task = wfu.create_wf_task('eobs', cdump=cdump, envar=envars1, dependency=dependencies, cycledef=cycledef)

        dict_tasks['%seobs' % cdump] = task

        # eomn, eomg
        if lobsdiag_forenkf in ['.F.', '.FALSE.']:
            deps = []
            dep_dict = {'type': 'task', 'name': '%seobs' % cdump}
            deps.append(rocoto.add_dependency(dep_dict))
            dependencies = rocoto.create_dependency(dep=deps)
            eomgenvars= envars1 + [ensgrp]
            task = wfu.create_wf_task('eomg', cdump=cdump, envar=eomgenvars, dependency=dependencies,
                                      metatask='eomn', varname='grp', varval=EOMGGROUPS, cycledef=cycledef)

            dict_tasks['%seomn' % cdump] = task

        # eupd
        deps = []
        if lobsdiag_forenkf in ['.F.', '.FALSE.']:
            dep_dict = {'type': 'metatask', 'name': '%seomn' % cdump}
        else:
            dep_dict = {'type': 'task', 'name': '%seobs' % cdump}
        deps.append(rocoto.add_dependency(dep_dict))
        dependencies = rocoto.create_dependency(dep=deps)
        task = wfu.create_wf_task('eupd', cdump=cdump, envar=envars1, dependency=dependencies, cycledef=cycledef)

        dict_tasks['%seupd' % cdump] = task

    # All hybrid tasks beyond this point are always executed in the GDAS cycle
    cdump = 'gdas'
    envar_cdump = rocoto.create_envar(name='CDUMP', value='%s' % cdump)
    envars1 = envars + [envar_cdump]
    cdump_eupd = 'gfs' if eupd_cyc in ['GFS'] else 'gdas'

    # ecen
    deps = []
    dep_dict = {'type': 'task', 'name': '%sanal' % cdump}
    deps.append(rocoto.add_dependency(dep_dict))
    dep_dict = {'type': 'task', 'name': '%seupd' % cdump_eupd}
    deps.append(rocoto.add_dependency(dep_dict))
    dependencies = rocoto.create_dependency(dep_condition='and', dep=deps)
    task = wfu.create_wf_task('ecen', cdump=cdump, envar=envars1, dependency=dependencies, cycledef=cycledef)

    dict_tasks['%secen' % cdump] = task

    # efmn, efcs
    deps = []
    dep_dict = {'type': 'task', 'name': '%secen' % cdump}
    deps.append(rocoto.add_dependency(dep_dict))
    dep_dict = {'type': 'cycleexist', 'condition': 'not', 'offset': '-06:00:00'}
    deps.append(rocoto.add_dependency(dep_dict))
    dependencies = rocoto.create_dependency(dep_condition='or', dep=deps)
    efcsenvars = envars1 + [ensgrp]
    task = wfu.create_wf_task('efcs', cdump=cdump, envar=efcsenvars, dependency=dependencies,
                              metatask='efmn', varname='grp', varval=EFCSGROUPS, cycledef=cycledef)

    dict_tasks['%sefmn' % cdump] = task

    # epmn, epos
    deps = []
    dep_dict = {'type': 'metatask', 'name': '%sefmn' % cdump}
    deps.append(rocoto.add_dependency(dep_dict))
    dependencies = rocoto.create_dependency(dep=deps)
    fhrgrp = rocoto.create_envar(name='FHRGRP', value='#grp#')
    fhrlst = rocoto.create_envar(name='FHRLST', value='#lst#')
    eposenvars = envars1 + [fhrgrp] + [fhrlst]
    varname1, varname2, varname3 = 'grp', 'dep', 'lst'
    varval1, varval2, varval3 = get_eposgroups(dict_configs['epos'], cdump=cdump)
    vardict = {varname2: varval2, varname3: varval3}
    task = wfu.create_wf_task('epos', cdump=cdump, envar=eposenvars, dependency=dependencies,
                              metatask='epmn', varname=varname1, varval=varval1, vardict=vardict)

    dict_tasks['%sepmn' % cdump] = task

    # eamn, earc
    deps = []
    dep_dict = {'type': 'metatask', 'name': '%sepmn' % cdump}
    deps.append(rocoto.add_dependency(dep_dict))
    dependencies = rocoto.create_dependency(dep=deps)
    earcenvars = envars1 + [ensgrp]
    task = wfu.create_wf_task('earc', cdump=cdump, envar=earcenvars, dependency=dependencies,
                              metatask='eamn', varname='grp', varval=EARCGROUPS, cycledef=cycledef)

    dict_tasks['%seamn' % cdump] = task

    return  dict_tasks


def get_workflow_header(base):
    '''
        Create the workflow header block
    '''

    strings = []

    strings.append('\n')
    strings.append(']>\n')
    strings.append('\n')
    strings.append('<workflow realtime="F" scheduler="&SCHEDULER;" cyclethrottle="&CYCLETHROTTLE;" taskthrottle="&TASKTHROTTLE;">\n')
    strings.append('\n')
    strings.append('\t<log verbosity="10"><cyclestr>&EXPDIR;/logs/@Y@m@d@H.log</cyclestr></log>\n')
    strings.append('\n')
    strings.append('\t<!-- Define the cycles -->\n')
    strings.append('\t<cycledef group="first">&SDATE;     &SDATE;     06:00:00</cycledef>\n')
    strings.append('\t<cycledef group="enkf" >&SDATE;     &EDATE;     06:00:00</cycledef>\n')
    strings.append('\t<cycledef group="gdas" >&SDATE;     &EDATE;     06:00:00</cycledef>\n')
    if base['gfs_cyc'] != 0:
        strings.append('\t<cycledef group="gfs"  >&SDATE_GFS; &EDATE_GFS; &INTERVAL_GFS;</cycledef>\n')

    strings.append('\n')

    return ''.join(strings)


def get_workflow_footer():
    '''
        Generate workflow footer
    '''

    strings = []
    strings.append('\n</workflow>\n')

    return ''.join(strings)


def get_postgroups(post, cdump='gdas'):

    fhmin = post['FHMIN']
    fhmax = post['FHMAX']
    fhout = post['FHOUT']

    # Get a list of all forecast hours
    if cdump in ['gdas']:
        fhrs = range(fhmin, fhmax+fhout, fhout)
    elif cdump in ['gfs']:
        fhmax = np.max([post['FHMAX_GFS_00'],post['FHMAX_GFS_06'],post['FHMAX_GFS_12'],post['FHMAX_GFS_18']])
        fhout = post['FHOUT_GFS']
        fhmax_hf = post['FHMAX_HF_GFS']
        fhout_hf = post['FHOUT_HF_GFS']
        fhrs_hf = range(fhmin, fhmax_hf+fhout_hf, fhout_hf)
        fhrs = fhrs_hf + range(fhrs_hf[-1]+fhout, fhmax+fhout, fhout)

    npostgrp = post['NPOSTGRP']
    ngrps = npostgrp if len(fhrs) > npostgrp else len(fhrs)

    fhrs = ['f%03d' % f for f in fhrs]
    fhrs = np.array_split(fhrs, ngrps)
    fhrs = [f.tolist() for f in fhrs]

    fhrgrp = ' '.join(['%03d' % x for x in range(0, ngrps+1)])
    fhrdep = ' '.join(['f000'] + [f[-1] for f in fhrs])
    fhrlst = ' '.join(['anl'] + ['_'.join(f) for f in fhrs])

    return fhrgrp, fhrdep, fhrlst

def get_awipsgroups(awips, cdump='gdas'):

    fhmin = awips['FHMIN']
    fhmax = awips['FHMAX']
    fhout = awips['FHOUT']

    # Get a list of all forecast hours
    if cdump in ['gdas']:
        fhrs = range(fhmin, fhmax+fhout, fhout)
    elif cdump in ['gfs']:
        fhmax = np.max([awips['FHMAX_GFS_00'],awips['FHMAX_GFS_06'],awips['FHMAX_GFS_12'],awips['FHMAX_GFS_18']])
        fhout = awips['FHOUT_GFS']
        fhmax_hf = awips['FHMAX_HF_GFS']
        fhout_hf = awips['FHOUT_HF_GFS']
        if fhmax > 240:
            fhmax = 240
        if fhmax_hf > 240:
            fhmax_hf = 240
        fhrs_hf = range(fhmin, fhmax_hf+fhout_hf, fhout_hf)
        fhrs = fhrs_hf + range(fhrs_hf[-1]+fhout, fhmax+fhout, fhout)

    nawipsgrp = awips['NAWIPSGRP']
    ngrps = nawipsgrp if len(fhrs) > nawipsgrp else len(fhrs)

    fhrs = ['f%03d' % f for f in fhrs]
    fhrs = np.array_split(fhrs, ngrps)
    fhrs = [f.tolist() for f in fhrs]

    fhrgrp = ' '.join(['%03d' % x for x in range(0, ngrps)])
    fhrdep = ' '.join([f[-1] for f in fhrs])
    fhrlst = ' '.join(['_'.join(f) for f in fhrs])

    return fhrgrp, fhrdep, fhrlst

def get_eposgroups(epos, cdump='gdas'):

    fhmin = epos['FHMIN_ENKF']
    fhmax = epos['FHMAX_ENKF']
    fhout = epos['FHOUT_ENKF']
    fhrs = range(fhmin, fhmax+fhout, fhout)

    neposgrp = epos['NEPOSGRP']
    ngrps = neposgrp if len(fhrs) > neposgrp else len(fhrs)

    fhrs = ['f%03d' % f for f in fhrs]
    fhrs = np.array_split(fhrs, ngrps)
    fhrs = [f.tolist() for f in fhrs]

    fhrgrp = ' '.join(['%03d' % x for x in range(0, ngrps)])
    fhrdep = ' '.join([f[-1] for f in fhrs])
    fhrlst = ' '.join(['_'.join(f) for f in fhrs])

    return fhrgrp, fhrdep, fhrlst


def dict_to_strings(dict_in):

    strings = []
    for key in dict_in.keys():
        strings.append(dict_in[key])
        strings.append('\n')

    return ''.join(strings)


def create_xml(dict_configs):
    '''
        Given an dictionary of sourced config files,
        create the workflow XML
    '''

    from  __builtin__ import any as b_any

    base = dict_configs['base']
    dohybvar = base.get('DOHYBVAR', 'NO').upper()
    gfs_cyc = base.get('gfs_cyc', 0)
    eupd_cyc = base.get('EUPD_CYC', 'gdas').upper()

    # Start collecting workflow pieces
    preamble = get_preamble()
    definitions = get_definitions(base)
    workflow_header = get_workflow_header(base)
    workflow_footer = get_workflow_footer()

    # Get GDAS related entities, resources, workflow
    dict_gdas_resources = get_gdasgfs_resources(dict_configs)
    dict_gdas_tasks = get_gdasgfs_tasks(dict_configs)

    # Get hybrid related entities, resources, workflow
    if dohybvar in ['Y', 'YES']:

        dict_hyb_resources = get_hyb_resources(dict_configs)
        dict_hyb_tasks = get_hyb_tasks(dict_configs)

        # Removes <memory>&MEMORY_JOB_DUMP</memory> post mortem from hyb tasks
        hyp_tasks = {'gdaseobs':'gdaseobs', 'gdaseomg':'gdaseomn', 'gdaseupd':'gdaseupd','gdasecen':'gdasecen','gdasefcs':'gdasefmn','gdasepos':'gdasepmn','gdasearc':'gdaseamn'}
        for each_task, each_resource_string in dict_hyb_resources.iteritems():
            #print each_task,hyp_tasks[each_task]
            #print dict_hyb_tasks[hyp_tasks[each_task]]
            if 'MEMORY' not in each_resource_string:
                if each_task in dict_hyb_tasks:
                    temp_task_string = []
                    for each_line in re.split(r'(\s+)', dict_hyb_tasks[each_task]):
                        if 'memory' not in each_line:
                             temp_task_string.append(each_line)
                    dict_hyb_tasks[each_task] = ''.join(temp_task_string)
                if hyp_tasks[each_task] in dict_hyb_tasks:
                    temp_task_string = []
                    for each_line in re.split(r'(\s+)', dict_hyb_tasks[hyp_tasks[each_task]]):
                        if 'memory' not in each_line:
                             temp_task_string.append(each_line)
                    dict_hyb_tasks[hyp_tasks[each_task]] = ''.join(temp_task_string)

    # Get GFS cycle related entities, resources, workflow
    dict_gfs_resources = get_gdasgfs_resources(dict_configs, cdump='gfs')
    dict_gfs_tasks = get_gdasgfs_tasks(dict_configs, cdump='gfs')

    # Removes <memory>&MEMORY_JOB_DUMP</memory> post mortem from gdas tasks
    for each_task, each_resource_string in dict_gdas_resources.iteritems():
        if each_task not in dict_gdas_tasks:
            continue
        if 'MEMORY' not in each_resource_string:
            temp_task_string = []
            for each_line in re.split(r'(\s+)', dict_gdas_tasks[each_task]):
                if 'memory' not in each_line:
                     temp_task_string.append(each_line)
            dict_gdas_tasks[each_task] = ''.join(temp_task_string)

    # Removes <memory>&MEMORY_JOB_DUMP</memory> post mortem from gfs tasks
    for each_task, each_resource_string in dict_gfs_resources.iteritems():
        if each_task not in dict_gfs_tasks:
            continue
        if 'MEMORY' not in each_resource_string:
            temp_task_string = []
            for each_line in re.split(r'(\s+)', dict_gfs_tasks[each_task]):
                if 'memory' not in each_line:
                     temp_task_string.append(each_line)
            dict_gfs_tasks[each_task] = ''.join(temp_task_string)

    # Put together the XML file
    xmlfile = []

    xmlfile.append(preamble)

    xmlfile.append(definitions)

    xmlfile.append(dict_to_strings(dict_gdas_resources))

    if dohybvar in ['Y', 'YES']:
        xmlfile.append(dict_to_strings(dict_hyb_resources))

    if gfs_cyc != 0:
        xmlfile.append(dict_to_strings(dict_gfs_resources))
    elif gfs_cyc == 0 and dohybvar in ['Y', 'YES'] and eupd_cyc in ['BOTH', 'GFS']:
        xmlfile.append(dict_gfs_resources['gfsprep'])

    xmlfile.append(workflow_header)

    xmlfile.append(dict_to_strings(dict_gdas_tasks))

    if dohybvar in ['Y', 'YES']:
        xmlfile.append(dict_to_strings(dict_hyb_tasks))

    if gfs_cyc != 0:
        xmlfile.append(dict_to_strings(dict_gfs_tasks))
    elif gfs_cyc == 0 and dohybvar in ['Y', 'YES'] and eupd_cyc in ['BOTH', 'GFS']:
        xmlfile.append(dict_gfs_tasks['gfsprep'])
        xmlfile.append('\n')

    xmlfile.append(wfu.create_firstcyc_task())

    xmlfile.append(workflow_footer)

    # Write the XML file
    fh = open('%s/%s.xml' % (base['EXPDIR'], base['PSLOT']), 'w')
    fh.write(''.join(xmlfile))
    fh.close()

    return


if __name__ == '__main__':
    main()
    sys.exit(0)<|MERGE_RESOLUTION|>--- conflicted
+++ resolved
@@ -172,13 +172,8 @@
     strings.append('\t<!ENTITY ACCOUNT    "%s">\n' % base['ACCOUNT'])
 
     strings.append('\t<!ENTITY QUEUE      "%s">\n' % base['QUEUE'])
-<<<<<<< HEAD
-    if ( base['machine'] == 'THEIA' or base['machine'] == 'HERA' ) and wfu.check_slurm():
-        strings.append('\t<!ENTITY QUEUE_ARCH "%s">\n' % base['QUEUE_ARCH'])
-=======
     strings.append('\t<!ENTITY QUEUE_ARCH "%s">\n' % base['QUEUE_ARCH'])
     if scheduler in ['slurm']:
->>>>>>> bb81dd06
         strings.append('\t<!ENTITY PARTITION_ARCH "%s">\n' % base['QUEUE_ARCH'])
     strings.append('\t<!ENTITY SCHEDULER  "%s">\n' % scheduler)
     strings.append('\n')
@@ -242,11 +237,7 @@
 
         strings = []
         strings.append('\t<!ENTITY QUEUE_%s     "%s">\n' % (taskstr, queuestr))
-<<<<<<< HEAD
-        if ( base['machine'] == 'THEIA' or base['machine'] == 'HERA' ) and wfu.check_slurm() and task == 'arch':
-=======
         if scheduler in ['slurm'] and task in ['arch']:
->>>>>>> bb81dd06
             strings.append('\t<!ENTITY PARTITION_%s "&PARTITION_ARCH;">\n' % taskstr )
         strings.append('\t<!ENTITY WALLTIME_%s  "%s">\n' % (taskstr, wtimestr))
         strings.append('\t<!ENTITY RESOURCES_%s "%s">\n' % (taskstr, resstr))
@@ -318,11 +309,7 @@
 
         strings = []
         strings.append('\t<!ENTITY QUEUE_%s     "%s">\n' % (taskstr, queuestr))
-<<<<<<< HEAD
-        if ( base['machine'] == 'THEIA' or base['machine'] == 'HERA' ) and wfu.check_slurm() and task == 'earc':
-=======
         if scheduler in ['slurm'] and task in ['earc']:
->>>>>>> bb81dd06
             strings.append('\t<!ENTITY PARTITION_%s "&PARTITION_ARCH;">\n' % taskstr )
         strings.append('\t<!ENTITY WALLTIME_%s  "%s">\n' % (taskstr, wtimestr))
         strings.append('\t<!ENTITY RESOURCES_%s "%s">\n' % (taskstr, resstr))
@@ -341,12 +328,7 @@
     '''
 
     envars = []
-<<<<<<< HEAD
-
-    if wfu.check_slurm():
-=======
     if wfu.get_scheduler(wfu.detectMachine()) in ['slurm']:
->>>>>>> bb81dd06
         envars.append(rocoto.create_envar(name='SLURM_SET', value='YES'))
     envars.append(rocoto.create_envar(name='RUN_ENVIR', value='&RUN_ENVIR;'))
     envars.append(rocoto.create_envar(name='HOMEgfs', value='&HOMEgfs;'))
