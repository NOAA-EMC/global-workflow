#!/usr/bin/env python

'''
    PROGRAM:
        Create the ROCOTO workflow given the configuration of the GFS parallel

    AUTHOR:
        Rahul.Mahajan
        rahul.mahajan@noaa.gov

    FILE DEPENDENCIES:
        1. config files for the parallel; e.g. config.base, config.fcst[.gfs], etc.
        Without these dependencies, the script will fail

    OUTPUT:
        1. PSLOT.xml: XML workflow
        2. PSLOT.crontab: crontab for ROCOTO run command
'''

import os
import sys
import re
import numpy as np
from datetime import datetime, timedelta
from argparse import ArgumentParser, ArgumentDefaultsHelpFormatter
from collections import OrderedDict
import rocoto
import workflow_utils as wfu

def main():
    parser = ArgumentParser(description='Setup XML workflow and CRONTAB for a GFS parallel.', formatter_class=ArgumentDefaultsHelpFormatter)
    parser.add_argument('--expdir', help='full path to experiment directory containing config files', type=str, required=False, default=os.environ['PWD'])
    args = parser.parse_args()

    configs = wfu.get_configs(args.expdir)

    _base = wfu.config_parser([wfu.find_config('config.base', configs)])

    if not os.path.samefile(args.expdir, _base['EXPDIR']):
        print 'MISMATCH in experiment directories!'
        print 'config.base: EXPDIR = %s' % repr(_base['EXPDIR'])
        print 'input arg:     --expdir = %s' % repr(args.expdir)
        sys.exit(1)

<<<<<<< HEAD
    gfs_steps = ['prep', 'anal', 'gldas', 'fcst', 'postsnd', 'post', 'vrfy', 'metp', 'arch']
    gfs_steps_gempak = ['gempak']
    gfs_steps_awips = ['awips']
    #hyb_steps = ['eobs', 'eomg', 'eupd', 'ecen', 'efcs', 'epos', 'earc']
    wav_steps = ['waveinit', 'waveprep', 'wavepostsbs']
    #Implement additional wave jobs at later date
    #wav_steps = ['waveinit', 'waveprep', 'wavepostsbs', 'wavepost', 'wavestat']
    #wav_steps_gempak = ['wavegempaksbs']
    #wav_steps_awips = ['waveawipssbs', 'waveawips']
# From gfsv16b latest
#    gfs_steps = ['prep', 'anal', 'gldas', 'fcst', 'postsnd', 'post', 'awips', 'gempak', 'vrfy', 'metp', 'arch']
    hyb_steps = ['eobs', 'eomg', 'eupd', 'ecen', 'esfc', 'efcs', 'epos', 'earc']

    steps = gfs_steps + hyb_steps if _base.get('DOHYBVAR', 'NO') == 'YES' else gfs_steps
    steps = steps + gfs_steps_gempak if _base.get('DO_GEMPAK', 'NO') == 'YES' else steps
    steps = steps + gfs_steps_awips if _base.get('DO_AWIPS', 'NO') == 'YES' else steps
    steps = steps + wav_steps if _base.get('DO_WAVE', 'NO') == 'YES' else steps
    #steps = steps + wav_steps_gempak if _base.get('DO_GEMPAK', 'NO') == 'YES' else steps
    #steps = steps + wav_steps_awips if _base.get('DO_AWIPS', 'NO') == 'YES' else steps
=======
    gfs_steps = ['prep', 'anal', 'fcst', 'postsnd', 'post', 'awips', 'gempak', 'vrfy', 'arch']
    hyb_steps = ['eobs', 'eomg', 'eupd', 'ecen', 'efcs', 'epos', 'earc']
    metp_steps = ['metp']

    steps = gfs_steps + hyb_steps if _base.get('DOHYBVAR', 'NO') == 'YES' else gfs_steps
    steps = steps + metp_steps if _base.get('DO_METP', 'NO') == 'YES' else steps
>>>>>>> 0377d20f

    dict_configs = wfu.source_configs(configs, steps)

    # Check and set gfs_cyc specific variables
    if dict_configs['base']['gfs_cyc'] != 0:
        dict_configs['base'] = get_gfs_cyc_dates(dict_configs['base'])

    # First create workflow XML
    create_xml(dict_configs)

    # Next create the crontab
    wfu.create_crontab(dict_configs['base'])

    return


def get_gfs_cyc_dates(base):
    '''
        Generate GFS dates from experiment dates and gfs_cyc choice
    '''

    base_out = base.copy()

    gfs_cyc = base['gfs_cyc']
    sdate = base['SDATE']
    edate = base['EDATE']

    interval_gfs = wfu.get_gfs_interval(gfs_cyc)

    # Set GFS cycling dates
    hrdet = 0
    if gfs_cyc == 1:
        hrinc = 24 - sdate.hour
        hrdet = edate.hour
    elif gfs_cyc == 2:
        if sdate.hour in [0, 12]:
            hrinc = 12
        elif sdate.hour in [6, 18]:
            hrinc = 6
        if edate.hour in [6, 18]:
            hrdet = 6
    elif gfs_cyc == 4:
        hrinc = 6
    sdate_gfs = sdate + timedelta(hours=hrinc)
    edate_gfs = edate - timedelta(hours=hrdet)
    if sdate_gfs > edate:
        print 'W A R N I N G!'
        print 'Starting date for GFS cycles is after Ending date of experiment'
        print 'SDATE = %s,     EDATE = %s' % (sdate.strftime('%Y%m%d%H'), edate.strftime('%Y%m%d%H'))
        print 'SDATE_GFS = %s, EDATE_GFS = %s' % (sdate_gfs.strftime('%Y%m%d%H'), edate_gfs.strftime('%Y%m%d%H'))
        gfs_cyc = 0

    base_out['gfs_cyc'] = gfs_cyc
    base_out['SDATE_GFS'] = sdate_gfs
    base_out['EDATE_GFS'] = edate_gfs
    base_out['INTERVAL_GFS'] = interval_gfs

    fhmax_gfs = {}
    for hh in ['00', '06', '12', '18']:
        fhmax_gfs[hh] = base.get('FHMAX_GFS_%s' % hh, 'FHMAX_GFS_00')
    base_out['FHMAX_GFS'] = fhmax_gfs

    return base_out


def get_preamble():
    '''
        Generate preamble for XML
    '''

    strings = []

    strings.append('<?xml version="1.0"?>\n')
    strings.append('<!DOCTYPE workflow\n')
    strings.append('[\n')
    strings.append('\t<!--\n')
    strings.append('\tPROGRAM\n')
    strings.append('\t\tMain workflow manager for cycling Global Forecast System\n')
    strings.append('\n')
    strings.append('\tAUTHOR:\n')
    strings.append('\t\tRahul Mahajan\n')
    strings.append('\t\trahul.mahajan@noaa.gov\n')
    strings.append('\n')
    strings.append('\tNOTES:\n')
    strings.append('\t\tThis workflow was automatically generated at %s\n' % datetime.now())
    strings.append('\t-->\n')

    return ''.join(strings)


def get_definitions(base):
    '''
        Create entities related to the experiment
    '''

    machine = base.get('machine', wfu.detectMachine())
    scheduler = wfu.get_scheduler(machine)

    strings = []

    strings.append('\n')
    strings.append('\t<!-- Experiment parameters such as name, starting, ending dates -->\n')
    strings.append('\t<!ENTITY PSLOT "%s">\n' % base['PSLOT'])
    strings.append('\t<!ENTITY SDATE "%s">\n' % base['SDATE'].strftime('%Y%m%d%H%M'))
    strings.append('\t<!ENTITY EDATE "%s">\n' % base['EDATE'].strftime('%Y%m%d%H%M'))

    if base['gfs_cyc'] != 0:
        strings.append(get_gfs_dates(base))
        strings.append('\n')

    strings.append('\t<!-- Run Envrionment -->\n')
    strings.append('\t<!ENTITY RUN_ENVIR "%s">\n' % base['RUN_ENVIR'])
    strings.append('\n')
    strings.append('\t<!-- Experiment and Rotation directory -->\n')
    strings.append('\t<!ENTITY EXPDIR "%s">\n' % base['EXPDIR'])
    strings.append('\t<!ENTITY ROTDIR "%s">\n' % base['ROTDIR'])
    strings.append('\n')
    strings.append('\t<!-- Directories for driving the workflow -->\n')
    strings.append('\t<!ENTITY HOMEgfs  "%s">\n' % base['HOMEgfs'])
    strings.append('\t<!ENTITY JOBS_DIR "%s">\n' % base['BASE_JOB'])
    strings.append('\t<!ENTITY DMPDIR   "%s">\n' % base['DMPDIR'])
    strings.append('\n')
    strings.append('\t<!-- Machine related entities -->\n')
    strings.append('\t<!ENTITY ACCOUNT    "%s">\n' % base['ACCOUNT'])

    strings.append('\t<!ENTITY QUEUE      "%s">\n' % base['QUEUE'])
    strings.append('\t<!ENTITY QUEUE_ARCH "%s">\n' % base['QUEUE_ARCH'])
    if scheduler in ['slurm']:
        strings.append('\t<!ENTITY PARTITION_ARCH "%s">\n' % base['QUEUE_ARCH'])
    strings.append('\t<!ENTITY SCHEDULER  "%s">\n' % scheduler)
    strings.append('\n')
    strings.append('\t<!-- Toggle HPSS archiving -->\n')
    strings.append('\t<!ENTITY ARCHIVE_TO_HPSS "YES">\n')
    strings.append('\n')
    strings.append('\t<!-- ROCOTO parameters that control workflow -->\n')
    strings.append('\t<!ENTITY CYCLETHROTTLE "3">\n')
    strings.append('\t<!ENTITY TASKTHROTTLE  "25">\n')
    strings.append('\t<!ENTITY MAXTRIES      "2">\n')
    strings.append('\n')

    return ''.join(strings)


def get_gfs_dates(base):
    '''
        Generate GFS dates entities
    '''

    strings = []

    strings.append('\n')
    strings.append('\t<!-- Starting and ending dates for GFS cycle -->\n')
    strings.append('\t<!ENTITY SDATE_GFS    "%s">\n' % base['SDATE_GFS'].strftime('%Y%m%d%H%M'))
    strings.append('\t<!ENTITY EDATE_GFS    "%s">\n' % base['EDATE_GFS'].strftime('%Y%m%d%H%M'))
    strings.append('\t<!ENTITY INTERVAL_GFS "%s">\n' % base['INTERVAL_GFS'])

    return ''.join(strings)


def get_gdasgfs_resources(dict_configs, cdump='gdas'):
    '''
        Create GDAS or GFS resource entities
    '''

    base = dict_configs['base']
    machine = base.get('machine', wfu.detectMachine())
    scheduler = wfu.get_scheduler(machine)
    do_bufrsnd = base.get('DO_BUFRSND', 'NO').upper()
    do_gempak = base.get('DO_GEMPAK', 'NO').upper()
    do_awips = base.get('DO_AWIPS', 'NO').upper()
<<<<<<< HEAD
    do_gldas = base.get('DO_GLDAS', 'NO').upper()
    do_wave = base.get('DO_WAVE', 'NO').upper()
    reservation = base.get('RESERVATION', 'NONE').upper()
=======
    do_metp = base.get('DO_METP', 'NO').upper()
>>>>>>> 0377d20f

    #tasks = ['prep', 'anal', 'fcst', 'post', 'vrfy', 'arch']
    tasks = ['prep', 'anal']

    if cdump in ['gdas'] and do_gldas in ['Y', 'YES']:
        tasks += ['gldas']
    if cdump in ['gdas'] and do_wave in ['Y', 'YES']:
        #tasks += ['waveinit', 'waveprep', 'wavepostsbs', 'wavepost', 'wavestat']
        tasks += ['waveinit', 'waveprep', 'wavepostsbs']

    tasks += ['fcst', 'post', 'vrfy', 'metp', 'arch']

    if cdump in ['gfs'] and do_wave in ['Y', 'YES']:
        #tasks += ['waveinit', 'waveprep', 'wavepostsbs', 'wavepost', 'wavestat']
        tasks += ['waveinit', 'waveprep', 'wavepostsbs']
    if cdump in ['gfs'] and do_bufrsnd in ['Y', 'YES']:
        tasks += ['postsnd']
    if cdump in ['gfs'] and do_gempak in ['Y', 'YES']:
        tasks += ['gempak']
    #if cdump in ['gfs'] and do_wave in ['Y', 'YES'] and do_gempak in ['Y', 'YES']:
    #    tasks += ['wavegempaksbs']
    if cdump in ['gfs'] and do_awips in ['Y', 'YES']:
        tasks += ['awips']
<<<<<<< HEAD
    #if cdump in ['gfs'] and do_wave in ['Y', 'YES'] and do_awips in ['Y', 'YES']:
    #    tasks += ['waveawipssbs', 'waveawips']
 
=======
    if cdump in ['gfs'] and do_metp in ['Y', 'YES']:
        tasks += ['metp']

>>>>>>> 0377d20f
    dict_resources = OrderedDict()

    for task in tasks:

        cfg = dict_configs[task]

        wtimestr, resstr, queuestr, memstr, natstr = wfu.get_resources(machine, cfg, task, reservation, cdump=cdump)
        taskstr = '%s_%s' % (task.upper(), cdump.upper())

        strings = []
        strings.append('\t<!ENTITY QUEUE_%s     "%s">\n' % (taskstr, queuestr))
        if scheduler in ['slurm'] and task in ['arch']:
            strings.append('\t<!ENTITY PARTITION_%s "&PARTITION_ARCH;">\n' % taskstr )
        strings.append('\t<!ENTITY WALLTIME_%s  "%s">\n' % (taskstr, wtimestr))
        strings.append('\t<!ENTITY RESOURCES_%s "%s">\n' % (taskstr, resstr))
        if len(memstr) != 0:
            strings.append('\t<!ENTITY MEMORY_%s    "%s">\n' % (taskstr, memstr))
        strings.append('\t<!ENTITY NATIVE_%s    "%s">\n' % (taskstr, natstr))

        dict_resources['%s%s' % (cdump, task)] = ''.join(strings)

    return dict_resources


def get_hyb_resources(dict_configs):
    '''
        Create hybrid resource entities
    '''

    base = dict_configs['base']
    machine = base.get('machine', wfu.detectMachine())
    scheduler = wfu.get_scheduler(machine)
    lobsdiag_forenkf = base.get('lobsdiag_forenkf', '.false.').upper()
    eupd_cyc= base.get('EUPD_CYC', 'gdas').upper()
    reservation = base.get('RESERVATION', 'NONE').upper()

    dict_resources = OrderedDict()

    # These tasks can be run in either or both cycles
    tasks1 = ['eobs', 'eomg', 'eupd']
    if lobsdiag_forenkf in ['.T.', '.TRUE.']:
        tasks1.remove('eomg')

    if eupd_cyc in ['BOTH']:
        cdumps = ['gfs', 'gdas']
    elif eupd_cyc in ['GFS']:
        cdumps = ['gfs']
    elif eupd_cyc in ['GDAS']:
        cdumps = ['gdas']

    for cdump in cdumps:
        for task in tasks1:

            cfg = dict_configs['eobs'] if task in ['eomg'] else dict_configs[task]

            wtimestr, resstr, queuestr, memstr, natstr = wfu.get_resources(machine, cfg, task, reservation, cdump=cdump)

            taskstr = '%s_%s' % (task.upper(), cdump.upper())

            strings = []

            strings.append('\t<!ENTITY QUEUE_%s     "%s">\n' % (taskstr, queuestr))
            strings.append('\t<!ENTITY WALLTIME_%s  "%s">\n' % (taskstr, wtimestr))
            strings.append('\t<!ENTITY RESOURCES_%s "%s">\n' % (taskstr, resstr))
            if len(memstr) != 0:
                strings.append('\t<!ENTITY MEMORY_%s    "%s">\n' % (taskstr, memstr))
            strings.append('\t<!ENTITY NATIVE_%s    "%s">\n' % (taskstr, natstr))

            dict_resources['%s%s' % (cdump, task)] = ''.join(strings)


    # These tasks are always run as part of the GDAS cycle
    cdump = 'gdas'
    tasks2 = ['ecen', 'esfc', 'efcs', 'epos', 'earc']
    for task in tasks2:

        cfg = dict_configs[task]

        wtimestr, resstr, queuestr, memstr, natstr = wfu.get_resources(machine, cfg, task, reservation, cdump=cdump)

        taskstr = '%s_%s' % (task.upper(), cdump.upper())

        strings = []
        strings.append('\t<!ENTITY QUEUE_%s     "%s">\n' % (taskstr, queuestr))
        if scheduler in ['slurm'] and task in ['earc']:
            strings.append('\t<!ENTITY PARTITION_%s "&PARTITION_ARCH;">\n' % taskstr )
        strings.append('\t<!ENTITY WALLTIME_%s  "%s">\n' % (taskstr, wtimestr))
        strings.append('\t<!ENTITY RESOURCES_%s "%s">\n' % (taskstr, resstr))
        if len(memstr) != 0:
            strings.append('\t<!ENTITY MEMORY_%s    "%s">\n' % (taskstr, memstr))
        strings.append('\t<!ENTITY NATIVE_%s    "%s">\n' % (taskstr, natstr))

        dict_resources['%s%s' % (cdump, task)] = ''.join(strings)

    return dict_resources


def get_gdasgfs_tasks(dict_configs, cdump='gdas'):
    '''
        Create GDAS or GFS tasks
    '''

    envars = []
    if wfu.get_scheduler(wfu.detectMachine()) in ['slurm']:
        envars.append(rocoto.create_envar(name='SLURM_SET', value='YES'))
    envars.append(rocoto.create_envar(name='RUN_ENVIR', value='&RUN_ENVIR;'))
    envars.append(rocoto.create_envar(name='HOMEgfs', value='&HOMEgfs;'))
    envars.append(rocoto.create_envar(name='EXPDIR', value='&EXPDIR;'))
    envars.append(rocoto.create_envar(name='CDATE', value='<cyclestr>@Y@m@d@H</cyclestr>'))
    envars.append(rocoto.create_envar(name='CDUMP', value='%s' % cdump))
    envars.append(rocoto.create_envar(name='PDY', value='<cyclestr>@Y@m@d</cyclestr>'))
    envars.append(rocoto.create_envar(name='cyc', value='<cyclestr>@H</cyclestr>'))

    base = dict_configs['base']
    gfs_cyc = base.get('gfs_cyc', 0)
    gldas_cyc = base.get('gldas_cyc', 0)
    dohybvar = base.get('DOHYBVAR', 'NO').upper()
    eupd_cyc = base.get('EUPD_CYC', 'gdas').upper()
    do_bufrsnd = base.get('DO_BUFRSND', 'NO').upper()
    do_gempak = base.get('DO_GEMPAK', 'NO').upper()
    do_awips = base.get('DO_AWIPS', 'NO').upper()
<<<<<<< HEAD
    do_gldas = base.get('DO_GLDAS', 'NO').upper()
    do_wave = base.get('DO_WAVE', 'NO').upper()
=======
    do_metp = base.get('DO_METP', 'NO').upper()
>>>>>>> 0377d20f
    dumpsuffix = base.get('DUMP_SUFFIX', '')
    gridsuffix = base.get('SUFFIX', '')

    dict_tasks = OrderedDict()

    # prep
    deps = []
    dep_dict = {'type': 'metatask', 'name': '%spost' % 'gdas', 'offset': '-06:00:00'}
    deps.append(rocoto.add_dependency(dep_dict))
    data = '&ROTDIR;/gdas.@Y@m@d/@H/gdas.t@Hz.atmf009%s' % (gridsuffix)
    dep_dict = {'type': 'data', 'data': data, 'offset': '-06:00:00'}
    deps.append(rocoto.add_dependency(dep_dict))
    data = '&DMPDIR;/%s%s.@Y@m@d/@H/%s.t@Hz.updated.status.tm00.bufr_d' % (cdump, dumpsuffix, cdump)
    dep_dict = {'type': 'data', 'data': data}
    deps.append(rocoto.add_dependency(dep_dict))
    dependencies = rocoto.create_dependency(dep_condition='and', dep=deps)

    gfs_enkf = True if eupd_cyc in ['BOTH', 'GFS'] and dohybvar in ['Y', 'YES'] else False

    if gfs_enkf and cdump in ['gfs']:
        if gfs_cyc == 4:
            task = wfu.create_wf_task('prep', cdump=cdump, envar=envars, dependency=dependencies)
        else:
            task = wfu.create_wf_task('prep', cdump=cdump, envar=envars, dependency=dependencies, cycledef='gdas')

    else:
        task = wfu.create_wf_task('prep', cdump=cdump, envar=envars, dependency=dependencies)

    dict_tasks['%sprep' % cdump] = task

    # waveinit
    if do_wave in ['Y', 'YES']:
        deps = []
        dep_dict = {'type': 'task', 'name': '%sprep' % cdump}
        deps.append(rocoto.add_dependency(dep_dict))
        dep_dict = {'type': 'cycleexist', 'condition': 'not', 'offset': '-06:00:00'}
        deps.append(rocoto.add_dependency(dep_dict))
        dependencies = rocoto.create_dependency(dep_condition='or', dep=deps)
        task = wfu.create_wf_task('waveinit', cdump=cdump, envar=envars, dependency=dependencies)
        dict_tasks['%swaveinit' % cdump] = task

    # waveprep
    if do_wave in ['Y', 'YES']:
        deps = []
        dep_dict = {'type': 'task', 'name': '%swaveinit' % cdump}
        deps.append(rocoto.add_dependency(dep_dict))
        dependencies = rocoto.create_dependency(dep=deps)
        task = wfu.create_wf_task('waveprep', cdump=cdump, envar=envars, dependency=dependencies)
        dict_tasks['%swaveprep' % cdump] = task

    # anal
    deps = []
    dep_dict = {'type': 'task', 'name': '%sprep' % cdump}
    deps.append(rocoto.add_dependency(dep_dict))
    if dohybvar in ['y', 'Y', 'yes', 'YES']:
        dep_dict = {'type': 'metatask', 'name': '%sepmn' % 'gdas', 'offset': '-06:00:00'}
        deps.append(rocoto.add_dependency(dep_dict))
        dependencies = rocoto.create_dependency(dep_condition='and', dep=deps)
    else:
        dependencies = rocoto.create_dependency(dep=deps)
    task = wfu.create_wf_task('anal', cdump=cdump, envar=envars, dependency=dependencies)

    dict_tasks['%sanal' % cdump] = task

    # gldas
    if cdump in ['gdas'] and do_gldas in ['Y', 'YES']:
        deps = []
        data = '&ROTDIR;/%s.@Y@m@d/@H/%s.t@Hz.loginc.txt' % (cdump, cdump)
        dep_dict = {'type': 'data', 'data': data}
        deps.append(rocoto.add_dependency(dep_dict))
        dep_dict = {'type': 'task', 'name': '%sanal' % cdump}
        deps.append(rocoto.add_dependency(dep_dict))
        dependencies = rocoto.create_dependency(dep_condition='or', dep=deps)
        task = wfu.create_wf_task('gldas', cdump=cdump, envar=envars, dependency=dependencies)

        dict_tasks['%sgldas' % cdump] = task

    # fcst
    deps = []
    data = '&ROTDIR;/%s.@Y@m@d/@H/%s.t@Hz.loginc.txt' % (cdump, cdump)
    dep_dict = {'type': 'data', 'data': data}
    deps.append(rocoto.add_dependency(dep_dict))
    if do_wave in ['Y', 'YES']:
        dep_dict = {'type': 'task', 'name': '%swaveprep' % cdump}
        deps.append(rocoto.add_dependency(dep_dict))
    if cdump in ['gdas']:
        if do_gldas in ['Y', 'YES']:
            dep_dict = {'type': 'task', 'name': '%sgldas' % cdump}
            deps.append(rocoto.add_dependency(dep_dict))
    #    else:
    #        dep_dict = {'type': 'task', 'name': '%sanal' % cdump}
    #        deps.append(rocoto.add_dependency(dep_dict))
    #    dep_dict = {'type': 'cycleexist', 'condition': 'not', 'offset': '-06:00:00'}
    #    deps.append(rocoto.add_dependency(dep_dict))
    #    dependencies = rocoto.create_dependency(dep_condition='or',dep=deps)
    #elif cdump in ['gfs']:
    #    dep_dict = {'type': 'task', 'name': '%sanal' % cdump}
    #    deps.append(rocoto.add_dependency(dep_dict))
    dependencies = rocoto.create_dependency(dep_condition='and',dep=deps)
    task = wfu.create_wf_task('fcst', cdump=cdump, envar=envars, dependency=dependencies)

    dict_tasks['%sfcst' % cdump] = task

    # post
    deps = []
    data = '&ROTDIR;/%s.@Y@m@d/@H/%s.t@Hz.log#dep#.txt' % (cdump, cdump)
    dep_dict = {'type': 'data', 'data': data}
    deps.append(rocoto.add_dependency(dep_dict))
    dep_dict = {'type': 'task', 'name': '%sfcst' % cdump}
    deps.append(rocoto.add_dependency(dep_dict))
    dependencies = rocoto.create_dependency(dep_condition='or', dep=deps)
    fhrgrp = rocoto.create_envar(name='FHRGRP', value='#grp#')
    fhrlst = rocoto.create_envar(name='FHRLST', value='#lst#')
    ROTDIR = rocoto.create_envar(name='ROTDIR', value='&ROTDIR;')
    postenvars = envars + [fhrgrp] + [fhrlst] + [ROTDIR]
    varname1, varname2, varname3 = 'grp', 'dep', 'lst'
    varval1, varval2, varval3 = get_postgroups(dict_configs['post'], cdump=cdump)
    vardict = {varname2: varval2, varname3: varval3}
    task = wfu.create_wf_task('post', cdump=cdump, envar=postenvars, dependency=dependencies,
                              metatask='post', varname=varname1, varval=varval1, vardict=vardict)

    dict_tasks['%spost' % cdump] = task

    # wavepostsbs
    if do_wave in ['Y', 'YES']:
        deps = []
        data = '&ROTDIR;/%swave.@Y@m@d/@H/rundata/%swave.out_grd.glo_10m.@Y@m@d.@H0000' % (cdump,cdump)
        dep_dict = {'type': 'data', 'data': data}
        deps.append(rocoto.add_dependency(dep_dict))
        data = '&ROTDIR;/%swave.@Y@m@d/@H/rundata/%swave.out_grd.aoc_9km.@Y@m@d.@H0000' % (cdump,cdump)
        dep_dict = {'type': 'data', 'data': data}
        deps.append(rocoto.add_dependency(dep_dict))
        data = '&ROTDIR;/%swave.@Y@m@d/@H/rundata/%swave.out_grd.ant_9km.@Y@m@d.@H0000' % (cdump,cdump)
        dep_dict = {'type': 'data', 'data': data}
        deps.append(rocoto.add_dependency(dep_dict))
        dependencies = rocoto.create_dependency(dep_condition='and', dep=deps)
        task = wfu.create_wf_task('wavepostsbs', cdump=cdump, envar=envars, dependency=dependencies)
        dict_tasks['%swavepostsbs' % cdump] = task

    # wavegempaksbs
    #if do_wave in ['Y', 'YES'] and do_gempak in ['Y', 'YES'] and cdump in ['gfs']:
    #    deps = []
    #    data = '&ROTDIR;/%swave.@Y@m@d/@H/%swave.t@Hz.glo_10m.10m.f000.grib2' % (cdump,cdump)
    #    dep_dict = {'type': 'data', 'data': data}
    #    deps.append(rocoto.add_dependency(dep_dict))
    #    data = '&ROTDIR;/%swave.@Y@m@d/@H/%swave.t@Hz.aoc_9km.9km.f000.grib2' % (cdump,cdump)
    #    dep_dict = {'type': 'data', 'data': data}
    #    deps.append(rocoto.add_dependency(dep_dict))
    #    data = '&ROTDIR;/%swave.@Y@m@d/@H/%swave.t@Hz.ant_9km.9km.f000.grib2' % (cdump,cdump)
    #    dep_dict = {'type': 'data', 'data': data}
    #    deps.append(rocoto.add_dependency(dep_dict))
    #    dependencies = rocoto.create_dependency(dep_condition='and', dep=deps)
    #    task = wfu.create_wf_task('wavegempaksbs', cdump=cdump, envar=envars, dependency=dependencies)
    #    dict_tasks['%swavegempaksbs' % cdump] = task

    # waveawipssbs
    #if do_wave in ['Y', 'YES'] and do_awips in ['Y', 'YES'] and cdump in ['gfs']:
    #    deps = []
    #    data = '&ROTDIR;/%swave.@Y@m@d/@H/%swave.t@Hz.glo_10m.10m.f000.grib2' % (cdump,cdump)
    #    dep_dict = {'type': 'data', 'data': data}
    #    deps.append(rocoto.add_dependency(dep_dict))
    #    data = '&ROTDIR;/%swave.@Y@m@d/@H/%swave.t@Hz.aoc_9km.9km.f000.grib2' % (cdump,cdump)
    #    dep_dict = {'type': 'data', 'data': data}
    #    deps.append(rocoto.add_dependency(dep_dict))
    #    data = '&ROTDIR;/%swave.@Y@m@d/@H/%swave.t@Hz.ant_9km.9km.f000.grib2' % (cdump,cdump)
    #    dep_dict = {'type': 'data', 'data': data}
    #    deps.append(rocoto.add_dependency(dep_dict))
    #    dependencies = rocoto.create_dependency(dep_condition='and', dep=deps)
    #    task = wfu.create_wf_task('waveawipssbs', cdump=cdump, envar=envars, dependency=dependencies)
    #    dict_tasks['%swaveawipssbs' % cdump] = task

    # wavepost
    #if do_wave in ['Y', 'YES']:
    #    deps = []
    #    dep_dict = {'type':'task', 'name':'%sfcst' % cdump}
    #    deps.append(rocoto.add_dependency(dep_dict))
    #    dep_dict = {'type':'task', 'name':'%swavepostsbs' % cdump}
    #    deps.append(rocoto.add_dependency(dep_dict))
    #    dependencies = rocoto.create_dependency(dep_condition='and', dep=deps)
    #    task = wfu.create_wf_task('wavepost', cdump=cdump, envar=envars, dependency=dependencies)
    #    dict_tasks['%swavepost' % cdump] = task

    # waveawips
    #if do_wave in ['Y', 'YES'] and do_awips in ['Y', 'YES'] and cdump in ['gfs']:
    #    deps = []
    #    dep_dict = {'type':'task', 'name':'%swavepost' % cdump}
    #    deps.append(rocoto.add_dependency(dep_dict))
    #    dependencies = rocoto.create_dependency(dep=deps)
    #    task = wfu.create_wf_task('waveawips', cdump=cdump, envar=envars, dependency=dependencies)
    #    dict_tasks['%swaveawips' % cdump] = task

    # wavestat
    #if do_wave in ['Y', 'YES']:
    #    deps = []
    #    dep_dict = {'type':'task', 'name':'%swavepost' % cdump}
    #    deps.append(rocoto.add_dependency(dep_dict))
    #    dependencies = rocoto.create_dependency(dep=deps)
    #    task = wfu.create_wf_task('wavestat', cdump=cdump, envar=envars, dependency=dependencies)
    #    dict_tasks['%swavestat' % cdump] = task

    # vrfy
    deps = []
    dep_dict = {'type': 'metatask', 'name': '%spost' % cdump}
    deps.append(rocoto.add_dependency(dep_dict))
    dependencies = rocoto.create_dependency(dep=deps)
    task = wfu.create_wf_task('vrfy', cdump=cdump, envar=envars, dependency=dependencies)

    dict_tasks['%svrfy' % cdump] = task

<<<<<<< HEAD
    # metp
    if cdump in ['gfs']:
=======
    # metp 
    if cdump in ['gfs'] and do_metp in ['Y', 'YES']:
>>>>>>> 0377d20f
        deps = []
        dep_dict = {'type':'metatask', 'name':'%spost' % cdump}
        deps.append(rocoto.add_dependency(dep_dict))
        dep_dict = {'type':'task', 'name':'%sarch' % cdump, 'offset':'-&INTERVAL_GFS;'}
        deps.append(rocoto.add_dependency(dep_dict))
        dependencies = rocoto.create_dependency(dep_condition='and', dep=deps)
        metpcase = rocoto.create_envar(name='METPCASE', value='#metpcase#')
        metpenvars = envars + [metpcase]
        varname1 = 'metpcase'
        varval1 = 'g2g1 g2o1 pcp1'
        task = wfu.create_wf_task('metp', cdump=cdump, envar=metpenvars, dependency=dependencies,
                                   metatask='metp', varname=varname1, varval=varval1)
        dict_tasks['%smetp' % cdump] = task

<<<<<<< HEAD
    #postsnd
=======
>>>>>>> 0377d20f
    if cdump in ['gfs'] and do_bufrsnd in ['Y', 'YES']:
        deps = []
        dep_dict = {'type': 'task', 'name': '%sfcst' % cdump}
        deps.append(rocoto.add_dependency(dep_dict))
        dependencies = rocoto.create_dependency(dep=deps)
        task = wfu.create_wf_task('postsnd', cdump=cdump, envar=envars, dependency=dependencies)

        dict_tasks['%spostsnd' % cdump] = task

    # awips
    if cdump in ['gfs'] and do_awips in ['Y', 'YES']:
        deps = []
        data = '&ROTDIR;/%s.@Y@m@d/@H/%s.t@Hz.sfluxgrb#dep#.grib2.idx' % (cdump, cdump)
        dep_dict = {'type': 'data', 'data': data}
        deps.append(rocoto.add_dependency(dep_dict))
        dep_dict = {'type': 'metatask', 'name': '%spost' % cdump}
        deps.append(rocoto.add_dependency(dep_dict))
        dependencies = rocoto.create_dependency(dep_condition='or', dep=deps)
        fhrgrp = rocoto.create_envar(name='FHRGRP', value='#grp#')
        fhrlst = rocoto.create_envar(name='FHRLST', value='#lst#')
        ROTDIR = rocoto.create_envar(name='ROTDIR', value='&ROTDIR;')
        awipsenvars = envars + [fhrgrp] + [fhrlst] + [ROTDIR]
        varname1, varname2, varname3 = 'grp', 'dep', 'lst'
        varval1, varval2, varval3 = get_awipsgroups(dict_configs['awips'], cdump=cdump)
        vardict = {varname2: varval2, varname3: varval3}
        task = wfu.create_wf_task('awips', cdump=cdump, envar=awipsenvars, dependency=dependencies,
                                  metatask='awips', varname=varname1, varval=varval1, vardict=vardict)

        dict_tasks['%sawips' % cdump] = task

    # gempak
    if cdump in ['gfs'] and do_gempak in ['Y', 'YES']:
        deps = []
        dep_dict = {'type': 'metatask', 'name': '%spost' % cdump}
        deps.append(rocoto.add_dependency(dep_dict))
        dependencies = rocoto.create_dependency(dep=deps)
        task = wfu.create_wf_task('gempak', cdump=cdump, envar=envars, dependency=dependencies)

        dict_tasks['%sgempak' % cdump] = task

    # arch
    deps = []
    dep_dict = {'type': 'task', 'name': '%svrfy' % cdump}
    deps.append(rocoto.add_dependency(dep_dict))
    dep_dict = {'type': 'streq', 'left': '&ARCHIVE_TO_HPSS;', 'right': 'YES'}
    deps.append(rocoto.add_dependency(dep_dict))
    dependencies = rocoto.create_dependency(dep_condition='and', dep=deps)
    task = wfu.create_wf_task('arch', cdump=cdump, envar=envars, dependency=dependencies)

    dict_tasks['%sarch' % cdump] = task

    return dict_tasks


def get_hyb_tasks(dict_configs, cycledef='enkf'):
    '''
        Create Hybrid tasks
    '''

    # Determine groups based on ensemble size and grouping
    base = dict_configs['base']
    nens = base['NMEM_ENKF']
    lobsdiag_forenkf = base.get('lobsdiag_forenkf', '.false.').upper()
    eupd_cyc = base.get('EUPD_CYC', 'gdas').upper()

    eobs = dict_configs['eobs']
    nens_eomg = eobs['NMEM_EOMGGRP']
    neomg_grps = nens / nens_eomg
    EOMGGROUPS = ' '.join(['%02d' % x for x in range(1, neomg_grps + 1)])

    efcs = dict_configs['efcs']
    nens_efcs = efcs['NMEM_EFCSGRP']
    nefcs_grps = nens / nens_efcs
    EFCSGROUPS = ' '.join(['%02d' % x for x in range(1, nefcs_grps + 1)])

    earc = dict_configs['earc']
    nens_earc = earc['NMEM_EARCGRP']
    nearc_grps = nens / nens_earc
    EARCGROUPS = ' '.join(['%02d' % x for x in range(0, nearc_grps + 1)])

    envars = []
    if wfu.get_scheduler(wfu.detectMachine()) in ['slurm']:
       envars.append(rocoto.create_envar(name='SLURM_SET', value='YES'))
    envars.append(rocoto.create_envar(name='RUN_ENVIR', value='&RUN_ENVIR;'))
    envars.append(rocoto.create_envar(name='HOMEgfs', value='&HOMEgfs;'))
    envars.append(rocoto.create_envar(name='EXPDIR', value='&EXPDIR;'))
    envars.append(rocoto.create_envar(name='CDATE', value='<cyclestr>@Y@m@d@H</cyclestr>'))
    #envars.append(rocoto.create_envar(name='CDUMP', value='%s' % cdump))
    envars.append(rocoto.create_envar(name='PDY', value='<cyclestr>@Y@m@d</cyclestr>'))
    envars.append(rocoto.create_envar(name='cyc', value='<cyclestr>@H</cyclestr>'))

    ensgrp = rocoto.create_envar(name='ENSGRP', value='#grp#')

    dict_tasks = OrderedDict()

    if eupd_cyc in ['BOTH']:
        cdumps = ['gfs', 'gdas']
    elif eupd_cyc in ['GFS']:
        cdumps = ['gfs']
    elif eupd_cyc in ['GDAS']:
        cdumps = ['gdas']

    for cdump in cdumps:

        envar_cdump = rocoto.create_envar(name='CDUMP', value='%s' % cdump)
        envars1 = envars + [envar_cdump]

        # eobs
        deps = []
        dep_dict = {'type': 'task', 'name': '%sprep' % cdump}
        deps.append(rocoto.add_dependency(dep_dict))
        dep_dict = {'type': 'metatask', 'name': '%sepmn' % 'gdas', 'offset': '-06:00:00'}
        deps.append(rocoto.add_dependency(dep_dict))
        dependencies = rocoto.create_dependency(dep_condition='and', dep=deps)
        task = wfu.create_wf_task('eobs', cdump=cdump, envar=envars1, dependency=dependencies, cycledef=cycledef)

        dict_tasks['%seobs' % cdump] = task

        # eomn, eomg
        if lobsdiag_forenkf in ['.F.', '.FALSE.']:
            deps = []
            dep_dict = {'type': 'task', 'name': '%seobs' % cdump}
            deps.append(rocoto.add_dependency(dep_dict))
            dependencies = rocoto.create_dependency(dep=deps)
            eomgenvars= envars1 + [ensgrp]
            task = wfu.create_wf_task('eomg', cdump=cdump, envar=eomgenvars, dependency=dependencies,
                                      metatask='eomn', varname='grp', varval=EOMGGROUPS, cycledef=cycledef)

            dict_tasks['%seomn' % cdump] = task

        # eupd
        deps = []
        if lobsdiag_forenkf in ['.F.', '.FALSE.']:
            dep_dict = {'type': 'metatask', 'name': '%seomn' % cdump}
        else:
            dep_dict = {'type': 'task', 'name': '%seobs' % cdump}
        deps.append(rocoto.add_dependency(dep_dict))
        dependencies = rocoto.create_dependency(dep=deps)
        task = wfu.create_wf_task('eupd', cdump=cdump, envar=envars1, dependency=dependencies, cycledef=cycledef)

        dict_tasks['%seupd' % cdump] = task

    # All hybrid tasks beyond this point are always executed in the GDAS cycle
    cdump = 'gdas'
    envar_cdump = rocoto.create_envar(name='CDUMP', value='%s' % cdump)
    envars1 = envars + [envar_cdump]
    cdump_eupd = 'gfs' if eupd_cyc in ['GFS'] else 'gdas'

    # ecmn, ecen
    deps1 = []
    data = '&ROTDIR;/%s.@Y@m@d/@H/%s.t@Hz.loganl.txt' % (cdump, cdump)
    dep_dict = {'type': 'data', 'data': data}
    deps1.append(rocoto.add_dependency(dep_dict))
    dep_dict = {'type': 'task', 'name': '%sanal' % cdump}
    deps1.append(rocoto.add_dependency(dep_dict))
    dependencies1 = rocoto.create_dependency(dep_condition='or', dep=deps1)

    deps2 = []
    deps2 = dependencies1    
    dep_dict = {'type': 'task', 'name': '%seupd' % cdump_eupd}
    deps2.append(rocoto.add_dependency(dep_dict))
    dependencies2 = rocoto.create_dependency(dep_condition='and', dep=deps2)

    fhrgrp = rocoto.create_envar(name='FHRGRP', value='#grp#')
    fhrlst = rocoto.create_envar(name='FHRLST', value='#lst#')
    ecenenvars = envars1 + [fhrgrp] + [fhrlst]
    varname1, varname2, varname3 = 'grp', 'dep', 'lst'
    varval1, varval2, varval3 = get_ecengroups(dict_configs, dict_configs['ecen'], cdump=cdump)
    vardict = {varname2: varval2, varname3: varval3}
    task = wfu.create_wf_task('ecen', cdump=cdump, envar=ecenenvars, dependency=dependencies2,
                              metatask='ecmn', varname=varname1, varval=varval1, vardict=vardict)

    dict_tasks['%secmn' % cdump] = task

    # esfc
    deps1 = []
    data = '&ROTDIR;/%s.@Y@m@d/@H/%s.t@Hz.loganl.txt' % (cdump, cdump)
    dep_dict = {'type': 'data', 'data': data}
    deps1.append(rocoto.add_dependency(dep_dict))
    dep_dict = {'type': 'task', 'name': '%sanal' % cdump}
    deps1.append(rocoto.add_dependency(dep_dict))
    dependencies1 = rocoto.create_dependency(dep_condition='or', dep=deps1)

    deps2 = []
    deps2 = dependencies1
    dep_dict = {'type': 'task', 'name': '%seupd' % cdump_eupd}
    deps2.append(rocoto.add_dependency(dep_dict))
    dependencies2 = rocoto.create_dependency(dep_condition='and', dep=deps2)
    task = wfu.create_wf_task('esfc', cdump=cdump, envar=envars1, dependency=dependencies2, cycledef=cycledef)

    dict_tasks['%sesfc' % cdump] = task


    # efmn, efcs
    deps1 = []
    dep_dict = {'type': 'metatask', 'name': '%secmn' % cdump}
    deps1.append(rocoto.add_dependency(dep_dict))
    dep_dict = {'type': 'task', 'name': '%sesfc' % cdump}
    deps1.append(rocoto.add_dependency(dep_dict))
    dependencies1 = rocoto.create_dependency(dep_condition='and', dep=deps1)
  
    deps2 = []
    deps2 = dependencies1
    dep_dict = {'type': 'cycleexist', 'condition': 'not', 'offset': '-06:00:00'}
    deps2.append(rocoto.add_dependency(dep_dict))
    dependencies2 = rocoto.create_dependency(dep_condition='or', dep=deps2)

    efcsenvars = envars1 + [ensgrp]
    task = wfu.create_wf_task('efcs', cdump=cdump, envar=efcsenvars, dependency=dependencies2,
                              metatask='efmn', varname='grp', varval=EFCSGROUPS, cycledef=cycledef)

    dict_tasks['%sefmn' % cdump] = task

    # epmn, epos
    deps = []
    dep_dict = {'type': 'metatask', 'name': '%sefmn' % cdump}
    deps.append(rocoto.add_dependency(dep_dict))
    dependencies = rocoto.create_dependency(dep=deps)
    fhrgrp = rocoto.create_envar(name='FHRGRP', value='#grp#')
    fhrlst = rocoto.create_envar(name='FHRLST', value='#lst#')
    eposenvars = envars1 + [fhrgrp] + [fhrlst]
    varname1, varname2, varname3 = 'grp', 'dep', 'lst'
    varval1, varval2, varval3 = get_eposgroups(dict_configs['epos'], cdump=cdump)
    vardict = {varname2: varval2, varname3: varval3}
    task = wfu.create_wf_task('epos', cdump=cdump, envar=eposenvars, dependency=dependencies,
                              metatask='epmn', varname=varname1, varval=varval1, vardict=vardict)

    dict_tasks['%sepmn' % cdump] = task

    # eamn, earc
    deps = []
    dep_dict = {'type': 'metatask', 'name': '%sepmn' % cdump}
    deps.append(rocoto.add_dependency(dep_dict))
    dependencies = rocoto.create_dependency(dep=deps)
    earcenvars = envars1 + [ensgrp]
    task = wfu.create_wf_task('earc', cdump=cdump, envar=earcenvars, dependency=dependencies,
                              metatask='eamn', varname='grp', varval=EARCGROUPS, cycledef=cycledef)

    dict_tasks['%seamn' % cdump] = task

    return  dict_tasks


def get_workflow_header(base):
    '''
        Create the workflow header block
    '''

    strings = []

    strings.append('\n')
    strings.append(']>\n')
    strings.append('\n')
    strings.append('<workflow realtime="F" scheduler="&SCHEDULER;" cyclethrottle="&CYCLETHROTTLE;" taskthrottle="&TASKTHROTTLE;">\n')
    strings.append('\n')
    strings.append('\t<log verbosity="10"><cyclestr>&EXPDIR;/logs/@Y@m@d@H.log</cyclestr></log>\n')
    strings.append('\n')
    strings.append('\t<!-- Define the cycles -->\n')
    strings.append('\t<cycledef group="first">&SDATE;     &SDATE;     06:00:00</cycledef>\n')
    strings.append('\t<cycledef group="enkf" >&SDATE;     &EDATE;     06:00:00</cycledef>\n')
    strings.append('\t<cycledef group="gdas" >&SDATE;     &EDATE;     06:00:00</cycledef>\n')
    if base['gfs_cyc'] != 0:
        strings.append('\t<cycledef group="gfs"  >&SDATE_GFS; &EDATE_GFS; &INTERVAL_GFS;</cycledef>\n')

    strings.append('\n')

    return ''.join(strings)


def get_workflow_footer():
    '''
        Generate workflow footer
    '''

    strings = []
    strings.append('\n</workflow>\n')

    return ''.join(strings)


def get_postgroups(post, cdump='gdas'):

    fhmin = post['FHMIN']
    fhmax = post['FHMAX']
    fhout = post['FHOUT']

    # Get a list of all forecast hours
    if cdump in ['gdas']:
        fhrs = range(fhmin, fhmax+fhout, fhout)
    elif cdump in ['gfs']:
        fhmax = np.max([post['FHMAX_GFS_00'],post['FHMAX_GFS_06'],post['FHMAX_GFS_12'],post['FHMAX_GFS_18']])
        fhout = post['FHOUT_GFS']
        fhmax_hf = post['FHMAX_HF_GFS']
        fhout_hf = post['FHOUT_HF_GFS']
        fhrs_hf = range(fhmin, fhmax_hf+fhout_hf, fhout_hf)
        fhrs = fhrs_hf + range(fhrs_hf[-1]+fhout, fhmax+fhout, fhout)

    npostgrp = post['NPOSTGRP']
    ngrps = npostgrp if len(fhrs) > npostgrp else len(fhrs)

    fhrs = ['f%03d' % f for f in fhrs]
    fhrs = np.array_split(fhrs, ngrps)
    fhrs = [f.tolist() for f in fhrs]

    fhrgrp = ' '.join(['%03d' % x for x in range(0, ngrps+1)])
    fhrdep = ' '.join(['anl'] + [f[-1] for f in fhrs])
    fhrlst = ' '.join(['anl'] + ['_'.join(f) for f in fhrs])

    return fhrgrp, fhrdep, fhrlst

def get_awipsgroups(awips, cdump='gdas'):

    fhmin = awips['FHMIN']
    fhmax = awips['FHMAX']
    fhout = awips['FHOUT']

    # Get a list of all forecast hours
    if cdump in ['gdas']:
        fhrs = range(fhmin, fhmax+fhout, fhout)
    elif cdump in ['gfs']:
        fhmax = np.max([awips['FHMAX_GFS_00'],awips['FHMAX_GFS_06'],awips['FHMAX_GFS_12'],awips['FHMAX_GFS_18']])
        fhout = awips['FHOUT_GFS']
        fhmax_hf = awips['FHMAX_HF_GFS']
        fhout_hf = awips['FHOUT_HF_GFS']
        if fhmax > 240:
            fhmax = 240
        if fhmax_hf > 240:
            fhmax_hf = 240
        fhrs_hf = range(fhmin, fhmax_hf+fhout_hf, fhout_hf)
        fhrs = fhrs_hf + range(fhrs_hf[-1]+fhout, fhmax+fhout, fhout)

    nawipsgrp = awips['NAWIPSGRP']
    ngrps = nawipsgrp if len(fhrs) > nawipsgrp else len(fhrs)

    fhrs = ['f%03d' % f for f in fhrs]
    fhrs = np.array_split(fhrs, ngrps)
    fhrs = [f.tolist() for f in fhrs]

    fhrgrp = ' '.join(['%03d' % x for x in range(0, ngrps)])
    fhrdep = ' '.join([f[-1] for f in fhrs])
    fhrlst = ' '.join(['_'.join(f) for f in fhrs])

    return fhrgrp, fhrdep, fhrlst

def get_ecengroups(dict_configs, ecen, cdump='gdas'):

    base = dict_configs['base']

    if base.get('DOIAU_ENKF', 'NO') == 'YES' : 
        fhrs = list(base.get('IAUFHRS','6').split(','))
        ifhrs = ['f00%01s' % f for f in fhrs]
        ifhrs0 = ifhrs[0]
        nfhrs = len(fhrs)

        ifhrs = ['f00%01s' % f for f in fhrs]
        ifhrs0 = ifhrs[0]
        nfhrs = len(fhrs)

        necengrp = ecen['NECENGRP']
        ngrps = necengrp if len(fhrs) > necengrp else len(fhrs)

        ifhrs = np.array_split(ifhrs, ngrps)

        fhrgrp = ' '.join(['%03d' % x for x in range(0, ngrps)])
        fhrdep = ' '.join([f[-1] for f in ifhrs])
        fhrlst = ' '.join(['_'.join(f) for f in ifhrs])

    else:
        fhrgrp='000'
        fhrdep='f006'
        fhrlst='f006'

    return fhrgrp, fhrdep, fhrlst

def get_eposgroups(epos, cdump='gdas'):

    fhmin = epos['FHMIN_ENKF']
    fhmax = epos['FHMAX_ENKF']
    fhout = epos['FHOUT_ENKF']
    fhrs = range(fhmin, fhmax+fhout, fhout)

    neposgrp = epos['NEPOSGRP']
    ngrps = neposgrp if len(fhrs) > neposgrp else len(fhrs)

    fhrs = ['f%03d' % f for f in fhrs]
    fhrs = np.array_split(fhrs, ngrps)
    fhrs = [f.tolist() for f in fhrs]

    fhrgrp = ' '.join(['%03d' % x for x in range(0, ngrps)])
    fhrdep = ' '.join([f[-1] for f in fhrs])
    fhrlst = ' '.join(['_'.join(f) for f in fhrs])

    return fhrgrp, fhrdep, fhrlst


def dict_to_strings(dict_in):

    strings = []
    for key in dict_in.keys():
        strings.append(dict_in[key])
        strings.append('\n')

    return ''.join(strings)


def create_xml(dict_configs):
    '''
        Given an dictionary of sourced config files,
        create the workflow XML
    '''

    from  __builtin__ import any as b_any

    base = dict_configs['base']
    dohybvar = base.get('DOHYBVAR', 'NO').upper()
    gfs_cyc = base.get('gfs_cyc', 0)
    eupd_cyc = base.get('EUPD_CYC', 'gdas').upper()

    # Start collecting workflow pieces
    preamble = get_preamble()
    definitions = get_definitions(base)
    workflow_header = get_workflow_header(base)
    workflow_footer = get_workflow_footer()

    # Get GDAS related entities, resources, workflow
    dict_gdas_resources = get_gdasgfs_resources(dict_configs)
    dict_gdas_tasks = get_gdasgfs_tasks(dict_configs)

    # Get hybrid related entities, resources, workflow
    if dohybvar in ['Y', 'YES']:

        dict_hyb_resources = get_hyb_resources(dict_configs)
        dict_hyb_tasks = get_hyb_tasks(dict_configs)

        # Removes <memory>&MEMORY_JOB_DUMP</memory> post mortem from hyb tasks
        hyp_tasks = {'gdaseobs':'gdaseobs', 'gdaseomg':'gdaseomn', 'gdaseupd':'gdaseupd','gdasecen':'gdasecmn','gdasesfc':'gdasesfc','gdasefcs':'gdasefmn','gdasepos':'gdasepmn','gdasearc':'gdaseamn'}
        for each_task, each_resource_string in dict_hyb_resources.iteritems():
            #print each_task,hyp_tasks[each_task]
            #print dict_hyb_tasks[hyp_tasks[each_task]]
            if 'MEMORY' not in each_resource_string:
                if each_task in dict_hyb_tasks:
                    temp_task_string = []
                    for each_line in re.split(r'(\s+)', dict_hyb_tasks[each_task]):
                        if 'memory' not in each_line:
                             temp_task_string.append(each_line)
                    dict_hyb_tasks[each_task] = ''.join(temp_task_string)
                if hyp_tasks[each_task] in dict_hyb_tasks:
                    temp_task_string = []
                    for each_line in re.split(r'(\s+)', dict_hyb_tasks[hyp_tasks[each_task]]):
                        if 'memory' not in each_line:
                             temp_task_string.append(each_line)
                    dict_hyb_tasks[hyp_tasks[each_task]] = ''.join(temp_task_string)

    # Get GFS cycle related entities, resources, workflow
    dict_gfs_resources = get_gdasgfs_resources(dict_configs, cdump='gfs')
    dict_gfs_tasks = get_gdasgfs_tasks(dict_configs, cdump='gfs')

    # Removes <memory>&MEMORY_JOB_DUMP</memory> post mortem from gdas tasks
    for each_task, each_resource_string in dict_gdas_resources.iteritems():
        if each_task not in dict_gdas_tasks:
            continue
        if 'MEMORY' not in each_resource_string:
            temp_task_string = []
            for each_line in re.split(r'(\s+)', dict_gdas_tasks[each_task]):
                if 'memory' not in each_line:
                     temp_task_string.append(each_line)
            dict_gdas_tasks[each_task] = ''.join(temp_task_string)

    # Removes <memory>&MEMORY_JOB_DUMP</memory> post mortem from gfs tasks
    for each_task, each_resource_string in dict_gfs_resources.iteritems():
        if each_task not in dict_gfs_tasks:
            continue
        if 'MEMORY' not in each_resource_string:
            temp_task_string = []
            for each_line in re.split(r'(\s+)', dict_gfs_tasks[each_task]):
                if 'memory' not in each_line:
                     temp_task_string.append(each_line)
            dict_gfs_tasks[each_task] = ''.join(temp_task_string)

    # Put together the XML file
    xmlfile = []

    xmlfile.append(preamble)

    xmlfile.append(definitions)

    xmlfile.append(dict_to_strings(dict_gdas_resources))

    if dohybvar in ['Y', 'YES']:
        xmlfile.append(dict_to_strings(dict_hyb_resources))

    if gfs_cyc != 0:
        xmlfile.append(dict_to_strings(dict_gfs_resources))
    elif gfs_cyc == 0 and dohybvar in ['Y', 'YES'] and eupd_cyc in ['BOTH', 'GFS']:
        xmlfile.append(dict_gfs_resources['gfsprep'])

    xmlfile.append(workflow_header)

    xmlfile.append(dict_to_strings(dict_gdas_tasks))

    if dohybvar in ['Y', 'YES']:
        xmlfile.append(dict_to_strings(dict_hyb_tasks))

    if gfs_cyc != 0:
        xmlfile.append(dict_to_strings(dict_gfs_tasks))
    elif gfs_cyc == 0 and dohybvar in ['Y', 'YES'] and eupd_cyc in ['BOTH', 'GFS']:
        xmlfile.append(dict_gfs_tasks['gfsprep'])
        xmlfile.append('\n')

    xmlfile.append(wfu.create_firstcyc_task())

    xmlfile.append(workflow_footer)

    # Write the XML file
    fh = open('%s/%s.xml' % (base['EXPDIR'], base['PSLOT']), 'w')
    fh.write(''.join(xmlfile))
    fh.close()

    return


if __name__ == '__main__':
    main()
    sys.exit(0)<|MERGE_RESOLUTION|>--- conflicted
+++ resolved
@@ -42,11 +42,11 @@
         print 'input arg:     --expdir = %s' % repr(args.expdir)
         sys.exit(1)
 
-<<<<<<< HEAD
-    gfs_steps = ['prep', 'anal', 'gldas', 'fcst', 'postsnd', 'post', 'vrfy', 'metp', 'arch']
+    gfs_steps = ['prep', 'anal', 'gldas', 'fcst', 'postsnd', 'post', 'vrfy', 'arch']
     gfs_steps_gempak = ['gempak']
     gfs_steps_awips = ['awips']
     #hyb_steps = ['eobs', 'eomg', 'eupd', 'ecen', 'efcs', 'epos', 'earc']
+    metp_steps = ['metp']
     wav_steps = ['waveinit', 'waveprep', 'wavepostsbs']
     #Implement additional wave jobs at later date
     #wav_steps = ['waveinit', 'waveprep', 'wavepostsbs', 'wavepost', 'wavestat']
@@ -57,19 +57,12 @@
     hyb_steps = ['eobs', 'eomg', 'eupd', 'ecen', 'esfc', 'efcs', 'epos', 'earc']
 
     steps = gfs_steps + hyb_steps if _base.get('DOHYBVAR', 'NO') == 'YES' else gfs_steps
+    steps = steps + metp_steps if _base.get('DO_METP', 'NO') == 'YES' else steps
     steps = steps + gfs_steps_gempak if _base.get('DO_GEMPAK', 'NO') == 'YES' else steps
     steps = steps + gfs_steps_awips if _base.get('DO_AWIPS', 'NO') == 'YES' else steps
     steps = steps + wav_steps if _base.get('DO_WAVE', 'NO') == 'YES' else steps
     #steps = steps + wav_steps_gempak if _base.get('DO_GEMPAK', 'NO') == 'YES' else steps
     #steps = steps + wav_steps_awips if _base.get('DO_AWIPS', 'NO') == 'YES' else steps
-=======
-    gfs_steps = ['prep', 'anal', 'fcst', 'postsnd', 'post', 'awips', 'gempak', 'vrfy', 'arch']
-    hyb_steps = ['eobs', 'eomg', 'eupd', 'ecen', 'efcs', 'epos', 'earc']
-    metp_steps = ['metp']
-
-    steps = gfs_steps + hyb_steps if _base.get('DOHYBVAR', 'NO') == 'YES' else gfs_steps
-    steps = steps + metp_steps if _base.get('DO_METP', 'NO') == 'YES' else steps
->>>>>>> 0377d20f
 
     dict_configs = wfu.source_configs(configs, steps)
 
@@ -240,13 +233,10 @@
     do_bufrsnd = base.get('DO_BUFRSND', 'NO').upper()
     do_gempak = base.get('DO_GEMPAK', 'NO').upper()
     do_awips = base.get('DO_AWIPS', 'NO').upper()
-<<<<<<< HEAD
+    do_metp = base.get('DO_METP', 'NO').upper()
     do_gldas = base.get('DO_GLDAS', 'NO').upper()
     do_wave = base.get('DO_WAVE', 'NO').upper()
     reservation = base.get('RESERVATION', 'NONE').upper()
-=======
-    do_metp = base.get('DO_METP', 'NO').upper()
->>>>>>> 0377d20f
 
     #tasks = ['prep', 'anal', 'fcst', 'post', 'vrfy', 'arch']
     tasks = ['prep', 'anal']
@@ -257,7 +247,7 @@
         #tasks += ['waveinit', 'waveprep', 'wavepostsbs', 'wavepost', 'wavestat']
         tasks += ['waveinit', 'waveprep', 'wavepostsbs']
 
-    tasks += ['fcst', 'post', 'vrfy', 'metp', 'arch']
+    tasks += ['fcst', 'post', 'vrfy', 'arch']
 
     if cdump in ['gfs'] and do_wave in ['Y', 'YES']:
         #tasks += ['waveinit', 'waveprep', 'wavepostsbs', 'wavepost', 'wavestat']
@@ -270,15 +260,11 @@
     #    tasks += ['wavegempaksbs']
     if cdump in ['gfs'] and do_awips in ['Y', 'YES']:
         tasks += ['awips']
-<<<<<<< HEAD
+    if cdump in ['gfs'] and do_metp in ['Y', 'YES']:
+        tasks += ['metp']
     #if cdump in ['gfs'] and do_wave in ['Y', 'YES'] and do_awips in ['Y', 'YES']:
     #    tasks += ['waveawipssbs', 'waveawips']
  
-=======
-    if cdump in ['gfs'] and do_metp in ['Y', 'YES']:
-        tasks += ['metp']
-
->>>>>>> 0377d20f
     dict_resources = OrderedDict()
 
     for task in tasks:
@@ -400,12 +386,9 @@
     do_bufrsnd = base.get('DO_BUFRSND', 'NO').upper()
     do_gempak = base.get('DO_GEMPAK', 'NO').upper()
     do_awips = base.get('DO_AWIPS', 'NO').upper()
-<<<<<<< HEAD
+    do_metp = base.get('DO_METP', 'NO').upper()
     do_gldas = base.get('DO_GLDAS', 'NO').upper()
     do_wave = base.get('DO_WAVE', 'NO').upper()
-=======
-    do_metp = base.get('DO_METP', 'NO').upper()
->>>>>>> 0377d20f
     dumpsuffix = base.get('DUMP_SUFFIX', '')
     gridsuffix = base.get('SUFFIX', '')
 
@@ -615,13 +598,8 @@
 
     dict_tasks['%svrfy' % cdump] = task
 
-<<<<<<< HEAD
     # metp
-    if cdump in ['gfs']:
-=======
-    # metp 
     if cdump in ['gfs'] and do_metp in ['Y', 'YES']:
->>>>>>> 0377d20f
         deps = []
         dep_dict = {'type':'metatask', 'name':'%spost' % cdump}
         deps.append(rocoto.add_dependency(dep_dict))
@@ -636,10 +614,7 @@
                                    metatask='metp', varname=varname1, varval=varval1)
         dict_tasks['%smetp' % cdump] = task
 
-<<<<<<< HEAD
     #postsnd
-=======
->>>>>>> 0377d20f
     if cdump in ['gfs'] and do_bufrsnd in ['Y', 'YES']:
         deps = []
         dep_dict = {'type': 'task', 'name': '%sfcst' % cdump}
