--- conflicted
+++ resolved
@@ -1115,7 +1115,8 @@
     if do_efsoi in ['Y', 'YES']:
     # ecmnfsoi, ecenfsoi
         deps1 = []
-	data = '&ROTDIR;/%s.@Y@m@d/@H/%s.t@Hz.loganl.txt' % (cdump, cdump)
+	#data = '&ROTDIR;/%s.@Y@m@d/@H/%s.t@Hz.loganl.txt' % (cdump, cdump)
+        data = f'&ROTDIR;/{cdump}.@Y@m@d/@H/{cdump}.t@Hz.loganl.txt'
         dep_dict = {'type': 'data', 'data': data}
         deps1.append(rocoto.add_dependency(dep_dict))
         dep_dict = {'type': 'task', 'name': '%sanalcalc' % cdump}
@@ -1518,7 +1519,6 @@
         dict_hyb_tasks = get_hyb_tasks(dict_configs)
 
         # Removes <memory>&MEMORY_JOB_DUMP</memory> post mortem from hyb tasks
-<<<<<<< HEAD
         do_efsoi = base.get('DO_EFSOI', 'NO').upper()
 
         if do_efsoi in ['Y', 'YES']:
@@ -1550,24 +1550,10 @@
                          'gdasepos':'gdasepmn',
                          'gdasearc':'gdaseamn',
                          'gdasechgres':'gdasechgres'}
-        for each_task, each_resource_string in dict_hyb_resources.iteritems():
+        #for each_task, each_resource_string in dict_hyb_resources.iteritems():
+        for each_task, each_resource_string in dict_hyb_resources.items():
             #print each_task,hyp_tasks[each_task]
             #print dict_hyb_tasks[hyp_tasks[each_task]]
-=======
-        hyp_tasks = {'gdaseobs':'gdaseobs',
-                     'gdasediag':'gdasediag',
-                     'gdaseomg':'gdaseomn',
-                     'gdaseupd':'gdaseupd',
-                     'gdasecen':'gdasecmn',
-                     'gdasesfc':'gdasesfc',
-                     'gdasefcs':'gdasefmn',
-                     'gdasepos':'gdasepmn',
-                     'gdasearc':'gdaseamn',
-                     'gdasechgres':'gdasechgres'}
-        for each_task, each_resource_string in dict_hyb_resources.items():
-            #print(each_task,hyp_tasks[each_task])
-            #print(dict_hyb_tasks[hyp_tasks[each_task]])
->>>>>>> 8c777ad0
             if 'MEMORY' not in each_resource_string:
                 if each_task in dict_hyb_tasks:
                     temp_task_string = []
