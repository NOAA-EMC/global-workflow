#!/usr/bin/env python3

'''
    PROGRAM:
        Create the ROCOTO workflow given the configuration of the GFS parallel

    AUTHOR:
        Rahul.Mahajan
        rahul.mahajan@noaa.gov

    FILE DEPENDENCIES:
        1. config files for the parallel; e.g. config.base, config.fcst[.gfs], etc.
        Without these dependencies, the script will fail

    OUTPUT:
        1. PSLOT.xml: XML workflow
        2. PSLOT.crontab: crontab for ROCOTO run command
'''

import os
import sys
import re
import numpy as np
from datetime import datetime, timedelta
from argparse import ArgumentParser, ArgumentDefaultsHelpFormatter
from collections import OrderedDict
import rocoto
import workflow_utils as wfu

def main():
    parser = ArgumentParser(description='Setup XML workflow and CRONTAB for a GFS parallel.', formatter_class=ArgumentDefaultsHelpFormatter)
    parser.add_argument('--expdir', help='full path to experiment directory containing config files', type=str, required=False, default=os.environ['PWD'])
    args = parser.parse_args()

    configs = wfu.get_configs(args.expdir)

    _base = wfu.config_parser([wfu.find_config('config.base', configs)])

    if not os.path.samefile(args.expdir, _base['EXPDIR']):
        print('MISMATCH in experiment directories!')
        print(f'config.base: EXPDIR = {repr(_base["EXPDIR"])}')
        print(f'input arg:     --expdir = {repr(args.expdir)}')
        sys.exit(1)

<<<<<<< HEAD
    gfs_steps = ['prep', 'sfcanl', 'analcalc', 'gldas', 'fcst', 'postsnd', 'post', 'vrfy', 'arch']
=======
    gfs_steps = ['prep', 'anal', 'sfcanl', 'analdiag', 'analcalc', 'gldas', 'fcst', 'postsnd', 'post', 'vrfy', 'arch']
>>>>>>> 13385d9c
    gfs_steps_gempak = ['gempak']
    gfs_steps_awips = ['awips']
    gfs_steps_wafs = ['wafs', 'wafsgrib2', 'wafsblending', 'wafsgcip', 'wafsgrib20p25', 'wafsblending0p25']
    #hyb_steps = ['eobs', 'eomg', 'eupd', 'ecen', 'efcs', 'epos', 'earc']
    metp_steps = ['metp']
    wav_steps = ['waveinit', 'waveprep', 'wavepostsbs', 'wavepostbndpnt', 'wavepostbndpntbll', 'wavepostpnt']
    #Implement additional wave jobs at later date
    wav_steps_gempak = ['wavegempak']
    wav_steps_awips = ['waveawipsbulls', 'waveawipsgridded']
# From gfsv16b latest
#    gfs_steps = ['prep', 'anal', 'gldas', 'fcst', 'postsnd', 'post', 'awips', 'gempak', 'vrfy', 'metp', 'arch']
#   hyb_steps = ['eobs', 'ediag', 'eomg', 'eupd', 'ecen', 'esfc', 'efcs', 'echgres', 'epos', 'earc']
    hyb_steps_anal = ['eobs', 'ediag', 'eomg', 'eupd']
    hyb_steps_util = ['ecen', 'esfc', 'efcs', 'echgres', 'epos', 'earc']
    gsida_steps = ['anal', 'analdiag']
    jedivar_steps = ['atmanalprep', 'atmanalrun', 'atmanalpost']
    jediens_steps = ['atmensanalprep', 'atmensanalrun', 'atmensanalpost']


    steps = gfs_steps + jedivar_steps if _base.get('DO_JEDIVAR', 'NO') == 'YES' else gfs_steps + gsida_steps
    steps = steps + jediens_steps if _base.get('DO_JEDIENS', 'NO') == 'YES' else steps + hyb_steps_anal
    steps = steps + hyb_steps_util if _base.get('DOHYBVAR', 'NO') == 'YES' else steps
    steps = steps + metp_steps if _base.get('DO_METP', 'NO') == 'YES' else steps
    steps = steps + gfs_steps_gempak if _base.get('DO_GEMPAK', 'NO') == 'YES' else steps
    steps = steps + gfs_steps_awips if _base.get('DO_AWIPS', 'NO') == 'YES' else steps
    steps = steps + gfs_steps_wafs if _base.get('WAFSF', 'NO') == 'YES' else steps
    steps = steps + wav_steps if _base.get('DO_WAVE', 'NO') == 'YES' else steps
    steps = steps + wav_steps_gempak if _base.get('DO_GEMPAK', 'NO') == 'YES' else steps
    steps = steps + wav_steps_awips if _base.get('DO_AWIPS', 'NO') == 'YES' else steps

    dict_configs = wfu.source_configs(configs, steps)

    # Check and set gfs_cyc specific variables
    if dict_configs['base']['gfs_cyc'] != 0:
        dict_configs['base'] = get_gfs_cyc_dates(dict_configs['base'])

    # First create workflow XML
    create_xml(dict_configs)

    # Next create the crontab
    wfu.create_crontab(dict_configs['base'])

    return


def get_gfs_cyc_dates(base):
    '''
        Generate GFS dates from experiment dates and gfs_cyc choice
    '''

    base_out = base.copy()

    gfs_cyc = base['gfs_cyc']
    sdate = base['SDATE']
    edate = base['EDATE']

    interval_gfs = wfu.get_gfs_interval(gfs_cyc)

    # Set GFS cycling dates
    hrdet = 0
    if gfs_cyc == 1:
        hrinc = 24 - sdate.hour
        hrdet = edate.hour
    elif gfs_cyc == 2:
        if sdate.hour in [0, 12]:
            hrinc = 12
        elif sdate.hour in [6, 18]:
            hrinc = 6
        if edate.hour in [6, 18]:
            hrdet = 6
    elif gfs_cyc == 4:
        hrinc = 6
    sdate_gfs = sdate + timedelta(hours=hrinc)
    edate_gfs = edate - timedelta(hours=hrdet)
    if sdate_gfs > edate:
        print('W A R N I N G!')
        print('Starting date for GFS cycles is after Ending date of experiment')
        print(f'SDATE = {sdate.strftime("%Y%m%d%H")},     EDATE = {edate.strftime("%Y%m%d%H")}')
        print(f'SDATE_GFS = {sdate_gfs.strftime("%Y%m%d%H")}, EDATE_GFS = {edate_gfs.strftime("%Y%m%d%H")}')
        gfs_cyc = 0

    base_out['gfs_cyc'] = gfs_cyc
    base_out['SDATE_GFS'] = sdate_gfs
    base_out['EDATE_GFS'] = edate_gfs
    base_out['INTERVAL_GFS'] = interval_gfs

    fhmax_gfs = {}
    for hh in ['00', '06', '12', '18']:
        fhmax_gfs[hh] = base.get(f'FHMAX_GFS_{hh}', 'FHMAX_GFS_00')
    base_out['FHMAX_GFS'] = fhmax_gfs

    return base_out


def get_preamble():
    '''
        Generate preamble for XML
    '''

    strings = []

    strings.append('<?xml version="1.0"?>\n')
    strings.append('<!DOCTYPE workflow\n')
    strings.append('[\n')
    strings.append('\t<!--\n')
    strings.append('\tPROGRAM\n')
    strings.append('\t\tMain workflow manager for cycling Global Forecast System\n')
    strings.append('\n')
    strings.append('\tAUTHOR:\n')
    strings.append('\t\tRahul Mahajan\n')
    strings.append('\t\trahul.mahajan@noaa.gov\n')
    strings.append('\n')
    strings.append('\tNOTES:\n')
    strings.append(f'\t\tThis workflow was automatically generated at {datetime.now()}\n')
    strings.append('\t-->\n')

    return ''.join(strings)


def get_definitions(base):
    '''
        Create entities related to the experiment
    '''

    machine = base.get('machine', wfu.detectMachine())
    scheduler = wfu.get_scheduler(machine)
    hpssarch = base.get('HPSSARCH', 'NO').upper()

    strings = []

    strings.append('\n')
    strings.append('\t<!-- Experiment parameters such as name, starting, ending dates -->\n')
    strings.append(f'''\t<!ENTITY PSLOT "{base['PSLOT']}">\n''')
    strings.append(f'''\t<!ENTITY SDATE "{base['SDATE'].strftime('%Y%m%d%H%M')}">\n''')
    strings.append(f'''\t<!ENTITY EDATE "{base['EDATE'].strftime('%Y%m%d%H%M')}">\n''')

    if base['gfs_cyc'] != 0:
        strings.append(get_gfs_dates(base))
        strings.append('\n')

    strings.append('\t<!-- Run Envrionment -->\n')
    strings.append(f'''\t<!ENTITY RUN_ENVIR "{base['RUN_ENVIR']}">\n''')
    strings.append('\n')
    strings.append('\t<!-- Experiment and Rotation directory -->\n')
    strings.append(f'''\t<!ENTITY EXPDIR "{base['EXPDIR']}">\n''')
    strings.append(f'''\t<!ENTITY ROTDIR "{base['ROTDIR']}">\n''')
    strings.append('\n')
    strings.append('\t<!-- Directories for driving the workflow -->\n')
    strings.append(f'''\t<!ENTITY HOMEgfs  "{base['HOMEgfs']}">\n''')
    strings.append(f'''\t<!ENTITY JOBS_DIR "{base['BASE_JOB']}">\n''')
    strings.append(f'''\t<!ENTITY DMPDIR   "{base['DMPDIR']}">\n''')
    strings.append('\n')
    strings.append('\t<!-- Machine related entities -->\n')
    strings.append(f'''\t<!ENTITY ACCOUNT    "{base['ACCOUNT']}">\n''')

    strings.append(f'''\t<!ENTITY QUEUE      "{base['QUEUE']}">\n''')
    strings.append(f'''\t<!ENTITY QUEUE_SERVICE "{base['QUEUE_SERVICE']}">\n''')
    if scheduler in ['slurm']:
        strings.append(f'''\t<!ENTITY PARTITION_BATCH "{base['PARTITION_BATCH']}">\n''')
        strings.append(f'''\t<!ENTITY PARTITION_SERVICE "{base['PARTITION_SERVICE']}">\n''')
    strings.append(f'\t<!ENTITY SCHEDULER  "{scheduler}">\n')
    strings.append('\n')
    strings.append('\t<!-- Toggle HPSS archiving -->\n')
    strings.append(f'''\t<!ENTITY ARCHIVE_TO_HPSS "{base['HPSSARCH']}">\n''')
    strings.append('\n')
    strings.append('\t<!-- ROCOTO parameters that control workflow -->\n')
    strings.append('\t<!ENTITY CYCLETHROTTLE "3">\n')
    strings.append('\t<!ENTITY TASKTHROTTLE  "25">\n')
    strings.append('\t<!ENTITY MAXTRIES      "2">\n')
    strings.append('\n')

    return ''.join(strings)


def get_gfs_dates(base):
    '''
        Generate GFS dates entities
    '''

    strings = []

    strings.append('\n')
    strings.append('\t<!-- Starting and ending dates for GFS cycle -->\n')
    strings.append(f'''\t<!ENTITY SDATE_GFS    "{base['SDATE_GFS'].strftime('%Y%m%d%H%M')}">\n''')
    strings.append(f'''\t<!ENTITY EDATE_GFS    "{base['EDATE_GFS'].strftime('%Y%m%d%H%M')}">\n''')
    strings.append(f'''\t<!ENTITY INTERVAL_GFS "{base['INTERVAL_GFS']}">\n''')

    return ''.join(strings)


def get_gdasgfs_resources(dict_configs, cdump='gdas'):
    '''
        Create GDAS or GFS resource entities
    '''

    base = dict_configs['base']
    machine = base.get('machine', wfu.detectMachine())
    scheduler = wfu.get_scheduler(machine)
    do_bufrsnd = base.get('DO_BUFRSND', 'NO').upper()
    do_gempak = base.get('DO_GEMPAK', 'NO').upper()
    do_awips = base.get('DO_AWIPS', 'NO').upper()
    do_wafs = base.get('WAFSF', 'NO').upper()
    do_metp = base.get('DO_METP', 'NO').upper()
    do_gldas = base.get('DO_GLDAS', 'NO').upper()
    do_wave = base.get('DO_WAVE', 'NO').upper()
    do_wave_cdump = base.get('WAVE_CDUMP', 'BOTH').upper()
    do_jedivar = base.get('DO_JEDIVAR', 'NO').upper()
    reservation = base.get('RESERVATION', 'NONE').upper()

<<<<<<< HEAD
    if do_jedivar in ['Y', 'YES']:
        task_prep = ['prep', 'atmanalprep']
        task_anal = ['atmanalrun']
        task_diag = ['atmanalpost']
    else:
        task_prep = ['prep']
        task_anal = ['anal']
        task_diag = ['analdiag']
=======
    #tasks = ['prep', 'anal', 'fcst', 'post', 'vrfy', 'arch']
    tasks = ['prep', 'anal', 'sfcanl', 'analcalc']
>>>>>>> 13385d9c

    tasks = task_prep + task_anal
    tasks += ['sfcanl']   
    tasks += ['analcalc']
    if cdump in ['gdas']:
        tasks += task_diag
    if cdump in ['gdas'] and do_gldas in ['Y', 'YES']:
        tasks += ['gldas']
    if cdump in ['gdas'] and do_wave in ['Y', 'YES'] and do_wave_cdump in ['GDAS', 'BOTH']:
        #tasks += ['waveinit', 'waveprep', 'wavepostsbs', 'wavepostbndpnt', 'wavepostpnt', 'wavestat']
        tasks += ['waveinit', 'waveprep', 'wavepostsbs', 'wavepostbndpnt', 'wavepostbndpntbll', 'wavepostpnt']

    tasks += ['fcst', 'post', 'vrfy', 'arch']

    if cdump in ['gfs'] and do_wave in ['Y', 'YES'] and do_wave_cdump in ['GFS', 'BOTH']:
        #tasks += ['waveinit', 'waveprep', 'wavepostsbs', 'wavepostbndpnt', 'wavepostpnt', 'wavestat']
        tasks += ['waveinit', 'waveprep', 'wavepostsbs', 'wavepostbndpnt', 'wavepostbndpntbll', 'wavepostpnt']
    if cdump in ['gfs'] and do_bufrsnd in ['Y', 'YES']:
        tasks += ['postsnd']
    if cdump in ['gfs'] and do_gempak in ['Y', 'YES']:
        tasks += ['gempak']
    if cdump in ['gfs'] and do_wave in ['Y', 'YES'] and do_gempak in ['Y', 'YES']:
        tasks += ['wavegempak']
    if cdump in ['gfs'] and do_awips in ['Y', 'YES']:
        tasks += ['awips']
    if cdump in ['gfs'] and do_wafs in ['Y', 'YES']:
        tasks += ['wafs', 'wafsgrib2', 'wafsblending', 'wafsgcip', 'wafsgrib20p25', 'wafsblending0p25']
    if cdump in ['gfs'] and do_metp in ['Y', 'YES']:
        tasks += ['metp']
    if cdump in ['gfs'] and do_wave in ['Y', 'YES'] and do_awips in ['Y', 'YES']:
        tasks += ['waveawipsbulls', 'waveawipsgridded']

    dict_resources = OrderedDict()

    for task in tasks:

        cfg = dict_configs[task]

        wtimestr, resstr, queuestr, memstr, natstr = wfu.get_resources(machine, cfg, task, reservation, cdump=cdump)
        taskstr = f'{task.upper()}_{cdump.upper()}'

        strings = []
        if scheduler in ['slurm']:
            if task in ['arch']:
                strings.append(f'\t<!ENTITY QUEUE_{taskstr}     "&QUEUE_SERVICE;">\n')
                strings.append(f'\t<!ENTITY PARTITION_{taskstr} "&PARTITION_SERVICE;">\n')
            else:
                strings.append(f'\t<!ENTITY QUEUE_{taskstr}     "{queuestr}">\n')
                strings.append(f'\t<!ENTITY PARTITION_{taskstr} "&PARTITION_BATCH;">\n')

        strings.append(f'\t<!ENTITY WALLTIME_{taskstr}  "{wtimestr}">\n')
        strings.append(f'\t<!ENTITY RESOURCES_{taskstr} "{resstr}">\n')
        if len(memstr) != 0:
            strings.append(f'\t<!ENTITY MEMORY_{taskstr}    "{memstr}">\n')
        strings.append(f'\t<!ENTITY NATIVE_{taskstr}    "{natstr}">\n')

        dict_resources[f'{cdump}{task}'] = ''.join(strings)

    return dict_resources


def get_hyb_resources(dict_configs):
    '''
        Create hybrid resource entities
    '''

    base = dict_configs['base']
    machine = base.get('machine', wfu.detectMachine())
    scheduler = wfu.get_scheduler(machine)
    lobsdiag_forenkf = base.get('lobsdiag_forenkf', '.false.').upper()
    dohybvar = base.get('DOHYBVAR', 'NO').upper()
    eupd_cyc= base.get('EUPD_CYC', 'gdas').upper()
    do_jediens = base.get('DO_JEDIENS', 'NO').upper()
    reservation = base.get('RESERVATION', 'NONE').upper()

    dict_resources = OrderedDict()

    # These tasks can be run in either or both cycles
    if lobsdiag_forenkf in ['.T.', '.TRUE.']:
        if do_jediens in ['Y', 'YES']:
            tasks1 = ['atmensanalprep', 'atmensanalrun', 'atmensanalpost', 'echgres']
        else:
            tasks1 = ['eobs', 'ediag', 'eupd', 'echgres']
    else:
        if do_jediens in ['Y', 'YES']:
            tasks1 = ['atmensanalprep', 'atmensanalrun', 'atmensanalpost', 'echgres']
        else:
            tasks1 = ['eobs', 'eomg', 'eupd', 'echgres']

    if eupd_cyc in ['BOTH']:
        cdumps = ['gfs', 'gdas']
    elif eupd_cyc in ['GFS']:
        cdumps = ['gfs']
    elif eupd_cyc in ['GDAS']:
        cdumps = ['gdas']

    for cdump in cdumps:
        for task in tasks1:

            cfg = dict_configs['eobs'] if task in ['eomg'] else dict_configs[task]

            wtimestr, resstr, queuestr, memstr, natstr = wfu.get_resources(machine, cfg, task, reservation, cdump=cdump)

            taskstr = f'{task.upper()}_{cdump.upper()}'

            strings = []

            strings.append(f'\t<!ENTITY QUEUE_{taskstr}     "{queuestr}">\n')
            if scheduler in ['slurm']:
                strings.append(f'\t<!ENTITY PARTITION_{taskstr} "&PARTITION_BATCH;">\n')
            strings.append(f'\t<!ENTITY WALLTIME_{taskstr}  "{wtimestr}">\n')
            strings.append(f'\t<!ENTITY RESOURCES_{taskstr} "{resstr}">\n')
            if len(memstr) != 0:
                strings.appendf(f'\t<!ENTITY MEMORY_{taskstr} "{memstr}">\n')
            strings.append(f'\t<!ENTITY NATIVE_{taskstr}    "{natstr}">\n')

            dict_resources[f'{cdump}{task}'] = ''.join(strings)


    # These tasks are always run as part of the GDAS cycle
    cdump = 'gdas'
    tasks2 = ['ecen', 'esfc', 'efcs', 'epos', 'earc']
    for task in tasks2:

        cfg = dict_configs[task]

        wtimestr, resstr, queuestr, memstr, natstr = wfu.get_resources(machine, cfg, task, reservation, cdump=cdump)

        taskstr = f'{task.upper()}_{cdump.upper()}'

        strings = []
        if scheduler in ['slurm']:
            if task in ['earc']:
                strings.append(f'\t<!ENTITY QUEUE_{taskstr}     "&QUEUE_SERVICE;">\n')
                strings.append(f'\t<!ENTITY PARTITION_{taskstr} "&PARTITION_SERVICE;">\n')
            else:
                strings.append(f'\t<!ENTITY QUEUE_{taskstr}     "{queuestr}">\n')
                strings.append(f'\t<!ENTITY PARTITION_{taskstr} "&PARTITION_BATCH;">\n')

        strings.append(f'\t<!ENTITY WALLTIME_{taskstr}  "{wtimestr}">\n')
        strings.append(f'\t<!ENTITY RESOURCES_{taskstr} "{resstr}">\n')
        if len(memstr) != 0:
            strings.append(f'\t<!ENTITY MEMORY_{taskstr}    "{memstr}">\n')
        strings.append(f'\t<!ENTITY NATIVE_{taskstr}    "{natstr}">\n')

        dict_resources[f'{cdump}{task}'] = ''.join(strings)

    return dict_resources


def get_gdasgfs_tasks(dict_configs, cdump='gdas'):
    '''
        Create GDAS or GFS tasks
    '''

    envars = []
    if wfu.get_scheduler(wfu.detectMachine()) in ['slurm']:
        envars.append(rocoto.create_envar(name='SLURM_SET', value='YES'))
    envars.append(rocoto.create_envar(name='RUN_ENVIR', value='&RUN_ENVIR;'))
    envars.append(rocoto.create_envar(name='HOMEgfs', value='&HOMEgfs;'))
    envars.append(rocoto.create_envar(name='EXPDIR', value='&EXPDIR;'))
    envars.append(rocoto.create_envar(name='CDATE', value='<cyclestr>@Y@m@d@H</cyclestr>'))
    envars.append(rocoto.create_envar(name='CDUMP', value=f'{cdump}'))
    envars.append(rocoto.create_envar(name='PDY', value='<cyclestr>@Y@m@d</cyclestr>'))
    envars.append(rocoto.create_envar(name='cyc', value='<cyclestr>@H</cyclestr>'))

    base = dict_configs['base']
    gfs_cyc = base.get('gfs_cyc', 0)
    gldas_cyc = base.get('gldas_cyc', 0)
    dohybvar = base.get('DOHYBVAR', 'NO').upper()
    eupd_cyc = base.get('EUPD_CYC', 'gdas').upper()
    do_bufrsnd = base.get('DO_BUFRSND', 'NO').upper()
    do_gempak = base.get('DO_GEMPAK', 'NO').upper()
    do_awips = base.get('DO_AWIPS', 'NO').upper()
    do_wafs = base.get('WAFSF', 'NO').upper()
    do_metp = base.get('DO_METP', 'NO').upper()
    do_gldas = base.get('DO_GLDAS', 'NO').upper()
    do_wave = base.get('DO_WAVE', 'NO').upper()
    do_jedivar = base.get('DO_JEDIVAR', 'NO').upper()
    if do_wave in ['YES']:
        do_wave_bnd = dict_configs['wavepostsbs'].get('DOBNDPNT_WAVE', "YES").upper()
    do_wave_cdump = base.get('WAVE_CDUMP', 'BOTH').upper()
    dumpsuffix = base.get('DUMP_SUFFIX', '')
    gridsuffix = base.get('SUFFIX', '')

    dict_tasks = OrderedDict()

    if do_jedivar in ['Y', 'YES']:
        task_prep = 'atmanalprep'
        task_anal = 'atmanalrun'
        task_diag = 'atmanalpost'
    else:
        task_prep = 'prep'
        task_anal = 'anal'
        task_diag = 'analdiag'
        
    # prep
    deps = []
    dep_dict = {'type': 'metatask', 'name': f'{"gdas"}post', 'offset': '-06:00:00'}
    deps.append(rocoto.add_dependency(dep_dict))
    data = f'&ROTDIR;/gdas.@Y@m@d/@H/atmos/gdas.t@Hz.atmf009{gridsuffix}'
    dep_dict = {'type': 'data', 'data': data, 'offset': '-06:00:00'}
    deps.append(rocoto.add_dependency(dep_dict))
    data = f'&DMPDIR;/{cdump}{dumpsuffix}.@Y@m@d/@H/atmos/{cdump}.t@Hz.updated.status.tm00.bufr_d'
    dep_dict = {'type': 'data', 'data': data}
    deps.append(rocoto.add_dependency(dep_dict))
    dependencies = rocoto.create_dependency(dep_condition='and', dep=deps)

    gfs_enkf = True if eupd_cyc in ['BOTH', 'GFS'] and dohybvar in ['Y', 'YES'] else False

    if gfs_enkf and cdump in ['gfs']:
        if gfs_cyc == 4:
            task = wfu.create_wf_task(task='prep', cdump=cdump, envar=envars, dependency=dependencies)
        else:
            task = wfu.create_wf_task(task='prep', cdump=cdump, envar=envars, dependency=dependencies, cycledef='gdas')

    else:
        task = wfu.create_wf_task(task='prep', cdump=cdump, envar=envars, dependency=dependencies)

    dict_tasks[f'{cdump}prep'] = task

    # atmanalprep
    if do_jedivar in ['Y', 'YES']:
        deps = []
        dep_dict = {'type': 'metatask', 'name': f'{"gdas"}post', 'offset': '-06:00:00'}
        deps.append(rocoto.add_dependency(dep_dict))
        data = f'&ROTDIR;/gdas.@Y@m@d/@H/atmos/gdas.t@Hz.atmf009{gridsuffix}'
        dep_dict = {'type': 'data', 'data': data, 'offset': '-06:00:00'}
        deps.append(rocoto.add_dependency(dep_dict))
        data = f'&DMPDIR;/{cdump}{dumpsuffix}.@Y@m@d/@H/{cdump}.t@Hz.updated.status.tm00.bufr_d'
        dep_dict = {'type': 'data', 'data': data}
        deps.append(rocoto.add_dependency(dep_dict))
        dependencies = rocoto.create_dependency(dep_condition='and', dep=deps)

        gfs_enkf = True if eupd_cyc in ['BOTH', 'GFS'] and dohybvar in ['Y', 'YES'] else False

        if gfs_enkf and cdump in ['gfs']:
            if gfs_cyc == 4:
                task = wfu.create_wf_task(task='atmanalprep', cdump=cdump, envar=envars, dependency=dependencies)
            else:
                task = wfu.create_wf_task(task='atmanalprep', cdump=cdump, envar=envars, dependency=dependencies, cycledef='gdas')
                
        else:
            task = wfu.create_wf_task(task='atmanalprep', cdump=cdump, envar=envars, dependency=dependencies)

        dict_tasks[f'{cdump}atmanalprep'] = task

    # wave tasks in gdas or gfs or both
    if do_wave_cdump in ['BOTH']:
        cdumps = ['gfs', 'gdas']
    elif do_wave_cdump in ['GFS']:
        cdumps = ['gfs']
    elif do_wave_cdump in ['GDAS']:
        cdumps = ['gdas']

    # waveinit
    if do_wave in ['Y', 'YES'] and cdump in cdumps:
        deps = []
        dep_dict = {'type': 'task', 'name': '{cdump}prep'}
        deps.append(rocoto.add_dependency(dep_dict))
        dep_dict = {'type': 'cycleexist', 'condition': 'not', 'offset': '-06:00:00'}
        deps.append(rocoto.add_dependency(dep_dict))
        dependencies = rocoto.create_dependency(dep_condition='or', dep=deps)
        task = wfu.create_wf_task('waveinit', cdump=cdump, envar=envars, dependency=dependencies)
        dict_tasks['{cdump}waveinit'] = task

    # waveprep
    if do_wave in ['Y', 'YES'] and cdump in cdumps:
        deps = []
        dep_dict = {'type': 'task', 'name': '{cdump}waveinit'}
        deps.append(rocoto.add_dependency(dep_dict))
        dependencies = rocoto.create_dependency(dep=deps)
        task = wfu.create_wf_task('waveprep', cdump=cdump, envar=envars, dependency=dependencies)
        dict_tasks['{cdump}waveprep'] = task

    # anal
    deps = []
    dep_dict = {'type': 'task', 'name': f'{cdump}{task_prep}'}
    deps.append(rocoto.add_dependency(dep_dict))
    if dohybvar in ['y', 'Y', 'yes', 'YES']:
        dep_dict = {'type': 'metatask', 'name': f'{"gdas"}epmn', 'offset': '-06:00:00'}
        deps.append(rocoto.add_dependency(dep_dict))
        dependencies = rocoto.create_dependency(dep_condition='and', dep=deps)
    else:
        dependencies = rocoto.create_dependency(dep=deps)
    task = wfu.create_wf_task(task=task_anal, cdump=cdump, envar=envars, dependency=dependencies)

    dict_tasks[f'{cdump}{task_anal}'] = task

    # sfcanl
    deps = []
    data = f'&ROTDIR;/{cdump}.@Y@m@d/@H/atmos/{cdump}.t@Hz.loginc.txt'
    dep_dict = {'type': 'data', 'data': data}
    deps.append(rocoto.add_dependency(dep_dict))
    dep_dict = {'type': 'task', 'name': f'{cdump}{task_anal}'}
    deps.append(rocoto.add_dependency(dep_dict))
    dependencies = rocoto.create_dependency(dep_condition='and', dep=deps)
    task = wfu.create_wf_task('sfcanl', cdump=cdump, envar=envars, dependency=dependencies)

    dict_tasks[f'{cdump}sfcanl'] = task

    # sfcanl
    deps = []
    data = f'&ROTDIR;/{cdump}.@Y@m@d/@H/atmos/{cdump}.t@Hz.loginc.txt'
    dep_dict = {'type': 'data', 'data': data}
    deps.append(rocoto.add_dependency(dep_dict))
    dep_dict = {'type': 'task', 'name': f'{cdump}anal'}
    deps.append(rocoto.add_dependency(dep_dict))
    dependencies = rocoto.create_dependency(dep_condition='and', dep=deps)
    task = wfu.create_wf_task('sfcanl', cdump=cdump, envar=envars, dependency=dependencies)

    dict_tasks[f'{cdump}sfcanl'] = task

    # analcalc
    deps = []
    data = f'&ROTDIR;/{cdump}.@Y@m@d/@H/atmos/{cdump}.t@Hz.loginc.txt'
    dep_dict = {'type': 'data', 'data': data}
    deps.append(rocoto.add_dependency(dep_dict))
<<<<<<< HEAD
    dep_dict = {'type': 'task', 'name': f'{cdump}{task_anal}'}
    deps.append(rocoto.add_dependency(dep_dict))
    dep_dict = {'type': 'task', 'name': f'{cdump}sfcanl'}
=======
    dep_dict = {'type': 'task', 'name': f'{cdump}anal'}
>>>>>>> 13385d9c
    deps.append(rocoto.add_dependency(dep_dict))
    dep_dict = {'type': 'task', 'name': f'{cdump}sfcanl'}
    deps.append(rocoto.add_dependency(dep_dict))
    if dohybvar in ['y', 'Y', 'yes', 'YES'] and cdump == 'gdas':
        dep_dict = {'type': 'task', 'name': f'{"gdas"}echgres', 'offset': '-06:00:00'}
        deps.append(rocoto.add_dependency(dep_dict))
    dependencies = rocoto.create_dependency(dep_condition='and', dep=deps)
    task = wfu.create_wf_task('analcalc', cdump=cdump, envar=envars, dependency=dependencies)

    dict_tasks[f'{cdump}analcalc'] = task

    # analdiag
    if cdump in ['gdas']:
        deps1 = []
        data = f'&ROTDIR;/{cdump}.@Y@m@d/@H/atmos/{cdump}.t@Hz.loginc.txt'
        dep_dict = {'type': 'data', 'data': data}
        deps1.append(rocoto.add_dependency(dep_dict))
        dep_dict = {'type': 'task', 'name': f'{cdump}{task_anal}'}
        deps1.append(rocoto.add_dependency(dep_dict))
        dependencies1 = rocoto.create_dependency(dep_condition='and', dep=deps1)

        deps2 = []
        deps2 = dependencies1
        dep_dict = {'type': 'cycleexist', 'offset': '-06:00:00'}
        deps2.append(rocoto.add_dependency(dep_dict))
        dependencies2 = rocoto.create_dependency(dep_condition='and', dep=deps2)

        task = wfu.create_wf_task(task=task_diag, cdump=cdump, envar=envars, dependency=dependencies2)

        dict_tasks[f'{cdump}{task_diag}'] = task

    # gldas
    if cdump in ['gdas'] and do_gldas in ['Y', 'YES']:
<<<<<<< HEAD
        deps1 = []
        data = f'&ROTDIR;/{cdump}.@Y@m@d/@H/atmos/{cdump}.t@Hz.loginc.txt'
        dep_dict = {'type': 'data', 'data': data}
        deps1.append(rocoto.add_dependency(dep_dict))
        dep_dict = {'type': 'task', 'name': f'{cdump}{task_anal}'}
        deps1.append(rocoto.add_dependency(dep_dict))
        dep_dict = {'type': 'task', 'name': f'{cdump}sfcanl'}
        deps1.append(rocoto.add_dependency(dep_dict))
        dependencies1 = rocoto.create_dependency(dep_condition='and', dep=deps1)

        deps2 = []
        deps2 = dependencies1
=======
        deps = []
        dep_dict = {'type': 'task', 'name': f'{cdump}sfcanl'}
        deps.append(rocoto.add_dependency(dep_dict))
>>>>>>> 13385d9c
        dep_dict = {'type': 'cycleexist', 'offset': '-06:00:00'}
        deps.append(rocoto.add_dependency(dep_dict))
        dependencies = rocoto.create_dependency(dep_condition='and', dep=deps)

        task = wfu.create_wf_task('gldas', cdump=cdump, envar=envars, dependency=dependencies)

        dict_tasks[f'{cdump}gldas'] = task

    # fcst
    deps = []
    if cdump in ['gdas']:
        dep_dict = {'type': 'cycleexist', 'condition': 'not', 'offset': '-06:00:00'}
        deps.append(rocoto.add_dependency(dep_dict))
        if do_gldas in ['Y', 'YES']:
            dep_dict = {'type': 'task', 'name': f'{cdump}gldas'}
            deps.append(rocoto.add_dependency(dep_dict))
        else:
<<<<<<< HEAD
            dep_dict = {'type': 'task', 'name': f'{cdump}analcalc'}
            deps1.append(rocoto.add_dependency(dep_dict))
            dep_dict = {'type': 'task', 'name': f'{cdump}sfcanl'}
            deps1.append(rocoto.add_dependency(dep_dict))
    elif cdump in ['gfs']:
        dep_dict = {'type': 'task', 'name': f'{cdump}{task_anal}'}
        deps1.append(rocoto.add_dependency(dep_dict))
        if do_jedivar in ['Y', 'YES']:
            dep_dict = {'type': 'task', 'name': f'{cdump}sfcanl'}
            deps1.append(rocoto.add_dependency(dep_dict))
    dependencies1 = rocoto.create_dependency(dep_condition='or', dep=deps1)
=======
            dep_dict = {'type': 'task', 'name': f'{cdump}sfcanl'}
            deps.append(rocoto.add_dependency(dep_dict))
        dependencies = rocoto.create_dependency(dep_condition='or', dep=deps)
    elif cdump in ['gfs']:
        dep_dict = {'type': 'task', 'name': f'{cdump}sfcanl'}
        deps.append(rocoto.add_dependency(dep_dict))
        dependencies = rocoto.create_dependency(dep=deps)
>>>>>>> 13385d9c

    if do_wave in ['Y', 'YES'] and cdump in cdumps:
        deps = dependencies
        dep_dict = {'type': 'task', 'name': f'{cdump}waveprep'}
        deps.append(rocoto.add_dependency(dep_dict))
        dependencies = rocoto.create_dependency(dep_condition='and', dep=deps)

    task = wfu.create_wf_task('fcst', cdump=cdump, envar=envars, dependency=dependencies)

    dict_tasks[f'{cdump}fcst'] = task

    # post
    deps = []
    data = f'&ROTDIR;/{cdump}.@Y@m@d/@H/atmos/{cdump}.t@Hz.log#dep#.txt'
    dep_dict = {'type': 'data', 'data': data}
    deps.append(rocoto.add_dependency(dep_dict))
    dep_dict = {'type': 'task', 'name': f'{cdump}fcst'}
    deps.append(rocoto.add_dependency(dep_dict))
    dependencies = rocoto.create_dependency(dep_condition='or', dep=deps)
    fhrgrp = rocoto.create_envar(name='FHRGRP', value='#grp#')
    fhrlst = rocoto.create_envar(name='FHRLST', value='#lst#')
    ROTDIR = rocoto.create_envar(name='ROTDIR', value='&ROTDIR;')
    postenvars = envars + [fhrgrp] + [fhrlst] + [ROTDIR]
    varname1, varname2, varname3 = 'grp', 'dep', 'lst'
    varval1, varval2, varval3 = get_postgroups(dict_configs['post'], cdump=cdump)
    vardict = {varname2: varval2, varname3: varval3}
    task = wfu.create_wf_task('post', cdump=cdump, envar=postenvars, dependency=dependencies,
                              metatask='post', varname=varname1, varval=varval1, vardict=vardict)

    dict_tasks[f'{cdump}post'] = task

    # wavepostsbs
    if do_wave in ['Y', 'YES'] and cdump in cdumps:
        deps = []
        for wave_grid in dict_configs['wavepostsbs']['waveGRD'].split():
            data = f'&ROTDIR;/{cdump}.@Y@m@d/@H/wave/rundata/{cdump}wave.out_grd.{wave_grid}.@Y@m@d.@H0000'
            dep_dict = {'type': 'data', 'data': data}
            deps.append(rocoto.add_dependency(dep_dict))

        dependencies = rocoto.create_dependency(dep_condition='and', dep=deps)
        task = wfu.create_wf_task('wavepostsbs', cdump=cdump, envar=envars, dependency=dependencies)
        dict_tasks[f'{cdump}wavepostsbs'] = task

    # wavepostbndpnt
    if do_wave in ['Y', 'YES'] and do_wave_bnd in ['YES'] and cdump in ['gfs']:
        deps = []
        dep_dict = {'type': 'task', 'name': f'{cdump}fcst'}
        deps.append(rocoto.add_dependency(dep_dict))
        dependencies = rocoto.create_dependency(dep=deps)
        task = wfu.create_wf_task('wavepostbndpnt', cdump=cdump, envar=envars, dependency=dependencies)
        dict_tasks[f'{cdump}wavepostbndpnt'] = task

    # wavepostbndpntbll
    if do_wave in ['Y', 'YES'] and do_wave_bnd in ['YES'] and cdump in ['gfs']:
        deps = []
        data = f'&ROTDIR;/{cdump}.@Y@m@d/@H/atmos/{cdump}.t@Hz.logf180.txt'
        dep_dict = {'type': 'data', 'data': data}
        deps.append(rocoto.add_dependency(dep_dict))
        dep_dict = {'type': 'task', 'name': f'{cdump}wavepostbndpnt'}
        deps.append(rocoto.add_dependency(dep_dict))
        dependencies = rocoto.create_dependency(dep_condition='and', dep=deps)
        task = wfu.create_wf_task('wavepostbndpntbll', cdump=cdump, envar=envars, dependency=dependencies)
        dict_tasks[f'{cdump}wavepostbndpntbll'] = task

    # wavepostpnt
    if do_wave in ['Y', 'YES'] and cdump in ['gdas', 'gfs']:
        deps = []
        dep_dict = {'type': 'task', 'name': f'{cdump}fcst'}
        deps.append(rocoto.add_dependency(dep_dict))
        if do_wave_bnd in ['YES'] and cdump in ['gfs']:
            dep_dict = {'type': 'task', 'name': f'{cdump}wavepostbndpntbll'}
            deps.append(rocoto.add_dependency(dep_dict))
        dependencies = rocoto.create_dependency(dep_condition='and', dep=deps)
        task = wfu.create_wf_task('wavepostpnt', cdump=cdump, envar=envars, dependency=dependencies)
        dict_tasks[f'{cdump}wavepostpnt'] = task

    # wavegempak
    if do_wave in ['Y', 'YES'] and do_gempak in ['Y', 'YES'] and cdump in ['gfs']:
        deps = []
        dep_dict = {'type':'task', 'name':f'{cdump}wavepostsbs'}
        deps.append(rocoto.add_dependency(dep_dict))
        dependencies = rocoto.create_dependency(dep=deps)
        task = wfu.create_wf_task('wavegempak', cdump=cdump, envar=envars, dependency=dependencies)
        dict_tasks[f'{cdump}wavegempak'] = task

    # waveawipsgridded
    if do_wave in ['Y', 'YES'] and do_awips in ['Y', 'YES'] and cdump in ['gfs']:
        deps = []
        dep_dict = {'type':'task', 'name':f'{cdump}wavepostsbs'}
        deps.append(rocoto.add_dependency(dep_dict))
        dependencies = rocoto.create_dependency(dep=deps)
        task = wfu.create_wf_task('waveawipsgridded', cdump=cdump, envar=envars, dependency=dependencies)
        dict_tasks[f'{cdump}waveawipsgridded'] = task

    # waveawipsbulls
    if do_wave in ['Y', 'YES'] and do_awips in ['Y', 'YES'] and cdump in ['gfs']:
        deps = []
        dep_dict = {'type':'task', 'name':f'{cdump}wavepostsbs'}
        deps.append(rocoto.add_dependency(dep_dict))
        dep_dict = {'type':'task', 'name':f'{cdump}wavepostpnt'}
        deps.append(rocoto.add_dependency(dep_dict))
        dependencies = rocoto.create_dependency(dep_condition='and', dep=deps)
        task = wfu.create_wf_task('waveawipsbulls', cdump=cdump, envar=envars, dependency=dependencies)
        dict_tasks[f'{cdump}waveawipsbulls'] = task

    # wavestat
    #if do_wave in ['Y', 'YES'] and cdump in cdumps:
    #    deps = []
    #    dep_dict = {'type':'task', 'name':'%swavepost' % cdump}
    #    deps.append(rocoto.add_dependency(dep_dict))
    #    dependencies = rocoto.create_dependency(dep=deps)
    #    task = wfu.create_wf_task('wavestat', cdump=cdump, envar=envars, dependency=dependencies)
    #    dict_tasks['%swavestat' % cdump] = task

    # vrfy
    deps = []
    dep_dict = {'type': 'metatask', 'name': f'{cdump}post'}
    deps.append(rocoto.add_dependency(dep_dict))
    dependencies = rocoto.create_dependency(dep=deps)
    task = wfu.create_wf_task('vrfy', cdump=cdump, envar=envars, dependency=dependencies)

    dict_tasks[f'{cdump}vrfy'] = task

    # metp
    if cdump in ['gfs'] and do_metp in ['Y', 'YES']:
        deps = []
        dep_dict = {'type':'metatask', 'name':f'{cdump}post'}
        deps.append(rocoto.add_dependency(dep_dict))
        dependencies = rocoto.create_dependency(dep_condition='and', dep=deps)
        sdate_gfs = rocoto.create_envar(name='SDATE_GFS', value='&SDATE_GFS;')
        metpcase = rocoto.create_envar(name='METPCASE', value='#metpcase#')
        metpenvars = envars + [sdate_gfs] + [metpcase]
        varname1 = 'metpcase'
        varval1 = 'g2g1 g2o1 pcp1'
        task = wfu.create_wf_task('metp', cdump=cdump, envar=metpenvars, dependency=dependencies,
                                   metatask='metp', varname=varname1, varval=varval1)
        dict_tasks[f'{cdump}metp'] = task

    #postsnd
    if cdump in ['gfs'] and do_bufrsnd in ['Y', 'YES']:
        deps = []
        dep_dict = {'type': 'task', 'name': f'{cdump}fcst'}
        deps.append(rocoto.add_dependency(dep_dict))
        dependencies = rocoto.create_dependency(dep=deps)
        task = wfu.create_wf_task('postsnd', cdump=cdump, envar=envars, dependency=dependencies)

        dict_tasks[f'{cdump}postsnd'] = task

    # awips
    if cdump in ['gfs'] and do_awips in ['Y', 'YES']:
        deps = []
        dep_dict = {'type': 'metatask', 'name': f'{cdump}post'}
        deps.append(rocoto.add_dependency(dep_dict))
        dependencies = rocoto.create_dependency(dep=deps)
        fhrgrp = rocoto.create_envar(name='FHRGRP', value='#grp#')
        fhrlst = rocoto.create_envar(name='FHRLST', value='#lst#')
        ROTDIR = rocoto.create_envar(name='ROTDIR', value='&ROTDIR;')
        awipsenvars = envars + [fhrgrp] + [fhrlst] + [ROTDIR]
        varname1, varname2, varname3 = 'grp', 'dep', 'lst'
        varval1, varval2, varval3 = get_awipsgroups(dict_configs['awips'], cdump=cdump)
        vardict = {varname2: varval2, varname3: varval3}
        task = wfu.create_wf_task('awips', cdump=cdump, envar=awipsenvars, dependency=dependencies,
                                  metatask='awips', varname=varname1, varval=varval1, vardict=vardict)

        dict_tasks[f'{cdump}awips'] = task

    # gempak
    if cdump in ['gfs'] and do_gempak in ['Y', 'YES']:
        deps = []
        dep_dict = {'type': 'metatask', 'name': f'{cdump}post'}
        deps.append(rocoto.add_dependency(dep_dict))
        dependencies = rocoto.create_dependency(dep=deps)
        task = wfu.create_wf_task('gempak', cdump=cdump, envar=envars, dependency=dependencies)

        dict_tasks[f'{cdump}gempak'] = task

    # wafs
    if cdump in ['gfs'] and do_wafs in ['Y', 'YES']:
        deps = []
        data = f'&ROTDIR;/{cdump}.@Y@m@d/@H/atmos/{cdump}.t@Hz.wafs.grb2if006'
        dep_dict = {'type': 'data', 'data': data}
        deps.append(rocoto.add_dependency(dep_dict))
        data = f'&ROTDIR;/{cdump}.@Y@m@d/@H/atmos/{cdump}.t@Hz.wafs.grb2if012'
        dep_dict = {'type': 'data', 'data': data}
        deps.append(rocoto.add_dependency(dep_dict))
        data = f'&ROTDIR;/{cdump}.@Y@m@d/@H/atmos/{cdump}.t@Hz.wafs.grb2if015'
        dep_dict = {'type': 'data', 'data': data}
        deps.append(rocoto.add_dependency(dep_dict))
        data = f'&ROTDIR;/{cdump}.@Y@m@d/@H/atmos/{cdump}.t@Hz.wafs.grb2if018'
        dep_dict = {'type': 'data', 'data': data}
        deps.append(rocoto.add_dependency(dep_dict))
        data = f'&ROTDIR;/{cdump}.@Y@m@d/@H/atmos/{cdump}.t@Hz.wafs.grb2if021'
        dep_dict = {'type': 'data', 'data': data}
        deps.append(rocoto.add_dependency(dep_dict))
        data = f'&ROTDIR;/{cdump}.@Y@m@d/@H/atmos/{cdump}.t@Hz.wafs.grb2if024'
        dep_dict = {'type': 'data', 'data': data}
        deps.append(rocoto.add_dependency(dep_dict))
        data = f'&ROTDIR;/{cdump}.@Y@m@d/@H/atmos/{cdump}.t@Hz.wafs.grb2if027'
        dep_dict = {'type': 'data', 'data': data}
        deps.append(rocoto.add_dependency(dep_dict))
        data = f'&ROTDIR;/{cdump}.@Y@m@d/@H/atmos/{cdump}.t@Hz.wafs.grb2if030'
        dep_dict = {'type': 'data', 'data': data}
        deps.append(rocoto.add_dependency(dep_dict))
        data = f'&ROTDIR;/{cdump}.@Y@m@d/@H/atmos/{cdump}.t@Hz.wafs.grb2if033'
        dep_dict = {'type': 'data', 'data': data}
        deps.append(rocoto.add_dependency(dep_dict))
        data = f'&ROTDIR;/{cdump}.@Y@m@d/@H/atmos/{cdump}.t@Hz.wafs.grb2if036'
        dep_dict = {'type': 'data', 'data': data}
        deps.append(rocoto.add_dependency(dep_dict))
        dependencies = rocoto.create_dependency(dep_condition='and', dep=deps)
        task = wfu.create_wf_task('wafs', cdump=cdump, envar=envars, dependency=dependencies)

        dict_tasks[f'{cdump}wafs'] = task

    # wafsgcip
    if cdump in ['gfs'] and do_wafs in ['Y', 'YES']:
        deps = []
        data = f'&ROTDIR;/{cdump}.@Y@m@d/@H/atmos/{cdump}.t@Hz.wafs.grb2if006'
        dep_dict = {'type': 'data', 'data': data}
        deps.append(rocoto.add_dependency(dep_dict))
        data = f'&ROTDIR;/{cdump}.@Y@m@d/@H/atmos/{cdump}.t@Hz.wafs.grb2if012'
        dep_dict = {'type': 'data', 'data': data}
        deps.append(rocoto.add_dependency(dep_dict))
        data = f'&ROTDIR;/{cdump}.@Y@m@d/@H/atmos/{cdump}.t@Hz.wafs.grb2if015'
        dep_dict = {'type': 'data', 'data': data}
        deps.append(rocoto.add_dependency(dep_dict))
        data = f'&ROTDIR;/{cdump}.@Y@m@d/@H/atmos/{cdump}.t@Hz.wafs.grb2if018'
        dep_dict = {'type': 'data', 'data': data}
        deps.append(rocoto.add_dependency(dep_dict))
        data = f'&ROTDIR;/{cdump}.@Y@m@d/@H/atmos/{cdump}.t@Hz.wafs.grb2if021'
        dep_dict = {'type': 'data', 'data': data}
        deps.append(rocoto.add_dependency(dep_dict))
        data = f'&ROTDIR;/{cdump}.@Y@m@d/@H/atmos/{cdump}.t@Hz.wafs.grb2if024'
        dep_dict = {'type': 'data', 'data': data}
        deps.append(rocoto.add_dependency(dep_dict))
        data = f'&ROTDIR;/{cdump}.@Y@m@d/@H/atmos/{cdump}.t@Hz.wafs.grb2if027'
        dep_dict = {'type': 'data', 'data': data}
        deps.append(rocoto.add_dependency(dep_dict))
        data = f'&ROTDIR;/{cdump}.@Y@m@d/@H/atmos/{cdump}.t@Hz.wafs.grb2if030'
        dep_dict = {'type': 'data', 'data': data}
        deps.append(rocoto.add_dependency(dep_dict))
        data = f'&ROTDIR;/{cdump}.@Y@m@d/@H/atmos/{cdump}.t@Hz.wafs.grb2if033'
        dep_dict = {'type': 'data', 'data': data}
        deps.append(rocoto.add_dependency(dep_dict))
        data = f'&ROTDIR;/{cdump}.@Y@m@d/@H/atmos/{cdump}.t@Hz.wafs.grb2if036'
        dep_dict = {'type': 'data', 'data': data}
        deps.append(rocoto.add_dependency(dep_dict))
        dependencies = rocoto.create_dependency(dep_condition='and', dep=deps)
        task = wfu.create_wf_task('wafsgcip', cdump=cdump, envar=envars, dependency=dependencies)

        dict_tasks[f'{cdump}wafsgcip'] = task

    # wafsgrib2
    if cdump in ['gfs'] and do_wafs in ['Y', 'YES']:
        deps = []
        data = f'&ROTDIR;/{cdump}.@Y@m@d/@H/atmos/{cdump}.t@Hz.wafs.grb2if006'
        dep_dict = {'type': 'data', 'data': data}
        deps.append(rocoto.add_dependency(dep_dict))
        data = f'&ROTDIR;/{cdump}.@Y@m@d/@H/atmos/{cdump}.t@Hz.wafs.grb2if012'
        dep_dict = {'type': 'data', 'data': data}
        deps.append(rocoto.add_dependency(dep_dict))
        data = f'&ROTDIR;/{cdump}.@Y@m@d/@H/atmos/{cdump}.t@Hz.wafs.grb2if015'
        dep_dict = {'type': 'data', 'data': data}
        deps.append(rocoto.add_dependency(dep_dict))
        data = f'&ROTDIR;/{cdump}.@Y@m@d/@H/atmos/{cdump}.t@Hz.wafs.grb2if018'
        dep_dict = {'type': 'data', 'data': data}
        deps.append(rocoto.add_dependency(dep_dict))
        data = f'&ROTDIR;/{cdump}.@Y@m@d/@H/atmos/{cdump}.t@Hz.wafs.grb2if021'
        dep_dict = {'type': 'data', 'data': data}
        deps.append(rocoto.add_dependency(dep_dict))
        data = f'&ROTDIR;/{cdump}.@Y@m@d/@H/atmos/{cdump}.t@Hz.wafs.grb2if024'
        dep_dict = {'type': 'data', 'data': data}
        deps.append(rocoto.add_dependency(dep_dict))
        data = f'&ROTDIR;/{cdump}.@Y@m@d/@H/atmos/{cdump}.t@Hz.wafs.grb2if027'
        dep_dict = {'type': 'data', 'data': data}
        deps.append(rocoto.add_dependency(dep_dict))
        data = f'&ROTDIR;/{cdump}.@Y@m@d/@H/atmos/{cdump}.t@Hz.wafs.grb2if030'
        dep_dict = {'type': 'data', 'data': data}
        deps.append(rocoto.add_dependency(dep_dict))
        data = f'&ROTDIR;/{cdump}.@Y@m@d/@H/atmos/{cdump}.t@Hz.wafs.grb2if033'
        dep_dict = {'type': 'data', 'data': data}
        deps.append(rocoto.add_dependency(dep_dict))
        data = f'&ROTDIR;/{cdump}.@Y@m@d/@H/atmos/{cdump}.t@Hz.wafs.grb2if036'
        dep_dict = {'type': 'data', 'data': data}
        deps.append(rocoto.add_dependency(dep_dict))
        dependencies = rocoto.create_dependency(dep_condition='and', dep=deps)
        task = wfu.create_wf_task('wafsgrib2', cdump=cdump, envar=envars, dependency=dependencies)

        dict_tasks[f'{cdump}wafsgrib2'] = task

    # wafsgrib20p25
    if cdump in ['gfs'] and do_wafs in ['Y', 'YES']:
        deps = []
        data = f'&ROTDIR;/{cdump}.@Y@m@d/@H/atmos/{cdump}.t@Hz.wafs.grb2if006'
        dep_dict = {'type': 'data', 'data': data}
        deps.append(rocoto.add_dependency(dep_dict))
        data = f'&ROTDIR;/{cdump}.@Y@m@d/@H/atmos/{cdump}.t@Hz.wafs.grb2if012'
        dep_dict = {'type': 'data', 'data': data}
        deps.append(rocoto.add_dependency(dep_dict))
        data = f'&ROTDIR;/{cdump}.@Y@m@d/@H/atmos/{cdump}.t@Hz.wafs.grb2if015'
        dep_dict = {'type': 'data', 'data': data}
        deps.append(rocoto.add_dependency(dep_dict))
        data = f'&ROTDIR;/{cdump}.@Y@m@d/@H/atmos/{cdump}.t@Hz.wafs.grb2if018'
        dep_dict = {'type': 'data', 'data': data}
        deps.append(rocoto.add_dependency(dep_dict))
        data = f'&ROTDIR;/{cdump}.@Y@m@d/@H/atmos/{cdump}.t@Hz.wafs.grb2if021'
        dep_dict = {'type': 'data', 'data': data}
        deps.append(rocoto.add_dependency(dep_dict))
        data = f'&ROTDIR;/{cdump}.@Y@m@d/@H/atmos/{cdump}.t@Hz.wafs.grb2if024'
        dep_dict = {'type': 'data', 'data': data}
        deps.append(rocoto.add_dependency(dep_dict))
        data = f'&ROTDIR;/{cdump}.@Y@m@d/@H/atmos/{cdump}.t@Hz.wafs.grb2if027'
        dep_dict = {'type': 'data', 'data': data}
        deps.append(rocoto.add_dependency(dep_dict))
        data = f'&ROTDIR;/{cdump}.@Y@m@d/@H/atmos/{cdump}.t@Hz.wafs.grb2if030'
        dep_dict = {'type': 'data', 'data': data}
        deps.append(rocoto.add_dependency(dep_dict))
        data = f'&ROTDIR;/{cdump}.@Y@m@d/@H/atmos/{cdump}.t@Hz.wafs.grb2if033'
        dep_dict = {'type': 'data', 'data': data}
        deps.append(rocoto.add_dependency(dep_dict))
        data = f'&ROTDIR;/{cdump}.@Y@m@d/@H/atmos/{cdump}.t@Hz.wafs.grb2if036'
        dep_dict = {'type': 'data', 'data': data}
        deps.append(rocoto.add_dependency(dep_dict))
        dependencies = rocoto.create_dependency(dep_condition='and', dep=deps)
        task = wfu.create_wf_task('wafsgrib20p25', cdump=cdump, envar=envars, dependency=dependencies)

        dict_tasks[f'{cdump}wafsgrib20p25'] = task

    # wafsblending
    if cdump in ['gfs'] and do_wafs in ['Y', 'YES']:
        deps = []
        dep_dict = {'type': 'task', 'name': f'{cdump}wafsgrib2'}
        deps.append(rocoto.add_dependency(dep_dict))
        dependencies = rocoto.create_dependency(dep=deps)
        task = wfu.create_wf_task('wafsblending', cdump=cdump, envar=envars, dependency=dependencies)

        dict_tasks[f'{cdump}wafsblending'] = task

    # wafsblending0p25
    if cdump in ['gfs'] and do_wafs in ['Y', 'YES']:
        deps = []
        dep_dict = {'type': 'task', 'name': f'{cdump}wafsgrib20p25'}
        deps.append(rocoto.add_dependency(dep_dict))
        dependencies = rocoto.create_dependency(dep=deps)
        task = wfu.create_wf_task('wafsblending0p25', cdump=cdump, envar=envars, dependency=dependencies)

        dict_tasks[f'{cdump}wafsblending0p25'] = task

    # arch
    deps = []
    dep_dict = {'type': 'task', 'name': f'{cdump}vrfy'}
    deps.append(rocoto.add_dependency(dep_dict))
    if cdump in ['gfs'] and do_metp in ['Y', 'YES']:
        dep_dict = {'type':'metatask', 'name':f'{cdump}metp'}
        deps.append(rocoto.add_dependency(dep_dict))
    if do_wave in ['Y', 'YES']:
      dep_dict = {'type': 'task', 'name': f'{cdump}wavepostsbs'}
      deps.append(rocoto.add_dependency(dep_dict))
      dep_dict = {'type': 'task', 'name': f'{cdump}wavepostpnt'}
      deps.append(rocoto.add_dependency(dep_dict))
      if do_wave_bnd in ['YES'] and cdump in ['gfs']:
        dep_dict = {'type': 'task', 'name': f'{cdump}wavepostbndpnt'}
        deps.append(rocoto.add_dependency(dep_dict))
    dependencies = rocoto.create_dependency(dep_condition='and', dep=deps)
    task = wfu.create_wf_task('arch', cdump=cdump, envar=envars, dependency=dependencies)

    dict_tasks[f'{cdump}arch'] = task

    return dict_tasks


def get_hyb_tasks(dict_configs, cycledef='enkf'):
    '''
        Create Hybrid tasks
    '''

    # Determine groups based on ensemble size and grouping
    base = dict_configs['base']
    nens = base['NMEM_ENKF']
    lobsdiag_forenkf = base.get('lobsdiag_forenkf', '.false.').upper()
    dohybvar = base.get('DOHYBVAR', 'NO').upper()
    eupd_cyc = base.get('EUPD_CYC', 'gdas').upper()
    do_jedivar = base.get('DO_JEDIVAR', 'NO').upper()
    do_jediens = base.get('DO_JEDIENS', 'NO').upper()
    dumpsuffix = base.get('DUMP_SUFFIX', '')
    gridsuffix = base.get('SUFFIX', '')


    if do_jediens in ['N', 'NO']:
        eobs = dict_configs['eobs']
        nens_eomg = eobs['NMEM_EOMGGRP']
        neomg_grps = nens / nens_eomg
        EOMGGROUPS = ' '.join([f'{x:02d}' for x in range(1, int(neomg_grps) + 1)])

    efcs = dict_configs['efcs']
    nens_efcs = efcs['NMEM_EFCSGRP']
    nefcs_grps = nens / nens_efcs
    EFCSGROUPS = ' '.join([f'{x:02d}' for x in range(1, int(nefcs_grps) + 1)])

    earc = dict_configs['earc']
    nens_earc = earc['NMEM_EARCGRP']
    nearc_grps = nens / nens_earc
    EARCGROUPS = ' '.join([f'{x:02d}' for x in range(0, int(nearc_grps) + 1)])

    envars = []
    if wfu.get_scheduler(wfu.detectMachine()) in ['slurm']:
       envars.append(rocoto.create_envar(name='SLURM_SET', value='YES'))
    envars.append(rocoto.create_envar(name='RUN_ENVIR', value='&RUN_ENVIR;'))
    envars.append(rocoto.create_envar(name='HOMEgfs', value='&HOMEgfs;'))
    envars.append(rocoto.create_envar(name='EXPDIR', value='&EXPDIR;'))
    envars.append(rocoto.create_envar(name='CDATE', value='<cyclestr>@Y@m@d@H</cyclestr>'))
#   envars.append(rocoto.create_envar(name='CDUMP', value=f'{cdump}'))
    envars.append(rocoto.create_envar(name='PDY', value='<cyclestr>@Y@m@d</cyclestr>'))
    envars.append(rocoto.create_envar(name='cyc', value='<cyclestr>@H</cyclestr>'))

    ensgrp = rocoto.create_envar(name='ENSGRP', value='#grp#')

    dict_tasks = OrderedDict()

    if eupd_cyc in ['BOTH']:
        cdumps = ['gfs', 'gdas']
    elif eupd_cyc in ['GFS']:
        cdumps = ['gfs']
    elif eupd_cyc in ['GDAS']:
        cdumps = ['gdas']

    for cdump in cdumps:

        envar_cdump = rocoto.create_envar(name='CDUMP', value=f'{cdump}')
        envars1 = envars + [envar_cdump]

        if do_jediens in ['N', 'NO']:

            # eobs
            deps = []
            dep_dict = {'type': 'task', 'name': f'{cdump}prep'}
            deps.append(rocoto.add_dependency(dep_dict))
            dep_dict = {'type': 'metatask', 'name': f'{"gdas"}epmn', 'offset': '-06:00:00'}
            deps.append(rocoto.add_dependency(dep_dict))
            dependencies = rocoto.create_dependency(dep_condition='and', dep=deps)
            task = wfu.create_wf_task('eobs', cdump=cdump, envar=envars1, dependency=dependencies, cycledef=cycledef)

            dict_tasks[f'{cdump}eobs'] = task

            # eomn, eomg
            if lobsdiag_forenkf in ['.F.', '.FALSE.']:
                deps = []
                dep_dict = {'type': 'task', 'name': f'{cdump}eobs'}
                deps.append(rocoto.add_dependency(dep_dict))
                dependencies = rocoto.create_dependency(dep=deps)
                eomgenvars= envars1 + [ensgrp]
                task = wfu.create_wf_task('eomg', cdump=cdump, envar=eomgenvars, dependency=dependencies,
                                          metatask='eomn', varname='grp', varval=EOMGGROUPS, cycledef=cycledef)
                
                dict_tasks[f'{cdump}eomn'] = task
                
            # ediag
            else:
                deps = []
                dep_dict = {'type': 'task', 'name': f'{cdump}eobs'}
                deps.append(rocoto.add_dependency(dep_dict))
                dependencies = rocoto.create_dependency(dep=deps)
                task = wfu.create_wf_task('ediag', cdump=cdump, envar=envars1, dependency=dependencies, cycledef=cycledef)
                
                dict_tasks[f'{cdump}ediag'] = task

            # eupd
            deps = []
            if lobsdiag_forenkf in ['.F.', '.FALSE.']:
                dep_dict = {'type': 'metatask', 'name': f'{cdump}eomn'}
            else:
                dep_dict = {'type': 'task', 'name': f'{cdump}ediag'}
                deps.append(rocoto.add_dependency(dep_dict))
                dependencies = rocoto.create_dependency(dep=deps)
                task = wfu.create_wf_task('eupd', cdump=cdump, envar=envars1, dependency=dependencies, cycledef=cycledef)

                dict_tasks[f'{cdump}eupd'] = task

        else:

            # atmensanalprep
            deps = []
            dep_dict = {'type': 'metatask', 'name': f'{"gdas"}post', 'offset': '-06:00:00'}
            deps.append(rocoto.add_dependency(dep_dict))
            data = f'&ROTDIR;/gdas.@Y@m@d/@H/atmos/gdas.t@Hz.atmf009{gridsuffix}'
            dep_dict = {'type': 'data', 'data': data, 'offset': '-06:00:00'}
            deps.append(rocoto.add_dependency(dep_dict))
            data = f'&DMPDIR;/{cdump}{dumpsuffix}.@Y@m@d/@H/{cdump}.t@Hz.updated.status.tm00.bufr_d'
            dep_dict = {'type': 'data', 'data': data}
            deps.append(rocoto.add_dependency(dep_dict))
            dependencies = rocoto.create_dependency(dep_condition='and', dep=deps)

            gfs_enkf = True if eupd_cyc in ['BOTH', 'GFS'] and dohybvar in ['Y', 'YES'] else False

            if gfs_enkf and cdump in ['gfs']:
                if gfs_cyc == 4:
                    task = wfu.create_wf_task(task='atmensanalprep', cdump=cdump, envar=envars1, dependency=dependencies)
                else:
                    task = wfu.create_wf_task(task='atmensanalprep', cdump=cdump, envar=envarsl, dependency=dependencies, cycledef='gdas')
                    
            else:
                task = wfu.create_wf_task(task='atmensanalprep', cdump=cdump, envar=envars1, dependency=dependencies,cycledef='gdas')

            dict_tasks[f'{cdump}atmensanalprep'] = task

            # atmensanalrun
            deps = []
            dep_dict = {'type': 'task', 'name': f'{cdump}atmensanalprep'}
            deps.append(rocoto.add_dependency(dep_dict))
            dep_dict = {'type': 'metatask', 'name': f'{"gdas"}epmn', 'offset': '-06:00:00'}
            deps.append(rocoto.add_dependency(dep_dict))
            dependencies = rocoto.create_dependency(dep_condition='and', dep=deps)
            task = wfu.create_wf_task('atmensanalrun', cdump=cdump, envar=envars1, dependency=dependencies, cycledef=cycledef)

            dict_tasks[f'{cdump}atmensanalrun'] = task

            # atmensanalpost
            deps = []
            dep_dict = {'type': 'task', 'name': f'{cdump}atmensanalrun'}
            deps.append(rocoto.add_dependency(dep_dict))
            dependencies = rocoto.create_dependency(dep=deps)
            task = wfu.create_wf_task('atmensanalpost', cdump=cdump, envar=envars1, dependency=dependencies, cycledef=cycledef)

            dict_tasks[f'{cdump}atmensanalpost'] = task
            

    # All hybrid tasks beyond this point are always executed in the GDAS cycle
    cdump = 'gdas'
    envar_cdump = rocoto.create_envar(name='CDUMP', value=f'{cdump}')
    envars1 = envars + [envar_cdump]
    cdump_eupd = 'gfs' if eupd_cyc in ['GFS'] else 'gdas'

    # ecmn, ecen
    deps1 = []
    data = f'&ROTDIR;/{cdump}.@Y@m@d/@H/atmos/{cdump}.t@Hz.loganl.txt'
    dep_dict = {'type': 'data', 'data': data}
    deps1.append(rocoto.add_dependency(dep_dict))
    dep_dict = {'type': 'task', 'name': f'{cdump}analcalc'}
    deps1.append(rocoto.add_dependency(dep_dict))
    dependencies1 = rocoto.create_dependency(dep_condition='or', dep=deps1)

    deps2 = []
    deps2 = dependencies1
    if do_jediens in ['N', 'NO']:
        dep_dict = {'type': 'task', 'name': f'{cdump_eupd}eupd'}
    else:
        dep_dict = {'type': 'task', 'name': f'{cdump_eupd}atmensanalrun'}
    deps2.append(rocoto.add_dependency(dep_dict))
    dependencies2 = rocoto.create_dependency(dep_condition='and', dep=deps2)

    fhrgrp = rocoto.create_envar(name='FHRGRP', value='#grp#')
    fhrlst = rocoto.create_envar(name='FHRLST', value='#lst#')
    ecenenvars = envars1 + [fhrgrp] + [fhrlst]
    varname1, varname2, varname3 = 'grp', 'dep', 'lst'
    varval1, varval2, varval3 = get_ecengroups(dict_configs, dict_configs['ecen'], cdump=cdump)
    vardict = {varname2: varval2, varname3: varval3}
    task = wfu.create_wf_task('ecen', cdump=cdump, envar=ecenenvars, dependency=dependencies2,
                              metatask='ecmn', varname=varname1, varval=varval1, vardict=vardict)

    dict_tasks[f'{cdump}ecmn'] = task

    # esfc
    deps1 = []
    data = f'&ROTDIR;/{cdump}.@Y@m@d/@H/atmos/{cdump}.t@Hz.loganl.txt'
    dep_dict = {'type': 'data', 'data': data}
    deps1.append(rocoto.add_dependency(dep_dict))
    dep_dict = {'type': 'task', 'name': f'{cdump}analcalc'}
    deps1.append(rocoto.add_dependency(dep_dict))
    dependencies1 = rocoto.create_dependency(dep_condition='or', dep=deps1)

    deps2 = []
    deps2 = dependencies1
    if do_jediens in ['N', 'NO']:
        dep_dict = {'type': 'task', 'name': f'{cdump_eupd}eupd'}
    else:
        dep_dict = {'type': 'task', 'name': f'{cdump_eupd}atmensanalrun'}
    deps2.append(rocoto.add_dependency(dep_dict))
    dependencies2 = rocoto.create_dependency(dep_condition='and', dep=deps2)
    task = wfu.create_wf_task('esfc', cdump=cdump, envar=envars1, dependency=dependencies2, cycledef=cycledef)

    dict_tasks[f'{cdump}esfc'] = task

    # efmn, efcs
    deps1 = []
    dep_dict = {'type': 'metatask', 'name': f'{cdump}ecmn'}
    deps1.append(rocoto.add_dependency(dep_dict))
    dep_dict = {'type': 'task', 'name': f'{cdump}esfc'}
    deps1.append(rocoto.add_dependency(dep_dict))
    dependencies1 = rocoto.create_dependency(dep_condition='and', dep=deps1)

    deps2 = []
    deps2 = dependencies1
    dep_dict = {'type': 'cycleexist', 'condition': 'not', 'offset': '-06:00:00'}
    deps2.append(rocoto.add_dependency(dep_dict))
    dependencies2 = rocoto.create_dependency(dep_condition='or', dep=deps2)

    efcsenvars = envars1 + [ensgrp]
    task = wfu.create_wf_task('efcs', cdump=cdump, envar=efcsenvars, dependency=dependencies2,
                              metatask='efmn', varname='grp', varval=EFCSGROUPS, cycledef=cycledef)

    dict_tasks[f'{cdump}efmn'] = task

    # echgres
    deps1 = []
    dep_dict = {'type': 'task', 'name': f'{cdump}fcst'}
    deps1.append(rocoto.add_dependency(dep_dict))
    dep_dict = {'type': 'metatask', 'name': f'{cdump}efmn'}
    deps1.append(rocoto.add_dependency(dep_dict))
    dependencies1 = rocoto.create_dependency(dep_condition='and', dep=deps1)
    task = wfu.create_wf_task('echgres', cdump=cdump, envar=envars1, dependency=dependencies1, cycledef=cycledef)

    dict_tasks[f'{cdump}echgres'] = task

    # epmn, epos
    deps = []
    dep_dict = {'type': 'metatask', 'name': f'{cdump}efmn'}
    deps.append(rocoto.add_dependency(dep_dict))
    dependencies = rocoto.create_dependency(dep=deps)
    fhrgrp = rocoto.create_envar(name='FHRGRP', value='#grp#')
    fhrlst = rocoto.create_envar(name='FHRLST', value='#lst#')
    eposenvars = envars1 + [fhrgrp] + [fhrlst]
    varname1, varname2, varname3 = 'grp', 'dep', 'lst'
    varval1, varval2, varval3 = get_eposgroups(dict_configs['epos'], cdump=cdump)
    vardict = {varname2: varval2, varname3: varval3}
    task = wfu.create_wf_task('epos', cdump=cdump, envar=eposenvars, dependency=dependencies,
                              metatask='epmn', varname=varname1, varval=varval1, vardict=vardict)

    dict_tasks[f'{cdump}epmn'] = task

    # eamn, earc
    deps = []
    dep_dict = {'type': 'metatask', 'name': f'{cdump}epmn'}
    deps.append(rocoto.add_dependency(dep_dict))
    dependencies = rocoto.create_dependency(dep=deps)
    earcenvars = envars1 + [ensgrp]
    task = wfu.create_wf_task('earc', cdump=cdump, envar=earcenvars, dependency=dependencies,
                              metatask='eamn', varname='grp', varval=EARCGROUPS, cycledef=cycledef)

    dict_tasks[f'{cdump}eamn'] = task

    return  dict_tasks


def get_workflow_header(base):
    '''
        Create the workflow header block
    '''

    strings = []

    strings.append('\n')
    strings.append(']>\n')
    strings.append('\n')
    strings.append('<workflow realtime="F" scheduler="&SCHEDULER;" cyclethrottle="&CYCLETHROTTLE;" taskthrottle="&TASKTHROTTLE;">\n')
    strings.append('\n')
    strings.append('\t<log verbosity="10"><cyclestr>&EXPDIR;/logs/@Y@m@d@H.log</cyclestr></log>\n')
    strings.append('\n')
    strings.append('\t<!-- Define the cycles -->\n')
    strings.append('\t<cycledef group="first">&SDATE;     &SDATE;     06:00:00</cycledef>\n')
    strings.append('\t<cycledef group="enkf" >&SDATE;     &EDATE;     06:00:00</cycledef>\n')
    strings.append('\t<cycledef group="gdas" >&SDATE;     &EDATE;     06:00:00</cycledef>\n')
    if base['gfs_cyc'] != 0:
        strings.append('\t<cycledef group="gfs"  >&SDATE_GFS; &EDATE_GFS; &INTERVAL_GFS;</cycledef>\n')

    strings.append('\n')

    return ''.join(strings)


def get_workflow_footer():
    '''
        Generate workflow footer
    '''

    strings = []
    strings.append('\n</workflow>\n')

    return ''.join(strings)


def get_postgroups(post, cdump='gdas'):

    fhmin = post['FHMIN']
    fhmax = post['FHMAX']
    fhout = post['FHOUT']

    # Get a list of all forecast hours
    if cdump in ['gdas']:
        fhrs = range(fhmin, fhmax+fhout, fhout)
    elif cdump in ['gfs']:
        fhmax = np.max([post['FHMAX_GFS_00'],post['FHMAX_GFS_06'],post['FHMAX_GFS_12'],post['FHMAX_GFS_18']])
        fhout = post['FHOUT_GFS']
        fhmax_hf = post['FHMAX_HF_GFS']
        fhout_hf = post['FHOUT_HF_GFS']
        fhrs_hf = range(fhmin, fhmax_hf+fhout_hf, fhout_hf)
        fhrs = list(fhrs_hf) + list(range(fhrs_hf[-1]+fhout, fhmax+fhout, fhout))

    npostgrp = post['NPOSTGRP']
    ngrps = npostgrp if len(fhrs) > npostgrp else len(fhrs)

    fhrs = [f'f{f:03d}' for f in fhrs]
    fhrs = np.array_split(fhrs, ngrps)
    fhrs = [f.tolist() for f in fhrs]

    fhrgrp = ' '.join(['anl'] + [f'_{f[0]}-{f[-1]}' for f in fhrs])
    fhrdep = ' '.join(['anl'] + [f[-1] for f in fhrs])
    fhrlst = ' '.join(['anl'] + ['_'.join(f) for f in fhrs])

    return fhrgrp, fhrdep, fhrlst


def get_awipsgroups(awips, cdump='gdas'):

    fhmin = awips['FHMIN']
    fhmax = awips['FHMAX']
    fhout = awips['FHOUT']

    # Get a list of all forecast hours
    if cdump in ['gdas']:
        fhrs = range(fhmin, fhmax+fhout, fhout)
    elif cdump in ['gfs']:
        fhmax = np.max([awips['FHMAX_GFS_00'],awips['FHMAX_GFS_06'],awips['FHMAX_GFS_12'],awips['FHMAX_GFS_18']])
        fhout = awips['FHOUT_GFS']
        fhmax_hf = awips['FHMAX_HF_GFS']
        fhout_hf = awips['FHOUT_HF_GFS']
        if fhmax > 240:
            fhmax = 240
        if fhmax_hf > 240:
            fhmax_hf = 240
        fhrs_hf = range(fhmin, fhmax_hf+fhout_hf, fhout_hf)
        fhrs = fhrs_hf + range(fhrs_hf[-1]+fhout, fhmax+fhout, fhout)

    nawipsgrp = awips['NAWIPSGRP']
    ngrps = nawipsgrp if len(fhrs) > nawipsgrp else len(fhrs)

    fhrs = [f'f{f:03d}' for f in fhrs]
    fhrs = np.array_split(fhrs, ngrps)
    fhrs = [f.tolist() for f in fhrs]

    fhrgrp = ' '.join([f'{x:03d}' for x in range(0, ngrps)])
    fhrdep = ' '.join([f[-1] for f in fhrs])
    fhrlst = ' '.join(['_'.join(f) for f in fhrs])

    return fhrgrp, fhrdep, fhrlst

def get_ecengroups(dict_configs, ecen, cdump='gdas'):

    base = dict_configs['base']

    if base.get('DOIAU_ENKF', 'NO') == 'YES' :
        fhrs = list(base.get('IAUFHRS','6').split(','))
        ifhrs = [f'f00{ff}' for ff in fhrs]
        ifhrs0 = ifhrs[0]
        nfhrs = len(fhrs)

        ifhrs = [f'f00{ff}' for ff in fhrs]
        ifhrs0 = ifhrs[0]
        nfhrs = len(fhrs)

        necengrp = ecen['NECENGRP']
        ngrps = necengrp if len(fhrs) > necengrp else len(fhrs)

        ifhrs = np.array_split(ifhrs, ngrps)

        fhrgrp = ' '.join([f'{x:03d}' for x in range(0, ngrps)])
        fhrdep = ' '.join([f[-1] for f in ifhrs])
        fhrlst = ' '.join(['_'.join(f) for f in ifhrs])

    else:
        fhrgrp='000'
        fhrdep='f006'
        fhrlst='f006'

    return fhrgrp, fhrdep, fhrlst

def get_eposgroups(epos, cdump='gdas'):

    fhmin = epos['FHMIN_ENKF']
    fhmax = epos['FHMAX_ENKF']
    fhout = epos['FHOUT_ENKF']
    fhrs = range(fhmin, fhmax+fhout, fhout)

    neposgrp = epos['NEPOSGRP']
    ngrps = neposgrp if len(fhrs) > neposgrp else len(fhrs)

    fhrs = [f'f{f:03d}' for f in fhrs]
    fhrs = np.array_split(fhrs, ngrps)
    fhrs = [f.tolist() for f in fhrs]

    fhrgrp = ' '.join([f'{x:03d}' for x in range(0, ngrps)])
    fhrdep = ' '.join([f[-1] for f in fhrs])
    fhrlst = ' '.join(['_'.join(f) for f in fhrs])

    return fhrgrp, fhrdep, fhrlst


def dict_to_strings(dict_in):

    strings = []
    for key in dict_in.keys():
        strings.append(dict_in[key])
        strings.append('\n')

    return ''.join(strings)


def create_xml(dict_configs):
    '''
        Given an dictionary of sourced config files,
        create the workflow XML
    '''

    from builtins import any as b_any
    #from  __builtin__ import any as b_any

    base = dict_configs['base']
    dohybvar = base.get('DOHYBVAR', 'NO').upper()
    gfs_cyc = base.get('gfs_cyc', 0)
    eupd_cyc = base.get('EUPD_CYC', 'gdas').upper()
    do_jedivar = base.get('DO_JEDIVAR', 'NO').upper()

    # Start collecting workflow pieces
    preamble = get_preamble()
    definitions = get_definitions(base)
    workflow_header = get_workflow_header(base)
    workflow_footer = get_workflow_footer()

    # Get GDAS related entities, resources, workflow
    dict_gdas_resources = get_gdasgfs_resources(dict_configs)
    dict_gdas_tasks = get_gdasgfs_tasks(dict_configs)

    # Get hybrid related entities, resources, workflow
    if dohybvar in ['Y', 'YES']:

        dict_hyb_resources = get_hyb_resources(dict_configs)
        dict_hyb_tasks = get_hyb_tasks(dict_configs)

        # Removes <memory>&MEMORY_JOB_DUMP</memory> post mortem from hyb tasks
        hyp_tasks = {'gdaseobs':'gdaseobs',
                     'gdasediag':'gdasediag',
                     'gdaseomg':'gdaseomn',
                     'gdaseupd':'gdaseupd',
                     'gdasatmensanalprep':'gdasatmensanalprep',
                     'gdasatmensanalrun':'gdasatmensanalrun',
                     'gdasatmensanalpost':'gdasatmensanalpost',
                     'gdasecen':'gdasecmn',
                     'gdasesfc':'gdasesfc',
                     'gdasefcs':'gdasefmn',
                     'gdasepos':'gdasepmn',
                     'gdasearc':'gdaseamn',
                     'gdasechgres':'gdasechgres'}
        for each_task, each_resource_string in dict_hyb_resources.items():
            #print(each_task,hyp_tasks[each_task])
            #print(dict_hyb_tasks[hyp_tasks[each_task]])
            if 'MEMORY' not in each_resource_string:
                if each_task in dict_hyb_tasks:
                    temp_task_string = []
                    for each_line in re.split(r'(\s+)', dict_hyb_tasks[each_task]):
                        if 'memory' not in each_line:
                             temp_task_string.append(each_line)
                    dict_hyb_tasks[each_task] = ''.join(temp_task_string)
                if hyp_tasks[each_task] in dict_hyb_tasks:
                    temp_task_string = []
                    for each_line in re.split(r'(\s+)', dict_hyb_tasks[hyp_tasks[each_task]]):
                        if 'memory' not in each_line:
                             temp_task_string.append(each_line)
                    dict_hyb_tasks[hyp_tasks[each_task]] = ''.join(temp_task_string)

    # Get GFS cycle related entities, resources, workflow
    dict_gfs_resources = get_gdasgfs_resources(dict_configs, cdump='gfs')
    dict_gfs_tasks = get_gdasgfs_tasks(dict_configs, cdump='gfs')

    # Removes <memory>&MEMORY_JOB_DUMP</memory> post mortem from gdas tasks
    for each_task, each_resource_string in dict_gdas_resources.items():
        if each_task not in dict_gdas_tasks:
            continue
        if 'MEMORY' not in each_resource_string:
            temp_task_string = []
            for each_line in re.split(r'(\s+)', dict_gdas_tasks[each_task]):
                if 'memory' not in each_line:
                     temp_task_string.append(each_line)
            dict_gdas_tasks[each_task] = ''.join(temp_task_string)

    # Removes <memory>&MEMORY_JOB_DUMP</memory> post mortem from gfs tasks
    for each_task, each_resource_string in dict_gfs_resources.items():
        if each_task not in dict_gfs_tasks:
            continue
        if 'MEMORY' not in each_resource_string:
            temp_task_string = []
            for each_line in re.split(r'(\s+)', dict_gfs_tasks[each_task]):
                if 'memory' not in each_line:
                     temp_task_string.append(each_line)
            dict_gfs_tasks[each_task] = ''.join(temp_task_string)

    # Put together the XML file
    xmlfile = []

    xmlfile.append(preamble)

    xmlfile.append(definitions)

    xmlfile.append(dict_to_strings(dict_gdas_resources))

    if dohybvar in ['Y', 'YES']:
        xmlfile.append(dict_to_strings(dict_hyb_resources))

    if gfs_cyc != 0:
        xmlfile.append(dict_to_strings(dict_gfs_resources))
    elif gfs_cyc == 0 and dohybvar in ['Y', 'YES'] and eupd_cyc in ['BOTH', 'GFS']:
        xmlfile.append(dict_gfs_resources['gfsprep'])

    xmlfile.append(workflow_header)

    xmlfile.append(dict_to_strings(dict_gdas_tasks))

    if dohybvar in ['Y', 'YES']:
        xmlfile.append(dict_to_strings(dict_hyb_tasks))

    if gfs_cyc != 0:
        xmlfile.append(dict_to_strings(dict_gfs_tasks))
    elif gfs_cyc == 0 and dohybvar in ['Y', 'YES'] and eupd_cyc in ['BOTH', 'GFS']:
        xmlfile.append(dict_gfs_tasks['gfsprep'])
        xmlfile.append('\n')

    xmlfile.append(workflow_footer)

    # Write the XML file
    fh = open(f'{base["EXPDIR"]}/{base["PSLOT"]}.xml', 'w')
    fh.write(''.join(xmlfile))
    fh.close()

    return


if __name__ == '__main__':
    main()
    sys.exit(0)<|MERGE_RESOLUTION|>--- conflicted
+++ resolved
@@ -42,11 +42,7 @@
         print(f'input arg:     --expdir = {repr(args.expdir)}')
         sys.exit(1)
 
-<<<<<<< HEAD
     gfs_steps = ['prep', 'sfcanl', 'analcalc', 'gldas', 'fcst', 'postsnd', 'post', 'vrfy', 'arch']
-=======
-    gfs_steps = ['prep', 'anal', 'sfcanl', 'analdiag', 'analcalc', 'gldas', 'fcst', 'postsnd', 'post', 'vrfy', 'arch']
->>>>>>> 13385d9c
     gfs_steps_gempak = ['gempak']
     gfs_steps_awips = ['awips']
     gfs_steps_wafs = ['wafs', 'wafsgrib2', 'wafsblending', 'wafsgcip', 'wafsgrib20p25', 'wafsblending0p25']
@@ -256,7 +252,6 @@
     do_jedivar = base.get('DO_JEDIVAR', 'NO').upper()
     reservation = base.get('RESERVATION', 'NONE').upper()
 
-<<<<<<< HEAD
     if do_jedivar in ['Y', 'YES']:
         task_prep = ['prep', 'atmanalprep']
         task_anal = ['atmanalrun']
@@ -265,10 +260,6 @@
         task_prep = ['prep']
         task_anal = ['anal']
         task_diag = ['analdiag']
-=======
-    #tasks = ['prep', 'anal', 'fcst', 'post', 'vrfy', 'arch']
-    tasks = ['prep', 'anal', 'sfcanl', 'analcalc']
->>>>>>> 13385d9c
 
     tasks = task_prep + task_anal
     tasks += ['sfcanl']   
@@ -587,13 +578,9 @@
     data = f'&ROTDIR;/{cdump}.@Y@m@d/@H/atmos/{cdump}.t@Hz.loginc.txt'
     dep_dict = {'type': 'data', 'data': data}
     deps.append(rocoto.add_dependency(dep_dict))
-<<<<<<< HEAD
     dep_dict = {'type': 'task', 'name': f'{cdump}{task_anal}'}
     deps.append(rocoto.add_dependency(dep_dict))
     dep_dict = {'type': 'task', 'name': f'{cdump}sfcanl'}
-=======
-    dep_dict = {'type': 'task', 'name': f'{cdump}anal'}
->>>>>>> 13385d9c
     deps.append(rocoto.add_dependency(dep_dict))
     dep_dict = {'type': 'task', 'name': f'{cdump}sfcanl'}
     deps.append(rocoto.add_dependency(dep_dict))
@@ -627,24 +614,9 @@
 
     # gldas
     if cdump in ['gdas'] and do_gldas in ['Y', 'YES']:
-<<<<<<< HEAD
-        deps1 = []
-        data = f'&ROTDIR;/{cdump}.@Y@m@d/@H/atmos/{cdump}.t@Hz.loginc.txt'
-        dep_dict = {'type': 'data', 'data': data}
-        deps1.append(rocoto.add_dependency(dep_dict))
-        dep_dict = {'type': 'task', 'name': f'{cdump}{task_anal}'}
-        deps1.append(rocoto.add_dependency(dep_dict))
+        deps = []
         dep_dict = {'type': 'task', 'name': f'{cdump}sfcanl'}
-        deps1.append(rocoto.add_dependency(dep_dict))
-        dependencies1 = rocoto.create_dependency(dep_condition='and', dep=deps1)
-
-        deps2 = []
-        deps2 = dependencies1
-=======
-        deps = []
-        dep_dict = {'type': 'task', 'name': f'{cdump}sfcanl'}
-        deps.append(rocoto.add_dependency(dep_dict))
->>>>>>> 13385d9c
+        deps.append(rocoto.add_dependency(dep_dict))
         dep_dict = {'type': 'cycleexist', 'offset': '-06:00:00'}
         deps.append(rocoto.add_dependency(dep_dict))
         dependencies = rocoto.create_dependency(dep_condition='and', dep=deps)
@@ -662,27 +634,13 @@
             dep_dict = {'type': 'task', 'name': f'{cdump}gldas'}
             deps.append(rocoto.add_dependency(dep_dict))
         else:
-<<<<<<< HEAD
-            dep_dict = {'type': 'task', 'name': f'{cdump}analcalc'}
-            deps1.append(rocoto.add_dependency(dep_dict))
-            dep_dict = {'type': 'task', 'name': f'{cdump}sfcanl'}
-            deps1.append(rocoto.add_dependency(dep_dict))
-    elif cdump in ['gfs']:
-        dep_dict = {'type': 'task', 'name': f'{cdump}{task_anal}'}
-        deps1.append(rocoto.add_dependency(dep_dict))
-        if do_jedivar in ['Y', 'YES']:
-            dep_dict = {'type': 'task', 'name': f'{cdump}sfcanl'}
-            deps1.append(rocoto.add_dependency(dep_dict))
-    dependencies1 = rocoto.create_dependency(dep_condition='or', dep=deps1)
-=======
             dep_dict = {'type': 'task', 'name': f'{cdump}sfcanl'}
             deps.append(rocoto.add_dependency(dep_dict))
         dependencies = rocoto.create_dependency(dep_condition='or', dep=deps)
     elif cdump in ['gfs']:
         dep_dict = {'type': 'task', 'name': f'{cdump}sfcanl'}
         deps.append(rocoto.add_dependency(dep_dict))
-        dependencies = rocoto.create_dependency(dep=deps)
->>>>>>> 13385d9c
+        dependencies1 = rocoto.create_dependency(dep_condition='or', dep=deps)
 
     if do_wave in ['Y', 'YES'] and cdump in cdumps:
         deps = dependencies
