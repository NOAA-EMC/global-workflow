--- conflicted
+++ resolved
@@ -165,11 +165,8 @@
 
     machine = base.get('machine', wfu.detectMachine())
     scheduler = wfu.get_scheduler(machine)
-<<<<<<< HEAD
     do_efsoi = base.get('DO_EFSOI', 'NO').upper()
-=======
     hpssarch = base.get('HPSSARCH', 'NO').upper()
->>>>>>> 96347ea5
 
  
     strings = []
