--- conflicted
+++ resolved
@@ -152,46 +152,6 @@
         tmpl_dict = dict(tmpl_dict, **extend_dict)
 
     with open(base_config + '.emc.dyn', 'rt') as fi:
-<<<<<<< HEAD
-        with open(base_config, 'wt') as fo:
-            for line in fi:
-                line = line.replace('@MACHINE@', machine.upper()) \
-                    .replace('@PSLOT@', pslot) \
-                    .replace('@SDATE@', idate.strftime('%Y%m%d%H')) \
-                    .replace('@FDATE@', fdate.strftime('%Y%m%d%H')) \
-                    .replace('@EDATE@', edate.strftime('%Y%m%d%H')) \
-                    .replace('@CASEENS@', f'C{resens}') \
-                    .replace('@CASECTL@', f'C{resdet}') \
-                    .replace('@NMEM_ENKF@', f'{nens}') \
-                    .replace('@HOMEgfs@', top) \
-                    .replace('@BASE_GIT@', base_git) \
-                    .replace('@DMPDIR@', dmpdir) \
-                    .replace('@NWPROD@', nwprod) \
-                    .replace('@COMROOT@', comroot) \
-                    .replace('@HOMEDIR@', homedir) \
-                    .replace('@STMP@', stmp) \
-                    .replace('@PTMP@', ptmp) \
-                    .replace('@NOSCRUB@', noscrub) \
-                    .replace('@ACCOUNT@', account) \
-                    .replace('@QUEUE@', queue) \
-                    .replace('@QUEUE_SERVICE@', queue_service) \
-                    .replace('@PARTITION_BATCH@', partition_batch) \
-                    .replace('@EXP_WARM_START@', exp_warm_start) \
-                    .replace('@MODE@', 'cycled') \
-                    .replace('@CHGRP_RSTPROD@', chgrp_rstprod) \
-                    .replace('@CHGRP_CMD@', chgrp_cmd) \
-                    .replace('@HPSSARCH@', hpssarch) \
-                    .replace('@LOCALARCH@', localarch) \
-                    .replace('@gfs_cyc@', f'{gfs_cyc}') \
-                    .replace('@APP@', f'{app}')
-                if expdir is not None:
-                    line = line.replace('@EXPDIR@', os.path.dirname(expdir))
-                if comrot is not None:
-                    line = line.replace('@ROTDIR@', os.path.dirname(comrot))
-                if 'ICSDIR' in line:
-                    continue
-                fo.write(line)
-=======
         basestr = fi.read()
 
     for key, val in tmpl_dict.items():
@@ -199,7 +159,6 @@
 
     with open(base_config, 'wt') as fo:
         fo.write(basestr)
->>>>>>> 97ebc4d4
 
     print('')
     print(f'EDITED:  {base_config} as per user input.')
@@ -272,162 +231,14 @@
 
     args = parser.parse_args()
 
-<<<<<<< HEAD
-    machine = wfu.detectMachine()
-
-    configdir = args.configdir
-    if not configdir:
-        configdir = os.path.abspath(os.path.dirname(__file__) + '/../parm/config')
-
-    app = args.app
-    pslot = args.pslot
-    idate = datetime.strptime(args.idate, '%Y%m%d%H')
-    edate = datetime.strptime(args.edate, '%Y%m%d%H')
-    icsdir = args.icsdir
-    resdet = args.resdet
-    resens = args.resens
-    comrot = args.comrot if args.comrot is None else os.path.join(args.comrot, pslot)
-    expdir = args.expdir if args.expdir is None else os.path.join(args.expdir, pslot)
-    nens = args.nens
-    cdump = args.cdump
-    gfs_cyc = args.gfs_cyc
-    partition = args.partition
-    start = args.start
-
-    # Set restart setting in config.base
-    if start == 'cold':
-      exp_warm_start = '.false.'
-    elif start == 'warm':
-      exp_warm_start = '.true.'
-
-    # Set FDATE (first full cycle)
-    fdate = idate + timedelta(hours=6)
-
-    # Set machine defaults
-    if machine == 'WCOSS_DELL_P3':
-      base_git = '/gpfs/dell2/emc/modeling/noscrub/emc.glopara/git'
-      base_svn = '/gpfs/dell2/emc/modeling/noscrub/emc.glopara/git'
-      dmpdir = '/gpfs/dell3/emc/global/dump'
-      nwprod = '${NWROOT:-"/gpfs/dell1/nco/ops/nwprod"}'
-      comroot = '${COMROOT:-"/gpfs/dell1/nco/ops/com"}'
-      homedir = '/gpfs/dell2/emc/modeling/noscrub/$USER'
-      stmp = '/gpfs/dell3/stmp/$USER'
-      ptmp = '/gpfs/dell3/ptmp/$USER'
-      noscrub = '/gpfs/dell2/emc/modeling/noscrub/$USER'
-      account = 'GFS-DEV'
-      queue = 'dev'
-      queue_service = 'dev_transfer'
-      partition_batch = ''
-      if partition in ['3p5']:
-        queue = 'dev2'
-        queue_service = 'dev2_transfer'
-      chgrp_rstprod = 'YES'
-      chgrp_cmd = 'chgrp rstprod'
-      hpssarch = 'YES'
-      localarch = 'NO'
-    elif machine == 'WCOSS_C':
-      base_git = '/gpfs/hps3/emc/global/noscrub/emc.glopara/git'
-      base_svn = '/gpfs/hps3/emc/global/noscrub/emc.glopara/svn'
-      dmpdir = '/gpfs/dell3/emc/global/dump'
-      nwprod = '${NWROOT:-"/gpfs/hps/nco/ops/nwprod"}'
-      comroot = '${COMROOT:-"/gpfs/hps/nco/ops/com"}'
-      homedir = '/gpfs/hps3/emc/global/noscrub/$USER'
-      stmp = '/gpfs/hps2/stmp/$USER'
-      ptmp = '/gpfs/hps2/ptmp/$USER'
-      noscrub = '/gpfs/hps3/emc/global/noscrub/$USER'
-      account = 'GFS-DEV'
-      queue = 'dev'
-      queue_service = 'dev_transfer'
-      partition_batch = ''
-      chgrp_rstprod = 'YES'
-      chgrp_cmd = 'chgrp rstprod'
-      hpssarch = 'YES'
-      localarch = 'NO'
-    elif machine == 'HERA':
-      base_git = '/scratch1/NCEPDEV/global/glopara/git'
-      base_svn = '/scratch1/NCEPDEV/global/glopara/svn'
-      dmpdir = '/scratch1/NCEPDEV/global/glopara/dump'
-      nwprod = '/scratch1/NCEPDEV/global/glopara/nwpara'
-      comroot = '/scratch1/NCEPDEV/global/glopara/com'
-      homedir = '/scratch1/NCEPDEV/global/$USER'
-      stmp = '/scratch1/NCEPDEV/stmp2/$USER'
-      ptmp = '/scratch1/NCEPDEV/stmp4/$USER'
-      noscrub = '$HOMEDIR'
-      account = 'fv3-cpu'
-      queue = 'batch'
-      queue_service = 'service'
-      partition_batch = 'hera'
-      chgrp_rstprod = 'YES'
-      chgrp_cmd = 'chgrp rstprod'
-      hpssarch = 'YES'
-      localarch = 'NO'
-    elif machine == 'ORION':
-      base_git = '/work/noaa/global/glopara/git'
-      base_svn = '/work/noaa/global/glopara/svn'
-      dmpdir = '/work/noaa/rstprod/dump'
-      nwprod = '/work/noaa/global/glopara/nwpara'
-      comroot = '/work/noaa/global/glopara/com'
-      homedir = '/work/noaa/global/$USER'
-      stmp = '/work/noaa/stmp/$USER'
-      ptmp = '/work/noaa/stmp/$USER'
-      noscrub = '$HOMEDIR'
-      account = 'fv3-cpu'
-      queue = 'batch'
-      queue_service = 'service'
-      partition_batch = 'orion'
-      chgrp_rstprod = 'YES'
-      chgrp_cmd = 'chgrp rstprod'
-      hpssarch = 'NO'
-      localarch = 'NO'
-    elif machine == 'S4':
-      base_git = '/data/prod/glopara/git'
-      base_svn = '/data/prod/glopara/svn'
-      dmpdir = '/data/prod/glopara/dump'
-      nwprod = '/data/prod/glopara/nwpara'
-      homedir = '/data/users/$USER'
-      comroot = '/data/prod/glopara/com'
-      stmp = '/scratch/short/users/$USER'
-      ptmp = '/scratch/users/$USER'
-      noscrub = '$HOMEDIR'
-      account = 'star'
-      queue_service = 'serial'
-      # Set partition_batch; can be s4 or ivy (s4 by default)
-      if partition is not None:
-         partition_batch = partition.lower()
-      else:
-         partition_batch = 's4'
-      if partition_batch == "ivy":
-         queue = 'ivy'
-      else:
-         queue = 's4'
-      chgrp_rstprod = 'NO'          # No rstprod on S4
-      chgrp_cmd = 'ls'
-      hpssarch = 'YES'
-      localarch = 'YES'
-
     if args.icsdir is not None and not os.path.exists(icsdir):
         msg = f'Initial conditions do not exist in {icsdir}'
         raise IOError(msg)
 
-    # COMROT directory
-    if args.icsdir is None:
-       create_comrot = False
-    else:
-       create_comrot = True
-       if os.path.exists(comrot):
-           print()
-           print(f'COMROT already exists in {comrot}')
-           print()
-           overwrite_comrot = input('Do you wish to over-write COMROT [y/N]: ')
-           create_comrot = True if overwrite_comrot in ['y', 'yes', 'Y', 'YES'] else False
-           if create_comrot:
-              shutil.rmtree(comrot)
-=======
     if args.app in ['S2S', 'S2SW'] and args.icsdir is None:
         raise SyntaxError("An IC directory must be specified with --icsdir when running the S2S or S2SW app")
 
     return args
->>>>>>> 97ebc4d4
 
 
 def query_and_clean(dirname):
