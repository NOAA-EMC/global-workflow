--- conflicted
+++ resolved
@@ -260,13 +260,7 @@
 
     tasks = []
 
-<<<<<<< HEAD
     if app in ['S2S', 'S2SW', 'OCN-ICE']:
-=======
-    if 'S2S' in app:
-        # Copy prototype ICs
-        deps = []
->>>>>>> 3b9636c4
         base_cplic = dict_configs['coupled_ic']['BASE_CPLIC']
         if atm_type in ["MODEL"]:
             deps = []
