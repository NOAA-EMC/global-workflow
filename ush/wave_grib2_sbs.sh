--- conflicted
+++ resolved
@@ -1,10 +1,5 @@
-<<<<<<< HEAD
 #! /usr/bin/env bash
-                                                               
-=======
-#!/bin/bash
-#
->>>>>>> f04f3ba4
+
 ################################################################################
 #
 # UNIX Script Documentation Block
@@ -162,11 +157,7 @@
       exit 3
     fi
 
-<<<<<<< HEAD
   if [ $fhr -gt 0 ]; then 
-=======
-  if [ $fht -gt 0 ]; then
->>>>>>> f04f3ba4
     $WGRIB2 gribfile -set_date $CDATE -set_ftime "$fhr hour fcst" -grib ${COMOUT}/gridded/${outfile}
     err=$?
   else
