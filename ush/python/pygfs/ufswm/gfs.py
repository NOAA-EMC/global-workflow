import os
import logging

from pygw.attrdict import AttrDict
from pygw.yaml_file import parse_yamltmpl
from pygw.logger import logit
from pygfs.ufswm.ufs import UFS

logger = logging.getLogger(__name__.split('.')[-1])


class GFS(UFS):

    @logit(logger, name="GFS")
    def __init__(self, config):

        super().__init__("GFS", config)

        # Start putting fixed properties of the GFS
        self.ntiles = 6

        # Get and read the information regarding configuration of the UFS for this instance
        self.ufs_config_yaml = self._config.UFS_CONFIG_FILE
        self.ufs_config_dict = parse_yamltmpl(self.ufs_config_yaml)

        # Set the paths to the various fix directories
<<<<<<< HEAD
        self.ufs_fix = self.set_ufs_fix(
            os.path.join(self._config.HOMEgfs, "fix"))
=======
        self.ufs_fix = self.set_ufs_fix(os.path.join(self._config.HOMEgfs, "fix"))
>>>>>>> c465031e

        # Determine coupled/uncoupled from config and define as appropriate
        self.ufs_config = self.set_ufs_config()

    @logit(logger)
    def prepare_DATA(self) -> None:
        """
        Prepare the DATA directory for the GFS
        Reads the `stage` section of UFS_CONFIG_FILE and creates the necessary directories
        """

        localconf = AttrDict()
        localconf.DATA = self._config.DATA

        data = parse_yamltmpl(self.ufs_config_yaml, localconf)
        self.stage(data.stage)

<<<<<<< HEAD
        self.mdl_config()

=======
>>>>>>> c465031e
    @logit(logger)
    def stage_fix(self) -> None:

        localconf = AttrDict()
        localconf.HOMEgfs = self._config.HOMEgfs
        localconf.DATA = self._config.DATA

        # All the various fix directories
        for key, value in self.ufs_fix.items():
            localconf[key] = value

        # various resolution stuff that is needed
        localconf.atm_res = self.ufs_config.atm_res
        localconf.ocn_res = self.ufs_config.ocn_res

        data = parse_yamltmpl(self.ufs_config_yaml, localconf)
<<<<<<< HEAD
        # self.stage(data.fix) HRW: for now
=======
        self.stage(data.fix)
>>>>>>> c465031e
<|MERGE_RESOLUTION|>--- conflicted
+++ resolved
@@ -24,12 +24,8 @@
         self.ufs_config_dict = parse_yamltmpl(self.ufs_config_yaml)
 
         # Set the paths to the various fix directories
-<<<<<<< HEAD
         self.ufs_fix = self.set_ufs_fix(
             os.path.join(self._config.HOMEgfs, "fix"))
-=======
-        self.ufs_fix = self.set_ufs_fix(os.path.join(self._config.HOMEgfs, "fix"))
->>>>>>> c465031e
 
         # Determine coupled/uncoupled from config and define as appropriate
         self.ufs_config = self.set_ufs_config()
@@ -46,12 +42,8 @@
 
         data = parse_yamltmpl(self.ufs_config_yaml, localconf)
         self.stage(data.stage)
-
-<<<<<<< HEAD
         self.mdl_config()
 
-=======
->>>>>>> c465031e
     @logit(logger)
     def stage_fix(self) -> None:
 
@@ -68,8 +60,4 @@
         localconf.ocn_res = self.ufs_config.ocn_res
 
         data = parse_yamltmpl(self.ufs_config_yaml, localconf)
-<<<<<<< HEAD
-        # self.stage(data.fix) HRW: for now
-=======
-        self.stage(data.fix)
->>>>>>> c465031e
+        self.stage(data.fix)