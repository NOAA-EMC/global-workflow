--- conflicted
+++ resolved
@@ -82,7 +82,6 @@
 
         This method will initialize a global atmens analysis.
         This includes:
-        - initialize JEDI ensemble DA application
         - staging observation files
         - staging bias correction files
         - staging CRTM fix files
@@ -99,10 +98,6 @@
         None
         """
 
-        # initialize JEDI ensemble DA application
-        logger.info(f"Initializing JEDI ensemble DA application")
-        self.jedi.initialize(self.task_config)
-
         # stage observations
         logger.info(f"Staging list of observation files")
         obs_dict = self.jedi.get_config(self.task_config, 'atm_obs_staging')
@@ -110,16 +105,9 @@
         logger.debug(f"Observation files:\n{pformat(obs_dict)}")
 
         # stage bias corrections
-<<<<<<< HEAD
         logger.info(f"Staging list of bias correction files")
         bias_dict = self.jedi.get_config(self.task_config, 'atm_bias_staging')
         bias_dict['copy'] = jedi.remove_redundant(bias_dict['copy'])
-=======
-        logger.info(f"Staging list of bias correction files generated from JEDI config")
-        self.task_config.VarBcDir = f"{self.task_config.COM_ATMOS_ANALYSIS_PREV}"
-        bias_file = f"rad_varbc_params.tar"
-        bias_dict = self.jedi.get_bias_dict(self.task_config, bias_file)
->>>>>>> 8f0541cd
         FileHandler(bias_dict).sync()
         logger.debug(f"Bias correction files:\n{pformat(bias_dict)}")
 
