#!/usr/bin/env python3

import os
import glob
import gzip
import tarfile
from logging import getLogger
from pprint import pformat
from typing import Optional, Dict, Any

from wxflow import (AttrDict,
                    FileHandler,
                    add_to_datetime, to_fv3time, to_timedelta, to_YMDH, to_YMD,
                    chdir,
                    Task,
                    parse_j2yaml, save_as_yaml,
                    logit,
                    Executable,
                    WorkflowException,
                    Template, TemplateConstants)
from pygfs.jedi import Jedi

logger = getLogger(__name__.split('.')[-1])


class AtmEnsAnalysis(Task):
    """
    Class for JEDI-based global atmens analysis tasks
    """
    @logit(logger, name="AtmEnsAnalysis")
    def __init__(self, config: Dict[str, Any]):
        """Constructor global atmens analysis task

        This method will construct a global atmens analysis task.
        This includes:
        - extending the task_config attribute AttrDict to include parameters required for this task
        - instantiate the Jedi attribute objects

        Parameters
        ----------
        config: Dict
            dictionary object containing task configuration

        Returns
        ----------
        None
        """
        super().__init__(config)

        _res = int(self.task_config.CASE_ENS[1:])
        _window_begin = add_to_datetime(self.task_config.current_cycle, -to_timedelta(f"{self.task_config.assim_freq}H") / 2)

        # Create a local dictionary that is repeatedly used across this class
        local_dict = AttrDict(
            {
                'npx_ges': _res + 1,
                'npy_ges': _res + 1,
                'npz_ges': self.task_config.LEVS - 1,
                'npz': self.task_config.LEVS - 1,
                'ATM_WINDOW_BEGIN': _window_begin,
                'ATM_WINDOW_LENGTH': f"PT{self.task_config.assim_freq}H",
                'OPREFIX': f"{self.task_config.EUPD_CYC}.t{self.task_config.cyc:02d}z.",
                'APREFIX': f"{self.task_config.RUN}.t{self.task_config.cyc:02d}z.",
                'GPREFIX': f"gdas.t{self.task_config.previous_cycle.hour:02d}z.",
                'atm_obsdatain_path': f"./obs/",
                'atm_obsdataout_path': f"./diags/",
                'BKG_TSTEP': "PT1H"  # Placeholder for 4D applications
            }
        )

        # Extend task_config with local_dict
        self.task_config = AttrDict(**self.task_config, **local_dict)

<<<<<<< HEAD
        # Create JEDI LETKF observer object
        jedi_config = AttrDict(
            {
=======
        # Create dictionary of JEDI objects
        self.jedi = AttrDict()

        # atmensanlobs
        self.jedi['atmensanlobs'] = Jedi(AttrDict(
            {
                'yaml_name': 'atmensanlobs',
>>>>>>> 8cd354a4
                'rundir': self.task_config.DATA,
                'exe_src': self.task_config.JEDIEXE_LETKF,
                'jcb_base_yaml': self.task_config.JCB_BASE_YAML,
                'jcb_algo': None,
                'jcb_algo_yaml': self.task_config.JCB_ALGO_YAML_OBS,
<<<<<<< HEAD
                'yaml_name': 'atmensanlobs',
                'jedi_args': ['fv3jedi', 'localensembleda']
            }
        )
        self.jedi_letkf_obs = Jedi(jedi_config)

        # Create JEDI LETKF solver object
        jedi_config = AttrDict(
            {
=======
                'jedi_args': ['fv3jedi', 'localensembleda']
            }
        ))

        # atmensanlsol
        self.jedi['atmensanlsol'] = Jedi(AttrDict(
            {
                'yaml_name': 'atmensanlsol',
>>>>>>> 8cd354a4
                'rundir': self.task_config.DATA,
                'exe_src': self.task_config.JEDIEXE_LETKF,
                'jcb_base_yaml': self.task_config.JCB_BASE_YAML,
                'jcb_algo': None,
                'jcb_algo_yaml': self.task_config.JCB_ALGO_YAML_SOL,
<<<<<<< HEAD
                'yaml_name': 'atmensanlsol',
                'jedi_args': ['fv3jedi', 'localensembleda']
            }
        )
        self.jedi_letkf_sol = Jedi(jedi_config)

        # Create JEDI FV3 increment converter
        jedi_config = AttrDict(
            {
=======
                'jedi_args': ['fv3jedi', 'localensembleda']
            }
        ))

        # atmensanlfv3inc
        self.jedi['atmensanlfv3inc'] = Jedi(AttrDict(
            {
                'yaml_name': 'atmensanlfv3inc',
>>>>>>> 8cd354a4
                'rundir': self.task_config.DATA,
                'exe_src': self.task_config.JEDIEXE_FV3INC,
                'jcb_base_yaml': self.task_config.JCB_BASE_YAML,
                'jcb_algo': self.task_config.JCB_ALGO_FV3INC,
                'jcb_algo_yaml': None,
<<<<<<< HEAD
                'yaml_name': 'atmensanlfv3inc',
                'jedi_args': None
            }
        )
        self.jedi_fv3inc = Jedi(jedi_config)
=======
                'jedi_args': None
            }
        ))
>>>>>>> 8cd354a4

        # Note: Since we now use the split observer-solvers, the following
        #       is only for testing.

<<<<<<< HEAD
        # Create JEDI LETKF object
        jedi_config = AttrDict(
            {
=======
        # atmensanlletkf
        self.jedi['atmensanlletkf'] = Jedi(AttrDict(
            {
                'yaml_name': 'atmensanlletkf',
                'rundir': self.task_config.DATA,
>>>>>>> 8cd354a4
                'exe_src': self.task_config.JEDIEXE_LETKF,
                'jcb_base_yaml': self.task_config.JCB_BASE_YAML,
                'jcb_algo': None,
                'jcb_algo_yaml': self.task_config.JCB_ALGO_YAML_LETKF,
<<<<<<< HEAD
                'rundir': self.task_config.DATA,
                'yaml_name': 'atmensanlletkf',
                'jedi_args': ['fv3jedi', 'localensembleda']
            }
        )
        self.jedi_letkf = Jedi(jedi_config)
=======
                'jedi_args': ['fv3jedi', 'localensembleda']
            }
        ))
>>>>>>> 8cd354a4

    @logit(logger)
    def initialize(self) -> None:
        """Initialize a global atmens analysis

        This method will initialize a global atmens analysis.
        This includes:
        - initialize JEDI applications
        - staging observation files
        - staging bias correction files
        - staging CRTM fix files
        - staging FV3-JEDI fix files
        - staging model backgrounds
        - creating output directories

        Parameters
        ----------
        None

        Returns
        ----------
        None
        """

        # initialize JEDI LETKF observer application
        logger.info(f"Initializing JEDI LETKF observer application")
<<<<<<< HEAD
        self.jedi_letkf_obs.initialize(self.task_config)

        # initialize JEDI LETKF solver application
        logger.info(f"Initializing JEDI LETKF solver application")
        self.jedi_letkf_sol.initialize(self.task_config)

        # initialize JEDI FV3 increment conversion application
        logger.info(f"Initializing JEDI FV3 increment conversion application")
        self.jedi_fv3inc.initialize(self.task_config)

        # stage observations
        logger.info(f"Staging list of observation files")
        obs_dict = self.jedi_letkf_obs.render_jcb(self.task_config, 'atm_obs_staging')
=======
        self.jedi['atmensanlobs'].initialize(self.task_config)

        # initialize JEDI LETKF solver application
        logger.info(f"Initializing JEDI LETKF solver application")
        self.jedi['atmensanlsol'].initialize(self.task_config)

        # initialize JEDI FV3 increment conversion application
        logger.info(f"Initializing JEDI FV3 increment conversion application")
        self.jedi['atmensanlfv3inc'].initialize(self.task_config)

        # stage observations
        logger.info(f"Staging list of observation files")
        obs_dict = self.jedi['atmensanlobs'].render_jcb(self.task_config, 'atm_obs_staging')
>>>>>>> 8cd354a4
        FileHandler(obs_dict).sync()
        logger.debug(f"Observation files:\n{pformat(obs_dict)}")

        # stage bias corrections
        logger.info(f"Staging list of bias correction files")
<<<<<<< HEAD
        bias_dict = self.jedi_letkf_obs.render_jcb(self.task_config, 'atm_bias_staging')
=======
        bias_dict = self.jedi['atmensanlobs'].render_jcb(self.task_config, 'atm_bias_staging')
>>>>>>> 8cd354a4
        bias_dict['copy'] = Jedi.remove_redundant(bias_dict['copy'])
        FileHandler(bias_dict).sync()
        logger.debug(f"Bias correction files:\n{pformat(bias_dict)}")

        # extract bias corrections
<<<<<<< HEAD
        Jedi.extract_tar_from_fh_dict(bias_dict)
=======
        Jedi.extract_tar_from_filehandler_dict(bias_dict)
>>>>>>> 8cd354a4

        # stage CRTM fix files
        logger.info(f"Staging CRTM fix files from {self.task_config.CRTM_FIX_YAML}")
        crtm_fix_dict = parse_j2yaml(self.task_config.CRTM_FIX_YAML, self.task_config)
        FileHandler(crtm_fix_dict).sync()
        logger.debug(f"CRTM fix files:\n{pformat(crtm_fix_dict)}")

        # stage fix files
        logger.info(f"Staging JEDI fix files from {self.task_config.JEDI_FIX_YAML}")
        jedi_fix_dict = parse_j2yaml(self.task_config.JEDI_FIX_YAML, self.task_config)
        FileHandler(jedi_fix_dict).sync()
        logger.debug(f"JEDI fix files:\n{pformat(jedi_fix_dict)}")

        # stage backgrounds
        logger.info(f"Stage ensemble member background files")
        bkg_staging_dict = parse_j2yaml(self.task_config.LGETKF_BKG_STAGING_YAML, self.task_config)
        FileHandler(bkg_staging_dict).sync()
        logger.debug(f"Ensemble member background files:\n{pformat(bkg_staging_dict)}")

        # need output dir for diags and anl
        logger.debug("Create empty output [anl, diags] directories to receive output from executable")
        newdirs = [
            os.path.join(self.task_config.DATA, 'anl'),
            os.path.join(self.task_config.DATA, 'diags'),
        ]
        FileHandler({'mkdir': newdirs}).sync()

    @logit(logger)
    def finalize(self) -> None:
        """Finalize a global atmens analysis

        This method will finalize a global atmens analysis using JEDI.
        This includes:
        - tar output diag files and place in ROTDIR
        - copy the generated YAML file from initialize to the ROTDIR

        Parameters
        ----------
        None

        Returns
        ----------
        None
        """

        # ---- tar up diags
        # path of output tar statfile
        atmensstat = os.path.join(self.task_config.COM_ATMOS_ANALYSIS_ENS, f"{self.task_config.APREFIX}atmensstat")

        # get list of diag files to put in tarball
        diags = glob.glob(os.path.join(self.task_config.DATA, 'diags', 'diag*nc'))

        logger.info(f"Compressing {len(diags)} diag files to {atmensstat}.gz")

        # gzip the files first
        logger.debug(f"Gzipping {len(diags)} diag files")
        for diagfile in diags:
            with open(diagfile, 'rb') as f_in, gzip.open(f"{diagfile}.gz", 'wb') as f_out:
                f_out.writelines(f_in)

        # open tar file for writing
        logger.debug(f"Creating tar file {atmensstat} with {len(diags)} gzipped diag files")
        with tarfile.open(atmensstat, "w") as archive:
            for diagfile in diags:
                diaggzip = f"{diagfile}.gz"
                archive.add(diaggzip, arcname=os.path.basename(diaggzip))

        # get list of yamls to cop to ROTDIR
        yamls = glob.glob(os.path.join(self.task_config.DATA, '*atmens*yaml'))

        # copy full YAML from executable to ROTDIR
        for src in yamls:
            logger.info(f"Copying {src} to {self.task_config.COM_ATMOS_ANALYSIS_ENS}")
            yaml_base = os.path.splitext(os.path.basename(src))[0]
            dest_yaml_name = f"{self.task_config.RUN}.t{self.task_config.cyc:02d}z.{yaml_base}.yaml"
            dest = os.path.join(self.task_config.COM_ATMOS_ANALYSIS_ENS, dest_yaml_name)
            logger.debug(f"Copying {src} to {dest}")
            yaml_copy = {
                'copy': [[src, dest]]
            }
            FileHandler(yaml_copy).sync()

        # create template dictionaries
        template_inc = self.task_config.COM_ATMOS_ANALYSIS_TMPL
        tmpl_inc_dict = {
            'ROTDIR': self.task_config.ROTDIR,
            'RUN': self.task_config.RUN,
            'YMD': to_YMD(self.task_config.current_cycle),
            'HH': self.task_config.current_cycle.strftime('%H')
        }

        # copy FV3 atm increment to comrot directory
        logger.info("Copy UFS model readable atm increment file")
        cdate = to_fv3time(self.task_config.current_cycle)
        cdate_inc = cdate.replace('.', '_')

        # loop over ensemble members
        for imem in range(1, self.task_config.NMEM_ENS + 1):
            memchar = f"mem{imem:03d}"

            # create output path for member analysis increment
            tmpl_inc_dict['MEMDIR'] = memchar
            incdir = Template.substitute_structure(template_inc, TemplateConstants.DOLLAR_CURLY_BRACE, tmpl_inc_dict.get)
            src = os.path.join(self.task_config.DATA, 'anl', memchar, f"atminc.{cdate_inc}z.nc4")
            dest = os.path.join(incdir, f"{self.task_config.RUN}.t{self.task_config.cyc:02d}z.atminc.nc")

            # copy increment
            logger.debug(f"Copying {src} to {dest}")
            inc_copy = {
                'copy': [[src, dest]]
            }
            FileHandler(inc_copy).sync()

    def clean(self):
        super().clean()<|MERGE_RESOLUTION|>--- conflicted
+++ resolved
@@ -71,11 +71,6 @@
         # Extend task_config with local_dict
         self.task_config = AttrDict(**self.task_config, **local_dict)
 
-<<<<<<< HEAD
-        # Create JEDI LETKF observer object
-        jedi_config = AttrDict(
-            {
-=======
         # Create dictionary of JEDI objects
         self.jedi = AttrDict()
 
@@ -83,23 +78,11 @@
         self.jedi['atmensanlobs'] = Jedi(AttrDict(
             {
                 'yaml_name': 'atmensanlobs',
->>>>>>> 8cd354a4
                 'rundir': self.task_config.DATA,
                 'exe_src': self.task_config.JEDIEXE_LETKF,
                 'jcb_base_yaml': self.task_config.JCB_BASE_YAML,
                 'jcb_algo': None,
                 'jcb_algo_yaml': self.task_config.JCB_ALGO_YAML_OBS,
-<<<<<<< HEAD
-                'yaml_name': 'atmensanlobs',
-                'jedi_args': ['fv3jedi', 'localensembleda']
-            }
-        )
-        self.jedi_letkf_obs = Jedi(jedi_config)
-
-        # Create JEDI LETKF solver object
-        jedi_config = AttrDict(
-            {
-=======
                 'jedi_args': ['fv3jedi', 'localensembleda']
             }
         ))
@@ -108,23 +91,11 @@
         self.jedi['atmensanlsol'] = Jedi(AttrDict(
             {
                 'yaml_name': 'atmensanlsol',
->>>>>>> 8cd354a4
                 'rundir': self.task_config.DATA,
                 'exe_src': self.task_config.JEDIEXE_LETKF,
                 'jcb_base_yaml': self.task_config.JCB_BASE_YAML,
                 'jcb_algo': None,
                 'jcb_algo_yaml': self.task_config.JCB_ALGO_YAML_SOL,
-<<<<<<< HEAD
-                'yaml_name': 'atmensanlsol',
-                'jedi_args': ['fv3jedi', 'localensembleda']
-            }
-        )
-        self.jedi_letkf_sol = Jedi(jedi_config)
-
-        # Create JEDI FV3 increment converter
-        jedi_config = AttrDict(
-            {
-=======
                 'jedi_args': ['fv3jedi', 'localensembleda']
             }
         ))
@@ -133,54 +104,30 @@
         self.jedi['atmensanlfv3inc'] = Jedi(AttrDict(
             {
                 'yaml_name': 'atmensanlfv3inc',
->>>>>>> 8cd354a4
                 'rundir': self.task_config.DATA,
                 'exe_src': self.task_config.JEDIEXE_FV3INC,
                 'jcb_base_yaml': self.task_config.JCB_BASE_YAML,
                 'jcb_algo': self.task_config.JCB_ALGO_FV3INC,
                 'jcb_algo_yaml': None,
-<<<<<<< HEAD
-                'yaml_name': 'atmensanlfv3inc',
                 'jedi_args': None
             }
-        )
-        self.jedi_fv3inc = Jedi(jedi_config)
-=======
-                'jedi_args': None
-            }
-        ))
->>>>>>> 8cd354a4
+        ))
 
         # Note: Since we now use the split observer-solvers, the following
         #       is only for testing.
 
-<<<<<<< HEAD
-        # Create JEDI LETKF object
-        jedi_config = AttrDict(
-            {
-=======
         # atmensanlletkf
         self.jedi['atmensanlletkf'] = Jedi(AttrDict(
             {
                 'yaml_name': 'atmensanlletkf',
                 'rundir': self.task_config.DATA,
->>>>>>> 8cd354a4
                 'exe_src': self.task_config.JEDIEXE_LETKF,
                 'jcb_base_yaml': self.task_config.JCB_BASE_YAML,
                 'jcb_algo': None,
                 'jcb_algo_yaml': self.task_config.JCB_ALGO_YAML_LETKF,
-<<<<<<< HEAD
-                'rundir': self.task_config.DATA,
-                'yaml_name': 'atmensanlletkf',
                 'jedi_args': ['fv3jedi', 'localensembleda']
             }
-        )
-        self.jedi_letkf = Jedi(jedi_config)
-=======
-                'jedi_args': ['fv3jedi', 'localensembleda']
-            }
-        ))
->>>>>>> 8cd354a4
+        ))
 
     @logit(logger)
     def initialize(self) -> None:
@@ -207,21 +154,6 @@
 
         # initialize JEDI LETKF observer application
         logger.info(f"Initializing JEDI LETKF observer application")
-<<<<<<< HEAD
-        self.jedi_letkf_obs.initialize(self.task_config)
-
-        # initialize JEDI LETKF solver application
-        logger.info(f"Initializing JEDI LETKF solver application")
-        self.jedi_letkf_sol.initialize(self.task_config)
-
-        # initialize JEDI FV3 increment conversion application
-        logger.info(f"Initializing JEDI FV3 increment conversion application")
-        self.jedi_fv3inc.initialize(self.task_config)
-
-        # stage observations
-        logger.info(f"Staging list of observation files")
-        obs_dict = self.jedi_letkf_obs.render_jcb(self.task_config, 'atm_obs_staging')
-=======
         self.jedi['atmensanlobs'].initialize(self.task_config)
 
         # initialize JEDI LETKF solver application
@@ -235,27 +167,18 @@
         # stage observations
         logger.info(f"Staging list of observation files")
         obs_dict = self.jedi['atmensanlobs'].render_jcb(self.task_config, 'atm_obs_staging')
->>>>>>> 8cd354a4
         FileHandler(obs_dict).sync()
         logger.debug(f"Observation files:\n{pformat(obs_dict)}")
 
         # stage bias corrections
         logger.info(f"Staging list of bias correction files")
-<<<<<<< HEAD
-        bias_dict = self.jedi_letkf_obs.render_jcb(self.task_config, 'atm_bias_staging')
-=======
         bias_dict = self.jedi['atmensanlobs'].render_jcb(self.task_config, 'atm_bias_staging')
->>>>>>> 8cd354a4
         bias_dict['copy'] = Jedi.remove_redundant(bias_dict['copy'])
         FileHandler(bias_dict).sync()
         logger.debug(f"Bias correction files:\n{pformat(bias_dict)}")
 
         # extract bias corrections
-<<<<<<< HEAD
-        Jedi.extract_tar_from_fh_dict(bias_dict)
-=======
         Jedi.extract_tar_from_filehandler_dict(bias_dict)
->>>>>>> 8cd354a4
 
         # stage CRTM fix files
         logger.info(f"Staging CRTM fix files from {self.task_config.CRTM_FIX_YAML}")
