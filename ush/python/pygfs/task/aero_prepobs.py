--- conflicted
+++ resolved
@@ -64,13 +64,8 @@
             self.task_config.prepaero_config = self.get_obsproc_config(sensor)
 
             # generate converter YAML file
-<<<<<<< HEAD
-            template = f"{self.runtime_config.RUN}.t{self.runtime_config['cyc']:02d}z.prepaero_viirs_{sensor}.yaml"
-            _prepaero_yaml = os.path.join(self.runtime_config.DATA, template)
-=======
             template = f"{self.task_config.RUN}.t{self.task_config['cyc']:02d}z.prepaero_viirs_{sensor}.yaml"
             _prepaero_yaml = os.path.join(self.task_config.DATA, template)
->>>>>>> de870670
             self.task_config.prepaero_yaml.append(_prepaero_yaml)
             logger.debug(f"Generate PrepAeroObs YAML file: {_prepaero_yaml}")
             save_as_yaml(self.task_config.prepaero_config, _prepaero_yaml)
