#!/usr/bin/env python3

import glob
import os
import shutil
import tarfile
from logging import getLogger
from typing import Any, Dict, List

from wxflow import (AttrDict, FileHandler, Hsi, Htar, Task, cast_strdict_as_dtypedict,
                    chgrp, get_gid, logit, mkdir_p, parse_j2yaml, rm_p, strftime,
                    to_YMD, to_YMDH, Template, TemplateConstants)

logger = getLogger(__name__.split('.')[-1])


class Archive(Task):
    """Task to archive ROTDIR data to HPSS (or locally)
    """

    @logit(logger, name="Archive")
    def __init__(self, config: Dict[str, Any]) -> None:
        """Constructor for the Archive task
        The constructor is responsible for collecting necessary yamls based on
        the runtime options and RUN.

        Parameters
        ----------
        config : Dict[str, Any]
            Incoming configuration for the task from the environment

        Returns
        -------
        None
        """
        super().__init__(config)

        rotdir = self.config.ROTDIR + os.sep

        # Find all absolute paths in the environment and get their relative paths from ${ROTDIR}
        path_dict = self._gen_relative_paths(rotdir)

        self.task_config = AttrDict(**self.config, **self.runtime_config, **path_dict)

    @logit(logger)
    def configure(self, arch_dict: Dict[str, Any]) -> (Dict[str, Any], List[Dict[str, Any]]):
        """Determine which tarballs will need to be created.

        Parameters
        ----------
        arch_dict : Dict[str, Any]
            Task specific keys, e.g. runtime options (DO_AERO, DO_ICE, etc)

        Return
        ------
        arcdir_set : Dict[str, Any]
            Set of FileHandler instructions to copy files to the ARCDIR
        atardir_sets : List[Dict[str, Any]]
            List of tarballs and instructions for creating them via tar or htar
        """

        if not os.path.isdir(arch_dict.ROTDIR):
            raise FileNotFoundError(f"FATAL ERROR: The ROTDIR ({arch_dict.ROTDIR}) does not exist!")

        if arch_dict.RUN == "gefs":
            raise NotImplementedError("FATAL ERROR: Archiving is not yet set up for GEFS runs")

        if arch_dict.RUN == "gdas" or arch_dict.RUN == "gfs":

            # Copy the cyclone track files and rename the experiments
            # TODO This really doesn't belong in archiving and should be moved elsewhere
            Archive._rename_cyclone_expt(arch_dict)

        archive_parm = os.path.join(arch_dict.PARMgfs, "archive")

        # Collect the dataset to archive locally
        arcdir_j2yaml = os.path.join(archive_parm, "arcdir.yaml.j2")

        # Add the glob.glob function for capturing log filenames
        # TODO remove this kludge once log filenames are explicit
        arch_dict['glob'] = glob.glob

        # Add the os.path.exists function to the dict for yaml parsing
        arch_dict['path_exists'] = os.path.exists

        # Parse the input jinja yaml template
        arcdir_set = Archive._construct_arcdir_set(arcdir_j2yaml,
                                                   arch_dict)

        if not os.path.isdir(arch_dict.ROTDIR):
            raise FileNotFoundError(f"FATAL ERROR: The ROTDIR ({arch_dict.ROTDIR}) does not exist!")

        if arch_dict.RUN == "gdas" or arch_dict.RUN == "gfs":

            # Copy the cyclone track files and rename the experiments
            Archive._rename_cyclone_expt(arch_dict)

        # Collect datasets that need to be archived
        # Each dataset represents one tarball

        if arch_dict.HPSSARCH:
            self.tar_cmd = "htar"
            self.hsi = Hsi()
            self.htar = Htar()
            self.cvf = self.htar.cvf
            self.rm_cmd = self.hsi.rm
            self.chgrp_cmd = self.hsi.chgrp
            self.chmod_cmd = self.hsi.chmod
        elif arch_dict.LOCALARCH:
            self.tar_cmd = "tar"
            self.cvf = Archive._create_tarball
            self.chgrp_cmd = chgrp
            self.chmod_cmd = os.chmod
            self.rm_cmd = rm_p
        else:  # Only perform local archiving.  Do not create tarballs.
            self.tar_cmd = ""
            return arcdir_set, []

<<<<<<< HEAD
=======
        if arch_dict.RUN == "gefs":
            raise NotImplementedError("FATAL ERROR: Archiving is not yet set up for GEFS runs")

>>>>>>> 0963441f
        master_yaml = "master_" + arch_dict.RUN + ".yaml.j2"

        parsed_sets = parse_j2yaml(os.path.join(archive_parm, master_yaml),
                                   arch_dict,
                                   allow_missing=False)

        atardir_sets = []

        for dataset in parsed_sets.datasets.values():

            dataset["fileset"] = Archive._create_fileset(dataset)
            dataset["has_rstprod"] = Archive._has_rstprod(dataset.fileset)

            atardir_sets.append(dataset)

        return arcdir_set, atardir_sets

    @logit(logger)
    def execute_store_products(self, arcdir_set: Dict[str, Any]) -> None:
        """Perform local archiving of data products to ARCDIR.

        Parameters
        ----------
        arcdir_set : Dict[str, Any]
            FileHandler instructions to populate ARCDIR with

        Return
        ------
        None
        """

        # Copy files to the local ARCDIR
        for key in arcdir_set.keys():
            FileHandler(arcdir_set[key]).sync()

    @logit(logger)
    def execute_backup_dataset(self, atardir_set: Dict[str, Any]) -> None:
        """Create a backup tarball from a yaml dict.

        Parameters
        ----------
        atardir_set: Dict[str, Any]
            Dict defining set of files to backup and the target tarball.

        Return
        ------
        None
        """

        # Generate tarball
        if len(atardir_set.fileset) == 0:
            logger.warning(f"WARNING: skipping would-be empty archive {atardir_set.target}.")
            return

        if atardir_set.has_rstprod:

            try:
                self.cvf(atardir_set.target, atardir_set.fileset)
            # Regardless of exception type, attempt to remove the target
            except Exception:
                self.rm_cmd(atardir_set.target)
                raise RuntimeError(f"FATAL ERROR: Failed to create restricted archive {atardir_set.target}, deleting!")

            self._protect_rstprod(atardir_set)

        else:
            self.cvf(atardir_set.target, atardir_set.fileset)

    @staticmethod
    @logit(logger)
    def _create_fileset(atardir_set: Dict[str, Any]) -> List:
        """
        Collect the list of all available files from the parsed yaml dict.
        Globs are expanded and if required files are missing, an error is
        raised.

        TODO: expand all globs in the jinja yaml files instead of expanding
              them here and issue errors here if globbing patterns (*, ?, [])
              are found.

        Parameters
        ----------
        atardir_set: Dict
            Contains full paths for required and optional files to be archived.
        """

        fileset = []
        if "required" in atardir_set:
            if atardir_set.required is not None:
                for item in atardir_set.required:
                    glob_set = glob.glob(item)
                    if len(glob_set) == 0:
                        raise FileNotFoundError(f"FATAL ERROR: Required file, directory, or glob {item} not found!")
                    for entry in glob_set:
                        fileset.append(entry)

        if "optional" in atardir_set:
            if atardir_set.optional is not None:
                for item in atardir_set.optional:
                    glob_set = glob.glob(item)
                    if len(glob_set) == 0:
                        logger.warning(f"WARNING: optional file/glob {item} not found!")
                    else:
                        for entry in glob_set:
                            fileset.append(entry)

        return fileset

    @staticmethod
    @logit(logger)
    def _has_rstprod(fileset: List) -> bool:
        """
        Checks if any files in the input fileset belongs to rstprod.

        Parameters
        ----------
        fileset : List
            List of filenames to check.
        """

        try:
            rstprod_gid = get_gid("rstprod")
        except KeyError:
            # rstprod does not exist on this machine
            return False

        # Expand globs and check each file for group ownership
        for file_or_glob in fileset:
            glob_set = glob.glob(file_or_glob)
            for filename in glob_set:
                if os.stat(filename).st_gid == rstprod_gid:
                    return True

        return False

    @logit(logger)
    def _protect_rstprod(self, atardir_set: Dict[str, any]) -> None:
        """
        Changes the group of the target tarball to rstprod and the permissions to
        640.  If this fails for any reason, attempt to delete the file before exiting.

        """

        try:
            self.chgrp_cmd("rstprod", atardir_set.target)
            if self.tar_cmd == "htar":
                self.chmod_cmd("640", atardir_set.target)
            else:
                self.chmod_cmd(atardir_set.target, 0o640)
        # Regardless of exception type, attempt to remove the target
        except Exception:
            try:
                self.rm_cmd(atardir_set.target)
            finally:
                raise RuntimeError(f"FATAL ERROR: Failed to protect {atardir_set.target}!\n"
                                   f"Please verify that it has been deleted!!")

    @staticmethod
    @logit(logger)
    def _create_tarball(target: str, fileset: List) -> None:
        """Method to create a local tarball.

        Parameters
        ----------
        target : str
            Tarball to create

        file_list : List
            List of files to add to an archive
        """

        # TODO create a set of tar helper functions in wxflow
        # Attempt to create the parent directory if it does not exist
        mkdir_p(os.path.dirname(os.path.realpath(target)))

        # Create the archive
        with tarfile.open(target, "w") as tarball:
            for filename in fileset:
                tarball.add(filename)

    @logit(logger)
    def _gen_relative_paths(self, root_path: str) -> Dict:
        """Generate a dict of paths in self.config relative to root_path

        Parameters
        ----------
        root_path : str
            Path to base all relative paths off of

        Return
        ------
        rel_path_dict : Dict
            Dictionary of paths relative to root_path.  Members will be named
            based on the dict names in self.config.  For COM paths, the names will
            follow COM_<NAME> --> <name>_dir.  For all other directories, the
            names will follow <NAME> --> <name>_dir.
        """

        rel_path_dict = {}
        for key, value in self.config.items():
            if isinstance(value, str):
                if root_path in value:
                    rel_path = value.replace(root_path, "")
                    rel_key = (key[4:] if key.startswith("COM_") else key).lower() + "_dir"
                    rel_path_dict[rel_key] = rel_path

        return rel_path_dict

    @staticmethod
    @logit(logger)
    def _construct_arcdir_set(j2yaml, arch_dict) -> Dict:

        # Parse the input jinja yaml template
        arcdir_yaml = parse_j2yaml(j2yaml,
                                   arch_dict,
                                   allow_missing=True)

        # Collect the needed FileHandler dicts and construct arcdir_set
        arcdir_set = {}
        for key, handler in arcdir_yaml[arch_dict.RUN].items():
            arcdir_set.update(handler)

        return arcidr_set

    @staticmethod
    @logit(logger)
    def _rename_cyclone_expt(arch_dict) -> None:

        # Rename the experiment in the tracker files from "AVNO" to the
        # first 4 letters of PSLOT.
        pslot4 = arch_dict.PSLOT.upper()
        if len(arch_dict.PSLOT) > 4:
            pslot4 = arch_dict.PSLOT[0:4].upper()

        track_dir = arch_dict.COM_ATMOS_TRACK
        run = arch_dict.RUN
        cycle_HH = strftime(arch_dict.current_cycle, "%H")

        if run == "gfs":
            in_track_file = (track_dir + "/avno.t" +
                             cycle_HH + "z.cycle.trackatcfunix")
            in_track_p_file = (track_dir + "/avnop.t" +
                               cycle_HH + "z.cycle.trackatcfunixp")
        elif run == "gdas":
            in_track_file = (track_dir + "/gdas.t" +
                             cycle_HH + "z.cycle.trackatcfunix")
            in_track_p_file = (track_dir + "/gdasp.t" +
                               cycle_HH + "z.cycle.trackatcfunixp")

        if not os.path.isfile(in_track_file):
            # Do not attempt to archive the outputs
            return

        out_track_file = track_dir + "/atcfunix." + run + "." + to_YMDH(arch_dict.current_cycle)
        out_track_p_file = track_dir + "/atcfunixp." + run + "." + to_YMDH(arch_dict.current_cycle)

        def replace_string_from_to_file(filename_in, filename_out, search_str, replace_str):

            """Write a new file from the contents of an input file while searching
            and replacing ASCII strings.  To prevent partial file creation, a
            temporary file is created and moved to the final location only
            after the search/replace is finished.

            Parameters
            ----------
            filename_in : str
                Input filename

            filename_out : str
                Output filename

            search_str : str
                ASCII string to search for

            replace_str : str
                ASCII string to replace the search_str with
            """
            with open(filename_in) as old_file:
                lines = old_file.readlines()

            out_lines = [line.replace(search, replace) for line in lines]

            with open("/tmp/track_file", "w") as new_file:
                new_file.writelines(out_lines)

            shutil.move("tmp/track_file", filename_out)

        replace_string_from_to_file(in_track_file, out_track_file, "AVNO", pslot4)
        replace_string_from_to_file(in_track_p_file, out_track_p_file, "AVNO", pslot4)

        return<|MERGE_RESOLUTION|>--- conflicted
+++ resolved
@@ -116,12 +116,6 @@
             self.tar_cmd = ""
             return arcdir_set, []
 
-<<<<<<< HEAD
-=======
-        if arch_dict.RUN == "gefs":
-            raise NotImplementedError("FATAL ERROR: Archiving is not yet set up for GEFS runs")
-
->>>>>>> 0963441f
         master_yaml = "master_" + arch_dict.RUN + ".yaml.j2"
 
         parsed_sets = parse_j2yaml(os.path.join(archive_parm, master_yaml),
