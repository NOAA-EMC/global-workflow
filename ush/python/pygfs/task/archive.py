--- conflicted
+++ resolved
@@ -309,13 +309,8 @@
         ------
         rel_path_dict : Dict
             Dictionary of paths relative to root_path.  Members will be named
-<<<<<<< HEAD
-            based on the dict names in self.task_config.  For COM paths, the names will
-            follow COM_<NAME> --> <name>_dir.  For all other directories, the
-=======
             based on the dict names in self.config.  For COM paths, the names will
             follow COMIN_<NAME> --> <name>_dir.  For all other directories, the
->>>>>>> 8993b42c
             names will follow <NAME> --> <name>_dir.
         """
 
