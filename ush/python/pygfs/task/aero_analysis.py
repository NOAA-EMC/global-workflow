#!/usr/bin/env python3

import os
import glob
import gzip
import tarfile
from logging import getLogger
from typing import Dict, List, Any

from wxflow import (AttrDict,
                    FileHandler,
                    add_to_datetime, to_fv3time, to_timedelta,
                    chdir,
                    to_fv3time,
                    YAMLFile, parse_j2yaml, save_as_yaml,
                    logit,
                    Executable,
                    WorkflowException)
from pygfs.task.analysis import Analysis

logger = getLogger(__name__.split('.')[-1])


class AerosolAnalysis(Analysis):
    """
    Class for global aerosol analysis tasks
    """
    @logit(logger, name="AerosolAnalysis")
    def __init__(self, config):
        super().__init__(config)

<<<<<<< HEAD
        _res = int(self.config['CASE'][1:])
        _res_anl = int(self.config['CASE_ANL'][1:])
        _window_begin = add_to_datetime(self.runtime_config.current_cycle, -to_timedelta(f"{self.config['assim_freq']}H") / 2)
        _jedi_yaml = os.path.join(self.runtime_config.DATA, f"{self.runtime_config.RUN}.t{self.runtime_config['cyc']:02d}z.aerovar.yaml")
=======
        _res = int(self.task_config['CASE'][1:])
        _res_anl = int(self.task_config['CASE_ANL'][1:])
        _window_begin = add_to_datetime(self.task_config.current_cycle, -to_timedelta(f"{self.task_config['assim_freq']}H") / 2)
        _jedi_yaml = os.path.join(self.task_config.DATA, f"{self.task_config.RUN}.t{self.task_config['cyc']:02d}z.aerovar.yaml")
>>>>>>> de870670

        # Create a local dictionary that is repeatedly used across this class
        local_dict = AttrDict(
            {
                'npx_ges': _res + 1,
                'npy_ges': _res + 1,
                'npz_ges': self.task_config.LEVS - 1,
                'npz': self.task_config.LEVS - 1,
                'npx_anl': _res_anl + 1,
                'npy_anl': _res_anl + 1,
                'npz_anl': self.task_config['LEVS'] - 1,
                'AERO_WINDOW_BEGIN': _window_begin,
<<<<<<< HEAD
                'AERO_WINDOW_LENGTH': f"PT{self.config['assim_freq']}H",
                'aero_bkg_fhr': map(int, str(self.config['aero_bkg_times']).split(',')),
                'OPREFIX': f"{self.runtime_config.RUN}.t{self.runtime_config.cyc:02d}z.",
                'APREFIX': f"{self.runtime_config.RUN}.t{self.runtime_config.cyc:02d}z.",
                'GPREFIX': f"gdas.t{self.runtime_config.previous_cycle.hour:02d}z.",
=======
                'AERO_WINDOW_LENGTH': f"PT{self.task_config['assim_freq']}H",
                'aero_bkg_fhr': map(int, str(self.task_config['aero_bkg_times']).split(',')),
                'OPREFIX': f"{self.task_config.RUN}.t{self.task_config.cyc:02d}z.",
                'APREFIX': f"{self.task_config.RUN}.t{self.task_config.cyc:02d}z.",
                'GPREFIX': f"gdas.t{self.task_config.previous_cycle.hour:02d}z.",
>>>>>>> de870670
                'jedi_yaml': _jedi_yaml,
            }
        )

        # Extend task_config with local_dict
        self.task_config = AttrDict(**self.task_config, **local_dict)

    @logit(logger)
    def initialize(self: Analysis) -> None:
        """Initialize a global aerosol analysis

        This method will initialize a global aerosol analysis using JEDI.
        This includes:
        - staging CRTM fix files
        - staging FV3-JEDI fix files
        - staging B error files
        - staging model backgrounds
        - generating a YAML file for the JEDI executable
        - creating output directories
        """
        super().initialize()

        # stage CRTM fix files
        logger.info(f"Staging CRTM fix files from {self.task_config.CRTM_FIX_YAML}")
        crtm_fix_list = parse_j2yaml(self.task_config.CRTM_FIX_YAML, self.task_config)
        FileHandler(crtm_fix_list).sync()

        # stage fix files
        logger.info(f"Staging JEDI fix files from {self.task_config.JEDI_FIX_YAML}")
        jedi_fix_list = parse_j2yaml(self.task_config.JEDI_FIX_YAML, self.task_config)
        FileHandler(jedi_fix_list).sync()

        # stage berror files
        # copy BUMP files, otherwise it will assume ID matrix
        if self.task_config.get('STATICB_TYPE', 'identity') in ['bump']:
            FileHandler(self.get_berror_dict(self.task_config)).sync()

        # stage backgrounds
        FileHandler(self.get_bkg_dict(AttrDict(self.task_config, **self.task_config))).sync()

        # generate variational YAML file
        logger.debug(f"Generate variational YAML file: {self.task_config.jedi_yaml}")
        save_as_yaml(self.task_config.jedi_config, self.task_config.jedi_yaml)
        logger.info(f"Wrote variational YAML to: {self.task_config.jedi_yaml}")

        # need output dir for diags and anl
        logger.debug("Create empty output [anl, diags] directories to receive output from executable")
        newdirs = [
            os.path.join(self.task_config['DATA'], 'anl'),
            os.path.join(self.task_config['DATA'], 'diags'),
        ]
        FileHandler({'mkdir': newdirs}).sync()

    @logit(logger)
    def execute(self: Analysis) -> None:

        chdir(self.task_config.DATA)

        exec_cmd = Executable(self.task_config.APRUN_AEROANL)
        exec_name = os.path.join(self.task_config.DATA, 'gdas.x')
        exec_cmd.add_default_arg(exec_name)
        exec_cmd.add_default_arg('fv3jedi')
        exec_cmd.add_default_arg('variational')
        exec_cmd.add_default_arg(self.task_config.jedi_yaml)

        try:
            logger.debug(f"Executing {exec_cmd}")
            exec_cmd()
        except OSError:
            raise OSError(f"Failed to execute {exec_cmd}")
        except Exception:
            raise WorkflowException(f"An error occured during execution of {exec_cmd}")

        pass

    @logit(logger)
    def finalize(self: Analysis) -> None:
        """Finalize a global aerosol analysis

        This method will finalize a global aerosol analysis using JEDI.
        This includes:
        - tarring up output diag files and place in ROTDIR
        - copying the generated YAML file from initialize to the ROTDIR
        - copying the guess files to the ROTDIR
        - applying the increments to the original RESTART files
        - moving the increment files to the ROTDIR

        """
        # ---- tar up diags
        # path of output tar statfile
        aerostat = os.path.join(self.task_config.COM_CHEM_ANALYSIS, f"{self.task_config['APREFIX']}aerostat")

        # get list of diag files to put in tarball
        diags = glob.glob(os.path.join(self.task_config['DATA'], 'diags', 'diag*nc4'))

        # gzip the files first
        for diagfile in diags:
            with open(diagfile, 'rb') as f_in, gzip.open(f"{diagfile}.gz", 'wb') as f_out:
                f_out.writelines(f_in)

        # open tar file for writing
        with tarfile.open(aerostat, "w") as archive:
            for diagfile in diags:
                diaggzip = f"{diagfile}.gz"
                archive.add(diaggzip, arcname=os.path.basename(diaggzip))

        # copy full YAML from executable to ROTDIR
<<<<<<< HEAD
        src = os.path.join(self.task_config['DATA'], f"{self.task_config['RUN']}.t{self.runtime_config['cyc']:02d}z.aerovar.yaml")
        dest = os.path.join(self.task_config.COM_CHEM_ANALYSIS, f"{self.task_config['RUN']}.t{self.runtime_config['cyc']:02d}z.aerovar.yaml")
=======
        src = os.path.join(self.task_config['DATA'], f"{self.task_config['RUN']}.t{self.task_config['cyc']:02d}z.aerovar.yaml")
        dest = os.path.join(self.task_config.COM_CHEM_ANALYSIS, f"{self.task_config['RUN']}.t{self.task_config['cyc']:02d}z.aerovar.yaml")
>>>>>>> de870670
        yaml_copy = {
            'mkdir': [self.task_config.COM_CHEM_ANALYSIS],
            'copy': [[src, dest]]
        }
        FileHandler(yaml_copy).sync()

        # ---- copy RESTART fv_tracer files for future reference
        if self.task_config.DOIAU:
            bkgtime = self.task_config.AERO_WINDOW_BEGIN
        else:
            bkgtime = self.task_config.current_cycle
        template = '{}.fv_tracer.res.tile{}.nc'.format(to_fv3time(bkgtime), '{tilenum}')
        bkglist = []
        for itile in range(1, self.task_config.ntiles + 1):
            tracer = template.format(tilenum=itile)
            src = os.path.join(self.task_config.COM_ATMOS_RESTART_PREV, tracer)
            dest = os.path.join(self.task_config.COM_CHEM_ANALYSIS, f'aeroges.{tracer}')
            bkglist.append([src, dest])
        FileHandler({'copy': bkglist}).sync()

        # ---- add increments to RESTART files
        logger.info('Adding increments to RESTART files')
        self._add_fms_cube_sphere_increments()

        # ---- move increments to ROTDIR
        logger.info('Moving increments to ROTDIR')
        template = f'aeroinc.{to_fv3time(self.task_config.current_cycle)}.fv_tracer.res.tile{{tilenum}}.nc'
        inclist = []
        for itile in range(1, self.task_config.ntiles + 1):
            tracer = template.format(tilenum=itile)
            src = os.path.join(self.task_config.DATA, 'anl', tracer)
            dest = os.path.join(self.task_config.COM_CHEM_ANALYSIS, tracer)
            inclist.append([src, dest])
        FileHandler({'copy': inclist}).sync()

    def clean(self):
        super().clean()

    @logit(logger)
    def _add_fms_cube_sphere_increments(self: Analysis) -> None:
        """This method adds increments to RESTART files to get an analysis
        """
        if self.task_config.DOIAU:
            bkgtime = self.task_config.AERO_WINDOW_BEGIN
        else:
            bkgtime = self.task_config.current_cycle
        # only need the fv_tracer files
        restart_template = f'{to_fv3time(bkgtime)}.fv_tracer.res.tile{{tilenum}}.nc'
        increment_template = f'{to_fv3time(self.task_config.current_cycle)}.fv_tracer.res.tile{{tilenum}}.nc'
        inc_template = os.path.join(self.task_config.DATA, 'anl', 'aeroinc.' + increment_template)
        bkg_template = os.path.join(self.task_config.COM_ATMOS_RESTART_PREV, restart_template)
        # get list of increment vars
        incvars_list_path = os.path.join(self.task_config['PARMgfs'], 'gdas', 'aeroanl_inc_vars.yaml')
        incvars = YAMLFile(path=incvars_list_path)['incvars']
        super().add_fv3_increments(inc_template, bkg_template, incvars)

    @logit(logger)
    def get_bkg_dict(self, task_config: Dict[str, Any]) -> Dict[str, List[str]]:
        """Compile a dictionary of model background files to copy

        This method constructs a dictionary of FV3 RESTART files (coupler, core, tracer)
        that are needed for global aerosol DA and returns said dictionary for use by the FileHandler class.

        Parameters
        ----------
        task_config: Dict
            a dictionary containing all of the configuration needed for the task

        Returns
        ----------
        bkg_dict: Dict
            a dictionary containing the list of model background files to copy for FileHandler
        """
        # NOTE for now this is FV3 RESTART files and just assumed to be fh006

        # get FV3 RESTART files, this will be a lot simpler when using history files
        rst_dir = task_config.COM_ATMOS_RESTART_PREV
        run_dir = os.path.join(task_config['DATA'], 'bkg')

        # Start accumulating list of background files to copy
        bkglist = []

        # if using IAU, we can use FGAT
        bkgtimes = []
        begintime = task_config.previous_cycle
        for fcsthr in task_config.aero_bkg_fhr:
            bkgtimes.append(add_to_datetime(begintime, to_timedelta(f"{fcsthr}H")))

        # now loop over background times
        for bkgtime in bkgtimes:
            # aerosol DA needs coupler
            basename = f'{to_fv3time(bkgtime)}.coupler.res'
            bkglist.append([os.path.join(rst_dir, basename), os.path.join(run_dir, basename)])

            # aerosol DA only needs core/tracer
            for ftype in ['core', 'tracer']:
                template = f'{to_fv3time(bkgtime)}.fv_{ftype}.res.tile{{tilenum}}.nc'
                for itile in range(1, task_config.ntiles + 1):
                    basename = template.format(tilenum=itile)
                    bkglist.append([os.path.join(rst_dir, basename), os.path.join(run_dir, basename)])

        bkg_dict = {
            'mkdir': [run_dir],
            'copy': bkglist,
        }
        return bkg_dict

    @logit(logger)
    def get_berror_dict(self, config: Dict[str, Any]) -> Dict[str, List[str]]:
        """Compile a dictionary of background error files to copy

        This method will construct a dictionary of BUMP background error files
        for global aerosol DA and return said dictionary for use by the FileHandler class.
        This dictionary contains coupler and fv_tracer files
        for correlation and standard deviation as well as NICAS localization.

        Parameters
        ----------
        config: Dict
            a dictionary containing all of the configuration needed

        Returns
        ----------
        berror_dict: Dict
            a dictionary containing the list of background error files to copy for FileHandler
        """
        # aerosol static-B needs nicas, cor_rh, cor_rv and stddev files.
        b_dir = config.BERROR_DATA_DIR
        b_datestr = to_fv3time(config.BERROR_DATE)
        berror_list = []

        for ftype in ['stddev']:
            coupler = f'{b_datestr}.{ftype}.coupler.res'
            berror_list.append([
                os.path.join(b_dir, coupler), os.path.join(config.DATA, 'berror', coupler)
            ])
            template = f'{b_datestr}.{ftype}.fv_tracer.res.tile{{tilenum}}.nc'
            for itile in range(1, config.ntiles + 1):
                tracer = template.format(tilenum=itile)
                berror_list.append([
                    os.path.join(b_dir, tracer), os.path.join(config.DATA, 'berror', tracer)
                ])
        radius = 'cor_aero_universe_radius'
        berror_list.append([
            os.path.join(b_dir, radius), os.path.join(config.DATA, 'berror', radius)
        ])
        nproc = config.ntiles * config.layout_x * config.layout_y
        for nn in range(1, nproc + 1):
            berror_list.append([
                os.path.join(b_dir, f'nicas_aero_nicas_local_{nproc:06}-{nn:06}.nc'),
                os.path.join(config.DATA, 'berror', f'nicas_aero_nicas_local_{nproc:06}-{nn:06}.nc')
            ])
        berror_dict = {
            'mkdir': [os.path.join(config.DATA, 'berror')],
            'copy': berror_list,
        }
        return berror_dict<|MERGE_RESOLUTION|>--- conflicted
+++ resolved
@@ -29,17 +29,10 @@
     def __init__(self, config):
         super().__init__(config)
 
-<<<<<<< HEAD
-        _res = int(self.config['CASE'][1:])
-        _res_anl = int(self.config['CASE_ANL'][1:])
-        _window_begin = add_to_datetime(self.runtime_config.current_cycle, -to_timedelta(f"{self.config['assim_freq']}H") / 2)
-        _jedi_yaml = os.path.join(self.runtime_config.DATA, f"{self.runtime_config.RUN}.t{self.runtime_config['cyc']:02d}z.aerovar.yaml")
-=======
         _res = int(self.task_config['CASE'][1:])
         _res_anl = int(self.task_config['CASE_ANL'][1:])
         _window_begin = add_to_datetime(self.task_config.current_cycle, -to_timedelta(f"{self.task_config['assim_freq']}H") / 2)
         _jedi_yaml = os.path.join(self.task_config.DATA, f"{self.task_config.RUN}.t{self.task_config['cyc']:02d}z.aerovar.yaml")
->>>>>>> de870670
 
         # Create a local dictionary that is repeatedly used across this class
         local_dict = AttrDict(
@@ -52,19 +45,11 @@
                 'npy_anl': _res_anl + 1,
                 'npz_anl': self.task_config['LEVS'] - 1,
                 'AERO_WINDOW_BEGIN': _window_begin,
-<<<<<<< HEAD
-                'AERO_WINDOW_LENGTH': f"PT{self.config['assim_freq']}H",
-                'aero_bkg_fhr': map(int, str(self.config['aero_bkg_times']).split(',')),
-                'OPREFIX': f"{self.runtime_config.RUN}.t{self.runtime_config.cyc:02d}z.",
-                'APREFIX': f"{self.runtime_config.RUN}.t{self.runtime_config.cyc:02d}z.",
-                'GPREFIX': f"gdas.t{self.runtime_config.previous_cycle.hour:02d}z.",
-=======
                 'AERO_WINDOW_LENGTH': f"PT{self.task_config['assim_freq']}H",
                 'aero_bkg_fhr': map(int, str(self.task_config['aero_bkg_times']).split(',')),
                 'OPREFIX': f"{self.task_config.RUN}.t{self.task_config.cyc:02d}z.",
                 'APREFIX': f"{self.task_config.RUN}.t{self.task_config.cyc:02d}z.",
                 'GPREFIX': f"gdas.t{self.task_config.previous_cycle.hour:02d}z.",
->>>>>>> de870670
                 'jedi_yaml': _jedi_yaml,
             }
         )
@@ -172,13 +157,8 @@
                 archive.add(diaggzip, arcname=os.path.basename(diaggzip))
 
         # copy full YAML from executable to ROTDIR
-<<<<<<< HEAD
-        src = os.path.join(self.task_config['DATA'], f"{self.task_config['RUN']}.t{self.runtime_config['cyc']:02d}z.aerovar.yaml")
-        dest = os.path.join(self.task_config.COM_CHEM_ANALYSIS, f"{self.task_config['RUN']}.t{self.runtime_config['cyc']:02d}z.aerovar.yaml")
-=======
         src = os.path.join(self.task_config['DATA'], f"{self.task_config['RUN']}.t{self.task_config['cyc']:02d}z.aerovar.yaml")
         dest = os.path.join(self.task_config.COM_CHEM_ANALYSIS, f"{self.task_config['RUN']}.t{self.task_config['cyc']:02d}z.aerovar.yaml")
->>>>>>> de870670
         yaml_copy = {
             'mkdir': [self.task_config.COM_CHEM_ANALYSIS],
             'copy': [[src, dest]]
