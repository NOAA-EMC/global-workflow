--- conflicted
+++ resolved
@@ -58,42 +58,32 @@
 
         valid_datetime = add_to_datetime(self.task_config.current_cycle, to_timedelta(f"{self.task_config.FORECAST_HOUR}H"))
 
-        if self.config.COMPONENT == 'ice':
-            offset = int(self.runtime_config.current_cycle.strftime("%H")) % self.config.FHOUT_ICE_GFS
+        if self.task_config.COMPONENT == 'ice':
+            offset = int(self.task_config.current_cycle.strftime("%H")) % self.task_config.FHOUT_ICE_GFS
             # For CICE cases where offset is not 0, forecast_hour needs to be adjusted based on the offset.
             # TODO: Consider FHMIN when calculating offset.
             if offset != 0:
-                forecast_hour = self.config.FORECAST_HOUR - int(self.runtime_config.current_cycle.strftime("%H"))
+                forecast_hour = self.task_config.FORECAST_HOUR - int(self.task_config.current_cycle.strftime("%H"))
                 # For the first forecast hour, the interval may be different from the intervals of subsequent forecast hours
-                if forecast_hour <= self.config.FHOUT_ICE_GFS:
-                    interval = self.config.FHOUT_ICE_GFS - int(self.runtime_config.current_cycle.strftime("%H"))
+                if forecast_hour <= self.task_config.FHOUT_ICE_GFS:
+                    interval = self.task_config.FHOUT_ICE_GFS - int(self.task_config.current_cycle.strftime("%H"))
                 else:
-                    interval = self.config.FHOUT_ICE_GFS
+                    interval = self.task_config.FHOUT_ICE_GFS
             else:
-                forecast_hour = self.config.FORECAST_HOUR
-                interval = self.config.FHOUT_ICE_GFS
-        if self.config.COMPONENT == 'ocean':
-            forecast_hour = self.config.FORECAST_HOUR
-            interval = self.config.FHOUT_OCN_GFS
+                forecast_hour = self.task_config.FORECAST_HOUR
+                interval = self.task_config.FHOUT_ICE_GFS
+        if self.task_config.COMPONENT == 'ocean':
+            forecast_hour = self.task_config.FORECAST_HOUR
+            interval = self.task_config.FHOUT_OCN_GFS
 
         # TODO: This is a bit of a hack, but it works for now
         # FIXME: find a better way to provide the averaging period
-<<<<<<< HEAD
-        # This will be different for ocean and ice, so when they are made flexible, this will need to be addressed
-        avg_period = f"{self.task_config.FORECAST_HOUR-self.task_config.FHOUT_OCNICE_GFS:03d}-{self.task_config.FORECAST_HOUR:03d}"
-=======
         avg_period = f"{forecast_hour-interval:03d}-{forecast_hour:03d}"
->>>>>>> 2e6f1fcd
 
         # Extend task_config with localdict
         localdict = AttrDict(
-<<<<<<< HEAD
             {'component': self.task_config.COMPONENT,
-             'forecast_hour': self.task_config.FORECAST_HOUR,
-=======
-            {'component': self.config.COMPONENT,
              'forecast_hour': forecast_hour,
->>>>>>> 2e6f1fcd
              'valid_datetime': valid_datetime,
              'avg_period': avg_period,
              'model_grid': model_grid,
