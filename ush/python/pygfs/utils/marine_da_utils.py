--- conflicted
+++ resolved
@@ -1,17 +1,9 @@
-<<<<<<< HEAD
-import f90nml
-from logging import getLogger
-import os
-import re
-import xarray as xr
-=======
 from datetime import datetime, timedelta
 import dateutil.parser as dparser
 import os
 from netCDF4 import Dataset
 from logging import getLogger
 import yaml
->>>>>>> a694cf14
 
 from wxflow import (FileHandler,
                     logit,
