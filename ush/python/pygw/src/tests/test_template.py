--- conflicted
+++ resolved
@@ -136,19 +136,11 @@
               'ff': {'1': 'b hello world', '4': 'a'},
               'greeting': 'hello world',
               'host': {'config': '/home/user/hosts',
-<<<<<<< HEAD
-                          'config_file': '/home/user/config/config.yaml/xenon.config.yaml',
-                          'name': 'xenon',
-                          'proxy2': {'config': '/home/user/xenon.hello world.yaml',
-                                     'list': [['/home/user/xenon', 'toto.xenon.hello world'],
-                                              'config.yaml']}},
-=======
                        'config_file': '/home/user/config/config.yaml/xenon.config.yaml',
                        'name': 'xenon',
                        'proxy2': {'config': '/home/user/xenon.hello world.yaml',
                                   'list': [['/home/user/xenon', 'toto.xenon.hello world'],
                                            'config.yaml']}},
->>>>>>> 287f52c8
               'root': '/home/user',
               'world': 'world'}
 
