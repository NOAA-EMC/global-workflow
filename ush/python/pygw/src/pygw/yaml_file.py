--- conflicted
+++ resolved
@@ -79,11 +79,7 @@
     envtag = '!ENV'
     inctag = '!INC'
     # pattern for global vars: look for ${word}
-<<<<<<< HEAD
-    pattern = re.compile(r".*?\${(\w+)}.*?")
-=======
     pattern = re.compile(r'.*?\${(\w+)}.*?')
->>>>>>> bf06289c
     loader = loader or yaml.SafeLoader
 
     # the envtag will be used to mark where to start searching for the pattern
