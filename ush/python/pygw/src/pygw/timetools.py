--- conflicted
+++ resolved
@@ -3,17 +3,10 @@
 
 
 __all__ = ["to_datetime", "to_timedelta",
-<<<<<<< HEAD
-           "datetime_to_YMDH", "datetime_to_YMD", "datetime_to_YYYY", "datetime_to_DOY",
-           "timedelta_to_HMS",
-           "strftime", "strptime",
-           "to_YMDH", "to_YMD", "to_YYYY", "to_DOY",
-=======
            "datetime_to_YMDH", "datetime_to_YMD", "datetime_to_JDAY",
            "timedelta_to_HMS",
            "strftime", "strptime",
            "to_YMDH", "to_YMD", "to_JDAY", "to_julian",
->>>>>>> 5f76a30d
            "to_isotime", "to_fv3time",
            "add_to_datetime", "add_to_timedelta"]
 
@@ -158,66 +151,25 @@
         raise Exception(f"Bad datetime: '{dt}'")
 
 
-<<<<<<< HEAD
-def datetime_to_YYYY(dt: datetime.datetime) -> str:
-    """
-    Description
-    -----------
-    Translate a datetime object to 'YYYY' format.
-
-    Parameters
-    ----------
-    dt : datetime.datetime
-        Datetime object to translate.
-
-    Returns
-    -------
-    str: str
-        Formatted string in 'YYYY' format.
-    """
-    try:
-        return dt.strftime('%Y')
-    except Exception:
-        raise Exception(f"Bad datetime: '{dt}'")
-
-
-def datetime_to_DOY(dt: datetime.datetime) -> str:
-    """
-    Description
-    -----------
-    Translate a datetime object to 'DOY' format.
-=======
 def datetime_to_JDAY(dt: datetime.datetime) -> str:
     """
     Description
     -----------
     Translate a datetime object to 'YYYYDOY' format.
 
->>>>>>> 5f76a30d
-
-    Parameters
-    ----------
-    dt : datetime.datetime
-<<<<<<< HEAD
-        Datetime object to translate.
-=======
+
+    Parameters
+    ----------
+    dt : datetime.datetime
         Datetime object to translate
->>>>>>> 5f76a30d
-
-    Returns
-    -------
-    str: str
-<<<<<<< HEAD
-        Formatted string in 'DOY' format.
-    """
-    try:
-        return dt.strftime('%j')
-=======
+
+    Returns
+    -------
+    str: str
         Formatted string in 'YYYYDOY' format.
     """
     try:
         return dt.strftime('%Y%j')
->>>>>>> 5f76a30d
     except Exception:
         raise Exception(f"Bad datetime: '{dt}'")
 
@@ -360,10 +312,5 @@
 
 to_YMDH = datetime_to_YMDH
 to_YMD = datetime_to_YMD
-<<<<<<< HEAD
-to_YYYY = datetime_to_YYYY
-to_DOY = datetime_to_DOY
-=======
 to_JDAY = datetime_to_JDAY
-to_julian = datetime_to_JDAY
->>>>>>> 5f76a30d
+to_julian = datetime_to_JDAY