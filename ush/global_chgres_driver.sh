#!/bin/ksh
set -ax
#-------------------------------------------------------------------------------------------------
# Makes ICs on fv3 globally uniform cubed-sphere grid using operational GFS initial conditions.
# Fanglin Yang, 09/30/2016
#  This script is created based on the C-shell scripts fv3_gfs_preproc/IC_scripts/DRIVER_CHGRES.csh
#  and submit_chgres.csh provided by GFDL.  APRUN and environment variables are added to run on
#  WCOSS CRAY.  Directory and file names are standaridized to follow NCEP global model convention.
#  This script calls fv3gfs_chgres.sh.
# Fanglin Yang and George Gayno, 02/08/2017
#  Modified to use the new CHGRES George Gayno developed.
# Fanglin Yang 03/08/2017
#  Generalized and streamlined the script and enabled to run on multiple platforms.
# Fanglin Yang 03/20/2017
#  Added option to process NEMS GFS initial condition which contains new land datasets.
#  Switch to use ush/global_chgres.sh.
#-------------------------------------------------------------------------------------------------

export OMP_NUM_THREADS_CH=${OMP_NUM_THREADS_CH:-24}
export APRUNC=${APRUNC:-"time"}

export CASE=${CASE:-C96}                     # resolution of tile: 48, 96, 192, 384, 768, 1152, 3072
export CRES=`echo $CASE | cut -c 2-`
export CDATE=${CDATE:-${cdate:-2017031900}}  # format yyyymmddhh yyyymmddhh ...
export CDUMP=${CDUMP:-gfs}                   # gfs or gdas
export LEVS=${LEVS:-65}
export LSOIL=${LSOIL:-4}
export REGIONAL=${REGIONAL:-0}               # default is to assume uniform grid, which is REGIONAL=0
                                             # REGIONAL=1 - generate data and boundary (for regional case)
                                             # REGIONAL=2 - generate boundaries only (for regional case)

export VERBOSE=YES
pwd=$(pwd)
export NWPROD=${NWPROD:-$pwd}
export HOMEgfs=${HOMEgfs:-$NWPROD/gfs.v15.0.0}
export FIXfv3=${FIXfv3:-$HOMEgfs/fix/fix_fv3_gmted2010}
export FIXam=${FIXam:-$HOMEgfs/fix/fix_am}
export CHGRESEXEC=$HOMEgfs/exec/global_chgres
export CHGRESSH=$HOMEgfs/ush/global_chgres.sh

# Location of initial conditions for GFS (before chgres) and FV3 (after chgres)
export INIDIR=${INIDIR:-$pwd}
export OUTDIR=${OUTDIR:-$pwd/INPUT}
mkdir -p $OUTDIR

export gtype=${gtype:-uniform}	    # grid type = uniform, stretch, nest or stand alone regional

if [ $gtype = uniform ];  then
  echo "creating uniform ICs"
  export ntiles=6
elif [ $gtype = stretch ]; then
  echo "creating stretched ICs"
  export ntiles=6
elif [ $gtype = nest ]; then
  echo "creating nested ICs"
  export ntiles=7
elif [ $gtype = regional ]; then
  echo "creating standalone regional ICs"
  export ntiles=1
  export TILE_NUM=7
else
  echo "Error: please specify grid type with 'gtype' as uniform, stretch, nest, or regional"
  exit 9
fi

#---------------------------------------------------------------

# Temporary rundirectory
export DATA=${DATA:-${RUNDIR:-$pwd/rundir$$}}
if [ ! -s $DATA ]; then mkdir -p $DATA; fi
cd $DATA || exit 8

export ymd=`echo $CDATE | cut -c 1-8`
export cyc=`echo $CDATE | cut -c 9-10`

# Determine if we are current operations with NSST or the one before that
if [ ${ATMANL:-"NULL"} = "NULL" ]; then
 if [ -s ${INIDIR}/nsnanl.${CDUMP}.$CDATE -o -s ${INIDIR}/${CDUMP}.t${cyc}z.nstanl.nemsio ]; then
  ictype='opsgfs'
 else
  ictype='oldgfs'
 fi
else
 if [ ${NSTANL:-"NULL"} = "NULL" ]; then
  ictype='oldgfs'
 else
  ictype='opsgfs'
 fi
fi

if [ $ictype = oldgfs ]; then   # input data is old spectral sigio format.

 if [ ${ATMANL:-"NULL"} = "NULL" ]; then
  if [ -s ${INIDIR}/siganl.${CDUMP}.$CDATE ]; then
   export ATMANL=$INIDIR/siganl.${CDUMP}.$CDATE
   export SFCANL=$INIDIR/sfcanl.${CDUMP}.$CDATE
  else
   export ATMANL=$INIDIR/${CDUMP}.t${cyc}z.sanl
   export SFCANL=$INIDIR/${CDUMP}.t${cyc}z.sfcanl
  fi
 fi

 export NSTANL="NULL"
 export SOILTYPE_INP=zobler
 export VEGTYPE_INP=sib
 export nopdpvv=.false.

 #--sigio to user defined lat-lon gaussian grid
 JCAP_CASE=$((CRES*2-2))
 LONB_ATM=$((CRES*4))
 LATB_ATM=$((CRES*2))
 LONB_SFC=$((CRES*4))
 LATB_SFC=$((CRES*2))
 if [ $CRES -gt 768 -o $gtype = stretch -o $gtype = nest ]; then
   JCAP_CASE=1534
   LONB_ATM=3072
   LATB_ATM=1536
   LONB_SFC=3072
   LATB_SFC=1536
 fi

elif [ $ictype = opsgfs ]; then   # input data is nemsio format.

 if [ ${ATMANL:-"NULL"} = "NULL" ]; then
  if [ -s ${INIDIR}/gfnanl.${CDUMP}.$CDATE ]; then
   export ATMANL=$INIDIR/gfnanl.${CDUMP}.$CDATE
   export SFCANL=$INIDIR/sfnanl.${CDUMP}.$CDATE
   export NSTANL=$INIDIR/nsnanl.${CDUMP}.$CDATE
  else
   export ATMANL=$INIDIR/${CDUMP}.t${cyc}z.atmanl.nemsio
   export SFCANL=$INIDIR/${CDUMP}.t${cyc}z.sfcanl.nemsio
   export NSTANL=$INIDIR/${CDUMP}.t${cyc}z.nstanl.nemsio
  fi
 fi

 export SOILTYPE_INP=statsgo
 export VEGTYPE_INP=igbp
 export nopdpvv=.true.

 LONB_ATM=0   # not used for
 LATB_ATM=0   # ops files
 JCAP_CASE=$((CRES*2-2))
 LONB_SFC=$((CRES*4))
 LATB_SFC=$((CRES*2))
 if [ $CRES -gt 768 -o $gtype = stretch -o $gtype = nest ]; then
   JCAP_CASE=1534
   LONB_SFC=3072
   LATB_SFC=1536
 fi
fi  # is input data old or new format?


# to use new albedo, soil/veg type
export CLIMO_FIELDS_OPT=3
export LANDICE_OPT=2
export IALB=1
export SOILTYPE_OUT=statsgo
export VEGTYPE_OUT=igbp
export FNZORC=igbp

export SIGLEVEL=${FIXam}/global_hyblev.l${LEVS}.txt
if [ $LEVS = 128 ]; then export SIGLEVEL=${FIXam}/global_hyblev.l${LEVS}B.txt; fi
export FNGLAC=${FIXam}/global_glacier.2x2.grb
export FNMXIC=${FIXam}/global_maxice.2x2.grb
export FNTSFC=${FIXam}/cfs_oi2sst1x1monclim19822001.grb
export FNSNOC=${FIXam}/global_snoclim.1.875.grb
export FNALBC2=${FIXam}/global_albedo4.1x1.grb
export FNAISC=${FIXam}/cfs_ice1x1monclim19822001.grb
export FNTG3C=${FIXam}/global_tg3clim.2.6x1.5.grb
export FNVEGC=${FIXam}/global_vegfrac.0.144.decpercent.grb
export FNVMNC=${FIXam}/global_shdmin.0.144x0.144.grb
export FNVMXC=${FIXam}/global_shdmax.0.144x0.144.grb
export FNSLPC=${FIXam}/global_slope.1x1.grb
export FNMSKH=${FIXam}/seaice_newland.grb
export FNSMCC=$FIXam/global_soilmgldas.statsgo.t${JCAP_CASE}.${LONB_SFC}.${LATB_SFC}.grb
export FNSOTC=$FIXam/global_soiltype.statsgo.t${JCAP_CASE}.${LONB_SFC}.${LATB_SFC}.rg.grb
export FNVETC=$FIXam/global_vegtype.igbp.t${JCAP_CASE}.${LONB_SFC}.${LATB_SFC}.rg.grb
export FNABSC=$FIXam/global_mxsnoalb.uariz.t${JCAP_CASE}.${LONB_SFC}.${LATB_SFC}.rg.grb
export FNALBC=$FIXam/global_snowfree_albedo.bosu.t${JCAP_CASE}.${LONB_SFC}.${LATB_SFC}.rg.grb

<<<<<<< HEAD
=======
#
# For a regional run, if REGIONAL=2 (generate boundary data only) this script is called multiple times
# so that each boundary time other than hour 0 will be done individually. This allows multiple instances
# of chgres to execute simultaneously
#

if [ $REGIONAL -ne 2 ]; then           # REGIONAL -ne 2 is for uniform and regional hour 0
>>>>>>> 0e9d2d1b

#------------------------------------------------
# Convert atmospheric file.
#------------------------------------------------

  export CHGRESVARS="use_ufo=.false.,idvc=2,idvt=21,idsl=1,IDVM=0,nopdpvv=$nopdpvv"
  export SIGINP=$ATMANL
  export SFCINP=NULL
  export NSTINP=NULL
  export JCAP=$JCAP_CASE
  export LATB=$LATB_ATM
  export LONB=$LONB_ATM
  $CHGRESSH
  rc=$?
  if [[ $rc -ne 0 ]] ; then
   echo "***ERROR*** rc= $rc"
   exit $rc
  fi

  mv ${DATA}/gfs_data.tile*.nc  $OUTDIR/.
  mv ${DATA}/gfs_ctrl.nc        $OUTDIR/.
  if [ $gtype = regional ]; then
    mv ${DATA}/gfs_bndy.tile7.nc $OUTDIR/gfs_bndy.tile7.000.nc
  fi

#---------------------------------------------------
# Convert surface and nst files one tile at a time.
#---------------------------------------------------

  export CHGRESVARS="use_ufo=.true.,idvc=2,idvt=21,idsl=1,IDVM=0,nopdpvv=$nopdpvv"
  export SIGINP=NULL
  export SFCINP=$SFCANL
  export NSTINP=$NSTANL
  export JCAP=$JCAP_CASE
  export LATB=$LATB_SFC
  export LONB=$LONB_SFC

  if [ $gtype = regional ]; then
    $CHGRESSH
    mv ${DATA}/out.sfc.tile${TILE_NUM}.nc $OUTDIR/sfc_data.tile${TILE_NUM}.nc
    rc=$?
    if [[ $rc -ne 0 ]] ; then
      echo "***ERROR*** rc= $rc"
      exit $rc
    fi
  else
    tile=1
    while [ $tile -le $ntiles ]; do
      export TILE_NUM=$tile
      $CHGRESSH
      rc=$?
      if [[ $rc -ne 0 ]] ; then
        echo "***ERROR*** rc= $rc"
        exit $rc
      fi
      mv ${DATA}/out.sfc.tile${tile}.nc $OUTDIR/sfc_data.tile${tile}.nc
      tile=`expr $tile + 1 `
    done
  fi

else # REGIONAL = 2, just generate boundary data

  export CHGRESVARS="use_ufo=.false.,nst_anl=$nst_anl,idvc=2,idvt=21,idsl=1,IDVM=0,nopdpvv=$nopdpvv"
  export ATMANL=$INIDIR/${CDUMP}.t${cyc}z.atmf${bchour}.nemsio
  export SIGINP=$ATMANL
  export SFCINP=NULL
  export NSTINP=NULL
  export LATB=$LATB_ATM
  export LONB=$LONB_ATM

#
# run chgres and check rc to make sure it was successful
#

  $CHGRESSH
  rc=$?
  if [[ $rc -ne 0 ]] ; then
    echo "***ERROR*** rc= $rc"
    exit $rc
  fi
 
  mv ${DATA}/gfs_bndy.tile7.nc $OUTDIR/gfs_bndy.tile7.${bchour}.nc

fi
 
exit 0<|MERGE_RESOLUTION|>--- conflicted
+++ resolved
@@ -178,8 +178,6 @@
 export FNABSC=$FIXam/global_mxsnoalb.uariz.t${JCAP_CASE}.${LONB_SFC}.${LATB_SFC}.rg.grb
 export FNALBC=$FIXam/global_snowfree_albedo.bosu.t${JCAP_CASE}.${LONB_SFC}.${LATB_SFC}.rg.grb
 
-<<<<<<< HEAD
-=======
 #
 # For a regional run, if REGIONAL=2 (generate boundary data only) this script is called multiple times
 # so that each boundary time other than hour 0 will be done individually. This allows multiple instances
@@ -187,7 +185,6 @@
 #
 
 if [ $REGIONAL -ne 2 ]; then           # REGIONAL -ne 2 is for uniform and regional hour 0
->>>>>>> 0e9d2d1b
 
 #------------------------------------------------
 # Convert atmospheric file.
