#! /usr/bin/env bash

#####
## This script defines functions for data I/O and namelist.
## different applications could share the same function
## or have their own.
##
## This is a child script of modular
## forecast script. This script is function definition.
## need to call these functions in the parent script
## for execution.
#####

DATM_postdet(){
  ######################################################################
  # Link DATM  inputs (ie forcing files)                           #
  ######################################################################

  #TODO: This should be some loop through CDATE-> CDATE+ FORECAST length
  #and get input from either CFSR or GEFS or Whatever...
  #Currently assumes you only need the month of DATM input for IC date
  #DATMINPUTDIR should be machine specific

  # DATM forcing file name convention is ${DATM_FILENAME_BASE}.$YYYYMMDDHH.nc
  echo "Link DATM forcing files"
  DATMINPUTDIR="/scratch2/NCEPDEV/marineda/DATM_INPUT/CFSR/${SYEAR}${SMONTH}"
  $NLN -sf ${DATMINPUTDIR}/${DATM_FILENAME_BASE}*.nc $DATA/DATM_INPUT/
}

FV3_GFS_postdet(){
  echo "SUB ${FUNCNAME[0]}: $RERUN and $warm_start determined for $RUN"

  echo $warm_start
  echo $RERUN

  #-------------------------------------------------------
  if [ $warm_start = ".true." -o $RERUN = "YES" ]; then
    #-------------------------------------------------------
    #.............................
    if [ $RERUN = "NO" ]; then
      #.............................

      # Link all restart files from $gmemdir
      for file in $(ls $gmemdir/RESTART/${sPDY}.${scyc}0000.*.nc); do
        file2=$(echo $(basename $file))
        file2=$(echo $file2 | cut -d. -f3-) # remove the date from file
        fsuf=$(echo $file2 | cut -d. -f1)
        $NLN $file $DATA/INPUT/$file2
      done

      # Replace sfc_data with sfcanl_data restart files from $memdir (if found)
      if [ "${MODE}" = "cycled" ] && [ "${CCPP_SUITE}" = "FV3_GFS_v16" ]; then  # TODO: remove if statement when global_cycle can handle NOAHMP
        for file in $(ls $memdir/RESTART/${sPDY}.${scyc}0000.sfcanl_data.tile?.nc); do
          if [[ -f $file ]]; then
            file2=$(echo $(basename $file))
            file2=$(echo $file2 | cut -d. -f3-) # remove the date from file
            fsufanl=$(echo $file2 | cut -d. -f1)
            file2=$(echo $file2 | sed -e "s/sfcanl_data/sfc_data/g")
            rm -f $DATA/INPUT/$file2
            $NLN $file $DATA/INPUT/$file2
          fi
        done
      fi

      # Need a coupler.res when doing IAU
      if [ $DOIAU = "YES" ]; then
        rm -f $DATA/INPUT/coupler.res
        cat >> $DATA/INPUT/coupler.res << EOF
        2        (Calendar: no_calendar=0, thirty_day_months=1, julian=2, gregorian=3, noleap=4)
        ${gPDY:0:4}  ${gPDY:4:2}  ${gPDY:6:2}  ${gcyc}     0     0        Model start time:   year, month, day, hour, minute, second
        ${sPDY:0:4}  ${sPDY:4:2}  ${sPDY:6:2}  ${scyc}     0     0        Current model time: year, month, day, hour, minute, second
EOF
      fi

      # Link increments
      if [ $DOIAU = "YES" ]; then
        for i in $(echo $IAUFHRS | sed "s/,/ /g" | rev); do
          incfhr=$(printf %03i $i)
          if [ $incfhr = "006" ]; then
            increment_file=$memdir/${CDUMP}.t${cyc}z.${PREFIX_ATMINC}atminc.nc
          else
            increment_file=$memdir/${CDUMP}.t${cyc}z.${PREFIX_ATMINC}atmi${incfhr}.nc
          fi
          if [ ! -f $increment_file ]; then
            echo "ERROR: DOIAU = $DOIAU, but missing increment file for fhr $incfhr at $increment_file"
            echo "Abort!"
            exit 1
          fi
          $NLN $increment_file $DATA/INPUT/fv_increment$i.nc
          IAU_INC_FILES="'fv_increment$i.nc',${IAU_INC_FILES:-}"
        done
        read_increment=".false."
        res_latlon_dynamics=""
      else
        increment_file=$memdir/${CDUMP}.t${cyc}z.${PREFIX_ATMINC}atminc.nc
        if [ -f $increment_file ]; then
          $NLN $increment_file $DATA/INPUT/fv3_increment.nc
          read_increment=".true."
          res_latlon_dynamics="fv3_increment.nc"
        fi
      fi

    #.............................
    else  ##RERUN
      export warm_start=".true."
      PDYT=$(echo $CDATE_RST | cut -c1-8)
      cyct=$(echo $CDATE_RST | cut -c9-10)
      for file in $(ls $RSTDIR_ATM/${PDYT}.${cyct}0000.*); do
        file2=$(echo $(basename $file))
        file2=$(echo $file2 | cut -d. -f3-)
        $NLN $file $DATA/INPUT/$file2
      done

      hour_rst=$($NHOUR $CDATE_RST $CDATE)
      IAU_FHROT=$((IAU_OFFSET+hour_rst))
      if [ $DOIAU = "YES" ]; then
        IAUFHRS=-1
        IAU_DELTHRS=0
        IAU_INC_FILES="''"
      fi

      rst_list_rerun=""
      xfh=$restart_interval_gfs
      while [ $xfh -le $FHMAX_GFS ]; do
        rst_list_rerun="$rst_list_rerun $xfh"
        xfh=$((xfh+restart_interval_gfs))
      done
      restart_interval="$rst_list_rerun"
    fi
    #.............................

  else ## cold start
    for file in $(ls ${memdir}/INPUT/*.nc); do
      file2=$(echo $(basename $file))
      fsuf=$(echo $file2 | cut -c1-3)
      if [ $fsuf = "gfs" -o $fsuf = "sfc" ]; then
        $NLN $file $DATA/INPUT/$file2
      fi
    done

  fi

  nfiles=$(ls -1 $DATA/INPUT/* | wc -l)
  if [ $nfiles -le 0 ]; then
    echo SUB ${FUNCNAME[0]}: Initial conditions must exist in $DATA/INPUT, ABORT!
    exit 1
  fi

  # If doing IAU, change forecast hours
  if [[ "$DOIAU" = "YES" ]]; then
    FHMAX=$((FHMAX+6))
    if [ $FHMAX_HF -gt 0 ]; then
      FHMAX_HF=$((FHMAX_HF+6))
    fi
  fi

  #--------------------------------------------------------------------------
  # Grid and orography data
  for n in $(seq 1 $ntiles); do
    $NLN $FIXfv3/$CASE/${CASE}_grid.tile${n}.nc     $DATA/INPUT/${CASE}_grid.tile${n}.nc
    $NLN $FIXfv3/$CASE/${CASE}_oro_data.tile${n}.nc $DATA/INPUT/oro_data.tile${n}.nc
  done

  if [ $cplflx = ".false." ] ; then
    $NLN $FIXfv3/$CASE/${CASE}_mosaic.nc $DATA/INPUT/grid_spec.nc
  else
    $NLN $FIXfv3/$CASE/${CASE}_mosaic.nc $DATA/INPUT/${CASE}_mosaic.nc
  fi

  # Fractional grid related
  if [ $FRAC_GRID = ".true." ]; then
    OROFIX=${OROFIX:-"${FIX_DIR}/orog/${CASE}.mx${OCNRES}_frac"}
    FIX_SFC=${FIX_SFC:-"${OROFIX}/fix_sfc"}
    for n in $(seq 1 $ntiles); do
      $NLN ${OROFIX}/oro_${CASE}.mx${OCNRES}.tile${n}.nc $DATA/INPUT/oro_data.tile${n}.nc
    done
  else
    OROFIX=${OROFIX:-"${FIXfv3}/${CASE}"}
    FIX_SFC=${FIX_SFC:-"${OROFIX}/fix_sfc"}
    for n in $(seq 1 $ntiles); do
      $NLN ${OROFIX}/${CASE}_oro_data.tile${n}.nc $DATA/INPUT/oro_data.tile${n}.nc
    done
  fi

  export CCPP_SUITE=${CCPP_SUITE:-"FV3_GFS_v16"}
  _suite_file=$HOMEgfs/sorc/ufs_model.fd/FV3/ccpp/suites/suite_${CCPP_SUITE}.xml

  if [ ! -f ${_suite_file} ]; then
    echo "FATAL: CCPP Suite file ${_suite_file} does not exist!"
    exit 2
  fi

  # Scan suite file to determine whether it uses Noah-MP
  if [ $(grep noahmpdrv ${_suite_file} | wc -l ) -gt 0 ]; then
    lsm="2"
    lheatstrg=".false."
    landice=".false."
    iopt_dveg=${iopt_dveg:-"4"}
    iopt_crs=${iopt_crs:-"2"}
    iopt_btr=${iopt_btr:-"1"}
    iopt_run=${iopt_run:-"1"}
    iopt_sfc=${iopt_sfc:-"1"}
    iopt_frz=${iopt_frz:-"1"}
    iopt_inf=${iopt_inf:-"1"}
    iopt_rad=${iopt_rad:-"3"}
    iopt_alb=${iopt_alb:-"1"}
    iopt_snf=${iopt_snf:-"4"}
    iopt_tbot=${iopt_tbot:-"2"}
    iopt_stc=${iopt_stc:-"3"}
    IALB=${IALB:-2}
    IEMS=${IEMS:-2}
  else
    lsm="1"
    lheatstrg=".true."
    landice=".true."
    iopt_dveg=${iopt_dveg:-"1"}
    iopt_crs=${iopt_crs:-"1"}
    iopt_btr=${iopt_btr:-"1"}
    iopt_run=${iopt_run:-"1"}
    iopt_sfc=${iopt_sfc:-"1"}
    iopt_frz=${iopt_frz:-"1"}
    iopt_inf=${iopt_inf:-"1"}
    iopt_rad=${iopt_rad:-"1"}
    iopt_alb=${iopt_alb:-"2"}
    iopt_snf=${iopt_snf:-"4"}
    iopt_tbot=${iopt_tbot:-"2"}
    iopt_stc=${iopt_stc:-"1"}
    IALB=${IALB:-1}
    IEMS=${IEMS:-1}
  fi

  # Files for GWD
  OROFIX_ugwd=${OROFIX_ugwd:-"${FIX_DIR}/ugwd"}
  $NLN ${OROFIX_ugwd}/ugwp_limb_tau.nc $DATA/ugwp_limb_tau.nc
  for n in $(seq 1 $ntiles); do
    $NLN ${OROFIX_ugwd}/$CASE/${CASE}_oro_data_ls.tile${n}.nc $DATA/INPUT/oro_data_ls.tile${n}.nc
    $NLN ${OROFIX_ugwd}/$CASE/${CASE}_oro_data_ss.tile${n}.nc $DATA/INPUT/oro_data_ss.tile${n}.nc
  done

  # GFS standard input data

  ISOL=${ISOL:-2}
  IAER=${IAER:-1011}
  ICO2=${ICO2:-2}

  if [ ${new_o3forc:-YES} = YES ]; then
    O3FORC=ozprdlos_2015_new_sbuvO3_tclm15_nuchem.f77
  else
    O3FORC=global_o3prdlos.f77
  fi
  H2OFORC=${H2OFORC:-"global_h2o_pltc.f77"}
  ####
  #  Copy CCN_ACTIVATE.BIN for Thompson microphysics
  #  Thompson microphysics used when CCPP_SUITE set to FV3_GSD_v0 or FV3_GSD_noah
  #  imp_physics should be 8
  ####
  if [ $imp_physics -eq 8 ]; then
    $NLN $FIX_AM/CCN_ACTIVATE.BIN  $DATA/CCN_ACTIVATE.BIN
    $NLN $FIX_AM/freezeH2O.dat     $DATA/freezeH2O.dat
    $NLN $FIX_AM/qr_acr_qg.dat     $DATA/qr_acr_qg.dat
    $NLN $FIX_AM/qr_acr_qs.dat     $DATA/qr_acr_qs.dat
  fi

  $NLN $FIX_AM/${O3FORC}                         $DATA/global_o3prdlos.f77
  $NLN $FIX_AM/${H2OFORC}                        $DATA/global_h2oprdlos.f77
  $NLN $FIX_AM/global_solarconstant_noaa_an.txt  $DATA/solarconstant_noaa_an.txt
  $NLN $FIX_AM/global_sfc_emissivity_idx.txt     $DATA/sfc_emissivity_idx.txt

  ## merra2 aerosol climo
  if [ $IAER -eq "1011" ]; then
    FIX_AER="${FIX_DIR}/aer"
    for month in $(seq 1 12); do
      MM=$(printf %02d $month)
      $NLN "${FIX_AER}/merra2.aerclim.2003-2014.m${MM}.nc" "aeroclim.m${MM}.nc"
    done
    FIX_LUT="${FIX_DIR}/lut"
    $NLN $FIX_LUT/optics_BC.v1_3.dat $DATA/optics_BC.dat
    $NLN $FIX_LUT/optics_OC.v1_3.dat $DATA/optics_OC.dat
    $NLN $FIX_LUT/optics_DU.v15_3.dat $DATA/optics_DU.dat
    $NLN $FIX_LUT/optics_SS.v3_3.dat $DATA/optics_SS.dat
    $NLN $FIX_LUT/optics_SU.v1_3.dat $DATA/optics_SU.dat
  fi

  $NLN $FIX_AM/global_co2historicaldata_glob.txt $DATA/co2historicaldata_glob.txt
  $NLN $FIX_AM/co2monthlycyc.txt                 $DATA/co2monthlycyc.txt
  if [ $ICO2 -gt 0 ]; then
    for file in $(ls $FIX_AM/fix_co2_proj/global_co2historicaldata*) ; do
      $NLN $file $DATA/$(echo $(basename $file) | sed -e "s/global_//g")
    done
  fi

  $NLN $FIX_AM/global_climaeropac_global.txt     $DATA/aerosol.dat
  if [ $IAER -gt 0 ] ; then
    for file in $(ls $FIX_AM/global_volcanic_aerosols*) ; do
      $NLN $file $DATA/$(echo $(basename $file) | sed -e "s/global_//g")
    done
  fi

  # inline post fix files
  if [ $WRITE_DOPOST = ".true." ]; then
    $NLN $PARM_POST/post_tag_gfs${LEVS}             $DATA/itag
    $NLN ${FLTFILEGFS:-$PARM_POST/postxconfig-NT-GFS-TWO.txt}           $DATA/postxconfig-NT.txt
    $NLN ${FLTFILEGFSF00:-$PARM_POST/postxconfig-NT-GFS-F00-TWO.txt}    $DATA/postxconfig-NT_FH00.txt
    $NLN ${POSTGRB2TBL:-$PARM_POST/params_grib2_tbl_new}                $DATA/params_grib2_tbl_new
  fi

  #------------------------------------------------------------------
  # changeable parameters
  # dycore definitions
  res=$(echo $CASE |cut -c2-5)
  resp=$((res+1))
  npx=$resp
  npy=$resp
  npz=$((LEVS-1))
  io_layout="1,1"
  #ncols=$(( (${npx}-1)*(${npy}-1)*3/2 ))

  # spectral truncation and regular grid resolution based on FV3 resolution
  JCAP_CASE=$((2*res-2))
  LONB_CASE=$((4*res))
  LATB_CASE=$((2*res))

  JCAP=${JCAP:-$JCAP_CASE}
  LONB=${LONB:-$LONB_CASE}
  LATB=${LATB:-$LATB_CASE}

  LONB_IMO=${LONB_IMO:-$LONB_CASE}
  LATB_JMO=${LATB_JMO:-$LATB_CASE}

  # Fix files
  FNGLAC=${FNGLAC:-"$FIX_AM/global_glacier.2x2.grb"}
  FNMXIC=${FNMXIC:-"$FIX_AM/global_maxice.2x2.grb"}
  FNTSFC=${FNTSFC:-"$FIX_AM/RTGSST.1982.2012.monthly.clim.grb"}
  FNSNOC=${FNSNOC:-"$FIX_AM/global_snoclim.1.875.grb"}
  FNZORC=${FNZORC:-"igbp"}
  FNAISC=${FNAISC:-"$FIX_AM/IMS-NIC.blended.ice.monthly.clim.grb"}
  FNALBC2=${FNALBC2:-"${FIX_SFC}/${CASE}.facsf.tileX.nc"}
  FNTG3C=${FNTG3C:-"${FIX_SFC}/${CASE}.substrate_temperature.tileX.nc"}
  FNVEGC=${FNVEGC:-"${FIX_SFC}/${CASE}.vegetation_greenness.tileX.nc"}
  FNMSKH=${FNMSKH:-"$FIX_AM/global_slmask.t1534.3072.1536.grb"}
  FNVMNC=${FNVMNC:-"${FIX_SFC}/${CASE}.vegetation_greenness.tileX.nc"}
  FNVMXC=${FNVMXC:-"${FIX_SFC}/${CASE}.vegetation_greenness.tileX.nc"}
  FNSLPC=${FNSLPC:-"${FIX_SFC}/${CASE}.slope_type.tileX.nc"}
  FNALBC=${FNALBC:-"${FIX_SFC}/${CASE}.snowfree_albedo.tileX.nc"}
  FNVETC=${FNVETC:-"${FIX_SFC}/${CASE}.vegetation_type.tileX.nc"}
  FNSOTC=${FNSOTC:-"${FIX_SFC}/${CASE}.soil_type.tileX.nc"}
  FNABSC=${FNABSC:-"${FIX_SFC}/${CASE}.maximum_snow_albedo.tileX.nc"}
  FNSMCC=${FNSMCC:-"$FIX_AM/global_soilmgldas.statsgo.t${JCAP}.${LONB}.${LATB}.grb"}

  # If the appropriate resolution fix file is not present, use the highest resolution available (T1534)
  [[ ! -f $FNSMCC ]] && FNSMCC="$FIX_AM/global_soilmgldas.statsgo.t1534.3072.1536.grb"

  # NSST Options
  # nstf_name contains the NSST related parameters
  # nstf_name(1) : NST_MODEL (NSST Model) : 0 = OFF, 1 = ON but uncoupled, 2 = ON and coupled
  # nstf_name(2) : NST_SPINUP : 0 = OFF, 1 = ON,
  # nstf_name(3) : NST_RESV (Reserved, NSST Analysis) : 0 = OFF, 1 = ON
  # nstf_name(4) : ZSEA1 (in mm) : 0
  # nstf_name(5) : ZSEA2 (in mm) : 0
  # nst_anl      : .true. or .false., NSST analysis over lake
  NST_MODEL=${NST_MODEL:-0}
  NST_SPINUP=${NST_SPINUP:-0}
  NST_RESV=${NST_RESV-0}
  ZSEA1=${ZSEA1:-0}
  ZSEA2=${ZSEA2:-0}
  nstf_name=${nstf_name:-"$NST_MODEL,$NST_SPINUP,$NST_RESV,$ZSEA1,$ZSEA2"}
  nst_anl=${nst_anl:-".false."}

  # blocking factor used for threading and general physics performance
  #nyblocks=$(expr \( $npy - 1 \) \/ $layout_y )
  #nxblocks=$(expr \( $npx - 1 \) \/ $layout_x \/ 32)
  #if [ $nxblocks -le 0 ]; then nxblocks=1 ; fi
  blocksize=${blocksize:-32}

  # the pre-conditioning of the solution
  # =0 implies no pre-conditioning
  # >0 means new adiabatic pre-conditioning
  # <0 means older adiabatic pre-conditioning
  na_init=${na_init:-1}
  [[ $warm_start = ".true." ]] && na_init=0

  # variables for controlling initialization of NCEP/NGGPS ICs
  filtered_terrain=${filtered_terrain:-".true."}
  gfs_dwinds=${gfs_dwinds:-".true."}

  # various debug options
  no_dycore=${no_dycore:-".false."}
  dycore_only=${adiabatic:-".false."}
  chksum_debug=${chksum_debug:-".false."}
  print_freq=${print_freq:-6}

  if [ ${TYPE} = "nh" ]; then # non-hydrostatic options
    hydrostatic=".false."
    phys_hydrostatic=".false."     # enable heating in hydrostatic balance in non-hydrostatic simulation
    use_hydro_pressure=".false."   # use hydrostatic pressure for physics
    if [ $warm_start = ".true." ]; then
      make_nh=".false."              # restarts contain non-hydrostatic state
    else
      make_nh=".true."               # re-initialize non-hydrostatic state
    fi

  else # hydrostatic options
    hydrostatic=".true."
    phys_hydrostatic=".false."     # ignored when hydrostatic = T
    use_hydro_pressure=".false."   # ignored when hydrostatic = T
    make_nh=".false."              # running in hydrostatic mode
  fi

  # Conserve total energy as heat globally
  consv_te=${consv_te:-1.} # range 0.-1., 1. will restore energy to orig. val. before physics

  # time step parameters in FV3
  k_split=${k_split:-2}
  n_split=${n_split:-6}

  if [ $(echo $MONO | cut -c-4) = "mono" ];  then # monotonic options
    d_con=${d_con_mono:-"0."}
    do_vort_damp=".false."
    if [ ${TYPE} = "nh" ]; then # non-hydrostatic
      hord_mt=${hord_mt_nh_mono:-"10"}
      hord_xx=${hord_xx_nh_mono:-"10"}
    else # hydrostatic
      hord_mt=${hord_mt_hydro_mono:-"10"}
      hord_xx=${hord_xx_hydro_mono:-"10"}
    fi

  else # non-monotonic options
    d_con=${d_con_nonmono:-"1."}
    do_vort_damp=".true."
    if [ ${TYPE} = "nh" ]; then # non-hydrostatic
      hord_mt=${hord_mt_nh_nonmono:-"5"}
      hord_xx=${hord_xx_nh_nonmono:-"5"}
    else # hydrostatic
      hord_mt=${hord_mt_hydro_nonmono:-"10"}
      hord_xx=${hord_xx_hydro_nonmono:-"10"}
    fi
  fi

  if [ $(echo $MONO | cut -c-4) != "mono" -a $TYPE = "nh" ]; then
    vtdm4=${vtdm4_nh_nonmono:-"0.06"}
  else
    vtdm4=${vtdm4:-"0.05"}
  fi

  if [ $warm_start = ".true." ]; then # warm start from restart file
    nggps_ic=".false."
    ncep_ic=".false."
    external_ic=".false."
    mountain=".true."
    if [ $read_increment = ".true." ]; then # add increment on the fly to the restarts
      res_latlon_dynamics="fv3_increment.nc"
    else
      res_latlon_dynamics='""'
    fi

  else # CHGRES'd GFS analyses
    nggps_ic=${nggps_ic:-".true."}
    ncep_ic=${ncep_ic:-".false."}
    external_ic=".true."
    mountain=".false."
    read_increment=".false."
    res_latlon_dynamics='""'
  fi

  # Stochastic Physics Options
  if [ ${SET_STP_SEED:-"YES"} = "YES" ]; then
    ISEED_SKEB=$((CDATE*1000 + MEMBER*10 + 1))
    ISEED_SHUM=$((CDATE*1000 + MEMBER*10 + 2))
    ISEED_SPPT=$((CDATE*1000 + MEMBER*10 + 3))
    ISEED_CA=$(( (CDATE*1000 + MEMBER*10 + 4) % 2147483647 ))
    ISEED_LNDP=$(( (CDATE*1000 + MEMBER*10 + 5) % 2147483647 ))
  else
    ISEED=${ISEED:-0}
  fi
  if [ $DO_SKEB = "YES" ]; then
    do_skeb=".true."
  fi
  if [ $DO_SPPT = "YES" ]; then
    do_sppt=".true."
  fi
  if [ $DO_SHUM = "YES" ]; then
    do_shum=".true."
  fi
  if [ $DO_LAND_PERT = "YES" ]; then
    lndp_type=${lndp_type:-2}
    LNDP_TAU=${LNDP_TAU:-21600}
    LNDP_SCALE=${LNDP_SCALE:-500000}
    ISEED_LNDP=${ISEED_LNDP:-$ISEED}
    lndp_var_list=${lndp_var_list:-"'smc', 'vgf',"}
    lndp_prt_list=${lndp_prt_list:-"0.2,0.1"}
    n_var_lndp=$(echo "$lndp_var_list" | wc -w)
  fi
  JCAP_STP=${JCAP_STP:-$JCAP_CASE}
  LONB_STP=${LONB_STP:-$LONB_CASE}
  LATB_STP=${LATB_STP:-$LATB_CASE}
  cd $DATA
  if [ $QUILTING = ".true." -a $OUTPUT_GRID = "gaussian_grid" ]; then
    fhr=$FHMIN
    for fhr in $OUTPUT_FH; do
      FH3=$(printf %03i $fhr)
      FH2=$(printf %02i $fhr)
      atmi=atmf${FH3}.nc
      sfci=sfcf${FH3}.nc
      logi=logf${FH3}
      pgbi=GFSPRS.GrbF${FH2}
      flxi=GFSFLX.GrbF${FH2}
      atmo=$memdir/${CDUMP}.t${cyc}z.atmf${FH3}.nc
      sfco=$memdir/${CDUMP}.t${cyc}z.sfcf${FH3}.nc
      logo=$memdir/${CDUMP}.t${cyc}z.logf${FH3}.txt
      pgbo=$memdir/${CDUMP}.t${cyc}z.master.grb2f${FH3}
      flxo=$memdir/${CDUMP}.t${cyc}z.sfluxgrbf${FH3}.grib2
      eval $NLN $atmo $atmi
      eval $NLN $sfco $sfci
      eval $NLN $logo $logi
      if [ $WRITE_DOPOST = ".true." ]; then
        eval $NLN $pgbo $pgbi
        eval $NLN $flxo $flxi
      fi
    done
  else
    for n in $(seq 1 $ntiles); do
      eval $NLN nggps2d.tile${n}.nc       $memdir/nggps2d.tile${n}.nc
      eval $NLN nggps3d.tile${n}.nc       $memdir/nggps3d.tile${n}.nc
      eval $NLN grid_spec.tile${n}.nc     $memdir/grid_spec.tile${n}.nc
      eval $NLN atmos_static.tile${n}.nc  $memdir/atmos_static.tile${n}.nc
      eval $NLN atmos_4xdaily.tile${n}.nc $memdir/atmos_4xdaily.tile${n}.nc
    done
  fi
}

FV3_GFS_nml(){
  # namelist output for a certain component
  echo SUB ${FUNCNAME[0]}: Creating name lists and model configure file for FV3
  # Call child scripts in current script directory
  source $SCRIPTDIR/parsing_namelists_FV3.sh
  FV3_namelists
  echo SUB ${FUNCNAME[0]}: FV3 name lists and model configure file created
}

DATM_nml(){
  source $SCRIPTDIR/parsing_namelists_DATM.sh
  DATM_namelists
  echo SUB ${FUNCNAME[0]}: DATM name lists and model configure file created
}

data_out_GFS() {
  # data in take for FV3GFS
  # Arguments: None
  #
  #------------------------------------------------------------------
  # make symbolic links to write forecast files directly in memdir
  echo "SUB ${FUNCNAME[0]}: copying output data for FV3"
  #------------------------------------------------------------------

  if [ $SEND = "YES" ]; then
    # Copy model restart files
    if [[ ${CDUMP} =~ "gdas" ]] && (( rst_invt1 > 0 )); then
      cd $DATA/RESTART
      mkdir -p $memdir/RESTART
      for rst_int in $restart_interval ; do
        if [ $rst_int -ge 0 ]; then
          RDATE=$($NDATE +$rst_int $CDATE)
          rPDY=$(echo $RDATE | cut -c1-8)
          rcyc=$(echo $RDATE | cut -c9-10)
          for file in $(ls ${rPDY}.${rcyc}0000.*) ; do
            $NCP $file $memdir/RESTART/$file
          done
        fi
      done
      if [ $DOIAU = "YES" ] || [ $DOIAU_coldstart = "YES" ]; then
        # if IAU is on, save restart at start of IAU window
        rst_iau=$(( ${IAU_OFFSET} - (${IAU_DELTHRS}/2) ))
        if [ $rst_iau -lt 0 ];then
          rst_iau=$(( (${IAU_DELTHRS}) - ${IAU_OFFSET} ))
        fi
        RDATE=$($NDATE +$rst_iau $CDATE)
        rPDY=$(echo $RDATE | cut -c1-8)
        rcyc=$(echo $RDATE | cut -c9-10)
        for file in $(ls ${rPDY}.${rcyc}0000.*) ; do
          $NCP $file $memdir/RESTART/$file
        done
      fi
    elif [[ ${CDUMP} =~ "gfs" ]]; then
      $NCP $DATA/input.nml ${ROTDIR}/${RUN}.${PDY}/${cyc}/atmos/
    fi
  fi

  echo "SUB ${FUNCNAME[0]}: Output data for FV3 copied"
}


WW3_postdet() {
  echo "SUB ${FUNCNAME[0]}: Linking input data for WW3"
  COMPONENTwave=${COMPONENTwave:-${RUN}wave}

  #Link mod_def files for wave grids
  if [ $waveMULTIGRID = ".true." ]; then
    array=($WAVECUR_FID $WAVEICE_FID $WAVEWND_FID $waveuoutpGRD $waveGRD $waveesmfGRD)
    echo "Wave Grids: $WAVECUR_FID $WAVEICE_FID $WAVEWND_FID $waveuoutpGRD $waveGRD $waveesmfGRD"
    grdALL=$(printf "%s\n" "${array[@]}" | sort -u | tr '\n' ' ')

    for wavGRD in ${grdALL}; do
      $NCP $ROTDIR/${CDUMP}.${PDY}/${cyc}/wave/rundata/${COMPONENTwave}.mod_def.$wavGRD $DATA/mod_def.$wavGRD
    done
  else
    #if shel, only 1 waveGRD which is linked to mod_def.ww3
    $NCP $ROTDIR/${CDUMP}.${PDY}/${cyc}/wave/rundata/${COMPONENTwave}.mod_def.$waveGRD $DATA/mod_def.ww3
  fi


  #if wave mesh is not the same as the ocn/ice mesh, linkk it in the file
  comparemesh=${MESH_OCN_ICE:-"mesh.mx${ICERES}.nc"}
  if [ "$MESH_WAV" = "$comparemesh" ]; then
    echo "Wave is on same mesh as ocean/ice"
  else
    $NLN -sf $FIXwave/$MESH_WAV $DATA/
  fi

  export WAVHCYC=${WAVHCYC:-6}
  export WRDATE=$($NDATE -${WAVHCYC} $CDATE)
  export WRPDY=$(echo $WRDATE | cut -c1-8)
  export WRcyc=$(echo $WRDATE | cut -c9-10)
  export WRDIR=${ROTDIR}/${CDUMPRSTwave}.${WRPDY}/${WRcyc}/wave/restart
  export RSTDIR_WAVE=$ROTDIR/${CDUMP}.${PDY}/${cyc}/wave/restart
  export datwave=$COMOUTwave/rundata
  export wavprfx=${CDUMPwave}${WAV_MEMBER:-}

  #Copy initial condition files:
  for wavGRD in $waveGRD ; do
    if [ $warm_start = ".true." -o $RERUN = "YES" ]; then
      if [ $RERUN = "NO" ]; then
        waverstfile=${WRDIR}/${sPDY}.${scyc}0000.restart.${wavGRD}
      else
        waverstfile=${RSTDIR_WAVE}/${PDYT}.${cyct}0000.restart.${wavGRD}
      fi
    else
      waverstfile=${RSTDIR_WAVE}/${sPDY}.${scyc}0000.restart.${wavGRD}
    fi
    if [ ! -f ${waverstfile} ]; then
      if [ $RERUN = "NO" ]; then
        echo "WARNING: NON-FATAL ERROR wave IC is missing, will start from rest"
      else
        echo "ERROR: Wave IC is missing in RERUN, exiting."
        exit 1
      fi
    else
      if [ $waveMULTIGRID = ".true." ]; then
        $NLN ${waverstfile} $DATA/restart.${wavGRD}
      else
        $NLN ${waverstfile} $DATA/restart.ww3
      fi
    fi
  done

  if [ $waveMULTIGRID = ".true." ]; then
    for wavGRD in $waveGRD ; do
      $NLN $datwave/${wavprfx}.log.${wavGRD}.${PDY}${cyc} log.${wavGRD}
    done
  else
    $NLN $datwave/${wavprfx}.log.${waveGRD}.${PDY}${cyc} log.ww3
  fi

  if [ "$WW3ICEINP" = "YES" ]; then
    wavicefile=$COMINwave/rundata/${CDUMPwave}.${WAVEICE_FID}.${cycle}.ice
    if [ ! -f $wavicefile ]; then
      echo "ERROR: WW3ICEINP = ${WW3ICEINP}, but missing ice file"
      echo "Abort!"
      exit 1
    fi
    $NLN ${wavicefile} $DATA/ice.${WAVEICE_FID}
  fi

  if [ "$WW3CURINP" = "YES" ]; then
    wavcurfile=$COMINwave/rundata/${CDUMPwave}.${WAVECUR_FID}.${cycle}.cur
    if [ ! -f $wavcurfile ]; then
      echo "ERROR: WW3CURINP = ${WW3CURINP}, but missing current file"
      echo "Abort!"
      exit 1
    fi
    $NLN $wavcurfile $DATA/current.${WAVECUR_FID}
  fi

  # Link output files
  cd $DATA
  if [ $waveMULTIGRID = ".true." ]; then
    $NLN $datwave/${wavprfx}.log.mww3.${PDY}${cyc} log.mww3
  fi

  # Loop for gridded output (uses FHINC)
  fhr=$FHMIN_WAV
  while [ $fhr -le $FHMAX_WAV ]; do
    YMDH=$($NDATE $fhr $CDATE)
    YMD=$(echo $YMDH | cut -c1-8)
    HMS="$(echo $YMDH | cut -c9-10)0000"
    if [ $waveMULTIGRID = ".true." ]; then
      for wavGRD in ${waveGRD} ; do
        $NLN $datwave/${wavprfx}.out_grd.${wavGRD}.${YMD}.${HMS} $DATA/${YMD}.${HMS}.out_grd.${wavGRD}
      done
    else
      $NLN $datwave/${wavprfx}.out_grd.${waveGRD}.${YMD}.${HMS} $DATA/${YMD}.${HMS}.out_grd.ww3
    fi
    FHINC=$FHOUT_WAV
    if [ $FHMAX_HF_WAV -gt 0 -a $FHOUT_HF_WAV -gt 0 -a $fhr -lt $FHMAX_HF_WAV ]; then
      FHINC=$FHOUT_HF_WAV
    fi
    fhr=$((fhr+FHINC))
  done

  # Loop for point output (uses DTPNT)
  fhr=$FHMIN_WAV
  while [ $fhr -le $FHMAX_WAV ]; do
    YMDH=$($NDATE $fhr $CDATE)
    YMD=$(echo $YMDH | cut -c1-8)
    HMS="$(echo $YMDH | cut -c9-10)0000"
    if [ $waveMULTIGRID = ".true." ]; then
      $NLN $datwave/${wavprfx}.out_pnt.${waveuoutpGRD}.${YMD}.${HMS} $DATA/${YMD}.${HMS}.out_pnt.${waveuoutpGRD}
    else
      $NLN $datwave/${wavprfx}.out_pnt.${waveuoutpGRD}.${YMD}.${HMS} $DATA/${YMD}.${HMS}.out_pnt.ww3
    fi

    FHINC=$FHINCP_WAV
    fhr=$((fhr+FHINC))
  done
}

WW3_nml() {
  echo "SUB ${FUNCNAME[0]}: Copying input files for WW3"
  WAV_MOD_TAG=${CDUMP}wave${waveMEMB}
  if [ "${USE_WAV_RMP:-YES}" = "YES" ]; then
    if (( $( ls -1 $FIXwave/rmp_src_to_dst_conserv_* > /dev/null | wc -l) > 0 )); then
      for file in $(ls $FIXwave/rmp_src_to_dst_conserv_*) ; do
        $NLN $file $DATA/
      done
    else
      echo 'FATAL ERROR : No rmp precomputed nc files found for wave model'
      exit 4
    fi
  fi
  source $SCRIPTDIR/parsing_namelists_WW3.sh
  WW3_namelists
}

WW3_out() {
  echo "SUB ${FUNCNAME[0]}: Copying output data for WW3"
}


CPL_out() {
  echo "SUB ${FUNCNAME[0]}: Copying output data for general cpl fields"
  if [ $esmf_profile = ".true." ]; then
    $NCP $DATA/ESMF_Profile.summary $ROTDIR/$CDUMP.$PDY/$cyc/
  fi
}

MOM6_postdet() {
  echo "SUB ${FUNCNAME[0]}: MOM6 after run type determination"

  # Copy MOM6 ICs
  $NLN "${ROTDIR}/${CDUMP}.${gPDY}/${gcyc}/ocean/RESTART/${PDY}.${cyc}0000.MOM.res.nc" "${DATA}/INPUT/MOM.res.nc"
  case $OCNRES in
    "025")
      for nn in $(seq 1 4); do
        if [[ -f "${ROTDIR}/${CDUMP}.${gPDY}/${gcyc}/ocean/RESTART/${PDY}.${cyc}0000.MOM.res_${nn}.nc" ]]; then
          $NLN "${ROTDIR}/${CDUMP}.${gPDY}/${gcyc}/ocean/RESTART/${PDY}.${cyc}0000.MOM.res_${nn}.nc" "${DATA}/INPUT/MOM.res_${nn}.nc"
        fi
      done
    ;;
  esac

  # Link increment
  if [[ "${DO_JEDIOCNVAR:-NO}" = "YES" ]]; then
      if [[ ! -f "${ROTDIR}/${CDUMP}.${PDY}/${cyc}/ocean/${CDUMP}.t${cyc}z.ocninc.nc" ]]; then
          echo "FATAL ERROR: Ocean increment not found, ABORT!"
          exit 111
      fi
      $NLN "${ROTDIR}/${CDUMP}.${PDY}/${cyc}/ocean/${CDUMP}.t${cyc}z.ocninc.nc" "${DATA}/INPUT/mom6_increment.nc"
  fi

  # Copy MOM6 fixed files
  $NCP -pf $FIXmom/$OCNRES/* $DATA/INPUT/

  # Copy coupled grid_spec
  spec_file="$FIX_DIR/cpl/a${CASE}o${OCNRES}/grid_spec.nc"
  if [ -s $spec_file ]; then
    $NCP -pf $spec_file $DATA/INPUT/
  else
    echo "FATAL ERROR: grid_spec file '$spec_file' does not exist"
    exit 3
  fi

  # Copy mediator restart file to RUNDIR  # TODO: mediator should have its own CMEPS_postdet() function
  if [[ "${warm_start}" = '.true.' ]]; then
    local mediator_file="${ROTDIR}/${CDUMP}.${gPDY}/${gcyc}/med/RESTART/${PDY}.${cyc}0000.ufs.cpld.cpl.r.nc"
    if [[ -f "${mediator_file}" ]]; then
      $NLN "${mediator_file}" "${DATA}/ufs.cpld.cpl.r.nc"
      rm -f "${DATA}/rpointer.cpl"
      touch "${DATA}/rpointer.cpl"
      echo "ufs.cpld.cpl.r.nc" >> "${DATA}/rpointer.cpl"
    else
      # We have a choice to make here.
      # Either we can FATAL ERROR out, or we can let the coupling fields initialize from zero
      # cmeps_run_type is determined based on the availability of the mediator restart file
      echo "WARNING: ${mediator_file} does not exist for warm_start = .true., initializing!"
      #echo "FATAL ERROR: ${mediator_file} must exist for warm_start = .true. and does not, ABORT!"
      #exit 4
    fi
  else
    # This is a cold start, so initialize the coupling fields from zero
    export cmeps_run_type="startup"
  fi

  # If using stochatic parameterizations, create a seed that does not exceed the
  # largest signed integer
  if [ $DO_OCN_SPPT = "YES" -o $DO_OCN_PERT_EPBL = "YES" ]; then
    if [ ${SET_STP_SEED:-"YES"} = "YES" ]; then
      ISEED_OCNSPPT=$(( (CDATE*1000 + MEMBER*10 + 6) % 2147483647 ))
      ISEED_EPBL=$(( (CDATE*1000 + MEMBER*10 + 7) % 2147483647 ))
    else
      ISEED=${ISEED:-0}
    fi
  fi

  # Create COMOUTocean
  [[ ! -d $COMOUTocean ]] && mkdir -p $COMOUTocean

  # Link output files
  if [[ "${CDUMP}" =~ "gfs" ]]; then
    # Link output files for CDUMP = gfs

    # TODO: get requirements on what files need to be written out and what these dates here are and what they mean
    export ENSMEM=${ENSMEM:-01}
    export IDATE=$CDATE

    fhrlst=$OUTPUT_FH

    for fhr in $fhrlst; do
      if [ $fhr = 'anl' ]; then  # Looking at OUTPUT_FH, this is never true, TODO: remove this block
        continue
      fi
      if [ -z ${last_fhr:-} ]; then
        last_fhr=$fhr
        continue
      fi
      (( interval = fhr - last_fhr ))
      (( midpoint = last_fhr + interval/2 ))
      VDATE=$($NDATE $fhr $IDATE)
      YYYY=$(echo $VDATE | cut -c1-4)
      MM=$(echo $VDATE | cut -c5-6)
      DD=$(echo $VDATE | cut -c7-8)
      HH=$(echo $VDATE | cut -c9-10)
      SS=$((10#$HH*3600))

      VDATE_MID=$($NDATE $midpoint $IDATE)
      YYYY_MID=$(echo $VDATE_MID | cut -c1-4)
      MM_MID=$(echo $VDATE_MID | cut -c5-6)
      DD_MID=$(echo $VDATE_MID | cut -c7-8)
      HH_MID=$(echo $VDATE_MID | cut -c9-10)
      SS_MID=$((10#$HH_MID*3600))

      source_file="ocn_${YYYY_MID}_${MM_MID}_${DD_MID}_${HH_MID}.nc"
      dest_file="ocn${VDATE}.${ENSMEM}.${IDATE}.nc"
      ${NLN} ${COMOUTocean}/${dest_file} ${DATA}/${source_file}

      source_file="ocn_daily_${YYYY}_${MM}_${DD}.nc"
      dest_file=${source_file}
      if [ ! -a "${DATA}/${source_file}" ]; then
        $NLN ${COMOUTocean}/${dest_file} ${DATA}/${source_file}
      fi

      last_fhr=$fhr
    done

  elif [[ "${CDUMP}" =~ "gdas" ]]; then
    # Link output files for CDUMP = gdas

    # Save MOM6 backgrounds
<<<<<<< HEAD
    local fhr="${FHMIN}"
=======
>>>>>>> 47afc785
    for fhr in ${OUTPUT_FH}; do
      local idatestr=$(date -d "${CDATE:0:8} ${CDATE:8:2} + ${fhr} hours" +%Y_%m_%d_%H)
      local fhr3=$(printf %03i "${fhr}")
      $NLN "${COMOUTocean}/${CDUMP}.t${cyc}z.ocnf${fhr3}.nc" "${DATA}/ocn_da_${idatestr}.nc"
    done
  fi

  mkdir -p "${COMOUTocean}/RESTART"

  # end point restart does not have a timestamp, calculate
  local rdate=$(date -d "${CDATE:0:8} ${CDATE:8:2} + ${FHMAX} hours" +%Y%m%d%H)

  # Link ocean restarts from DATA to COM
  # Coarser than 1/2 degree has a single MOM restart
  $NLN "${COMOUTocean}/RESTART/${rdate:0:8}.${rdate:8:2}0000.MOM.res.nc" "${DATA}/MOM6_RESTART/MOM.res.nc"
  # 1/4 degree resolution has 4 additional restarts
  case ${OCNRES} in
    "025")
      for nn in $(seq 1 4); do
        $NLN "${COMOUTocean}/RESTART/${rdate:0:8}.${rdate:8:2}0000.MOM.res_${nn}.nc" "${DATA}/MOM6_RESTART/MOM.res_${nn}.nc"
      done
      ;;
    *)
    ;;
  esac

  # Loop over restart_interval frequency and link restarts from DATA to COM
  local res_int=$(echo $restart_interval | cut -d' ' -f1)  # If this is a list, get the frequency.  # This is bound to break w/ IAU
  local idate=$(date -d "${CDATE:0:8} ${CDATE:8:2} + ${res_int} hours" +%Y%m%d%H)
  while [[ $idate -lt $rdate ]]; do
    local idatestr=$(date +%Y-%m-%d-%H -d "${idate:0:8} ${idate:8:2}")
    $NLN "${COMOUTocean}/RESTART/${idate:0:8}.${idate:8:2}0000.MOM.res.nc" "${DATA}/MOM6_RESTART/MOM.res.${idatestr}-00-00.nc"
    case ${OCNRES} in
      "025")
        for nn in $(seq 1 4); do
          $NLN "${COMOUTocean}/RESTART/${idate:0:8}.${idate:8:2}0000.MOM.res_${nn}.nc" "${DATA}/MOM6_RESTART/MOM.res.${idatestr}-00-00_${nn}.nc"
        done
        ;;
    esac
    local idate=$(date -d "${idate:0:8} ${idate:8:2} + ${res_int} hours" +%Y%m%d%H)
  done

  # TODO: mediator should have its own CMEPS_postdet() function
  # Link mediator restarts from DATA to COM
  # DANGER DANGER DANGER - Linking mediator restarts to COM causes the model to fail with a message like this below:
  # Abort with message NetCDF: File exists && NC_NOCLOBBER in file pio-2.5.7/src/clib/pioc_support.c at line 2173
  # Instead of linking, copy the mediator files after the model finishes
  #local COMOUTmed="${ROTDIR}/${CDUMP}.${PDY}/${cyc}/med"
  #mkdir -p "${COMOUTmed}/RESTART"
  #local idate=$(date -d "${CDATE:0:8} ${CDATE:8:2} + ${res_int} hours" +%Y%m%d%H)
  #while [[ $idate -le $rdate ]]; do
  #  local seconds=$(to_seconds ${idate:8:2}0000)  # use function to_seconds from forecast_predet.sh to convert HHMMSS to seconds
  #  local idatestr="${idate:0:4}-${idate:4:2}-${idate:6:2}-${seconds}"
  #  $NLN "${COMOUTmed}/RESTART/${idate:0:8}.${idate:8:2}0000.ufs.cpld.cpl.r.nc" "${DATA}/RESTART/ufs.cpld.cpl.r.${idatestr}.nc"
  #  local idate=$(date -d "${idate:0:8} ${idate:8:2} + ${res_int} hours" +%Y%m%d%H)
  #done

  echo "SUB ${FUNCNAME[0]}: MOM6 input data linked/copied"

}

MOM6_nml() {
  echo "SUB ${FUNCNAME[0]}: Creating name list for MOM6"
  source $SCRIPTDIR/parsing_namelists_MOM6.sh
  MOM6_namelists
}

MOM6_out() {
  echo "SUB ${FUNCNAME[0]}: Copying output data for MOM6"

  # Copy MOM_input from DATA to COMOUToucean after the forecast is run (and successfull)
  $NCP ${DATA}/INPUT/MOM_input ${COMOUTocean}/MOM_input

  # TODO: mediator should have its own CMEPS_out() function
  # Copy mediator restarts from DATA to COM
  # Linking mediator restarts to COM causes the model to fail with a message.
  # See MOM6_postdet() function for error message
  local COMOUTmed="${ROTDIR}/${CDUMP}.${PDY}/${cyc}/med"
  mkdir -p "${COMOUTmed}/RESTART"
  local res_int=$(echo $restart_interval | cut -d' ' -f1)  # If this is a list, get the frequency.  # This is bound to break w/ IAU
  local idate=$(date -d "${CDATE:0:8} ${CDATE:8:2} + ${res_int} hours" +%Y%m%d%H)
  local rdate=$(date -d "${CDATE:0:8} ${CDATE:8:2} + ${FHMAX} hours" +%Y%m%d%H)
  while [[ $idate -le $rdate ]]; do
    local seconds=$(to_seconds ${idate:8:2}0000)  # use function to_seconds from forecast_predet.sh to convert HHMMSS to seconds
    local idatestr="${idate:0:4}-${idate:4:2}-${idate:6:2}-${seconds}"
    local mediator_file="${DATA}/RESTART/ufs.cpld.cpl.r.${idatestr}.nc"
    if [[ -f ${mediator_file} ]]; then
      $NCP "${DATA}/RESTART/ufs.cpld.cpl.r.${idatestr}.nc" "${COMOUTmed}/RESTART/${idate:0:8}.${idate:8:2}0000.ufs.cpld.cpl.r.nc"
    else
      echo "Mediator restart ${mediator_file} not found."
    fi
    local idate=$(date -d "${idate:0:8} ${idate:8:2} + ${res_int} hours" +%Y%m%d%H)
  done
}

CICE_postdet() {
  echo "SUB ${FUNCNAME[0]}: CICE after run type determination"

  # TODO: move configuration settings to config.ice

  # TODO: These need to be calculated in the parsing_namelists_CICE.sh script CICE_namelists() function and set as local
  year=$(echo $CDATE|cut -c 1-4)
  month=$(echo $CDATE|cut -c 5-6)
  day=$(echo $CDATE|cut -c 7-8)
  sec=$(echo $CDATE|cut -c 9-10)
  stepsperhr=$((3600/$ICETIM))
  nhours=$($NHOUR $CDATE ${year}010100)
  steps=$((nhours*stepsperhr))
  npt=$((FHMAX*$stepsperhr))      # Need this in order for dump_last to work

  # TODO:  These settings should be elevated to config.ice
  histfreq_n=${histfreq_n:-6}
  dumpfreq_n=${dumpfreq_n:-1000}  # Set this to a really large value, as cice, mom6 and cmeps restart interval is controlled by nems.configure
  dumpfreq=${dumpfreq:-"y"} #  "h","d","m" or "y" for restarts at intervals of "hours", "days", "months" or "years"

  if [[ "${CDUMP}" =~ "gdas" ]]; then
    cice_hist_avg=".false."   # DA needs instantaneous
  elif [[ "${CDUMP}" =~ "gfs" ]]; then
    cice_hist_avg=".true."    # P8 wants averaged over histfreq_n
  fi

  FRAZIL_FWSALT=${FRAZIL_FWSALT:-".true."}
  ktherm=${ktherm:-2}
  tfrz_option=${tfrz_option:-"'mushy'"}
  tr_pond_lvl=${tr_pond_lvl:-".true."} # Use level melt ponds tr_pond_lvl=true

  # restart_pond_lvl (if tr_pond_lvl=true):
  #   -- if true, initialize the level ponds from restart (if runtype=continue)
  #   -- if false, re-initialize level ponds to zero (if runtype=initial or continue)
  restart_pond_lvl=${restart_pond_lvl:-".false."}

  ICERES=${ICERES:-"025"}  # TODO: similar to MOM_out, lift this higher

  ice_grid_file=${ice_grid_file:-"grid_cice_NEMS_mx${ICERES}.nc"}
  ice_kmt_file=${ice_kmt_file:-"kmtu_cice_NEMS_mx${ICERES}.nc"}
  export MESH_OCN_ICE=${MESH_OCN_ICE:-"mesh.mx${ICERES}.nc"}

  # Copy/link CICE IC to DATA
  if [[ "${warm_start}" = ".true." ]]; then
    $NLN "${ROTDIR}/${CDUMP}.${gPDY}/${gcyc}/ice/RESTART/${PDY}.${cyc}0000.cice_model.res.nc" "${DATA}/cice_model.res.nc"
  else # cold start are typically SIS2 restarts obtained from somewhere else e.g. CPC
    $NLN "${ROTDIR}/${CDUMP}.${PDY}/${cyc}/ice/RESTART/${PDY}.${cyc}0000.cice_model.res.nc" "${DATA}/cice_model.res.nc"
  fi
  # TODO: add a check for the restarts to exist, if not, exit eloquently
  rm -f "${DATA}/ice.restart_file"
  touch "${DATA}/ice.restart_file"
  echo "${DATA}/cice_model.res.nc" >> "${DATA}/ice.restart_file"

  echo "Link CICE fixed files"
  $NLN -sf $FIXcice/$ICERES/${ice_grid_file} $DATA/
  $NLN -sf $FIXcice/$ICERES/${ice_kmt_file} $DATA/
  $NLN -sf $FIXcice/$ICERES/$MESH_OCN_ICE $DATA/

  # Link CICE output files
  [[ ! -d $COMOUTice ]] && mkdir -p $COMOUTice
  mkdir -p ${COMOUTice}/RESTART

  if [[ "${CDUMP}" =~ "gfs" ]]; then
    # Link output files for CDUMP = gfs

    # TODO: make these forecast output files consistent w/ GFS output
    # TODO: Work w/ NB to determine appropriate naming convention for these files

    export ENSMEM=${ENSMEM:-01}
    export IDATE=$CDATE

    fhrlst=$OUTPUT_FH

    # TODO: consult w/ NB on how to improve on this.  Gather requirements and more information on what these files are and how they are used to properly catalog them
    for fhr in $fhrlst; do
      if [ $fhr = 'anl' ]; then  # Looking at OUTPUT_FH, this is never true. TODO: remove this block
        continue
      fi
      VDATE=$($NDATE $fhr $IDATE)
      YYYY=$(echo $VDATE | cut -c1-4)
      MM=$(echo $VDATE | cut -c5-6)
      DD=$(echo $VDATE | cut -c7-8)
      HH=$(echo $VDATE | cut -c9-10)
      SS=$((10#$HH*3600))

      if [[ 10#$fhr -eq 0 ]]; then
        $NLN $COMOUTice/iceic$VDATE.$ENSMEM.$IDATE.nc $DATA/CICE_OUTPUT/iceh_ic.${YYYY}-${MM}-${DD}-$(printf "%5.5d" ${SS}).nc
      else
        (( interval = fhr - last_fhr ))  # Umm.. isn't this histfreq_n?
        $NLN $COMOUTice/ice$VDATE.$ENSMEM.$IDATE.nc $DATA/CICE_OUTPUT/iceh_$(printf "%0.2d" $interval)h.${YYYY}-${MM}-${DD}-$(printf "%5.5d" ${SS}).nc
      fi
      last_fhr=$fhr
    done

  elif [[ "${CDUMP}" =~ "gdas" ]]; then

    # Link CICE generated initial condition file from DATA/CICE_OUTPUT to COMOUTice
    # This can be thought of as the f000 output from the CICE model
    local seconds=$(to_seconds ${CDATE:8:2}0000)  # convert HHMMSS to seconds
    $NLN "${COMOUTice}/${CDUMP}.t${cyc}z.iceic.nc" "${DATA}/CICE_OUTPUT/iceh_ic.${CDATE:0:4}-${CDATE:4:2}-${CDATE:6:2}-${seconds}.nc"

    # Link instantaneous CICE forecast output files from DATA/CICE_OUTPUT to COMOUTice
    local fhr="${FHOUT}"
    while [[ "${fhr}" -le "${FHMAX}" ]]; do
      local idate=$(date -d "${CDATE:0:8} ${CDATE:8:2} + ${fhr} hours" +%Y%m%d%H)
      local seconds=$(to_seconds ${idate:8:2}0000)  # convert HHMMSS to seconds
      local fhr3=$(printf %03i ${fhr})
      $NLN "${COMOUTice}/${CDUMP}.t${cyc}z.icef${fhr3}.nc" "${DATA}/CICE_OUTPUT/iceh_inst.${idate:0:4}-${idate:4:2}-${idate:6:2}-${seconds}.nc"
      local fhr=$((fhr + FHOUT))
    done

  fi

  # Link CICE restarts from CICE_RESTART to COMOUTice/RESTART
  # Loop over restart_interval and link restarts from DATA to COM
  local res_int=$(echo ${restart_interval} | cut -d' ' -f1)  # If this is a list, get the frequency.  # This is bound to break w/ IAU
  local rdate=$(date -d "${CDATE:0:8} ${CDATE:8:2} + ${FHMAX} hours" +%Y%m%d%H)
  local idate=$(date -d "${CDATE:0:8} ${CDATE:8:2} + ${res_int} hours" +%Y%m%d%H)
  while [[ ${idate} -le ${rdate} ]]; do
    local seconds=$(to_seconds ${idate:8:2}0000)  # convert HHMMSS to seconds
    local idatestr="${idate:0:4}-${idate:4:2}-${idate:6:2}-${seconds}"
    $NLN "${COMOUTice}/RESTART/${idate:0:8}.${idate:8:2}0000.cice_model.res.nc" "${DATA}/CICE_RESTART/cice_model.res.${idatestr}.nc"
    local idate=$(date -d "${idate:0:8} ${idate:8:2} + ${res_int} hours" +%Y%m%d%H)
  done
}

CICE_nml() {
  echo "SUB ${FUNCNAME[0]}: Creating name list for CICE"
  source $SCRIPTDIR/parsing_namelists_CICE.sh
  CICE_namelists
}

CICE_out() {
  echo "SUB ${FUNCNAME[0]}: Copying output data for CICE"

  # Copy ice_in namelist from DATA to COMOUTice after the forecast is run (and successfull)
  $NCP ${DATA}/ice_in $COMOUTice/ice_in
}

GOCART_rc() {
  echo "SUB ${FUNCNAME[0]}: Linking input data and copying config files for GOCART"
  # set input directory containing GOCART input data and configuration files
  # this variable is platform-dependent and should be set via a YAML file

  # link directory containing GOCART input dataset, if provided
  if [ ! -z "${AERO_INPUTS_DIR}" ]; then
    $NLN -sf ${AERO_INPUTS_DIR} $DATA/ExtData
    status=$?
    [[ $status -ne 0 ]] && exit $status
  fi

  # copying GOCART configuration files
  if [ ! -z "${AERO_CONFIG_DIR}" ]; then
    $NCP     ${AERO_CONFIG_DIR}/*.rc $DATA
    status=$?
    [[ $status -ne 0 ]] && exit $status
    # attempt to generate ExtData configuration file if not provided
    if [ ! -f $DATA/AERO_ExtData.rc ]; then
      { \
        echo "PrimaryExports%%" ; \
        cat ${AERO_CONFIG_DIR}/ExtData.other ; \
        cat ${AERO_CONFIG_DIR}/ExtData.${AERO_EMIS_FIRE:-none} ; \
        echo "%%" ; \
      } > $DATA/AERO_ExtData.rc
      status=$?
      if (( status != 0 )); then exit $status; fi
    fi
  fi
}

GOCART_postdet() {
  echo "SUB ${FUNCNAME[0]}: Linking output data for GOCART"

  [[ ! -d $COMOUTaero ]] && mkdir -p $COMOUTaero

  fhrlst=$OUTPUT_FH
  for fhr in $fhrlst; do
    if [ $fhr = 'anl' ]; then
      continue
    fi
    VDATE=$($NDATE $fhr $CDATE)
    YYYY=$(echo $VDATE | cut -c1-4)
    MM=$(echo $VDATE | cut -c5-6)
    DD=$(echo $VDATE | cut -c7-8)
    HH=$(echo $VDATE | cut -c9-10)
    SS=$((10#$HH*3600))

    #
    # Temporarily delete existing files due to noclobber in GOCART
    #
    if [[ -e "${COMOUTaero}/gocart.inst_aod.${YYYY}${MM}${DD}_${HH}00z.nc4" ]]; then
      rm "${COMOUTaero}/gocart.inst_aod.${YYYY}${MM}${DD}_${HH}00z.nc4"
    fi

    $NLN $COMOUTaero/gocart.inst_aod.${YYYY}${MM}${DD}_${HH}00z.nc4 $DATA/gocart.inst_aod.${YYYY}${MM}${DD}_${HH}00z.nc4
  done
}<|MERGE_RESOLUTION|>--- conflicted
+++ resolved
@@ -874,10 +874,6 @@
     # Link output files for CDUMP = gdas
 
     # Save MOM6 backgrounds
-<<<<<<< HEAD
-    local fhr="${FHMIN}"
-=======
->>>>>>> 47afc785
     for fhr in ${OUTPUT_FH}; do
       local idatestr=$(date -d "${CDATE:0:8} ${CDATE:8:2} + ${fhr} hours" +%Y_%m_%d_%H)
       local fhr3=$(printf %03i "${fhr}")
