#! /usr/bin/env bash

# Disable variable not used warnings
# shellcheck disable=SC2034
FV3_postdet() {
  echo "SUB ${FUNCNAME[0]}: Entering for RUN = ${RUN}"

  echo "warm_start = ${warm_start}"
  echo "RERUN = ${RERUN}"

  #============================================================================
  # First copy initial conditions
  # cold start case
  if [[ "${warm_start}" == ".false." ]]; then

    # Get list of FV3 cold start files
    local file_list
    file_list=$(FV3_coldstarts)
    echo "Copying FV3 cold start files for 'RUN=${RUN}' at '${current_cycle}' from '${COMIN_ATMOS_INPUT}'"
    local fv3_file
    for fv3_file in ${file_list}; do
      ${NCP} "${COMIN_ATMOS_INPUT}/${fv3_file}" "${DATA}/INPUT/${fv3_file}" \
      || ( echo "FATAL ERROR: Unable to copy FV3 IC, ABORT!"; exit 1 )
    done

  # warm start case
  elif [[ "${warm_start}" == ".true." ]]; then

    # Determine restart date and directory containing restarts
    local restart_date restart_dir
    if [[ "${RERUN}" == "YES" ]]; then
      restart_date="${RERUN_DATE}"
      restart_dir="${DATArestart}/FV3_RESTART"
    else  # "${RERUN}" == "NO"
      restart_date="${model_start_date_current_cycle}"
      restart_dir="${COMIN_ATMOS_RESTART_PREV}"
    fi

    # Get list of FV3 restart files
    local file_list 
    file_list=$(FV3_restarts)
    echo "Copying FV3 restarts for 'RUN=${RUN}' at '${restart_date}' from '${restart_dir}'"
    local fv3_file restart_file
    for fv3_file in ${file_list}; do
      restart_file="${restart_date:0:8}.${restart_date:8:2}0000.${fv3_file}"
      ${NCP} "${restart_dir}/${restart_file}" "${DATA}/INPUT/${fv3_file}" \
      || ( echo "FATAL ERROR: Unable to copy FV3 IC, ABORT!"; exit 1 )
    done

    if [[ "${RERUN}" != "YES" ]]; then
      # Replace sfc_data with sfcanl_data restart files from current cycle (if found)
      local nn
      for (( nn = 1; nn <= ntiles; nn++ )); do
        if [[ -f "${COMOUT_ATMOS_RESTART}/${restart_date:0:8}.${restart_date:8:2}0000.sfcanl_data.tile${nn}.nc" ]]; then
          rm -f "${DATA}/INPUT/sfc_data.tile${nn}.nc"
          ${NCP} "${COMOUT_ATMOS_RESTART}/${restart_date:0:8}.${restart_date:8:2}0000.sfcanl_data.tile${nn}.nc" \
                 "${DATA}/INPUT/sfc_data.tile${nn}.nc"
        else
          echo "'sfcanl_data.tile1.nc' not found in '${COMOUT_ATMOS_RESTART}', using 'sfc_data.tile1.nc'"
          break
        fi
      done
    fi  # if [[ "${RERUN}" != "YES" ]]; then

  fi  # if [[ "${warm_start}" == ".true." ]]; then

  #============================================================================
  # Determine increment files when doing cold start
  if [[ "${warm_start}" == ".false." ]]; then

    if [[ "${REPLAY_ICS:-NO}" == "YES" ]]; then
      IAU_FHROT=${half_window}  # Replay ICs start at the end of the assimilation window
      if (( MEMBER == 0 )); then
        inc_files=()
      else
        inc_files=("atminc.nc")
        read_increment=".true."
        res_latlon_dynamics="atminc.nc"
      fi
      local increment_file
      for inc_file in "${inc_files[@]}"; do
        increment_file="${COMIN_ATMOS_INPUT}/${RUN}.t${cyc}z.${inc_file}"
        if [[ -f "${increment_file}" ]]; then
          ${NCP} "${increment_file}" "${DATA}/INPUT/${inc_file}"
        else
          echo "FATAL ERROR: missing increment file '${increment_file}', ABORT!"
          exit 1
        fi
      done
    fi

  # Determine IAU and increment files when doing warm start
  elif [[ "${warm_start}" == ".true." ]]; then

    #--------------------------------------------------------------------------
    if [[ "${RERUN}" == "YES" ]]; then

      local restart_fhr
      restart_fhr=$(nhour "${RERUN_DATE}" "${current_cycle}")
      IAU_FHROT=$((IAU_OFFSET + restart_fhr))
      if [[ "${DOIAU}" == "YES" ]]; then
        IAUFHRS=-1
        IAU_DELTHRS=0
        IAU_INC_FILES="''"
      fi

    #--------------------------------------------------------------------------
    else  # "${RERUN}" == "NO"

      # Need a coupler.res that is consistent with the model start time
      if [[ "${DOIAU:-NO}" == "YES" ]]; then
        local model_start_time="${previous_cycle}"
      else
        local model_start_time="${current_cycle}"
      fi
      local model_current_time="${model_start_date_current_cycle}"
      rm -f "${DATA}/INPUT/coupler.res"
      cat >> "${DATA}/INPUT/coupler.res" << EOF
      3        (Calendar: no_calendar=0, thirty_day_months=1, julian=2, gregorian=3, noleap=4)
      ${model_start_time:0:4}  ${model_start_time:4:2}  ${model_start_time:6:2}  ${model_start_time:8:2}  0  0        Model start time: year, month, day, hour, minute, second
      ${model_current_time:0:4}  ${model_current_time:4:2}  ${model_current_time:6:2}  ${model_current_time:8:2}  0  0        Current model time: year, month, day, hour, minute, second
EOF

      # Create a array of increment files
      local inc_files inc_file iaufhrs iaufhr
      if [[ "${DOIAU}" == "YES" ]]; then
        # create an array of inc_files for each IAU hour
        IFS=',' read -ra iaufhrs <<< "${IAUFHRS}"
        inc_files=()
        delimiter=""
        IAU_INC_FILES=""
        for iaufhr in "${iaufhrs[@]}"; do
          if (( iaufhr == 6 )); then
            inc_file="atminc.nc"
          else
            inc_file="atmi$(printf %03i "${iaufhr}").nc"
          fi
          inc_files+=("${inc_file}")
          IAU_INC_FILES="${IAU_INC_FILES}${delimiter}'${inc_file}'"
          delimiter=","
        done
      else  # "${DOIAU}" == "NO"
        inc_files=("atminc.nc")
        read_increment=".true."
        res_latlon_dynamics="atminc.nc"
        if [[ "${REPLAY_ICS:-NO}" == "YES" ]]; then
          IAU_FHROT=${half_window}  # Replay ICs start at the end of the assimilation window
          # Control member has no perturbation
          if (( MEMBER == 0 )); then
            inc_files=()
            read_increment=".false."
            res_latlon_dynamics='""'
          fi
        fi
      fi

      local increment_file
      for inc_file in "${inc_files[@]}"; do
        increment_file="${COMIN_ATMOS_ANALYSIS}/${RUN}.t${cyc}z.${PREFIX_ATMINC}${inc_file}"
        if [[ -f "${increment_file}" ]]; then
          ${NCP} "${increment_file}" "${DATA}/INPUT/${inc_file}"
        else
          echo "FATAL ERROR: missing increment file '${increment_file}', ABORT!"
          exit 1
        fi
      done

    fi  # if [[ "${RERUN}" == "YES" ]]; then
    #--------------------------------------------------------------------------

  fi  # if [[ "${warm_start}" == ".true." ]]; then
  #============================================================================

  #============================================================================
  # If doing IAU, change forecast hours
  if [[ "${DOIAU:-NO}" == "YES" ]]; then
    FHMAX=$((FHMAX + 6))
    if (( FHMAX_HF > 0 )); then
      FHMAX_HF=$((FHMAX_HF + 6))
    fi
  fi
  #============================================================================

  #============================================================================
  # If warm starting from restart files, set the following flags
  if [[ "${warm_start}" == ".true." ]]; then

    # start from restart file
    nggps_ic=".false."
    ncep_ic=".false."
    external_ic=".false."
    mountain=".true."

    # restarts contain non-hydrostatic state
    [[ "${TYPE}" == "nh" ]] && make_nh=".false."

    # do not pre-condition the solution
    na_init=0

  fi  # warm_start == .true.
  #============================================================================

  #============================================================================
  if [[ "${QUILTING}" = ".true." ]] && [[ "${OUTPUT_GRID}" = "gaussian_grid" ]]; then
    local FH2 FH3
    for fhr in ${FV3_OUTPUT_FH}; do
      FH3=$(printf %03i "${fhr}")
      FH2=$(printf %02i "${fhr}")
      ${NLN} "${COMOUT_ATMOS_HISTORY}/${RUN}.t${cyc}z.atmf${FH3}.nc" "atmf${FH3}.nc"
      ${NLN} "${COMOUT_ATMOS_HISTORY}/${RUN}.t${cyc}z.sfcf${FH3}.nc" "sfcf${FH3}.nc"
      ${NLN} "${COMOUT_ATMOS_HISTORY}/${RUN}.t${cyc}z.atm.logf${FH3}.txt" "log.atm.f${FH3}"
      if [[ "${WRITE_DOPOST}" == ".true." ]]; then
        ${NLN} "${COMOUT_ATMOS_MASTER}/${RUN}.t${cyc}z.master.grb2f${FH3}" "GFSPRS.GrbF${FH2}"
        ${NLN} "${COMOUT_ATMOS_MASTER}/${RUN}.t${cyc}z.sfluxgrbf${FH3}.grib2" "GFSFLX.GrbF${FH2}"
        if [[ "${DO_NEST:-NO}" == "YES" ]] ; then
          ${NLN} "${COMOUT_ATMOS_MASTER}/${RUN}.t${cyc}z.nest.grb2f${FH3}" "GFSPRS.GrbF${FH2}.nest02"
          ${NLN} "${COMOUT_ATMOS_MASTER}/${RUN}.t${cyc}z.nest.sfluxgrbf${FH3}.grib2" "GFSFLX.GrbF${FH2}.nest02"
        fi
      fi
    done
  fi
  #============================================================================
}

FV3_nml() {
  # namelist output for a certain component
  echo "SUB ${FUNCNAME[0]}: Creating name lists and model configure file for FV3"

  source "${USHgfs}/parsing_namelists_FV3.sh"
  source "${USHgfs}/parsing_model_configure_FV3.sh"

  # Call the appropriate namelist functions
  if [[ "${DO_NEST:-NO}" == "YES" ]] ; then
    source "${USHgfs}/parsing_namelists_FV3_nest.sh"
    FV3_namelists_nest global
    FV3_namelists_nest nest
  else
    FV3_namelists
  fi
  FV3_model_configure

  echo "SUB ${FUNCNAME[0]}: FV3 name lists and model configure file created"
}

FV3_out() {
  echo "SUB ${FUNCNAME[0]}: copying output data for FV3"

  # Copy configuration files
  ${NCP} "${DATA}/input.nml" "${COMOUT_CONF}/ufs.input.nml"
  ${NCP} "${DATA}/model_configure" "${COMOUT_CONF}/ufs.model_configure"
  ${NCP} "${DATA}/ufs.configure" "${COMOUT_CONF}/ufs.ufs.configure"
  ${NCP} "${DATA}/diag_table" "${COMOUT_CONF}/ufs.diag_table"
 

  # Determine the dates for restart files to be copied to COM
  local restart_date restart_dates
  restart_dates=()
  number_of_restart_dates=0
  # Copy restarts in the assimilation window for RUN=gdas|enkfgdas|enkfgfs
  if [[ "${RUN}" =~ "gdas" || "${RUN}" == "enkfgfs" ]]; then
    restart_date="${model_start_date_next_cycle}"
    while (( restart_date <= forecast_end_cycle )); do
      restart_dates+=("${restart_date:0:8}.${restart_date:8:2}0000")
      number_of_restart_dates=$((number_of_restart_dates + 1))
      restart_date=$(date --utc -d "${restart_date:0:8} ${restart_date:8:2} + ${restart_interval} hours" +%Y%m%d%H)
    done
  elif [[ "${RUN}" == "gfs" || "${RUN}" == "gefs" ]]; then # Copy restarts at the end of the forecast segment for RUN=gfs|gefs
    if [[ "${COPY_FINAL_RESTARTS}" == "YES" ]]; then
      restart_dates+=("${forecast_end_cycle:0:8}.${forecast_end_cycle:8:2}0000")
      number_of_restart_dates=$((number_of_restart_dates + 1))
    fi
  fi

  ### Check that there are restart files to copy
<<<<<<< HEAD
  if [[ ${number_of_restart_dates} -gt 0 ]]; then
=======
  if [[ ${#restart_dates[@]} -gt 0 ]]; then
>>>>>>> b902c0ba
    # Get list of FV3 restart files
    local file_list fv3_file
    file_list=$(FV3_restarts)

    # Copy restarts for the dates collected above to COM
    for restart_date in "${restart_dates[@]}"; do
      echo "Copying FV3 restarts for 'RUN=${RUN}' at ${restart_date}"
      for fv3_file in ${file_list}; do
        ${NCP} "${DATArestart}/FV3_RESTART/${restart_date}.${fv3_file}" \
               "${COMOUT_ATMOS_RESTART}/${restart_date}.${fv3_file}"
      done
    done

    echo "SUB ${FUNCNAME[0]}: Output data for FV3 copied"
  fi
}

# Disable variable not used warnings
# shellcheck disable=SC2034
WW3_postdet() {
  echo "SUB ${FUNCNAME[0]}: Linking input data for WW3"

  local ww3_grid
  # Copy initial condition files:
  if [[ "${warm_start}" == ".true." ]]; then
    local restart_date restart_dir
    if [[ "${RERUN}" == "YES" ]]; then
      restart_date="${RERUN_DATE}"
      restart_dir="${DATArestart}/WW3_RESTART"
    else
      restart_date="${model_start_date_current_cycle}"
      restart_dir="${COMIN_WAVE_RESTART_PREV}"
    fi
    echo "Copying WW3 restarts for 'RUN=${RUN}' at '${restart_date}' from '${restart_dir}'"
    local ww3_restart_file
    for ww3_grid in ${waveGRD} ; do
      ww3_restart_file="${restart_dir}/${restart_date:0:8}.${restart_date:8:2}0000.restart.${ww3_grid}"
      if [[ ! -f "${ww3_restart_file}" ]]; then
        echo "WARNING: WW3 restart file '${ww3_restart_file}' not found for warm_start='${warm_start}', will start from rest!"
        if [[ "${RERUN}" == "YES" ]]; then
          # In the case of a RERUN, the WW3 restart file is required
          echo "FATAL ERROR: WW3 restart file '${ww3_restart_file}' not found for RERUN='${RERUN}', ABORT!"
          exit 1
        fi
      fi
      if [[ "${waveMULTIGRID}" == ".true." ]]; then
        ${NCP} "${ww3_restart_file}" "${DATA}/restart.${ww3_grid}" \
        || ( echo "FATAL ERROR: Unable to copy WW3 IC, ABORT!"; exit 1 )
      else
        ${NCP} "${ww3_restart_file}" "${DATA}/restart.ww3" \
        || ( echo "FATAL ERROR: Unable to copy WW3 IC, ABORT!"; exit 1 )
      fi
    done
  else  # cold start
    echo "WW3 will start from rest!"
  fi  # [[ "${warm_start}" == ".true." ]]

  # Link output files
  local wavprfx="${RUN}wave${WAV_MEMBER:-}"
  if [[ "${waveMULTIGRID}" == ".true." ]]; then
    ${NLN} "${COMOUT_WAVE_HISTORY}/${wavprfx}.log.mww3.${PDY}${cyc}" "log.mww3"
    for ww3_grid in ${waveGRD}; do
      ${NLN} "${COMOUT_WAVE_HISTORY}/${wavprfx}.log.${ww3_grid}.${PDY}${cyc}" "log.${ww3_grid}"
    done
  else
    ${NLN} "${COMOUT_WAVE_HISTORY}/${wavprfx}.log.${waveGRD}.${PDY}${cyc}" "log.ww3"
  fi

  # Loop for gridded output (uses FHINC)
  local fhr vdate FHINC ww3_grid
  fhr=${FHMIN_WAV}
  fhinc=${FHOUT_WAV}
  while (( fhr <= FHMAX_WAV )); do
    vdate=$(date --utc -d "${current_cycle:0:8} ${current_cycle:8:2} + ${fhr} hours" +%Y%m%d.%H0000)
    if [[ "${waveMULTIGRID}" == ".true." ]]; then
      for ww3_grid in ${waveGRD} ; do
        ${NLN} "${COMOUT_WAVE_HISTORY}/${wavprfx}.out_grd.${ww3_grid}.${vdate}" "${DATA}/${vdate}.out_grd.${ww3_grid}"
      done
    else
      ${NLN} "${COMOUT_WAVE_HISTORY}/${wavprfx}.out_grd.${waveGRD}.${vdate}" "${DATA}/${vdate}.out_grd.ww3"
    fi
    if (( FHMAX_HF_WAV > 0 && FHOUT_HF_WAV > 0 && fhr < FHMAX_HF_WAV )); then
      fhinc=${FHOUT_HF_WAV}
    fi
    fhr=$((fhr + fhinc))
  done

  # Loop for point output (uses DTPNT)
  fhr=${FHMIN_WAV}
  fhinc=${FHINCP_WAV}
  while (( fhr <= FHMAX_WAV )); do
    vdate=$(date --utc -d "${current_cycle:0:8} ${current_cycle:8:2} + ${fhr} hours" +%Y%m%d.%H0000)
    if [[ "${waveMULTIGRID}" == ".true." ]]; then
      ${NLN} "${COMOUT_WAVE_HISTORY}/${wavprfx}.out_pnt.${waveuoutpGRD}.${vdate}" "${DATA}/${vdate}.out_pnt.${waveuoutpGRD}"
    else
      ${NLN} "${COMOUT_WAVE_HISTORY}/${wavprfx}.out_pnt.${waveuoutpGRD}.${vdate}" "${DATA}/${vdate}.out_pnt.ww3"
    fi
    fhr=$((fhr + fhinc))
  done
}

WW3_nml() {
  echo "SUB ${FUNCNAME[0]}: Copying input files for WW3"
  source "${USHgfs}/parsing_namelists_WW3.sh"
  WW3_namelists
}

WW3_out() {
  echo "SUB ${FUNCNAME[0]}: Copying output data for WW3"
  # TODO: Need to add logic to copy restarts from DATArestart/WW3_RESTART to COMOUT_WAVE_RESTART
}


CPL_out() {
  echo "SUB ${FUNCNAME[0]}: Copying output data for general cpl fields"
  if [[ "${esmf_profile:-.false.}" == ".true." ]]; then
    ${NCP} "${DATA}/ESMF_Profile.summary" "${COMOUT_ATMOS_HISTORY}/ESMF_Profile.summary"
  fi
}

MOM6_postdet() {
  echo "SUB ${FUNCNAME[0]}: MOM6 after run type determination"

  local restart_dir restart_date
  if [[ "${RERUN}" == "YES" ]]; then
    restart_dir="${DATArestart}/MOM6_RESTART"
    restart_date="${RERUN_DATE}"
  else  # "${RERUN}" == "NO"
    restart_dir="${COMIN_OCEAN_RESTART_PREV}"
    restart_date="${model_start_date_current_cycle}"
  fi

  # Copy MOM6 ICs
  ${NCP} "${restart_dir}/${restart_date:0:8}.${restart_date:8:2}0000.MOM.res.nc" "${DATA}/INPUT/MOM.res.nc" \
  || ( echo "FATAL ERROR: Unable to copy MOM6 IC, ABORT!"; exit 1 )
  case ${OCNRES} in
    "025")
      local nn
      for (( nn = 1; nn <= 4; nn++ )); do
        if [[ -f "${restart_dir}/${restart_date:0:8}.${restart_date:8:2}0000.MOM.res_${nn}.nc" ]]; then
          ${NCP} "${restart_dir}/${restart_date:0:8}.${restart_date:8:2}0000.MOM.res_${nn}.nc" "${DATA}/INPUT/MOM.res_${nn}.nc" \
          || ( echo "FATAL ERROR: Unable to copy MOM6 IC, ABORT!"; exit 1 )
        fi
      done
    ;;
    *) ;;
  esac

  # Copy increment (only when RERUN=NO)
  if [[ "${RERUN}" == "NO" ]]; then
    if [[ "${DO_JEDIOCNVAR:-NO}" == "YES" ]]; then
      ${NCP} "${COMIN_OCEAN_ANALYSIS}/${RUN}.t${cyc}z.ocninc.nc" "${DATA}/INPUT/mom6_increment.nc" \
      || ( echo "FATAL ERROR: Unable to copy MOM6 increment, ABORT!"; exit 1 )
    fi

    # GEFS perturbations
    # TODO if [[ $RUN} == "gefs" ]] block maybe be needed
    #     to ensure it does not interfere with the GFS when ensemble is updated in the GFS
    if (( MEMBER > 0 )) && [[ "${ODA_INCUPD:-False}" == "True" ]]; then
      ${NCP} "${COMIN_OCEAN_ANALYSIS}/mom6_increment.nc" "${DATA}/INPUT/mom6_increment.nc" \
      || ( echo "FATAL ERROR: Unable to copy ensemble MOM6 increment, ABORT!"; exit 1 )
    fi
  fi  # if [[ "${RERUN}" == "NO" ]]; then

  # Link output files
  if [[ "${RUN}" =~ "gfs" || "${RUN}" == "gefs" ]]; then  # Link output files for RUN=gfs|enkfgfs|gefs

    # Looping over MOM6 output hours
    local fhr fhr3 last_fhr interval midpoint vdate vdate_mid source_file dest_file
    for fhr in ${MOM6_OUTPUT_FH}; do
      fhr3=$(printf %03i "${fhr}")

      if [[ -z ${last_fhr:-} ]]; then
        last_fhr=${fhr}
        continue
      fi

      (( interval = fhr - last_fhr ))
      (( midpoint = last_fhr + interval/2 ))

      vdate=$(date --utc -d "${current_cycle:0:8} ${current_cycle:8:2} + ${fhr} hours" +%Y%m%d%H)
      vdate_mid=$(date --utc -d "${current_cycle:0:8} ${current_cycle:8:2} + ${midpoint} hours" +%Y%m%d%H)

      # Native model output uses window midpoint in the filename, but we are mapping that to the end of the period for COM
      source_file="ocn_${vdate_mid:0:4}_${vdate_mid:4:2}_${vdate_mid:6:2}_${vdate_mid:8:2}.nc"
      dest_file="${RUN}.ocean.t${cyc}z.${interval}hr_avg.f${fhr3}.nc"
      ${NLN} "${COMOUT_OCEAN_HISTORY}/${dest_file}" "${DATA}/MOM6_OUTPUT/${source_file}"

      last_fhr=${fhr}

    done

  elif [[ "${RUN}" =~ "gdas" ]]; then  # Link output files for RUN=gdas|enkfgdas

    # Save (instantaneous) MOM6 backgrounds
    local fhr3 vdatestr
    for fhr in ${MOM6_OUTPUT_FH}; do
      fhr3=$(printf %03i "${fhr}")
      vdatestr=$(date --utc -d "${current_cycle:0:8} ${current_cycle:8:2} + ${fhr} hours" +%Y_%m_%d_%H)
      ${NLN} "${COMOUT_OCEAN_HISTORY}/${RUN}.ocean.t${cyc}z.inst.f${fhr3}.nc" "${DATA}/MOM6_OUTPUT/ocn_da_${vdatestr}.nc"
    done
  fi

  echo "SUB ${FUNCNAME[0]}: MOM6 input data linked/copied"

}

MOM6_nml() {
  echo "SUB ${FUNCNAME[0]}: Creating name list for MOM6"
  source "${USHgfs}/parsing_namelists_MOM6.sh"
  MOM6_namelists
}

MOM6_out() {
  echo "SUB ${FUNCNAME[0]}: Copying output data for MOM6"

  # Copy MOM_input from DATA to COMOUT_CONF after the forecast is run (and successfull)
  ${NCP} "${DATA}/INPUT/MOM_input" "${COMOUT_CONF}/ufs.MOM_input"

  # Create a list of MOM6 restart files
  # Coarser than 1/2 degree has a single MOM restart
  local mom6_restart_files mom6_restart_file restart_file
  mom6_restart_files=(MOM.res.nc)
  # 1/4 degree resolution has 3 additional restarts
  case "${OCNRES}" in
    "025")
      local nn
      for (( nn = 1; nn <= 3; nn++ )); do
        mom6_restart_files+=("MOM.res_${nn}.nc")
      done
      ;;
    *) ;;
  esac

  # Copy MOM6 restarts at the end of the forecast segment to COM for RUN=gfs|gefs
  if [[ "${COPY_FINAL_RESTARTS}" == "YES" ]]; then
    local restart_file
    if [[ "${RUN}" == "gfs" || "${RUN}" == "gefs" ]]; then
      echo "Copying MOM6 restarts for 'RUN=${RUN}' at ${forecast_end_cycle}"
      for mom6_restart_file in "${mom6_restart_files[@]}"; do
        restart_file="${forecast_end_cycle:0:8}.${forecast_end_cycle:8:2}0000.${mom6_restart_file}"
        ${NCP} "${DATArestart}/MOM6_RESTART/${restart_file}" \
               "${COMOUT_OCEAN_RESTART}/${restart_file}"
      done
    fi
  fi

  # Copy restarts for the next cycle for RUN=gdas|enkfgdas|enkfgfs
  if [[ "${RUN}" =~ "gdas" || "${RUN}" == "enkfgfs" ]]; then
    local restart_date
    restart_date="${model_start_date_next_cycle}"
    echo "Copying MOM6 restarts for 'RUN=${RUN}' at ${restart_date}"
    for mom6_restart_file in "${mom6_restart_files[@]}"; do
      restart_file="${restart_date:0:8}.${restart_date:8:2}0000.${mom6_restart_file}"
      ${NCP} "${DATArestart}/MOM6_RESTART/${restart_file}" \
             "${COMOUT_OCEAN_RESTART}/${restart_file}"
    done
  fi
}

CICE_postdet() {
  echo "SUB ${FUNCNAME[0]}: CICE after run type determination"

  local restart_date cice_restart_file
  if [[ "${RERUN}" == "YES" ]]; then
    restart_date="${RERUN_DATE}"
    local seconds
    seconds=$(to_seconds "${restart_date:8:2}0000")  # convert HHMMSS to seconds
    cice_restart_file="${DATArestart}/CICE_RESTART/cice_model.res.${restart_date:0:4}-${restart_date:4:2}-${restart_date:6:2}-${seconds}.nc"
  else  # "${RERUN}" == "NO"
    restart_date="${model_start_date_current_cycle}"
    cice_restart_file="${COMIN_ICE_RESTART_PREV}/${restart_date:0:8}.${restart_date:8:2}0000.cice_model.res.nc"
    if [[ "${DO_JEDIOCNVAR:-NO}" == "YES" ]]; then
      cice_restart_file="${COMIN_ICE_ANALYSIS}/${restart_date:0:8}.${restart_date:8:2}0000.cice_model_anl.res.nc"
    fi
  fi

  # Copy CICE ICs
  ${NCP} "${cice_restart_file}" "${DATA}/cice_model.res.nc" \
  || ( echo "FATAL ERROR: Unable to copy CICE IC, ABORT!"; exit 1 )

  # Link iceh_ic file to COM.  This is the initial condition file from CICE (f000)
  # TODO: Is this file needed in COM? Is this going to be used for generating any products?
  local vdate seconds vdatestr fhr fhr3 interval last_fhr
  seconds=$(to_seconds "${model_start_date_current_cycle:8:2}0000")  # convert HHMMSS to seconds
  vdatestr="${model_start_date_current_cycle:0:4}-${model_start_date_current_cycle:4:2}-${model_start_date_current_cycle:6:2}-${seconds}"
  ${NLN} "${COMOUT_ICE_HISTORY}/${RUN}.ice.t${cyc}z.ic.nc" "${DATA}/CICE_OUTPUT/iceh_ic.${vdatestr}.nc"

  # Link CICE forecast output files from DATA/CICE_OUTPUT to COM
  local source_file dest_file
  for fhr in "${CICE_OUTPUT_FH[@]}"; do

    if [[ -z ${last_fhr:-} ]]; then
      last_fhr=${fhr}
      continue
    fi

    fhr3=$(printf %03i "${fhr}")
    (( interval = fhr - last_fhr ))

    vdate=$(date --utc -d "${current_cycle:0:8} ${current_cycle:8:2} + ${fhr} hours" +%Y%m%d%H)
    seconds=$(to_seconds "${vdate:8:2}0000")  # convert HHMMSS to seconds
    vdatestr="${vdate:0:4}-${vdate:4:2}-${vdate:6:2}-${seconds}"

    if [[ "${RUN}" =~ "gfs" || "${RUN}" =~ "gefs" ]]; then
      source_file="iceh_$(printf "%0.2d" "${FHOUT_ICE}")h.${vdatestr}.nc"
      dest_file="${RUN}.ice.t${cyc}z.${interval}hr_avg.f${fhr3}.nc"
    elif [[ "${RUN}" =~ "gdas" ]]; then
      source_file="iceh_inst.${vdatestr}.nc"
      dest_file="${RUN}.ice.t${cyc}z.inst.f${fhr3}.nc"
    fi
    ${NLN} "${COMOUT_ICE_HISTORY}/${dest_file}" "${DATA}/CICE_OUTPUT/${source_file}"

    last_fhr=${fhr}
  done

}

CICE_nml() {
  echo "SUB ${FUNCNAME[0]}: Creating name list for CICE"
  source "${USHgfs}/parsing_namelists_CICE.sh"
  CICE_namelists
}

CICE_out() {
  echo "SUB ${FUNCNAME[0]}: Copying output data for CICE"

  # Copy ice_in namelist from DATA to COMOUT_CONF after the forecast is run (and successfull)
  ${NCP} "${DATA}/ice_in" "${COMOUT_CONF}/ufs.ice_in"

  # Copy CICE restarts at the end of the forecast segment to COM for RUN=gfs|gefs
  if [[ "${COPY_FINAL_RESTARTS}" == "YES" ]]; then
    local seconds source_file target_file
    if [[ "${RUN}" == "gfs" || "${RUN}" == "gefs" ]]; then
      echo "Copying CICE restarts for 'RUN=${RUN}' at ${forecast_end_cycle}"
      seconds=$(to_seconds "${forecast_end_cycle:8:2}0000")  # convert HHMMSS to seconds
      source_file="cice_model.res.${forecast_end_cycle:0:4}-${forecast_end_cycle:4:2}-${forecast_end_cycle:6:2}-${seconds}.nc"
      target_file="${forecast_end_cycle:0:8}.${forecast_end_cycle:8:2}0000.cice_model.res.nc"
      ${NCP} "${DATArestart}/CICE_RESTART/${source_file}" \
             "${COMOUT_ICE_RESTART}/${target_file}"
    fi
  fi

  # Copy restarts for next cycle for RUN=gdas|enkfgdas|enkfgfs
  if [[ "${RUN}" =~ "gdas" || "${RUN}" == "enkfgfs" ]]; then
    local restart_date
    restart_date="${model_start_date_next_cycle}"
    echo "Copying CICE restarts for 'RUN=${RUN}' at ${restart_date}"
    seconds=$(to_seconds "${restart_date:8:2}0000")  # convert HHMMSS to seconds
    source_file="cice_model.res.${restart_date:0:4}-${restart_date:4:2}-${restart_date:6:2}-${seconds}.nc"
    target_file="${restart_date:0:8}.${restart_date:8:2}0000.cice_model.res.nc"
    ${NCP} "${DATArestart}/CICE_RESTART/${source_file}" \
           "${COMOUT_ICE_RESTART}/${target_file}"
  fi

}

GOCART_rc() {
  echo "SUB ${FUNCNAME[0]}: Linking input data and copying config files for GOCART"
  # set input directory containing GOCART input data and configuration files
  # this variable is platform-dependent and should be set via a YAML file

  # link directory containing GOCART input dataset, if provided
  if [[ -n "${AERO_INPUTS_DIR}" ]]; then
    ${NLN} "${AERO_INPUTS_DIR}" "${DATA}/ExtData"
    status=$?
    [[ ${status} -ne 0 ]] && exit "${status}"
  fi

  # copying GOCART configuration files
  if [[  -n "${AERO_CONFIG_DIR}" ]]; then
    ${NCP} "${AERO_CONFIG_DIR}"/*.rc "${DATA}"
    status=$?
    [[ ${status} -ne 0 ]] && exit "${status}"
    # attempt to generate ExtData configuration file if not provided
    if [[ ! -f "${DATA}/AERO_ExtData.rc" ]]; then
      { \
        echo "PrimaryExports%%" ; \
        cat "${AERO_CONFIG_DIR}/ExtData.other" ; \
        cat "${AERO_CONFIG_DIR}/ExtData.${AERO_EMIS_FIRE:-none}" ; \
        echo "%%" ; \
      } > "${DATA}/AERO_ExtData.rc"
      status=$?
      if (( status != 0 )); then exit "${status}"; fi
    fi
  fi
}

GOCART_postdet() {
  echo "SUB ${FUNCNAME[0]}: Linking output data for GOCART"

  local vdate
  for fhr in ${GOCART_OUTPUT_FH}; do
    vdate=$(date --utc -d "${current_cycle:0:8} ${current_cycle:8:2} + ${fhr} hours" +%Y%m%d%H)

    # Temporarily delete existing files due to noclobber in GOCART
    if [[ -e "${COMOUT_CHEM_HISTORY}/gocart.inst_aod.${vdate:0:8}_${vdate:8:2}00z.nc4" ]]; then
      rm -f "${COMOUT_CHEM_HISTORY}/gocart.inst_aod.${vdate:0:8}_${vdate:8:2}00z.nc4"
    fi

    #TODO: Temporarily removing this as this will crash gocart, adding copy statement at the end
    #${NLN} "${COMOUT_CHEM_HISTORY}/gocart.inst_aod.${vdate:0:8}_${vdate:8:2}00z.nc4" \
    #       "${DATA}/gocart.inst_aod.${vdate:0:8}_${vdate:8:2}00z.nc4"
  done
}

GOCART_out() {
  echo "SUB ${FUNCNAME[0]}: Copying output data for GOCART"

  # Copy gocart.inst_aod after the forecast is run (and successfull)
  # TODO: this should be linked but there are issues where gocart crashing if it is linked
  local fhr
  local vdate
  for fhr in ${GOCART_OUTPUT_FH}; do
    if (( fhr == 0 )); then continue; fi
    vdate=$(date --utc -d "${current_cycle:0:8} ${current_cycle:8:2} + ${fhr} hours" +%Y%m%d%H)
    ${NCP} "${DATA}/gocart.inst_aod.${vdate:0:8}_${vdate:8:2}00z.nc4" \
      "${COMOUT_CHEM_HISTORY}/gocart.inst_aod.${vdate:0:8}_${vdate:8:2}00z.nc4"
  done
}

CMEPS_postdet() {
  echo "SUB ${FUNCNAME[0]}: Linking output data for CMEPS mediator"

  if [[ "${warm_start}" == ".true." ]]; then

    # Determine the appropriate restart file
    local restart_date cmeps_restart_file
    if [[ "${RERUN}" == "YES" ]]; then
      restart_date="${RERUN_DATE}"
      local seconds
      seconds=$(to_seconds "${restart_date:8:2}0000")  # convert HHMMSS to seconds
      cmeps_restart_file="${DATArestart}/CMEPS_RESTART/ufs.cpld.cpl.r.${restart_date:0:4}-${restart_date:4:2}-${restart_date:6:2}-${seconds}.nc"
    else  # "${RERUN}" == "NO"
      restart_date="${model_start_date_current_cycle}"
      cmeps_restart_file="${COMIN_MED_RESTART_PREV}/${restart_date:0:8}.${restart_date:8:2}0000.ufs.cpld.cpl.r.nc"
    fi

    # Copy CMEPS restarts
    if [[ -f "${cmeps_restart_file}" ]]; then
      ${NCP} "${cmeps_restart_file}" "${DATA}/ufs.cpld.cpl.r.nc" \
      || ( echo "FATAL ERROR: Unable to copy CMEPS restarts, ABORT!"; exit 1 )
      rm -f "${DATA}/rpointer.cpl"
      touch "${DATA}/rpointer.cpl"
      echo "ufs.cpld.cpl.r.nc" >> "${DATA}/rpointer.cpl"
    else
      # We have a choice to make here.
      # Either we can FATAL ERROR out, or we can let the coupling fields initialize from zero
      # cmeps_run_type is determined based on the availability of the CMEPS restart file
      echo "WARNING: CMEPS restart file '${cmeps_restart_file}' not found for warm_start='${warm_start}', will initialize!"
      if [[ "${RERUN}" == "YES" ]]; then
        # In the case of a RERUN, the CMEPS restart file is required
        echo "FATAL ERROR: CMEPS restart file '${cmeps_restart_file}' not found for RERUN='${RERUN}', ABORT!"
        exit 1
      fi
    fi

  fi  # [[ "${warm_start}" == ".true." ]];
}

CMEPS_out() {
  echo "SUB ${FUNCNAME[0]}: Copying output data for CMEPS mediator"

  # Copy mediator restarts at the end of the forecast segment to COM for RUN=gfs|gefs
  if [[ "${COPY_FINAL_RESTARTS}" == "YES" ]]; then
    echo "Copying mediator restarts for 'RUN=${RUN}' at ${forecast_end_cycle}"
    local seconds source_file target_file
    seconds=$(to_seconds "${forecast_end_cycle:8:2}"0000)
    source_file="ufs.cpld.cpl.r.${forecast_end_cycle:0:4}-${forecast_end_cycle:4:2}-${forecast_end_cycle:6:2}-${seconds}.nc"
    target_file="${forecast_end_cycle:0:8}.${forecast_end_cycle:8:2}0000.ufs.cpld.cpl.r.nc"
    if [[ -f "${DATArestart}/CMEPS_RESTART/${source_file}" ]]; then
      ${NCP} "${DATArestart}/CMEPS_RESTART/${source_file}" \
             "${COMOUT_MED_RESTART}/${target_file}"
    else
      echo "Mediator restart '${DATArestart}/CMEPS_RESTART/${source_file}' not found."
    fi
  fi

  # Copy restarts for the next cycle to COM for RUN=gdas|enkfgdas|enkfgfs
  if [[ "${RUN}" =~ "gdas" || "${RUN}" == "enkfgfs" ]]; then
    local restart_date
    restart_date="${model_start_date_next_cycle}"
    echo "Copying mediator restarts for 'RUN=${RUN}' at ${restart_date}"
    seconds=$(to_seconds "${restart_date:8:2}"0000)
    source_file="ufs.cpld.cpl.r.${restart_date:0:4}-${restart_date:4:2}-${restart_date:6:2}-${seconds}.nc"
    target_file="${restart_date:0:8}.${restart_date:8:2}0000.ufs.cpld.cpl.r.nc"
    if [[ -f "${DATArestart}/CMEPS_RESTART/${source_file}" ]]; then
      ${NCP} "${DATArestart}/CMEPS_RESTART/${source_file}" \
             "${COMOUT_MED_RESTART}/${target_file}"
    else
      echo "Mediator restart '${DATArestart}/CMEPS_RESTART/${source_file}' not found."
    fi
  fi

}<|MERGE_RESOLUTION|>--- conflicted
+++ resolved
@@ -255,28 +255,21 @@
   # Determine the dates for restart files to be copied to COM
   local restart_date restart_dates
   restart_dates=()
-  number_of_restart_dates=0
   # Copy restarts in the assimilation window for RUN=gdas|enkfgdas|enkfgfs
   if [[ "${RUN}" =~ "gdas" || "${RUN}" == "enkfgfs" ]]; then
     restart_date="${model_start_date_next_cycle}"
     while (( restart_date <= forecast_end_cycle )); do
       restart_dates+=("${restart_date:0:8}.${restart_date:8:2}0000")
-      number_of_restart_dates=$((number_of_restart_dates + 1))
       restart_date=$(date --utc -d "${restart_date:0:8} ${restart_date:8:2} + ${restart_interval} hours" +%Y%m%d%H)
     done
   elif [[ "${RUN}" == "gfs" || "${RUN}" == "gefs" ]]; then # Copy restarts at the end of the forecast segment for RUN=gfs|gefs
     if [[ "${COPY_FINAL_RESTARTS}" == "YES" ]]; then
       restart_dates+=("${forecast_end_cycle:0:8}.${forecast_end_cycle:8:2}0000")
-      number_of_restart_dates=$((number_of_restart_dates + 1))
     fi
   fi
 
   ### Check that there are restart files to copy
-<<<<<<< HEAD
-  if [[ ${number_of_restart_dates} -gt 0 ]]; then
-=======
   if [[ ${#restart_dates[@]} -gt 0 ]]; then
->>>>>>> b902c0ba
     # Get list of FV3 restart files
     local file_list fv3_file
     file_list=$(FV3_restarts)
