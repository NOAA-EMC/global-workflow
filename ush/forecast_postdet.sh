--- conflicted
+++ resolved
@@ -7,7 +7,6 @@
 
   echo "warm_start = ${warm_start}"
   echo "RERUN = ${RERUN}"
-<<<<<<< HEAD
 
   # cold start case
   if [[ "${warm_start}" == ".false." ]]; then
@@ -20,22 +19,6 @@
     for (( nn = 1; nn <= ntiles; nn++ )); do
       for tt in "${tile_files[@]}"; do
         fv3_input_files+=("${tt}.tile${nn}.nc")
-=======
-   
-  #-------------------------------------------------------
-  if [[ "${warm_start}" = ".true." ]] || [[ "${RERUN}" = "YES" ]]; then
-    #-------------------------------------------------------
-    #.............................
-    if [[ ${RERUN} = "NO" ]]; then
-      #.............................
-
-      # Link all restart files from previous cycle
-      for file in "${COM_ATMOS_RESTART_PREV}/${sPDY}.${scyc}0000."*.nc; do
-        file2=$(echo $(basename "${file}"))
-        file2=$(echo "${file2}" | cut -d. -f3-) # remove the date from file
-        fsuf=$(echo "${file2}" | cut -d. -f1)
-        ${NLN} "${file}" "${DATA}/INPUT/${file2}"
->>>>>>> 2f096261
       done
     done
 
@@ -153,14 +136,7 @@
 
     fi  # if [[ "${RERUN}" == "YES" ]]; then
 
-<<<<<<< HEAD
   fi  # if [[ "${warm_start}" == ".true." ]]; then
-=======
-  nfiles=$(ls -1 "${DATA}/INPUT/"* | wc -l)
-  if [[ ${nfiles} -le 0 ]]; then
-    echo SUB "${FUNCNAME[0]}": Initial conditions must exist in "${DATA}/INPUT", ABORT!
-    exit 1
-  fi
   
   if (( MEMBER > 0 )) && [[ "${USE_ATM_PERTURB_FILES:-false}" == "true" ]]; then
     increment_file="${COM_ATMOS_RESTART_PREV}/${sPDY}.${scyc}0000.fv3_perturbation.nc"
@@ -172,8 +148,6 @@
       exit 111
     fi 
   fi
-        
->>>>>>> 2f096261
 
   # If doing IAU, change forecast hours
   if [[ "${DOIAU:-}" == "YES" ]]; then
@@ -413,16 +387,8 @@
   fi
 
   # Copy MOM6 ICs
-<<<<<<< HEAD
   ${NCP} "${restart_dir}/${restart_date:0:8}.${restart_date:8:2}0000.MOM.res.nc" "${DATA}/INPUT/MOM.res.nc" \
   || ( echo "FATAL ERROR: Unable to copy MOM6 IC, ABORT!"; exit 1 )
-=======
-  ${NLN} "${COM_OCEAN_RESTART_PREV}/${sPDY}.${scyc}0000.MOM.res.nc" "${DATA}/INPUT/MOM.res.nc"
-  if [[ ! -f "${COM_OCEAN_RESTART_PREV}/${sPDY}.${scyc}0000.MOM.res.nc" ]]; then
-    echo "FATAL ERROR: MOM6 restart file not found at ${COM_OCEAN_RESTART_PREV}/${sPDY}.${scyc}0000.MOM.res.nc, ABORT!"
-    exit 112
-  fi
->>>>>>> 2f096261
   case ${OCNRES} in
     "025")
       local nn
@@ -436,47 +402,18 @@
     *) ;;
   esac
 
-<<<<<<< HEAD
   # Copy increment (only when RERUN=NO)
   if [[ "${RERUN}" == "NO" ]]; then
     if [[ "${DO_JEDIOCNVAR:-NO}" == "YES" ]]; then
       ${NCP} "${COM_OCEAN_ANALYSIS}/${RUN}.t${cyc}z.ocninc.nc" "${DATA}/INPUT/mom6_increment.nc" \
       || ( echo "FATAL ERROR: Unable to copy MOM6 increment, ABORT!"; exit 1 )
     fi
-=======
-  # Link increment
-  if [[ "${DO_JEDIOCNVAR:-NO}" = "YES" ]]; then
-      if [[ ! -f "${COM_OCEAN_ANALYSIS}/${RUN}.t${cyc}z.ocninc.nc" ]]; then
-          echo "FATAL ERROR: Ocean increment ${COM_OCEAN_ANALYSIS}/${RUN}.t${cyc}z.ocninc.nc not found, ABORT!"
-          exit 111
-      fi
-      ${NLN} "${COM_OCEAN_ANALYSIS}/${RUN}.t${cyc}z.ocninc.nc" "${DATA}/INPUT/mom6_increment.nc"
-  fi
-
-  # GEFS perturbations
-  # TODO if [[ $RUN} == "gefs" ]] block maybe be needed
-  #     to ensure it does not interfere with the GFS
-  if (( MEMBER > 0 )) && [[ "${ODA_INCUPD:-False}" == "True" ]]; then
-     ${NLN} "${COM_OCEAN_RESTART_PREV}/${sPDY}.${scyc}0000.mom6_perturbation.nc" "${DATA}/INPUT/mom6_increment.nc"
-  fi
-  # Copy MOM6 fixed files
-  ${NCP} "${FIXgfs}/mom6/${OCNRES}/"* "${DATA}/INPUT/"  # TODO: These need to be explicit
-
-  # Copy coupled grid_spec
-  spec_file="${FIXgfs}/cpl/a${CASE}o${OCNRES}/grid_spec.nc"
-  if [[ -s ${spec_file} ]]; then
-    ${NCP} "${spec_file}" "${DATA}/INPUT/"
-  else
-    echo "FATAL ERROR: grid_spec file '${spec_file}' does not exist"
-    exit 3
-  fi
->>>>>>> 2f096261
 
     # GEFS perturbations
     # TODO if [[ $RUN} == "gefs" ]] block maybe be needed
     #     to ensure it does not interfere with the GFS when ensemble is updated in the GFS
     if (( MEMBER > 0 )) && [[ "${ODA_INCUPD:-False}" == "True" ]]; then
-      ${NCP} "${COM_OCEAN_RESTART_PREV}/${restart_date:0:8}.${restart_date:0:8}0000.mom6_increment.nc" "${DATA}/INPUT/mom6_increment.nc" \
+      ${NCP} "${COM_OCEAN_RESTART_PREV}/${restart_date:0:8}.${restart_date:0:8}0000.mom6_perturbation.nc" "${DATA}/INPUT/mom6_increment.nc" \
       || ( echo "FATAL ERROR: Unable to copy ensemble MOM6 increment, ABORT!"; exit 1 )
     fi
   fi  # if [[ "${RERUN}" == "NO" ]]; then
