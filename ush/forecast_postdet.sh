--- conflicted
+++ resolved
@@ -775,11 +775,7 @@
           echo "FATAL ERROR: Ocean increment not found, ABORT!"
           exit 111
       fi
-<<<<<<< HEAD
-      $NLN "${ROTDIR}/${CDUMP}.${PDY}/${cyc}/ocean/${CDUMP}.t${cyc}z.ocninc.nc" "${DATA}/INPUT/inc.nc"
-=======
       $NLN "${ROTDIR}/${CDUMP}.${PDY}/${cyc}/ocean/${CDUMP}.t${cyc}z.ocninc.nc" "${DATA}/INPUT/mom6_increment.nc"
->>>>>>> 383c8c3a
       export ODA_INCUPD="true"
   fi
 
