#! /usr/bin/env bash

# Disable variable not used warnings
# shellcheck disable=SC2034
FV3_postdet() {
  echo "SUB ${FUNCNAME[0]}: Entering for RUN = ${RUN}"

  echo "warm_start = ${warm_start}"
  echo "RERUN = ${RERUN}"

  #============================================================================
  # First copy initial conditions
  # cold start case
  if [[ "${warm_start}" == ".false." ]]; then

    # Get list of FV3 cold start files
    local file_list
    file_list=$(FV3_coldstarts)
    echo "Copying FV3 cold start files for 'RUN=${RUN}' at '${current_cycle}' from '${COMIN_ATMOS_INPUT}'"
    local fv3_file
    for fv3_file in ${file_list}; do
      ${NCP} "${COMIN_ATMOS_INPUT}/${fv3_file}" "${DATA}/INPUT/${fv3_file}" \
      || ( echo "FATAL ERROR: Unable to copy FV3 IC, ABORT!"; exit 1 )
    done

  # warm start case
  elif [[ "${warm_start}" == ".true." ]]; then

    # Determine restart date and directory containing restarts
    local restart_date restart_dir
    if [[ "${RERUN}" == "YES" ]]; then
      restart_date="${RERUN_DATE}"
      restart_dir="${DATArestart}/FV3_RESTART"
    else  # "${RERUN}" == "NO"
      restart_date="${model_start_date_current_cycle}"
      restart_dir="${COMIN_ATMOS_RESTART_PREV}"
    fi

    # Get list of FV3 restart files
    local file_list 
    file_list=$(FV3_restarts)
    echo "Copying FV3 restarts for 'RUN=${RUN}' at '${restart_date}' from '${restart_dir}'"
    local fv3_file restart_file
    for fv3_file in ${file_list}; do
      restart_file="${restart_date:0:8}.${restart_date:8:2}0000.${fv3_file}"
      ${NCP} "${restart_dir}/${restart_file}" "${DATA}/INPUT/${fv3_file}" \
      || ( echo "FATAL ERROR: Unable to copy FV3 IC, ABORT!"; exit 1 )
    done

    if [[ "${RERUN}" != "YES" ]]; then
      # Replace sfc_data with sfcanl_data restart files from current cycle (if found)
      local nn
      for (( nn = 1; nn <= ntiles; nn++ )); do
        if [[ -f "${COMOUT_ATMOS_RESTART}/${restart_date:0:8}.${restart_date:8:2}0000.sfcanl_data.tile${nn}.nc" ]]; then
          rm -f "${DATA}/INPUT/sfc_data.tile${nn}.nc"
          ${NCP} "${COMOUT_ATMOS_RESTART}/${restart_date:0:8}.${restart_date:8:2}0000.sfcanl_data.tile${nn}.nc" \
                 "${DATA}/INPUT/sfc_data.tile${nn}.nc"
        else
          echo "'sfcanl_data.tile1.nc' not found in '${COMOUT_ATMOS_RESTART}', using 'sfc_data.tile1.nc'"
          break
        fi
      done
    fi  # if [[ "${RERUN}" != "YES" ]]; then

  fi  # if [[ "${warm_start}" == ".true." ]]; then

  #============================================================================
  # Determine increment files when doing cold start
  if [[ "${warm_start}" == ".false." ]]; then

    if [[ "${REPLAY_ICS:-NO}" == "YES" ]]; then
      IAU_FHROT=${half_window}  # Replay ICs start at the end of the assimilation window
      if (( MEMBER == 0 )); then
        inc_files=()
      else
        inc_files=("atminc.nc")
        read_increment=".true."
        res_latlon_dynamics="atminc.nc"
      fi
      local increment_file
      for inc_file in "${inc_files[@]}"; do
        increment_file="${COMIN_ATMOS_INPUT}/${RUN}.t${cyc}z.${inc_file}"
        if [[ -f "${increment_file}" ]]; then
          ${NCP} "${increment_file}" "${DATA}/INPUT/${inc_file}"
        else
          echo "FATAL ERROR: missing increment file '${increment_file}', ABORT!"
          exit 1
        fi
      done
    fi

  # Determine IAU and increment files when doing warm start
  elif [[ "${warm_start}" == ".true." ]]; then

    #--------------------------------------------------------------------------
    if [[ "${RERUN}" == "YES" ]]; then

      local restart_fhr
      restart_fhr=$(nhour "${RERUN_DATE}" "${current_cycle}")
      IAU_FHROT=$((IAU_OFFSET + restart_fhr))
      if [[ "${DOIAU}" == "YES" ]]; then
        IAUFHRS=-1
        IAU_DELTHRS=0
        IAU_INC_FILES="''"
      fi

    #--------------------------------------------------------------------------
    else  # "${RERUN}" == "NO"

      # Need a coupler.res that is consistent with the model start time
      if [[ "${DOIAU:-NO}" == "YES" ]]; then
        local model_start_time="${previous_cycle}"
      else
        local model_start_time="${current_cycle}"
      fi
      local model_current_time="${model_start_date_current_cycle}"
      rm -f "${DATA}/INPUT/coupler.res"
      cat >> "${DATA}/INPUT/coupler.res" << EOF
      3        (Calendar: no_calendar=0, thirty_day_months=1, julian=2, gregorian=3, noleap=4)
      ${model_start_time:0:4}  ${model_start_time:4:2}  ${model_start_time:6:2}  ${model_start_time:8:2}  0  0        Model start time: year, month, day, hour, minute, second
      ${model_current_time:0:4}  ${model_current_time:4:2}  ${model_current_time:6:2}  ${model_current_time:8:2}  0  0        Current model time: year, month, day, hour, minute, second
EOF

      # Create a array of increment files
      local inc_files inc_file iaufhrs iaufhr
      if [[ "${DOIAU}" == "YES" ]]; then
        # create an array of inc_files for each IAU hour
        IFS=',' read -ra iaufhrs <<< "${IAUFHRS}"
        inc_files=()
        delimiter=""
        IAU_INC_FILES=""
        for iaufhr in "${iaufhrs[@]}"; do
          if (( iaufhr == 6 )); then
            inc_file="atminc.nc"
          else
            inc_file="atmi$(printf %03i "${iaufhr}").nc"
          fi
          inc_files+=("${inc_file}")
          IAU_INC_FILES="${IAU_INC_FILES}${delimiter}'${inc_file}'"
          delimiter=","
        done
      else  # "${DOIAU}" == "NO"
        inc_files=("atminc.nc")
        read_increment=".true."
        res_latlon_dynamics="atminc.nc"
        if [[ "${REPLAY_ICS:-NO}" == "YES" ]]; then
          IAU_FHROT=${half_window}  # Replay ICs start at the end of the assimilation window
          # Control member has no perturbation
          if (( MEMBER == 0 )); then
            inc_files=()
            read_increment=".false."
            res_latlon_dynamics='""'
          fi
        fi
      fi

      local increment_file
      for inc_file in "${inc_files[@]}"; do
        increment_file="${COMIN_ATMOS_ANALYSIS}/${RUN}.t${cyc}z.${PREFIX_ATMINC}${inc_file}"
        if [[ -f "${increment_file}" ]]; then
          ${NCP} "${increment_file}" "${DATA}/INPUT/${inc_file}"
        else
          echo "FATAL ERROR: missing increment file '${increment_file}', ABORT!"
          exit 1
        fi
      done

    fi  # if [[ "${RERUN}" == "YES" ]]; then
    #--------------------------------------------------------------------------

  fi  # if [[ "${warm_start}" == ".true." ]]; then
  #============================================================================

  #============================================================================
  # If doing IAU, change forecast hours
  if [[ "${DOIAU:-NO}" == "YES" ]]; then
    FHMAX=$((FHMAX + 6))
    if (( FHMAX_HF > 0 )); then
      FHMAX_HF=$((FHMAX_HF + 6))
    fi
  fi
  #============================================================================

  #============================================================================
  # If warm starting from restart files, set the following flags
  if [[ "${warm_start}" == ".true." ]]; then

    # start from restart file
    nggps_ic=".false."
    ncep_ic=".false."
    external_ic=".false."
    mountain=".true."

    # restarts contain non-hydrostatic state
    [[ "${TYPE}" == "nh" ]] && make_nh=".false."

    # do not pre-condition the solution
    na_init=0

  fi  # warm_start == .true.
  #============================================================================

  #============================================================================
  if [[ "${QUILTING}" = ".true." ]] && [[ "${OUTPUT_GRID}" = "gaussian_grid" ]]; then
    local FH2 FH3 iicnt
    for fhr in ${FV3_OUTPUT_FH}; do
      FH3=$(printf %03i "${fhr}")
      FH2=$(printf %02i "${fhr}")
<<<<<<< HEAD
      # When replaying, the time format outputted by model in filename is HH-MM-SS
      # because first fhr is a decimal number
      if [[ ${REPLAY_ICS:-NO} == "YES" ]] && (( fhr >= OFFSET_START_HOUR )); then
        local hhmmss_substring=${FV3_OUTPUT_FH_hhmmss/" ${FH3}-"*/} # Extract substring that contains all lead times up to the one space before target lead HHH-MM-SS
        local hhmmss_substring_len=$(( ${#hhmmss_substring} + 1 )) # Get the size of the substring and add 1 to account for space
        local f_hhmmss=${FV3_OUTPUT_FH_hhmmss:${hhmmss_substring_len}:9} # extract HHH-MM-SS for target lead time
        ${NLN} "${COMOUT_ATMOS_HISTORY}/${RUN}.t${cyc}z.atmf${FH3}.nc" "atmf${f_hhmmss}.nc"
        ${NLN} "${COMOUT_ATMOS_HISTORY}/${RUN}.t${cyc}z.sfcf${FH3}.nc" "sfcf${f_hhmmss}.nc"
        ${NLN} "${COMOUT_ATMOS_HISTORY}/${RUN}.t${cyc}z.atm.logf${FH3}.txt" "log.atm.f${f_hhmmss}"
      else
        ${NLN} "${COMOUT_ATMOS_HISTORY}/${RUN}.t${cyc}z.atmf${FH3}.nc" "atmf${FH3}.nc"
        ${NLN} "${COMOUT_ATMOS_HISTORY}/${RUN}.t${cyc}z.sfcf${FH3}.nc" "sfcf${FH3}.nc"
        ${NLN} "${COMOUT_ATMOS_HISTORY}/${RUN}.t${cyc}z.atm.logf${FH3}.txt" "log.atm.f${FH3}"
      fi
=======
      ${NLN} "${COMOUT_ATMOS_HISTORY}/${RUN}.t${cyc}z.atmf${FH3}.nc" "atmf${FH3}.nc"
      ${NLN} "${COMOUT_ATMOS_HISTORY}/${RUN}.t${cyc}z.sfcf${FH3}.nc" "sfcf${FH3}.nc"
      ${NLN} "${COMOUT_ATMOS_HISTORY}/${RUN}.t${cyc}z.atm.logf${FH3}.txt" "log.atm.f${FH3}"
      ${NLN} "${COMOUT_ATMOS_HISTORY}/${RUN}.t${cyc}z.cubed_sphere_grid_atmf${FH3}.nc" "cubed_sphere_grid_atmf${FH3}.nc"
      ${NLN} "${COMOUT_ATMOS_HISTORY}/${RUN}.t${cyc}z.cubed_sphere_grid_sfcf${FH3}.nc" "cubed_sphere_grid_sfcf${FH3}.nc"
>>>>>>> e2c0f067
      if [[ "${WRITE_DOPOST}" == ".true." ]]; then
        ${NLN} "${COMOUT_ATMOS_MASTER}/${RUN}.t${cyc}z.master.grb2f${FH3}" "GFSPRS.GrbF${FH2}"
        ${NLN} "${COMOUT_ATMOS_MASTER}/${RUN}.t${cyc}z.sfluxgrbf${FH3}.grib2" "GFSFLX.GrbF${FH2}"
        if [[ "${DO_NEST:-NO}" == "YES" ]] ; then
          ${NLN} "${COMOUT_ATMOS_MASTER}/${RUN}.t${cyc}z.nest.grb2f${FH3}" "GFSPRS.GrbF${FH2}.nest02"
          ${NLN} "${COMOUT_ATMOS_MASTER}/${RUN}.t${cyc}z.nest.sfluxgrbf${FH3}.grib2" "GFSFLX.GrbF${FH2}.nest02"
        fi
      fi
    done
  fi
  #============================================================================
}

FV3_nml() {
  # namelist output for a certain component
  echo "SUB ${FUNCNAME[0]}: Creating name lists and model configure file for FV3"

  source "${USHgfs}/parsing_namelists_FV3.sh"
  source "${USHgfs}/parsing_model_configure_FV3.sh"

  # Call the appropriate namelist functions
  if [[ "${DO_NEST:-NO}" == "YES" ]] ; then
    source "${USHgfs}/parsing_namelists_FV3_nest.sh"
    FV3_namelists_nest global
    FV3_namelists_nest nest
  else
    FV3_namelists
  fi
  FV3_model_configure

  echo "SUB ${FUNCNAME[0]}: FV3 name lists and model configure file created"
}

FV3_out() {
  echo "SUB ${FUNCNAME[0]}: copying output data for FV3"

  # Copy configuration files
  ${NCP} "${DATA}/input.nml" "${COMOUT_CONF}/ufs.input.nml"
  ${NCP} "${DATA}/model_configure" "${COMOUT_CONF}/ufs.model_configure"
  ${NCP} "${DATA}/ufs.configure" "${COMOUT_CONF}/ufs.ufs.configure"
  ${NCP} "${DATA}/diag_table" "${COMOUT_CONF}/ufs.diag_table"
 

  # Determine the dates for restart files to be copied to COM
  local restart_date restart_dates
  restart_dates=()

  # Copy restarts in the assimilation window for RUN=gdas|enkfgdas|enkfgfs
  if [[ "${RUN}" =~ "gdas" || "${RUN}" == "enkfgfs" ]]; then
    restart_date="${model_start_date_next_cycle}"
    while (( restart_date <= forecast_end_cycle )); do
      restart_dates+=("${restart_date:0:8}.${restart_date:8:2}0000")
      restart_date=$(date --utc -d "${restart_date:0:8} ${restart_date:8:2} + ${restart_interval} hours" +%Y%m%d%H)
    done
  elif [[ "${RUN}" == "gfs" || "${RUN}" == "gefs" ]]; then # Copy restarts at the end of the forecast segment for RUN=gfs|gefs
    if [[ "${COPY_FINAL_RESTARTS}" == "YES" ]]; then
      restart_dates+=("${forecast_end_cycle:0:8}.${forecast_end_cycle:8:2}0000")
    fi
  fi

  ### Check that there are restart files to copy
  if [[ ${#restart_dates[@]} -gt 0 ]]; then
    # Get list of FV3 restart files
    local file_list fv3_file
    file_list=$(FV3_restarts)

    # Copy restarts for the dates collected above to COM
    for restart_date in "${restart_dates[@]}"; do
      echo "Copying FV3 restarts for 'RUN=${RUN}' at ${restart_date}"
      for fv3_file in ${file_list}; do
        ${NCP} "${DATArestart}/FV3_RESTART/${restart_date}.${fv3_file}" \
               "${COMOUT_ATMOS_RESTART}/${restart_date}.${fv3_file}"
      done
    done

    echo "SUB ${FUNCNAME[0]}: Output data for FV3 copied"
  fi
}

# Disable variable not used warnings
# shellcheck disable=SC2034
WW3_postdet() {
  echo "SUB ${FUNCNAME[0]}: Linking input data for WW3"

  local ww3_grid
  # Copy initial condition files:
  if [[ "${warm_start}" == ".true." ]]; then
    local restart_date restart_dir
    if [[ "${RERUN}" == "YES" ]]; then
      restart_date="${RERUN_DATE}"
      restart_dir="${DATArestart}/WW3_RESTART"
    else
      restart_date="${model_start_date_current_cycle}"
      restart_dir="${COMIN_WAVE_RESTART_PREV}"
    fi
    echo "Copying WW3 restarts for 'RUN=${RUN}' at '${restart_date}' from '${restart_dir}'"
    local ww3_restart_file
    for ww3_grid in ${waveGRD} ; do
      ww3_restart_file="${restart_dir}/${restart_date:0:8}.${restart_date:8:2}0000.restart.${ww3_grid}"
      if [[ ! -f "${ww3_restart_file}" ]]; then
        echo "WARNING: WW3 restart file '${ww3_restart_file}' not found for warm_start='${warm_start}', will start from rest!"
        if [[ "${RERUN}" == "YES" ]]; then
          # In the case of a RERUN, the WW3 restart file is required
          echo "FATAL ERROR: WW3 restart file '${ww3_restart_file}' not found for RERUN='${RERUN}', ABORT!"
          exit 1
        fi
      fi
      if [[ "${waveMULTIGRID}" == ".true." ]]; then
        ${NCP} "${ww3_restart_file}" "${DATA}/restart.${ww3_grid}" \
        || ( echo "FATAL ERROR: Unable to copy WW3 IC, ABORT!"; exit 1 )
      else
        ${NCP} "${ww3_restart_file}" "${DATA}/restart.ww3" \
        || ( echo "FATAL ERROR: Unable to copy WW3 IC, ABORT!"; exit 1 )
      fi
    done
  else  # cold start
    echo "WW3 will start from rest!"
  fi  # [[ "${warm_start}" == ".true." ]]

  # Link output files
  local wavprfx="${RUN}wave${WAV_MEMBER:-}"
  if [[ "${waveMULTIGRID}" == ".true." ]]; then
    ${NLN} "${COMOUT_WAVE_HISTORY}/${wavprfx}.log.mww3.${PDY}${cyc}" "log.mww3"
    for ww3_grid in ${waveGRD}; do
      ${NLN} "${COMOUT_WAVE_HISTORY}/${wavprfx}.log.${ww3_grid}.${PDY}${cyc}" "log.${ww3_grid}"
    done
  else
    ${NLN} "${COMOUT_WAVE_HISTORY}/${wavprfx}.log.${waveGRD}.${PDY}${cyc}" "log.ww3"
  fi

  # Loop for gridded output (uses FHINC)
  local fhr vdate FHINC ww3_grid
  fhr=${FHMIN_WAV}
  fhinc=${FHOUT_WAV}
  while (( fhr <= FHMAX_WAV )); do
    vdate=$(date --utc -d "${current_cycle:0:8} ${current_cycle:8:2} + ${fhr} hours" +%Y%m%d.%H0000)
    if [[ "${waveMULTIGRID}" == ".true." ]]; then
      for ww3_grid in ${waveGRD} ; do
        ${NLN} "${COMOUT_WAVE_HISTORY}/${wavprfx}.out_grd.${ww3_grid}.${vdate}" "${DATA}/${vdate}.out_grd.${ww3_grid}"
      done
    else
      ${NLN} "${COMOUT_WAVE_HISTORY}/${wavprfx}.out_grd.${waveGRD}.${vdate}" "${DATA}/${vdate}.out_grd.ww3"
    fi
    if (( FHMAX_HF_WAV > 0 && FHOUT_HF_WAV > 0 && fhr < FHMAX_HF_WAV )); then
      fhinc=${FHOUT_HF_WAV}
    fi
    fhr=$((fhr + fhinc))
  done

  # Loop for point output (uses DTPNT)
  fhr=${FHMIN_WAV}
  fhinc=${FHINCP_WAV}
  while (( fhr <= FHMAX_WAV )); do
    vdate=$(date --utc -d "${current_cycle:0:8} ${current_cycle:8:2} + ${fhr} hours" +%Y%m%d.%H0000)
    if [[ "${waveMULTIGRID}" == ".true." ]]; then
      ${NLN} "${COMOUT_WAVE_HISTORY}/${wavprfx}.out_pnt.${waveuoutpGRD}.${vdate}" "${DATA}/${vdate}.out_pnt.${waveuoutpGRD}"
    else
      ${NLN} "${COMOUT_WAVE_HISTORY}/${wavprfx}.out_pnt.${waveuoutpGRD}.${vdate}" "${DATA}/${vdate}.out_pnt.ww3"
    fi
    fhr=$((fhr + fhinc))
  done
}

WW3_nml() {
  echo "SUB ${FUNCNAME[0]}: Copying input files for WW3"
  source "${USHgfs}/parsing_namelists_WW3.sh"
  WW3_namelists
}

WW3_out() {
  echo "SUB ${FUNCNAME[0]}: Copying output data for WW3"
  # TODO: Need to add logic to copy restarts from DATArestart/WW3_RESTART to COMOUT_WAVE_RESTART
}


CPL_out() {
  echo "SUB ${FUNCNAME[0]}: Copying output data for general cpl fields"
  if [[ "${esmf_profile:-.false.}" == ".true." ]]; then
    ${NCP} "${DATA}/ESMF_Profile.summary" "${COMOUT_ATMOS_HISTORY}/ESMF_Profile.summary"
  fi
}

MOM6_postdet() {
  echo "SUB ${FUNCNAME[0]}: MOM6 after run type determination"

  local restart_dir restart_date
  if [[ "${RERUN}" == "YES" ]]; then
    restart_dir="${DATArestart}/MOM6_RESTART"
    restart_date="${RERUN_DATE}"
  else  # "${RERUN}" == "NO"
    restart_dir="${COMIN_OCEAN_RESTART_PREV}"
    restart_date="${model_start_date_current_cycle}"
  fi

  # Copy MOM6 ICs
  ${NCP} "${restart_dir}/${restart_date:0:8}.${restart_date:8:2}0000.MOM.res.nc" "${DATA}/INPUT/MOM.res.nc" \
  || ( echo "FATAL ERROR: Unable to copy MOM6 IC, ABORT!"; exit 1 )
  case ${OCNRES} in
    "025")
      local nn
      for (( nn = 1; nn <= 4; nn++ )); do
        if [[ -f "${restart_dir}/${restart_date:0:8}.${restart_date:8:2}0000.MOM.res_${nn}.nc" ]]; then
          ${NCP} "${restart_dir}/${restart_date:0:8}.${restart_date:8:2}0000.MOM.res_${nn}.nc" "${DATA}/INPUT/MOM.res_${nn}.nc" \
          || ( echo "FATAL ERROR: Unable to copy MOM6 IC, ABORT!"; exit 1 )
        fi
      done
    ;;
    *) ;;
  esac

  # Copy increment (only when RERUN=NO)
  if [[ "${RERUN}" == "NO" ]]; then
    if [[ "${DO_JEDIOCNVAR:-NO}" == "YES" ]]; then
      ${NCP} "${COMIN_OCEAN_ANALYSIS}/${RUN}.t${cyc}z.ocninc.nc" "${DATA}/INPUT/mom6_increment.nc" \
      || ( echo "FATAL ERROR: Unable to copy MOM6 increment, ABORT!"; exit 1 )
    fi

    # GEFS perturbations
    # TODO if [[ $RUN} == "gefs" ]] block maybe be needed
    #     to ensure it does not interfere with the GFS when ensemble is updated in the GFS
    if (( MEMBER > 0 )) && [[ "${ODA_INCUPD:-False}" == "True" ]]; then
      ${NCP} "${COMIN_OCEAN_ANALYSIS}/mom6_increment.nc" "${DATA}/INPUT/mom6_increment.nc" \
      || ( echo "FATAL ERROR: Unable to copy ensemble MOM6 increment, ABORT!"; exit 1 )
    fi
  fi  # if [[ "${RERUN}" == "NO" ]]; then

  # Link output files
  if [[ "${RUN}" =~ "gfs" || "${RUN}" == "gefs" ]]; then  # Link output files for RUN=gfs|enkfgfs|gefs

    # Looping over MOM6 output hours
    local fhr fhr3 last_fhr interval midpoint vdate vdate_mid source_file dest_file
    for fhr in ${MOM6_OUTPUT_FH}; do
      fhr3=$(printf %03i "${fhr}")

      if [[ -z ${last_fhr:-} ]]; then
        last_fhr=${fhr}
        continue
      fi

      (( interval = fhr - last_fhr ))
      (( midpoint = last_fhr + interval/2 ))

      vdate=$(date --utc -d "${current_cycle:0:8} ${current_cycle:8:2} + ${fhr} hours" +%Y%m%d%H)
      #If OFFSET_START_HOUR is greater than 0, OFFSET_START_HOUR should be added to the midpoint for first lead time
      if (( OFFSET_START_HOUR > 0 )) &&  (( fhr == FHOUT_OCN ));then
        vdate_mid=$(date --utc -d "${current_cycle:0:8} ${current_cycle:8:2} + $(( midpoint + OFFSET_START_HOUR )) hours" +%Y%m%d%H)
      else
        vdate_mid=$(date --utc -d "${current_cycle:0:8} ${current_cycle:8:2} + ${midpoint} hours" +%Y%m%d%H)
      fi

      # Native model output uses window midpoint in the filename, but we are mapping that to the end of the period for COM
      if (( OFFSET_START_HOUR > 0 )) &&  (( fhr == FHOUT_OCN ));then
        source_file="ocn_lead1_${vdate_mid:0:4}_${vdate_mid:4:2}_${vdate_mid:6:2}_${vdate_mid:8:2}.nc"
      else
        source_file="ocn_${vdate_mid:0:4}_${vdate_mid:4:2}_${vdate_mid:6:2}_${vdate_mid:8:2}.nc"
      fi
      dest_file="${RUN}.ocean.t${cyc}z.${interval}hr_avg.f${fhr3}.nc"
      ${NLN} "${COMOUT_OCEAN_HISTORY}/${dest_file}" "${DATA}/MOM6_OUTPUT/${source_file}"

      last_fhr=${fhr}

    done

  elif [[ "${RUN}" =~ "gdas" ]]; then  # Link output files for RUN=gdas|enkfgdas

    # Save (instantaneous) MOM6 backgrounds
    local fhr3 vdatestr
    for fhr in ${MOM6_OUTPUT_FH}; do
      fhr3=$(printf %03i "${fhr}")
      vdatestr=$(date --utc -d "${current_cycle:0:8} ${current_cycle:8:2} + ${fhr} hours" +%Y_%m_%d_%H)
      ${NLN} "${COMOUT_OCEAN_HISTORY}/${RUN}.ocean.t${cyc}z.inst.f${fhr3}.nc" "${DATA}/MOM6_OUTPUT/ocn_da_${vdatestr}.nc"
    done
  fi

  echo "SUB ${FUNCNAME[0]}: MOM6 input data linked/copied"

}

MOM6_nml() {
  echo "SUB ${FUNCNAME[0]}: Creating name list for MOM6"
  source "${USHgfs}/parsing_namelists_MOM6.sh"
  MOM6_namelists
}

MOM6_out() {
  echo "SUB ${FUNCNAME[0]}: Copying output data for MOM6"

  # Copy MOM_input from DATA to COMOUT_CONF after the forecast is run (and successfull)
  ${NCP} "${DATA}/INPUT/MOM_input" "${COMOUT_CONF}/ufs.MOM_input"

  # Create a list of MOM6 restart files
  # Coarser than 1/2 degree has a single MOM restart
  local mom6_restart_files mom6_restart_file restart_file
  mom6_restart_files=(MOM.res.nc)
  # 1/4 degree resolution has 3 additional restarts
  case "${OCNRES}" in
    "025")
      local nn
      for (( nn = 1; nn <= 3; nn++ )); do
        mom6_restart_files+=("MOM.res_${nn}.nc")
      done
      ;;
    *) ;;
  esac

  # Copy MOM6 restarts at the end of the forecast segment to COM for RUN=gfs|gefs
  if [[ "${COPY_FINAL_RESTARTS}" == "YES" ]]; then
    local restart_file
    if [[ "${RUN}" == "gfs" || "${RUN}" == "gefs" ]]; then
      echo "Copying MOM6 restarts for 'RUN=${RUN}' at ${forecast_end_cycle}"
      for mom6_restart_file in "${mom6_restart_files[@]}"; do
        restart_file="${forecast_end_cycle:0:8}.${forecast_end_cycle:8:2}0000.${mom6_restart_file}"
        ${NCP} "${DATArestart}/MOM6_RESTART/${restart_file}" \
               "${COMOUT_OCEAN_RESTART}/${restart_file}"
      done
    fi
  fi

  # Copy restarts for the next cycle for RUN=gdas|enkfgdas|enkfgfs
  if [[ "${RUN}" =~ "gdas" || "${RUN}" == "enkfgfs" ]]; then
    local restart_date
    restart_date="${model_start_date_next_cycle}"
    echo "Copying MOM6 restarts for 'RUN=${RUN}' at ${restart_date}"
    for mom6_restart_file in "${mom6_restart_files[@]}"; do
      restart_file="${restart_date:0:8}.${restart_date:8:2}0000.${mom6_restart_file}"
      ${NCP} "${DATArestart}/MOM6_RESTART/${restart_file}" \
             "${COMOUT_OCEAN_RESTART}/${restart_file}"
    done
  fi
}

CICE_postdet() {
  echo "SUB ${FUNCNAME[0]}: CICE after run type determination"

  local restart_date cice_restart_file
  if [[ "${RERUN}" == "YES" ]]; then
    restart_date="${RERUN_DATE}"
    local seconds
    seconds=$(to_seconds "${restart_date:8:2}0000")  # convert HHMMSS to seconds
    cice_restart_file="${DATArestart}/CICE_RESTART/cice_model.res.${restart_date:0:4}-${restart_date:4:2}-${restart_date:6:2}-${seconds}.nc"
  else  # "${RERUN}" == "NO"
    restart_date="${model_start_date_current_cycle}"
    cice_restart_file="${COMIN_ICE_RESTART_PREV}/${restart_date:0:8}.${restart_date:8:2}0000.cice_model.res.nc"
    if [[ "${DO_JEDIOCNVAR:-NO}" == "YES" ]]; then
      cice_restart_file="${COMIN_ICE_ANALYSIS}/${restart_date:0:8}.${restart_date:8:2}0000.cice_model_anl.res.nc"
    fi
  fi

  # Copy CICE ICs
  ${NCP} "${cice_restart_file}" "${DATA}/cice_model.res.nc" \
  || ( echo "FATAL ERROR: Unable to copy CICE IC, ABORT!"; exit 1 )

  # Link iceh_ic file to COM.  This is the initial condition file from CICE (f000)
  # TODO: Is this file needed in COM? Is this going to be used for generating any products?
  local vdate seconds vdatestr fhr fhr3 interval last_fhr
  seconds=$(to_seconds "${model_start_date_current_cycle:8:2}0000")  # convert HHMMSS to seconds
  vdatestr="${model_start_date_current_cycle:0:4}-${model_start_date_current_cycle:4:2}-${model_start_date_current_cycle:6:2}-${seconds}"
  ${NLN} "${COMOUT_ICE_HISTORY}/${RUN}.ice.t${cyc}z.ic.nc" "${DATA}/CICE_OUTPUT/iceh_ic.${vdatestr}.nc"

  # Link CICE forecast output files from DATA/CICE_OUTPUT to COM
  local source_file dest_file
  for fhr in "${CICE_OUTPUT_FH[@]}"; do

    if [[ -z ${last_fhr:-} ]]; then
      last_fhr=${fhr}
      continue
    fi

    fhr3=$(printf %03i "${fhr}")
    (( interval = fhr - last_fhr ))

    vdate=$(date --utc -d "${current_cycle:0:8} ${current_cycle:8:2} + ${fhr} hours" +%Y%m%d%H)
    seconds=$(to_seconds "${vdate:8:2}0000")  # convert HHMMSS to seconds
    vdatestr="${vdate:0:4}-${vdate:4:2}-${vdate:6:2}-${seconds}"

    if [[ "${RUN}" =~ "gfs" || "${RUN}" =~ "gefs" ]]; then
      source_file="iceh_$(printf "%0.2d" "${FHOUT_ICE}")h.${vdatestr}.nc"
      dest_file="${RUN}.ice.t${cyc}z.${interval}hr_avg.f${fhr3}.nc"
    elif [[ "${RUN}" =~ "gdas" ]]; then
      source_file="iceh_inst.${vdatestr}.nc"
      dest_file="${RUN}.ice.t${cyc}z.inst.f${fhr3}.nc"
    fi
    ${NLN} "${COMOUT_ICE_HISTORY}/${dest_file}" "${DATA}/CICE_OUTPUT/${source_file}"

    last_fhr=${fhr}
  done

}

CICE_nml() {
  echo "SUB ${FUNCNAME[0]}: Creating name list for CICE"
  source "${USHgfs}/parsing_namelists_CICE.sh"
  CICE_namelists
}

CICE_out() {
  echo "SUB ${FUNCNAME[0]}: Copying output data for CICE"

  # Copy ice_in namelist from DATA to COMOUT_CONF after the forecast is run (and successfull)
  ${NCP} "${DATA}/ice_in" "${COMOUT_CONF}/ufs.ice_in"

  # Copy CICE restarts at the end of the forecast segment to COM for RUN=gfs|gefs
  if [[ "${COPY_FINAL_RESTARTS}" == "YES" ]]; then
    local seconds source_file target_file
    if [[ "${RUN}" == "gfs" || "${RUN}" == "gefs" ]]; then
      echo "Copying CICE restarts for 'RUN=${RUN}' at ${forecast_end_cycle}"
      seconds=$(to_seconds "${forecast_end_cycle:8:2}0000")  # convert HHMMSS to seconds
      source_file="cice_model.res.${forecast_end_cycle:0:4}-${forecast_end_cycle:4:2}-${forecast_end_cycle:6:2}-${seconds}.nc"
      target_file="${forecast_end_cycle:0:8}.${forecast_end_cycle:8:2}0000.cice_model.res.nc"
      ${NCP} "${DATArestart}/CICE_RESTART/${source_file}" \
             "${COMOUT_ICE_RESTART}/${target_file}"
    fi
  fi

  # Copy restarts for next cycle for RUN=gdas|enkfgdas|enkfgfs
  if [[ "${RUN}" =~ "gdas" || "${RUN}" == "enkfgfs" ]]; then
    local restart_date
    restart_date="${model_start_date_next_cycle}"
    echo "Copying CICE restarts for 'RUN=${RUN}' at ${restart_date}"
    seconds=$(to_seconds "${restart_date:8:2}0000")  # convert HHMMSS to seconds
    source_file="cice_model.res.${restart_date:0:4}-${restart_date:4:2}-${restart_date:6:2}-${seconds}.nc"
    target_file="${restart_date:0:8}.${restart_date:8:2}0000.cice_model.res.nc"
    ${NCP} "${DATArestart}/CICE_RESTART/${source_file}" \
           "${COMOUT_ICE_RESTART}/${target_file}"
  fi

}

GOCART_rc() {
  echo "SUB ${FUNCNAME[0]}: Linking input data and copying config files for GOCART"
  # set input directory containing GOCART input data and configuration files
  # this variable is platform-dependent and should be set via a YAML file

  # link directory containing GOCART input dataset, if provided
  if [[ -n "${AERO_INPUTS_DIR}" ]]; then
    ${NLN} "${AERO_INPUTS_DIR}" "${DATA}/ExtData"
    status=$?
    [[ ${status} -ne 0 ]] && exit "${status}"
  fi

  # copying GOCART configuration files
  if [[  -n "${AERO_CONFIG_DIR}" ]]; then
    ${NCP} "${AERO_CONFIG_DIR}"/*.rc "${DATA}"
    status=$?
    [[ ${status} -ne 0 ]] && exit "${status}"
    # attempt to generate ExtData configuration file if not provided
    if [[ ! -f "${DATA}/AERO_ExtData.rc" ]]; then
      { \
        echo "PrimaryExports%%" ; \
        cat "${AERO_CONFIG_DIR}/ExtData.other" ; \
        cat "${AERO_CONFIG_DIR}/ExtData.${AERO_EMIS_FIRE:-none}" ; \
        echo "%%" ; \
      } > "${DATA}/AERO_ExtData.rc"
      status=$?
      if (( status != 0 )); then exit "${status}"; fi
    fi
  fi
}

GOCART_postdet() {
  echo "SUB ${FUNCNAME[0]}: Linking output data for GOCART"

  local vdate
  for fhr in ${GOCART_OUTPUT_FH}; do
    vdate=$(date --utc -d "${current_cycle:0:8} ${current_cycle:8:2} + ${fhr} hours" +%Y%m%d%H)

    # Temporarily delete existing files due to noclobber in GOCART
    if [[ -e "${COMOUT_CHEM_HISTORY}/gocart.inst_aod.${vdate:0:8}_${vdate:8:2}00z.nc4" ]]; then
      rm -f "${COMOUT_CHEM_HISTORY}/gocart.inst_aod.${vdate:0:8}_${vdate:8:2}00z.nc4"
    fi

    #TODO: Temporarily removing this as this will crash gocart, adding copy statement at the end
    #${NLN} "${COMOUT_CHEM_HISTORY}/gocart.inst_aod.${vdate:0:8}_${vdate:8:2}00z.nc4" \
    #       "${DATA}/gocart.inst_aod.${vdate:0:8}_${vdate:8:2}00z.nc4"
  done
}

GOCART_out() {
  echo "SUB ${FUNCNAME[0]}: Copying output data for GOCART"

  # Copy gocart.inst_aod after the forecast is run (and successfull)
  # TODO: this should be linked but there are issues where gocart crashing if it is linked
  local fhr
  local vdate
  for fhr in ${GOCART_OUTPUT_FH}; do
    if (( fhr == 0 )); then continue; fi
    vdate=$(date --utc -d "${current_cycle:0:8} ${current_cycle:8:2} + ${fhr} hours" +%Y%m%d%H)
    ${NCP} "${DATA}/gocart.inst_aod.${vdate:0:8}_${vdate:8:2}00z.nc4" \
      "${COMOUT_CHEM_HISTORY}/gocart.inst_aod.${vdate:0:8}_${vdate:8:2}00z.nc4"
  done
}

CMEPS_postdet() {
  echo "SUB ${FUNCNAME[0]}: Linking output data for CMEPS mediator"

  if [[ "${warm_start}" == ".true." ]]; then

    # Determine the appropriate restart file
    local restart_date cmeps_restart_file
    if [[ "${RERUN}" == "YES" ]]; then
      restart_date="${RERUN_DATE}"
      local seconds
      seconds=$(to_seconds "${restart_date:8:2}0000")  # convert HHMMSS to seconds
      cmeps_restart_file="${DATArestart}/CMEPS_RESTART/ufs.cpld.cpl.r.${restart_date:0:4}-${restart_date:4:2}-${restart_date:6:2}-${seconds}.nc"
    else  # "${RERUN}" == "NO"
      restart_date="${model_start_date_current_cycle}"
      cmeps_restart_file="${COMIN_MED_RESTART_PREV}/${restart_date:0:8}.${restart_date:8:2}0000.ufs.cpld.cpl.r.nc"
    fi

    # Copy CMEPS restarts
    if [[ -f "${cmeps_restart_file}" ]]; then
      ${NCP} "${cmeps_restart_file}" "${DATA}/ufs.cpld.cpl.r.nc" \
      || ( echo "FATAL ERROR: Unable to copy CMEPS restarts, ABORT!"; exit 1 )
      rm -f "${DATA}/rpointer.cpl"
      touch "${DATA}/rpointer.cpl"
      echo "ufs.cpld.cpl.r.nc" >> "${DATA}/rpointer.cpl"
    else
      # We have a choice to make here.
      # Either we can FATAL ERROR out, or we can let the coupling fields initialize from zero
      # cmeps_run_type is determined based on the availability of the CMEPS restart file
      echo "WARNING: CMEPS restart file '${cmeps_restart_file}' not found for warm_start='${warm_start}', will initialize!"
      if [[ "${RERUN}" == "YES" ]]; then
        # In the case of a RERUN, the CMEPS restart file is required
        echo "FATAL ERROR: CMEPS restart file '${cmeps_restart_file}' not found for RERUN='${RERUN}', ABORT!"
        exit 1
      fi
    fi

  fi  # [[ "${warm_start}" == ".true." ]];
}

CMEPS_out() {
  echo "SUB ${FUNCNAME[0]}: Copying output data for CMEPS mediator"

  # Copy mediator restarts at the end of the forecast segment to COM for RUN=gfs|gefs
  if [[ "${COPY_FINAL_RESTARTS}" == "YES" ]]; then
    echo "Copying mediator restarts for 'RUN=${RUN}' at ${forecast_end_cycle}"
    local seconds source_file target_file
    seconds=$(to_seconds "${forecast_end_cycle:8:2}"0000)
    source_file="ufs.cpld.cpl.r.${forecast_end_cycle:0:4}-${forecast_end_cycle:4:2}-${forecast_end_cycle:6:2}-${seconds}.nc"
    target_file="${forecast_end_cycle:0:8}.${forecast_end_cycle:8:2}0000.ufs.cpld.cpl.r.nc"
    if [[ -f "${DATArestart}/CMEPS_RESTART/${source_file}" ]]; then
      ${NCP} "${DATArestart}/CMEPS_RESTART/${source_file}" \
             "${COMOUT_MED_RESTART}/${target_file}"
    else
      echo "Mediator restart '${DATArestart}/CMEPS_RESTART/${source_file}' not found."
    fi
  fi

  # Copy restarts for the next cycle to COM for RUN=gdas|enkfgdas|enkfgfs
  if [[ "${RUN}" =~ "gdas" || "${RUN}" == "enkfgfs" ]]; then
    local restart_date
    restart_date="${model_start_date_next_cycle}"
    echo "Copying mediator restarts for 'RUN=${RUN}' at ${restart_date}"
    seconds=$(to_seconds "${restart_date:8:2}"0000)
    source_file="ufs.cpld.cpl.r.${restart_date:0:4}-${restart_date:4:2}-${restart_date:6:2}-${seconds}.nc"
    target_file="${restart_date:0:8}.${restart_date:8:2}0000.ufs.cpld.cpl.r.nc"
    if [[ -f "${DATArestart}/CMEPS_RESTART/${source_file}" ]]; then
      ${NCP} "${DATArestart}/CMEPS_RESTART/${source_file}" \
             "${COMOUT_MED_RESTART}/${target_file}"
    else
      echo "Mediator restart '${DATArestart}/CMEPS_RESTART/${source_file}' not found."
    fi
  fi

}<|MERGE_RESOLUTION|>--- conflicted
+++ resolved
@@ -206,7 +206,6 @@
     for fhr in ${FV3_OUTPUT_FH}; do
       FH3=$(printf %03i "${fhr}")
       FH2=$(printf %02i "${fhr}")
-<<<<<<< HEAD
       # When replaying, the time format outputted by model in filename is HH-MM-SS
       # because first fhr is a decimal number
       if [[ ${REPLAY_ICS:-NO} == "YES" ]] && (( fhr >= OFFSET_START_HOUR )); then
@@ -216,18 +215,15 @@
         ${NLN} "${COMOUT_ATMOS_HISTORY}/${RUN}.t${cyc}z.atmf${FH3}.nc" "atmf${f_hhmmss}.nc"
         ${NLN} "${COMOUT_ATMOS_HISTORY}/${RUN}.t${cyc}z.sfcf${FH3}.nc" "sfcf${f_hhmmss}.nc"
         ${NLN} "${COMOUT_ATMOS_HISTORY}/${RUN}.t${cyc}z.atm.logf${FH3}.txt" "log.atm.f${f_hhmmss}"
+        ${NLN} "${COMOUT_ATMOS_HISTORY}/${RUN}.t${cyc}z.cubed_sphere_grid_atmf${FH3}.nc" "cubed_sphere_grid_atmf${f_hhmmss}.nc"
+        ${NLN} "${COMOUT_ATMOS_HISTORY}/${RUN}.t${cyc}z.cubed_sphere_grid_sfcf${FH3}.nc" "cubed_sphere_grid_sfcf${f_hhmmss}.nc"
       else
         ${NLN} "${COMOUT_ATMOS_HISTORY}/${RUN}.t${cyc}z.atmf${FH3}.nc" "atmf${FH3}.nc"
         ${NLN} "${COMOUT_ATMOS_HISTORY}/${RUN}.t${cyc}z.sfcf${FH3}.nc" "sfcf${FH3}.nc"
         ${NLN} "${COMOUT_ATMOS_HISTORY}/${RUN}.t${cyc}z.atm.logf${FH3}.txt" "log.atm.f${FH3}"
-      fi
-=======
-      ${NLN} "${COMOUT_ATMOS_HISTORY}/${RUN}.t${cyc}z.atmf${FH3}.nc" "atmf${FH3}.nc"
-      ${NLN} "${COMOUT_ATMOS_HISTORY}/${RUN}.t${cyc}z.sfcf${FH3}.nc" "sfcf${FH3}.nc"
-      ${NLN} "${COMOUT_ATMOS_HISTORY}/${RUN}.t${cyc}z.atm.logf${FH3}.txt" "log.atm.f${FH3}"
-      ${NLN} "${COMOUT_ATMOS_HISTORY}/${RUN}.t${cyc}z.cubed_sphere_grid_atmf${FH3}.nc" "cubed_sphere_grid_atmf${FH3}.nc"
-      ${NLN} "${COMOUT_ATMOS_HISTORY}/${RUN}.t${cyc}z.cubed_sphere_grid_sfcf${FH3}.nc" "cubed_sphere_grid_sfcf${FH3}.nc"
->>>>>>> e2c0f067
+        ${NLN} "${COMOUT_ATMOS_HISTORY}/${RUN}.t${cyc}z.cubed_sphere_grid_atmf${FH3}.nc" "cubed_sphere_grid_atmf${FH3}.nc"
+        ${NLN} "${COMOUT_ATMOS_HISTORY}/${RUN}.t${cyc}z.cubed_sphere_grid_sfcf${FH3}.nc" "cubed_sphere_grid_sfcf${FH3}.nc"
+      fi
       if [[ "${WRITE_DOPOST}" == ".true." ]]; then
         ${NLN} "${COMOUT_ATMOS_MASTER}/${RUN}.t${cyc}z.master.grb2f${FH3}" "GFSPRS.GrbF${FH2}"
         ${NLN} "${COMOUT_ATMOS_MASTER}/${RUN}.t${cyc}z.sfluxgrbf${FH3}.grib2" "GFSFLX.GrbF${FH2}"
