--- conflicted
+++ resolved
@@ -110,16 +110,7 @@
           if (( iaufhr == 6 )); then
             inc_file="atminc.nc"
           else
-<<<<<<< HEAD
             inc_file="atmi$(printf %03i "${iaufhr}").nc"
-=======
-            increment_file="${COM_ATMOS_ANALYSIS}/${RUN}.t${cyc}z.${PREFIX_ATMINC}atmi${incfhr}.nc"
-          fi
-          if [[ ! -f ${increment_file} ]]; then
-            echo "FATAL ERROR: DOIAU = ${DOIAU}, but missing increment file for fhr ${incfhr} at ${increment_file}"
-            echo "Abort!"
-            exit 1
->>>>>>> c679d94a
           fi
           inc_files+=("${inc_file}")
           IAU_INC_FILES="${IAU_INC_FILES}${delimiter}'${inc_file}'"
@@ -154,69 +145,8 @@
     fi
   fi
 
-<<<<<<< HEAD
   # If warm starting from restart files, set the following flags
   if [[ "${warm_start}" == ".true." ]]; then
-=======
-  #--------------------------------------------------------------------------
-  # Grid and orography data
-
-  if [[ ${cplflx} = ".false." ]] ; then
-    ${NLN} "${FIXgfs}/orog/${CASE}/${CASE}_mosaic.nc" "${DATA}/INPUT/grid_spec.nc"
-  else
-    ${NLN} "${FIXgfs}/orog/${CASE}/${CASE}_mosaic.nc" "${DATA}/INPUT/${CASE}_mosaic.nc"
-  fi
-
-  for n in $(seq 1 "${ntiles}"); do
-    ${NLN} "${FIXgfs}/orog/${CASE}/${CASE}.mx${OCNRES}_oro_data.tile${n}.nc" "${DATA}/INPUT/oro_data.tile${n}.nc"
-    ${NLN} "${FIXgfs}/orog/${CASE}/${CASE}_grid.tile${n}.nc"     "${DATA}/INPUT/${CASE}_grid.tile${n}.nc"
-  done
-
-  _suite_file="${HOMEgfs}/sorc/ufs_model.fd/FV3/ccpp/suites/suite_${CCPP_SUITE}.xml"
-  if [[ ! -f ${_suite_file} ]]; then
-    echo "FATAL ERROR: CCPP Suite file ${_suite_file} does not exist!"
-    exit 2
-  fi
-
-  # Scan suite file to determine whether it uses Noah-MP
-  if [[ $(grep noahmpdrv "${_suite_file}" | wc -l ) -gt 0 ]]; then
-    lsm="2"
-    lheatstrg=".false."
-    landice=".false."
-    iopt_dveg=${iopt_dveg:-"4"}
-    iopt_crs=${iopt_crs:-"2"}
-    iopt_btr=${iopt_btr:-"1"}
-    iopt_run=${iopt_run:-"1"}
-    iopt_sfc=${iopt_sfc:-"1"}
-    iopt_frz=${iopt_frz:-"1"}
-    iopt_inf=${iopt_inf:-"1"}
-    iopt_rad=${iopt_rad:-"3"}
-    iopt_alb=${iopt_alb:-"1"}
-    iopt_snf=${iopt_snf:-"4"}
-    iopt_tbot=${iopt_tbot:-"2"}
-    iopt_stc=${iopt_stc:-"3"}
-    IALB=${IALB:-2}
-    IEMS=${IEMS:-2}
-  else
-    lsm="1"
-    lheatstrg=".true."
-    landice=".true."
-    iopt_dveg=${iopt_dveg:-"1"}
-    iopt_crs=${iopt_crs:-"1"}
-    iopt_btr=${iopt_btr:-"1"}
-    iopt_run=${iopt_run:-"1"}
-    iopt_sfc=${iopt_sfc:-"1"}
-    iopt_frz=${iopt_frz:-"1"}
-    iopt_inf=${iopt_inf:-"1"}
-    iopt_rad=${iopt_rad:-"1"}
-    iopt_alb=${iopt_alb:-"2"}
-    iopt_snf=${iopt_snf:-"4"}
-    iopt_tbot=${iopt_tbot:-"2"}
-    iopt_stc=${iopt_stc:-"1"}
-    IALB=${IALB:-1}
-    IEMS=${IEMS:-1}
-  fi
->>>>>>> c679d94a
 
     # start from restart file
     nggps_ic=".false."
@@ -298,7 +228,7 @@
     restart_date=$(date --utc -d "${current_cycle:0:8} ${current_cycle:8:2} + ${restart_interval} hours" +%Y%m%d%H)
     while (( restart_date < forecast_end_cycle )); do
       echo "Copying FV3 restarts for 'RUN=${RUN}' at ${restart_date}"
-      for fv3_restart_file in ${fv3_restart_files[@]}; do
+      for fv3_restart_file in "${fv3_restart_files[@]}"; do
         restart_file="${restart_date:0:8}.${restart_date:8:2}0000.${fv3_restart_file}"
         ${NCP} "${DATArestart}/FV3_RESTART/${restart_file}" \
                "${COM_ATMOS_RESTART}/${restart_file}"
@@ -311,7 +241,7 @@
   # The final restart written at the end of the forecast does not include the valid date
   # TODO: verify the above statement since RM found that it did!
   echo "Copying FV3 restarts for 'RUN=${RUN}' at the end of the forecast segment: ${forecast_end_cycle}"
-  for fv3_restart_file in ${fv3_restart_files[@]}; do
+  for fv3_restart_file in "${fv3_restart_files[@]}"; do
     restart_file="${forecast_end_cycle:0:8}.${forecast_end_cycle:8:2}0000.${fv3_restart_file}"
     ${NCP} "${DATArestart}/FV3_RESTART/${restart_file}" \
            "${COM_ATMOS_RESTART}/${restart_file}"
@@ -503,41 +433,12 @@
     ;;
   esac
 
-<<<<<<< HEAD
   # Copy increment (only when RERUN=NO)
   if [[ "${RERUN}" == "NO" ]]; then
     if [[ "${DO_JEDIOCNVAR:-NO}" == "YES" ]]; then
       ${NCP} "${COM_OCEAN_ANALYSIS}/${RUN}.t${cyc}z.ocninc.nc" "${DATA}/INPUT/mom6_increment.nc" \
       || ( echo "FATAL ERROR: Unable to copy MOM6 increment, ABORT!"; exit 1 )
     fi
-=======
-  # Link increment
-  if [[ "${DO_JEDIOCNVAR:-NO}" = "YES" ]]; then
-      if [[ ! -f "${COM_OCEAN_ANALYSIS}/${RUN}.t${cyc}z.ocninc.nc" ]]; then
-          echo "FATAL ERROR: Ocean increment ${COM_OCEAN_ANALYSIS}/${RUN}.t${cyc}z.ocninc.nc not found, ABORT!"
-          exit 111
-      fi
-      ${NLN} "${COM_OCEAN_ANALYSIS}/${RUN}.t${cyc}z.ocninc.nc" "${DATA}/INPUT/mom6_increment.nc"
-  fi
-
-  # GEFS perturbations
-  # TODO if [[ $RUN} == "gefs" ]] block maybe be needed
-  #     to ensure it does not interfere with the GFS
-  if (( MEMBER > 0 )) && [[ "${ODA_INCUPD:-False}" == "True" ]]; then
-     ${NLN} "${COM_OCEAN_RESTART_PREV}/${sPDY}.${scyc}0000.mom6_increment.nc" "${DATA}/INPUT/mom6_increment.nc"
-  fi
-  # Copy MOM6 fixed files
-  ${NCP} "${FIXgfs}/mom6/${OCNRES}/"* "${DATA}/INPUT/"  # TODO: These need to be explicit
-
-  # Copy coupled grid_spec
-  spec_file="${FIXgfs}/cpl/a${CASE}o${OCNRES}/grid_spec.nc"
-  if [[ -s ${spec_file} ]]; then
-    ${NCP} "${spec_file}" "${DATA}/INPUT/"
-  else
-    echo "FATAL ERROR: grid_spec file '${spec_file}' does not exist"
-    exit 3
-  fi
->>>>>>> c679d94a
 
     # GEFS perturbations
     # TODO if [[ $RUN} == "gefs" ]] block maybe be needed
@@ -627,7 +528,7 @@
   local restart_file
   if [[ "${RUN}" == "gfs" || "${RUN}" == "gefs" ]]; then
     echo "Copying MOM6 restarts for 'RUN=${RUN}' at ${forecast_end_cycle}"
-    for mom6_restart_file in ${mom6_restart_files[@]}; do
+    for mom6_restart_file in "${mom6_restart_files[@]}"; do
       restart_file="${forecast_end_cycle:0:8}.${forecast_end_cycle:8:2}0000.${mom6_restart_file}"
       ${NCP} "${DATArestart}/MOM6_RESTART/${restart_file}" \
              "${COM_OCEAN_RESTART}/${restart_file}"
@@ -643,7 +544,7 @@
       restart_date="${next_cycle}"
     fi
     echo "Copying MOM6 restarts for 'RUN=${RUN}' at ${restart_date}"
-    for mom6_restart_file in ${mom6_restart_files[@]}; do
+    for mom6_restart_file in "${mom6_restart_files[@]}"; do
       restart_file="${restart_date:0:8}.${restart_date:8:2}0000.${mom6_restart_file}"
       ${NCP} "${DATArestart}/MOM6_RESTART/${restart_file}" \
              "${COM_OCEAN_RESTART}/${restart_file}"
@@ -658,7 +559,8 @@
   local restart_date cice_restart_file
   if [[ "${RERUN}" == "YES" ]]; then
     restart_date="${RERUN_DATE}"
-    local seconds=$(to_seconds "${restart_date:8:2}0000")  # convert HHMMSS to seconds
+    local seconds
+    seconds=$(to_seconds "${restart_date:8:2}0000")  # convert HHMMSS to seconds
     cice_restart_file="${DATArestart}/CICE_RESTART/cice_model.res.${restart_date:0:4}-${restart_date:4:2}-${restart_date:6:2}-${seconds}.nc"
   else  # "${RERUN}" == "NO"
     if [[ "${DOIAU}" == "YES" ]]; then
@@ -757,14 +659,14 @@
   # this variable is platform-dependent and should be set via a YAML file
 
   # link directory containing GOCART input dataset, if provided
-  if [[ ! -z "${AERO_INPUTS_DIR}" ]]; then
+  if [[ -n "${AERO_INPUTS_DIR}" ]]; then
     ${NLN} "${AERO_INPUTS_DIR}" "${DATA}/ExtData"
     status=$?
     [[ ${status} -ne 0 ]] && exit "${status}"
   fi
 
   # copying GOCART configuration files
-  if [[ ! -z "${AERO_CONFIG_DIR}" ]]; then
+  if [[  -n "${AERO_CONFIG_DIR}" ]]; then
     ${NCP} "${AERO_CONFIG_DIR}"/*.rc "${DATA}"
     status=$?
     [[ ${status} -ne 0 ]] && exit "${status}"
@@ -785,8 +687,9 @@
 GOCART_postdet() {
   echo "SUB ${FUNCNAME[0]}: Linking output data for GOCART"
 
+  local vdate
   for fhr in ${GOCART_OUTPUT_FH}; do
-    local vdate=$(date --utc -d "${current_cycle:0:8} ${current_cycle:8:2} + ${fhr} hours" +%Y%m%d%H)
+    vdate=$(date --utc -d "${current_cycle:0:8} ${current_cycle:8:2} + ${fhr} hours" +%Y%m%d%H)
 
     # Temporarily delete existing files due to noclobber in GOCART
     if [[ -e "${COM_CHEM_HISTORY}/gocart.inst_aod.${vdate:0:8}_${vdate:8:2}00z.nc4" ]]; then
@@ -820,7 +723,8 @@
   local restart_date cmeps_restart_file
   if [[ "${RERUN}" == "YES" ]]; then
     restart_date="${RERUN_DATE}"
-    local seconds=$(to_seconds "${restart_date:8:2}0000")  # convert HHMMSS to seconds
+    local seconds
+    seconds=$(to_seconds "${restart_date:8:2}0000")  # convert HHMMSS to seconds
     cmeps_restart_file="${DATArestart}/CMEPS_RESTART/ufs.cpld.cpl.r.${restart_date:0:4}-${restart_date:4:2}-${restart_date:6:2}-${seconds}.nc"
   else  # "${RERUN}" == "NO"
     if [[ "${DOIAU}" == "YES" ]]; then
