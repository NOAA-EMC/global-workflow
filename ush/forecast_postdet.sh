#! /usr/bin/env bash

# Disable variable not used warnings
# shellcheck disable=SC2034
FV3_postdet() {
  echo "SUB ${FUNCNAME[0]}: Entering for RUN = ${RUN}"

  echo "warm_start = ${warm_start}"
  echo "RERUN = ${RERUN}"

  #============================================================================
  # First copy initial conditions
  # cold start case
  if [[ "${warm_start}" == ".false." ]]; then

    # Get list of FV3 cold start files
    local file_list file_array
    file_list=$(FV3_coldstarts)
    IFS=',' read -ra file_array <<< "${file_list}"

<<<<<<< HEAD
    echo "Copying FV3 cold start files for 'RUN=${RUN}' at '${current_cycle}' from '${COM_ATMOS_INPUT}'"
    local fv3_file
    for fv3_file in "${file_array[@]}"; do
      ${NCP} "${COM_ATMOS_INPUT}/${fv3_file}" "${DATA}/INPUT/${fv3_file}" \
=======
    echo "Copying FV3 cold start files for 'RUN=${RUN}' at '${current_cycle}' from '${COMIN_ATMOS_INPUT}'"
    for fv3_input_file in "${fv3_input_files[@]}"; do
      ${NCP} "${COMIN_ATMOS_INPUT}/${fv3_input_file}" "${DATA}/INPUT/${fv3_input_file}" \
>>>>>>> 12aa1e9c
      || ( echo "FATAL ERROR: Unable to copy FV3 IC, ABORT!"; exit 1 )
    done

  # warm start case
  elif [[ "${warm_start}" == ".true." ]]; then

    # Determine restart date and directory containing restarts
    local restart_date restart_dir
    if [[ "${RERUN}" == "YES" ]]; then
      restart_date="${RERUN_DATE}"
      restart_dir="${DATArestart}/FV3_RESTART"
    else  # "${RERUN}" == "NO"
      restart_date="${model_start_date_current_cycle}"
      restart_dir="${COMIN_ATMOS_RESTART_PREV}"
    fi

    # Get list of FV3 restart files
    local file_list file_array
    file_list=$(FV3_restarts)
    IFS=',' read -ra file_array <<< "${file_list}"

    echo "Copying FV3 restarts for 'RUN=${RUN}' at '${restart_date}' from '${restart_dir}'"
    local fv3_file restart_file
    for fv3_file in "${file_array[@]}"; do
      restart_file="${restart_date:0:8}.${restart_date:8:2}0000.${fv3_file}"
      ${NCP} "${restart_dir}/${restart_file}" "${DATA}/INPUT/${fv3_file}" \
      || ( echo "FATAL ERROR: Unable to copy FV3 IC, ABORT!"; exit 1 )
    done

    if [[ "${RERUN}" != "YES" ]]; then
      # Replace sfc_data with sfcanl_data restart files from current cycle (if found)
      local nn
      for (( nn = 1; nn <= ntiles; nn++ )); do
        if [[ -f "${COMOUT_ATMOS_RESTART}/${restart_date:0:8}.${restart_date:8:2}0000.sfcanl_data.tile${nn}.nc" ]]; then
          rm -f "${DATA}/INPUT/sfc_data.tile${nn}.nc"
          ${NCP} "${COMOUT_ATMOS_RESTART}/${restart_date:0:8}.${restart_date:8:2}0000.sfcanl_data.tile${nn}.nc" \
                 "${DATA}/INPUT/sfc_data.tile${nn}.nc"
        else
          echo "'sfcanl_data.tile1.nc' not found in '${COMOUT_ATMOS_RESTART}', using 'sfc_data.tile1.nc'"
          break
        fi
      done
    fi  # if [[ "${RERUN}" != "YES" ]]; then

  fi  # if [[ "${warm_start}" == ".true." ]]; then

  #============================================================================
  # Determine increment files when doing cold start
  if [[ "${warm_start}" == ".false." ]]; then

    if [[ "${REPLAY_ICS:-}" == "YES" ]]; then
      IAU_FHROT=${half_window}  # Replay ICs start at the end of the assimilation window
      if (( MEMBER == 0 )); then
        inc_files=()
      else
        inc_files=("atminc.nc")
        read_increment=".true."
        res_latlon_dynamics="atminc.nc"
      fi
      local increment_file
      for inc_file in "${inc_files[@]}"; do
        increment_file="${COM_ATMOS_INPUT}/${RUN}.t${cyc}z.${inc_file}"
        if [[ -f "${increment_file}" ]]; then
          ${NCP} "${increment_file}" "${DATA}/INPUT/${inc_file}"
        else
          echo "FATAL ERROR: missing increment file '${increment_file}', ABORT!"
          exit 1
        fi
      done
    fi

  # Determine IAU and increment files when doing warm start
  elif [[ "${warm_start}" == ".true." ]]; then

    #--------------------------------------------------------------------------
    if [[ "${RERUN}" == "YES" ]]; then

      local restart_fhr
      restart_fhr=$(nhour "${RERUN_DATE}" "${current_cycle}")
      IAU_FHROT=$((IAU_OFFSET + restart_fhr))
      if [[ "${DOIAU}" == "YES" ]]; then
        IAUFHRS=-1
        IAU_DELTHRS=0
        IAU_INC_FILES="''"
      fi

    #--------------------------------------------------------------------------
    else  # "${RERUN}" == "NO"

      # Need a coupler.res that is consistent with the model start time
      if [[ "${DOIAU}" == "YES" ]]; then
        local model_start_time="${previous_cycle}"
      else
        local model_start_time="${current_cycle}"
      fi
      local model_current_time="${model_start_date_current_cycle}"
      rm -f "${DATA}/INPUT/coupler.res"
      cat >> "${DATA}/INPUT/coupler.res" << EOF
      3        (Calendar: no_calendar=0, thirty_day_months=1, julian=2, gregorian=3, noleap=4)
      ${model_start_time:0:4}  ${model_start_time:4:2}  ${model_start_time:6:2}  ${model_start_time:8:2}  0  0        Model start time: year, month, day, hour, minute, second
      ${model_current_time:0:4}  ${model_current_time:4:2}  ${model_current_time:6:2}  ${model_current_time:8:2}  0  0        Current model time: year, month, day, hour, minute, second
EOF

      # Create a array of increment files
      local inc_files inc_file iaufhrs iaufhr
      if [[ "${DOIAU}" == "YES" ]]; then
        # create an array of inc_files for each IAU hour
        IFS=',' read -ra iaufhrs <<< "${IAUFHRS}"
        inc_files=()
        delimiter=""
        IAU_INC_FILES=""
        for iaufhr in "${iaufhrs[@]}"; do
          if (( iaufhr == 6 )); then
            inc_file="atminc.nc"
          else
            inc_file="atmi$(printf %03i "${iaufhr}").nc"
          fi
          inc_files+=("${inc_file}")
          IAU_INC_FILES="${IAU_INC_FILES}${delimiter}'${inc_file}'"
          delimiter=","
        done
      else  # "${DOIAU}" == "NO"
        inc_files=("atminc.nc")
        read_increment=".true."
        res_latlon_dynamics="atminc.nc"
        if [[ "${REPLAY_ICS:-}" == "YES" ]]; then
          IAU_FHROT=${half_window}  # Replay ICs start at the end of the assimilation window
          # Control member has no perturbation
          if (( MEMBER == 0 )); then
            inc_files=()
            read_increment=".false."
            res_latlon_dynamics='""'
          fi
        fi
      fi

      local increment_file
      for inc_file in "${inc_files[@]}"; do
        increment_file="${COMIN_ATMOS_ANALYSIS}/${RUN}.t${cyc}z.${PREFIX_ATMINC}${inc_file}"
        if [[ -f "${increment_file}" ]]; then
          ${NCP} "${increment_file}" "${DATA}/INPUT/${inc_file}"
        else
          echo "FATAL ERROR: missing increment file '${increment_file}', ABORT!"
          exit 1
        fi
      done

    fi  # if [[ "${RERUN}" == "YES" ]]; then
    #--------------------------------------------------------------------------

  fi  # if [[ "${warm_start}" == ".true." ]]; then
  #============================================================================

  #============================================================================
  # If doing IAU, change forecast hours
  if [[ "${DOIAU:-}" == "YES" ]]; then
    FHMAX=$((FHMAX + 6))
    if (( FHMAX_HF > 0 )); then
      FHMAX_HF=$((FHMAX_HF + 6))
    fi
  fi
  #============================================================================

  #============================================================================
  # If warm starting from restart files, set the following flags
  if [[ "${warm_start}" == ".true." ]]; then

    # start from restart file
    nggps_ic=".false."
    ncep_ic=".false."
    external_ic=".false."
    mountain=".true."

    # restarts contain non-hydrostatic state
    [[ "${TYPE}" == "nh" ]] && make_nh=".false."

    # do not pre-condition the solution
    na_init=0

  fi  # warm_start == .true.
  #============================================================================

  #============================================================================
  if [[ "${QUILTING}" = ".true." ]] && [[ "${OUTPUT_GRID}" = "gaussian_grid" ]]; then
    local FH2 FH3
    for fhr in ${FV3_OUTPUT_FH}; do
      FH3=$(printf %03i "${fhr}")
      FH2=$(printf %02i "${fhr}")
      ${NLN} "${COMOUT_ATMOS_HISTORY}/${RUN}.t${cyc}z.atmf${FH3}.nc" "atmf${FH3}.nc"
      ${NLN} "${COMOUT_ATMOS_HISTORY}/${RUN}.t${cyc}z.sfcf${FH3}.nc" "sfcf${FH3}.nc"
      ${NLN} "${COMOUT_ATMOS_HISTORY}/${RUN}.t${cyc}z.atm.logf${FH3}.txt" "log.atm.f${FH3}"
      if [[ "${WRITE_DOPOST}" == ".true." ]]; then
        ${NLN} "${COMOUT_ATMOS_MASTER}/${RUN}.t${cyc}z.master.grb2f${FH3}" "GFSPRS.GrbF${FH2}"
        ${NLN} "${COMOUT_ATMOS_MASTER}/${RUN}.t${cyc}z.sfluxgrbf${FH3}.grib2" "GFSFLX.GrbF${FH2}"
        if [[ "${DO_NEST:-NO}" == "YES" ]] ; then
          ${NLN} "${COMOUT_ATMOS_MASTER}/${RUN}.t${cyc}z.nest.grb2f${FH3}" "GFSPRS.GrbF${FH2}.nest02"
          ${NLN} "${COMOUT_ATMOS_MASTER}/${RUN}.t${cyc}z.nest.sfluxgrbf${FH3}.grib2" "GFSFLX.GrbF${FH2}.nest02"
        fi
      fi
    done
<<<<<<< HEAD
=======
  else  # TODO: Is this even valid anymore?
    local nn
    for (( nn = 1; nn <= ntiles; nn++ )); do
      ${NLN} "nggps2d.tile${nn}.nc"       "${COMOUT_ATMOS_HISTORY}/nggps2d.tile${nn}.nc"
      ${NLN} "nggps3d.tile${nn}.nc"       "${COMOUT_ATMOS_HISTORY}/nggps3d.tile${nn}.nc"
      ${NLN} "grid_spec.tile${nn}.nc"     "${COMOUT_ATMOS_HISTORY}/grid_spec.tile${nn}.nc"
      ${NLN} "atmos_static.tile${nn}.nc"  "${COMOUT_ATMOS_HISTORY}/atmos_static.tile${nn}.nc"
      ${NLN} "atmos_4xdaily.tile${nn}.nc" "${COMOUT_ATMOS_HISTORY}/atmos_4xdaily.tile${nn}.nc"
    done
>>>>>>> 12aa1e9c
  fi
  #============================================================================
}

FV3_nml() {
  # namelist output for a certain component
  echo "SUB ${FUNCNAME[0]}: Creating name lists and model configure file for FV3"

  source "${USHgfs}/parsing_namelists_FV3.sh"
  source "${USHgfs}/parsing_model_configure_FV3.sh"

  # Call the appropriate namelist functions
  if [[ "${DO_NEST:-NO}" == "YES" ]] ; then
    source "${USHgfs}/parsing_namelists_FV3_nest.sh"
    FV3_namelists_nest global
    FV3_namelists_nest nest
  else
    FV3_namelists
  fi
  FV3_model_configure

  echo "SUB ${FUNCNAME[0]}: FV3 name lists and model configure file created"
}

FV3_out() {
  echo "SUB ${FUNCNAME[0]}: copying output data for FV3"

  # Copy configuration files
  if [[ "${RUN}" == "gfs" || "${RUN}" == "gefs" ]]; then
    ${NCP} "${DATA}/input.nml" "${COMOUT_CONF}/ufs.input.nml"
    ${NCP} "${DATA}/model_configure" "${COMOUT_CONF}/ufs.model_configure"
    ${NCP} "${DATA}/ufs.configure" "${COMOUT_CONF}/ufs.ufs.configure"
    ${NCP} "${DATA}/diag_table" "${COMOUT_CONF}/ufs.diag_table"
  fi

  # Determine the dates for restart files to be copied to COM
  local restart_date restart_dates
  restart_dates=()
  # Copy restarts in the assimilation window for RUN=gdas|enkfgdas|enkfgfs
  if [[ "${RUN}" =~ "gdas" || "${RUN}" == "enkfgfs" ]]; then
    while (( restart_date <= forecast_end_cycle )); do
<<<<<<< HEAD
      restart_dates+=("${restart_date:0:8}.${restart_date:8:2}0000")
=======
      echo "Copying FV3 restarts for 'RUN=${RUN}' at ${restart_date}"
      for fv3_restart_file in "${fv3_restart_files[@]}"; do
        restart_file="${restart_date:0:8}.${restart_date:8:2}0000.${fv3_restart_file}"
        ${NCP} "${DATArestart}/FV3_RESTART/${restart_file}" \
               "${COMOUT_ATMOS_RESTART}/${restart_file}"
      done
>>>>>>> 12aa1e9c
      restart_date=$(date --utc -d "${restart_date:0:8} ${restart_date:8:2} + ${restart_interval} hours" +%Y%m%d%H)
    done
  fi
  # Copy the final restart files at the end of the forecast segment
  if [[ "${COPY_FINAL_RESTARTS}" == "YES" ]]; then
<<<<<<< HEAD
    restart_dates+=("${forecast_end_cycle:0:8}.${forecast_end_cycle:8:2}0000")
=======
    echo "Copying FV3 restarts for 'RUN=${RUN}' at the end of the forecast segment: ${forecast_end_cycle}"
    for fv3_restart_file in "${fv3_restart_files[@]}"; do
      restart_file="${forecast_end_cycle:0:8}.${forecast_end_cycle:8:2}0000.${fv3_restart_file}"
      ${NCP} "${DATArestart}/FV3_RESTART/${restart_file}" \
             "${COMOUT_ATMOS_RESTART}/${restart_file}"
    done
>>>>>>> 12aa1e9c
  fi

  # Get list of FV3 restart files
  local file_list file_array fv3_file
  file_list=$(FV3_restarts)
  IFS=',' read -ra file_array <<< "${file_list}"

  # Copy restarts for the dates collected above to COM
  for restart_date in "${restart_dates[@]}"; do
    echo "Copying FV3 restarts for 'RUN=${RUN}' at ${restart_date}"
    for fv3_file in "${file_array[@]}"; do
      ${NCP} "${DATArestart}/FV3_RESTART/${restart_date}.${fv3_file}" \
             "${COM_ATMOS_RESTART}/${restart_date}.${fv3_file}"
    done
  done

  echo "SUB ${FUNCNAME[0]}: Output data for FV3 copied"
}

# Disable variable not used warnings
# shellcheck disable=SC2034
WW3_postdet() {
  echo "SUB ${FUNCNAME[0]}: Linking input data for WW3"

  local ww3_grid
  # Copy initial condition files:
  if [[ "${warm_start}" == ".true." ]]; then
    local restart_date restart_dir
    if [[ "${RERUN}" == "YES" ]]; then
      restart_date="${RERUN_DATE}"
      restart_dir="${DATArestart}/WW3_RESTART"
    else
      restart_date="${model_start_date_current_cycle}"
      restart_dir="${COMIN_WAVE_RESTART_PREV}"
    fi
    echo "Copying WW3 restarts for 'RUN=${RUN}' at '${restart_date}' from '${restart_dir}'"
    local ww3_restart_file
    for ww3_grid in ${waveGRD} ; do
      ww3_restart_file="${restart_dir}/${restart_date:0:8}.${restart_date:8:2}0000.restart.${ww3_grid}"
      if [[ ! -f "${ww3_restart_file}" ]]; then
        echo "WARNING: WW3 restart file '${ww3_restart_file}' not found for warm_start='${warm_start}', will start from rest!"
        if [[ "${RERUN}" == "YES" ]]; then
          # In the case of a RERUN, the WW3 restart file is required
          echo "FATAL ERROR: WW3 restart file '${ww3_restart_file}' not found for RERUN='${RERUN}', ABORT!"
          exit 1
        fi
      fi
      if [[ "${waveMULTIGRID}" == ".true." ]]; then
        ${NCP} "${ww3_restart_file}" "${DATA}/restart.${ww3_grid}" \
        || ( echo "FATAL ERROR: Unable to copy WW3 IC, ABORT!"; exit 1 )
      else
        ${NCP} "${ww3_restart_file}" "${DATA}/restart.ww3" \
        || ( echo "FATAL ERROR: Unable to copy WW3 IC, ABORT!"; exit 1 )
      fi
    done
  else  # cold start
    echo "WW3 will start from rest!"
  fi  # [[ "${warm_start}" == ".true." ]]

  # Link output files
  local wavprfx="${RUN}wave${WAV_MEMBER:-}"
  if [[ "${waveMULTIGRID}" == ".true." ]]; then
    ${NLN} "${COMOUT_WAVE_HISTORY}/${wavprfx}.log.mww3.${PDY}${cyc}" "log.mww3"
    for ww3_grid in ${waveGRD}; do
      ${NLN} "${COMOUT_WAVE_HISTORY}/${wavprfx}.log.${ww3_grid}.${PDY}${cyc}" "log.${ww3_grid}"
    done
  else
    ${NLN} "${COMOUT_WAVE_HISTORY}/${wavprfx}.log.${waveGRD}.${PDY}${cyc}" "log.ww3"
  fi

  # Loop for gridded output (uses FHINC)
  local fhr vdate FHINC ww3_grid
  fhr=${FHMIN_WAV}
  fhinc=${FHOUT_WAV}
  while (( fhr <= FHMAX_WAV )); do
    vdate=$(date --utc -d "${current_cycle:0:8} ${current_cycle:8:2} + ${fhr} hours" +%Y%m%d.%H0000)
    if [[ "${waveMULTIGRID}" == ".true." ]]; then
      for ww3_grid in ${waveGRD} ; do
        ${NLN} "${COMOUT_WAVE_HISTORY}/${wavprfx}.out_grd.${ww3_grid}.${vdate}" "${DATA}/${vdate}.out_grd.${ww3_grid}"
      done
    else
      ${NLN} "${COMOUT_WAVE_HISTORY}/${wavprfx}.out_grd.${waveGRD}.${vdate}" "${DATA}/${vdate}.out_grd.ww3"
    fi
    if (( FHMAX_HF_WAV > 0 && FHOUT_HF_WAV > 0 && fhr < FHMAX_HF_WAV )); then
      fhinc=${FHOUT_HF_WAV}
    fi
    fhr=$((fhr + fhinc))
  done

  # Loop for point output (uses DTPNT)
  fhr=${FHMIN_WAV}
  fhinc=${FHINCP_WAV}
  while (( fhr <= FHMAX_WAV )); do
    vdate=$(date --utc -d "${current_cycle:0:8} ${current_cycle:8:2} + ${fhr} hours" +%Y%m%d.%H0000)
    if [[ "${waveMULTIGRID}" == ".true." ]]; then
      ${NLN} "${COMOUT_WAVE_HISTORY}/${wavprfx}.out_pnt.${waveuoutpGRD}.${vdate}" "${DATA}/${vdate}.out_pnt.${waveuoutpGRD}"
    else
      ${NLN} "${COMOUT_WAVE_HISTORY}/${wavprfx}.out_pnt.${waveuoutpGRD}.${vdate}" "${DATA}/${vdate}.out_pnt.ww3"
    fi
    fhr=$((fhr + fhinc))
  done
}

WW3_nml() {
  echo "SUB ${FUNCNAME[0]}: Copying input files for WW3"
  source "${USHgfs}/parsing_namelists_WW3.sh"
  WW3_namelists
}

WW3_out() {
  echo "SUB ${FUNCNAME[0]}: Copying output data for WW3"
  # TODO: Need to add logic to copy restarts from DATArestart/WW3_RESTART to COMOUT_WAVE_RESTART
}


CPL_out() {
  echo "SUB ${FUNCNAME[0]}: Copying output data for general cpl fields"
  if [[ "${esmf_profile:-}" == ".true." ]]; then
    ${NCP} "${DATA}/ESMF_Profile.summary" "${COMOUT_ATMOS_HISTORY}/ESMF_Profile.summary"
  fi
}

MOM6_postdet() {
  echo "SUB ${FUNCNAME[0]}: MOM6 after run type determination"

  local restart_dir restart_date
  if [[ "${RERUN}" == "YES" ]]; then
    restart_dir="${DATArestart}/MOM6_RESTART"
    restart_date="${RERUN_DATE}"
  else  # "${RERUN}" == "NO"
    restart_dir="${COMIN_OCEAN_RESTART_PREV}"
    restart_date="${model_start_date_current_cycle}"
  fi

  # Copy MOM6 ICs
  ${NCP} "${restart_dir}/${restart_date:0:8}.${restart_date:8:2}0000.MOM.res.nc" "${DATA}/INPUT/MOM.res.nc" \
  || ( echo "FATAL ERROR: Unable to copy MOM6 IC, ABORT!"; exit 1 )
  case ${OCNRES} in
    "025")
      local nn
      for (( nn = 1; nn <= 4; nn++ )); do
        if [[ -f "${restart_dir}/${restart_date:0:8}.${restart_date:8:2}0000.MOM.res_${nn}.nc" ]]; then
          ${NCP} "${restart_dir}/${restart_date:0:8}.${restart_date:8:2}0000.MOM.res_${nn}.nc" "${DATA}/INPUT/MOM.res_${nn}.nc" \
          || ( echo "FATAL ERROR: Unable to copy MOM6 IC, ABORT!"; exit 1 )
        fi
      done
    ;;
    *) ;;
  esac

  # Copy increment (only when RERUN=NO)
  if [[ "${RERUN}" == "NO" ]]; then
    if [[ "${DO_JEDIOCNVAR:-NO}" == "YES" ]]; then
      ${NCP} "${COMIN_OCEAN_ANALYSIS}/${RUN}.t${cyc}z.ocninc.nc" "${DATA}/INPUT/mom6_increment.nc" \
      || ( echo "FATAL ERROR: Unable to copy MOM6 increment, ABORT!"; exit 1 )
    fi

    # GEFS perturbations
    # TODO if [[ $RUN} == "gefs" ]] block maybe be needed
    #     to ensure it does not interfere with the GFS when ensemble is updated in the GFS
    if (( MEMBER > 0 )) && [[ "${ODA_INCUPD:-False}" == "True" ]]; then
      ${NCP} "${COMIN_OCEAN_RESTART_PREV}/${restart_date:0:8}.${restart_date:0:8}0000.mom6_increment.nc" "${DATA}/INPUT/mom6_increment.nc" \
      || ( echo "FATAL ERROR: Unable to copy ensemble MOM6 increment, ABORT!"; exit 1 )
    fi
  fi  # if [[ "${RERUN}" == "NO" ]]; then

  # Link output files
  if [[ "${RUN}" =~ "gfs" || "${RUN}" == "gefs" ]]; then  # Link output files for RUN=gfs|enkfgfs|gefs

    # Looping over MOM6 output hours
    local fhr fhr3 last_fhr interval midpoint vdate vdate_mid source_file dest_file
    for fhr in ${MOM6_OUTPUT_FH}; do
      fhr3=$(printf %03i "${fhr}")

      if [[ -z ${last_fhr:-} ]]; then
        last_fhr=${fhr}
        continue
      fi

      (( interval = fhr - last_fhr ))
      (( midpoint = last_fhr + interval/2 ))

      vdate=$(date --utc -d "${current_cycle:0:8} ${current_cycle:8:2} + ${fhr} hours" +%Y%m%d%H)
      vdate_mid=$(date --utc -d "${current_cycle:0:8} ${current_cycle:8:2} + ${midpoint} hours" +%Y%m%d%H)

      # Native model output uses window midpoint in the filename, but we are mapping that to the end of the period for COM
      source_file="ocn_${vdate_mid:0:4}_${vdate_mid:4:2}_${vdate_mid:6:2}_${vdate_mid:8:2}.nc"
      dest_file="${RUN}.ocean.t${cyc}z.${interval}hr_avg.f${fhr3}.nc"
      ${NLN} "${COMOUT_OCEAN_HISTORY}/${dest_file}" "${DATA}/MOM6_OUTPUT/${source_file}"

      # Daily output
      if (( fhr > 0 & fhr % 24 == 0 )); then
        source_file="ocn_daily_${vdate:0:4}_${vdate:4:2}_${vdate:6:2}.nc"
        dest_file="${RUN}.ocean.t${cyc}z.daily.f${fhr3}.nc"
        ${NLN} "${COMOUT_OCEAN_HISTORY}/${dest_file}" "${DATA}/MOM6_OUTPUT/${source_file}"
      fi

      last_fhr=${fhr}

    done

  elif [[ "${RUN}" =~ "gdas" ]]; then  # Link output files for RUN=gdas|enkfgdas

    # Save (instantaneous) MOM6 backgrounds
    local fhr3 vdatestr
    for fhr in ${MOM6_OUTPUT_FH}; do
      fhr3=$(printf %03i "${fhr}")
      vdatestr=$(date --utc -d "${current_cycle:0:8} ${current_cycle:8:2} + ${fhr} hours" +%Y_%m_%d_%H)
      ${NLN} "${COMOUT_OCEAN_HISTORY}/${RUN}.ocean.t${cyc}z.inst.f${fhr3}.nc" "${DATA}/MOM6_OUTPUT/ocn_da_${vdatestr}.nc"
    done
  fi

  echo "SUB ${FUNCNAME[0]}: MOM6 input data linked/copied"

}

MOM6_nml() {
  echo "SUB ${FUNCNAME[0]}: Creating name list for MOM6"
  source "${USHgfs}/parsing_namelists_MOM6.sh"
  MOM6_namelists
}

MOM6_out() {
  echo "SUB ${FUNCNAME[0]}: Copying output data for MOM6"

  # Copy MOM_input from DATA to COMOUT_CONF after the forecast is run (and successfull)
  ${NCP} "${DATA}/INPUT/MOM_input" "${COMOUT_CONF}/ufs.MOM_input"

  # Create a list of MOM6 restart files
  # Coarser than 1/2 degree has a single MOM restart
  local mom6_restart_files mom6_restart_file restart_file
  mom6_restart_files=(MOM.res.nc)
  # 1/4 degree resolution has 3 additional restarts
  case "${OCNRES}" in
    "025")
      local nn
      for (( nn = 1; nn <= 3; nn++ )); do
        mom6_restart_files+=("MOM.res_${nn}.nc")
      done
      ;;
    *) ;;
  esac

  # Copy MOM6 restarts at the end of the forecast segment to COM for RUN=gfs|gefs
  if [[ "${COPY_FINAL_RESTARTS}" == "YES" ]]; then
    local restart_file
    if [[ "${RUN}" == "gfs" || "${RUN}" == "gefs" ]]; then
      echo "Copying MOM6 restarts for 'RUN=${RUN}' at ${forecast_end_cycle}"
      for mom6_restart_file in "${mom6_restart_files[@]}"; do
        restart_file="${forecast_end_cycle:0:8}.${forecast_end_cycle:8:2}0000.${mom6_restart_file}"
        ${NCP} "${DATArestart}/MOM6_RESTART/${restart_file}" \
               "${COMOUT_OCEAN_RESTART}/${restart_file}"
      done
    fi
  fi

  # Copy restarts for the next cycle for RUN=gdas|enkfgdas|enkfgfs
  if [[ "${RUN}" =~ "gdas" || "${RUN}" == "enkfgfs" ]]; then
    local restart_date
    restart_date="${model_start_date_next_cycle}"
    echo "Copying MOM6 restarts for 'RUN=${RUN}' at ${restart_date}"
    for mom6_restart_file in "${mom6_restart_files[@]}"; do
      restart_file="${restart_date:0:8}.${restart_date:8:2}0000.${mom6_restart_file}"
      ${NCP} "${DATArestart}/MOM6_RESTART/${restart_file}" \
             "${COMOUT_OCEAN_RESTART}/${restart_file}"
    done
  fi
}

CICE_postdet() {
  echo "SUB ${FUNCNAME[0]}: CICE after run type determination"

  local restart_date cice_restart_file
  if [[ "${RERUN}" == "YES" ]]; then
    restart_date="${RERUN_DATE}"
    local seconds
    seconds=$(to_seconds "${restart_date:8:2}0000")  # convert HHMMSS to seconds
    cice_restart_file="${DATArestart}/CICE_RESTART/cice_model.res.${restart_date:0:4}-${restart_date:4:2}-${restart_date:6:2}-${seconds}.nc"
  else  # "${RERUN}" == "NO"
    restart_date="${model_start_date_current_cycle}"
    cice_restart_file="${COMIN_ICE_RESTART_PREV}/${restart_date:0:8}.${restart_date:8:2}0000.cice_model.res.nc"
    if [[ "${DO_JEDIOCNVAR:-NO}" == "YES" ]]; then
      cice_restart_file="${COMIN_ICE_ANALYSIS}/${restart_date:0:8}.${restart_date:8:2}0000.cice_model_anl.res.nc"
    fi
  fi

  # Copy CICE ICs
  ${NCP} "${cice_restart_file}" "${DATA}/cice_model.res.nc" \
  || ( echo "FATAL ERROR: Unable to copy CICE IC, ABORT!"; exit 1 )

  # Link iceh_ic file to COM.  This is the initial condition file from CICE (f000)
  # TODO: Is this file needed in COM? Is this going to be used for generating any products?
  local vdate seconds vdatestr fhr fhr3 interval last_fhr
  seconds=$(to_seconds "${model_start_date_current_cycle:8:2}0000")  # convert HHMMSS to seconds
  vdatestr="${model_start_date_current_cycle:0:4}-${model_start_date_current_cycle:4:2}-${model_start_date_current_cycle:6:2}-${seconds}"
  ${NLN} "${COMOUT_ICE_HISTORY}/${RUN}.ice.t${cyc}z.ic.nc" "${DATA}/CICE_OUTPUT/iceh_ic.${vdatestr}.nc"

  # Link CICE forecast output files from DATA/CICE_OUTPUT to COM
  local source_file dest_file
  for fhr in ${CICE_OUTPUT_FH}; do
    fhr3=$(printf %03i "${fhr}")

    if [[ -z ${last_fhr:-} ]]; then
      last_fhr=${fhr}
      continue
    fi

    (( interval = fhr - last_fhr ))

    vdate=$(date --utc -d "${current_cycle:0:8} ${current_cycle:8:2} + ${fhr} hours" +%Y%m%d%H)
    seconds=$(to_seconds "${vdate:8:2}0000")  # convert HHMMSS to seconds
    vdatestr="${vdate:0:4}-${vdate:4:2}-${vdate:6:2}-${seconds}"

    if [[ "${RUN}" =~ "gfs" || "${RUN}" =~ "gefs" ]]; then
      source_file="iceh_$(printf "%0.2d" "${interval}")h.${vdatestr}.nc"
      dest_file="${RUN}.ice.t${cyc}z.${interval}hr_avg.f${fhr3}.nc"
    elif [[ "${RUN}" =~ "gdas" ]]; then
      source_file="iceh_inst.${vdatestr}.nc"
      dest_file="${RUN}.ice.t${cyc}z.inst.f${fhr3}.nc"
    fi
    ${NLN} "${COMOUT_ICE_HISTORY}/${dest_file}" "${DATA}/CICE_OUTPUT/${source_file}"

    last_fhr=${fhr}
  done

}

CICE_nml() {
  echo "SUB ${FUNCNAME[0]}: Creating name list for CICE"
  source "${USHgfs}/parsing_namelists_CICE.sh"
  CICE_namelists
}

CICE_out() {
  echo "SUB ${FUNCNAME[0]}: Copying output data for CICE"

  # Copy ice_in namelist from DATA to COMOUT_CONF after the forecast is run (and successfull)
  ${NCP} "${DATA}/ice_in" "${COMOUT_CONF}/ufs.ice_in"

  # Copy CICE restarts at the end of the forecast segment to COM for RUN=gfs|gefs
  if [[ "${COPY_FINAL_RESTARTS}" == "YES" ]]; then
    local seconds source_file target_file
    if [[ "${RUN}" == "gfs" || "${RUN}" == "gefs" ]]; then
      echo "Copying CICE restarts for 'RUN=${RUN}' at ${forecast_end_cycle}"
      seconds=$(to_seconds "${forecast_end_cycle:8:2}0000")  # convert HHMMSS to seconds
      source_file="cice_model.res.${forecast_end_cycle:0:4}-${forecast_end_cycle:4:2}-${forecast_end_cycle:6:2}-${seconds}.nc"
      target_file="${forecast_end_cycle:0:8}.${forecast_end_cycle:8:2}0000.cice_model.res.nc"
      ${NCP} "${DATArestart}/CICE_RESTART/${source_file}" \
             "${COMOUT_ICE_RESTART}/${target_file}"
    fi
  fi

  # Copy restarts for next cycle for RUN=gdas|enkfgdas|enkfgfs
  if [[ "${RUN}" =~ "gdas" || "${RUN}" == "enkfgfs" ]]; then
    local restart_date
    restart_date="${model_start_date_next_cycle}"
    echo "Copying CICE restarts for 'RUN=${RUN}' at ${restart_date}"
    seconds=$(to_seconds "${restart_date:8:2}0000")  # convert HHMMSS to seconds
    source_file="cice_model.res.${restart_date:0:4}-${restart_date:4:2}-${restart_date:6:2}-${seconds}.nc"
    target_file="${restart_date:0:8}.${restart_date:8:2}0000.cice_model.res.nc"
    ${NCP} "${DATArestart}/CICE_RESTART/${source_file}" \
           "${COMOUT_ICE_RESTART}/${target_file}"
  fi

}

GOCART_rc() {
  echo "SUB ${FUNCNAME[0]}: Linking input data and copying config files for GOCART"
  # set input directory containing GOCART input data and configuration files
  # this variable is platform-dependent and should be set via a YAML file

  # link directory containing GOCART input dataset, if provided
  if [[ -n "${AERO_INPUTS_DIR}" ]]; then
    ${NLN} "${AERO_INPUTS_DIR}" "${DATA}/ExtData"
    status=$?
    [[ ${status} -ne 0 ]] && exit "${status}"
  fi

  # copying GOCART configuration files
  if [[  -n "${AERO_CONFIG_DIR}" ]]; then
    ${NCP} "${AERO_CONFIG_DIR}"/*.rc "${DATA}"
    status=$?
    [[ ${status} -ne 0 ]] && exit "${status}"
    # attempt to generate ExtData configuration file if not provided
    if [[ ! -f "${DATA}/AERO_ExtData.rc" ]]; then
      { \
        echo "PrimaryExports%%" ; \
        cat "${AERO_CONFIG_DIR}/ExtData.other" ; \
        cat "${AERO_CONFIG_DIR}/ExtData.${AERO_EMIS_FIRE:-none}" ; \
        echo "%%" ; \
      } > "${DATA}/AERO_ExtData.rc"
      status=$?
      if (( status != 0 )); then exit "${status}"; fi
    fi
  fi
}

GOCART_postdet() {
  echo "SUB ${FUNCNAME[0]}: Linking output data for GOCART"

  local vdate
  for fhr in ${GOCART_OUTPUT_FH}; do
    vdate=$(date --utc -d "${current_cycle:0:8} ${current_cycle:8:2} + ${fhr} hours" +%Y%m%d%H)

    # Temporarily delete existing files due to noclobber in GOCART
    if [[ -e "${COMOUT_CHEM_HISTORY}/gocart.inst_aod.${vdate:0:8}_${vdate:8:2}00z.nc4" ]]; then
      rm -f "${COMOUT_CHEM_HISTORY}/gocart.inst_aod.${vdate:0:8}_${vdate:8:2}00z.nc4"
    fi

    #TODO: Temporarily removing this as this will crash gocart, adding copy statement at the end
    #${NLN} "${COMOUT_CHEM_HISTORY}/gocart.inst_aod.${vdate:0:8}_${vdate:8:2}00z.nc4" \
    #       "${DATA}/gocart.inst_aod.${vdate:0:8}_${vdate:8:2}00z.nc4"
  done
}

GOCART_out() {
  echo "SUB ${FUNCNAME[0]}: Copying output data for GOCART"

  # Copy gocart.inst_aod after the forecast is run (and successfull)
  # TODO: this should be linked but there are issues where gocart crashing if it is linked
  local fhr
  local vdate
  for fhr in ${GOCART_OUTPUT_FH}; do
    if (( fhr == 0 )); then continue; fi
    vdate=$(date --utc -d "${current_cycle:0:8} ${current_cycle:8:2} + ${fhr} hours" +%Y%m%d%H)
    ${NCP} "${DATA}/gocart.inst_aod.${vdate:0:8}_${vdate:8:2}00z.nc4" \
      "${COMOUT_CHEM_HISTORY}/gocart.inst_aod.${vdate:0:8}_${vdate:8:2}00z.nc4"
  done
}

CMEPS_postdet() {
  echo "SUB ${FUNCNAME[0]}: Linking output data for CMEPS mediator"

  if [[ "${warm_start}" == ".true." ]]; then

    # Determine the appropriate restart file
    local restart_date cmeps_restart_file
    if [[ "${RERUN}" == "YES" ]]; then
      restart_date="${RERUN_DATE}"
      local seconds
      seconds=$(to_seconds "${restart_date:8:2}0000")  # convert HHMMSS to seconds
      cmeps_restart_file="${DATArestart}/CMEPS_RESTART/ufs.cpld.cpl.r.${restart_date:0:4}-${restart_date:4:2}-${restart_date:6:2}-${seconds}.nc"
    else  # "${RERUN}" == "NO"
      restart_date="${model_start_date_current_cycle}"
      cmeps_restart_file="${COMIN_MED_RESTART_PREV}/${restart_date:0:8}.${restart_date:8:2}0000.ufs.cpld.cpl.r.nc"
    fi

    # Copy CMEPS restarts
    if [[ -f "${cmeps_restart_file}" ]]; then
      ${NCP} "${cmeps_restart_file}" "${DATA}/ufs.cpld.cpl.r.nc" \
      || ( echo "FATAL ERROR: Unable to copy CMEPS restarts, ABORT!"; exit 1 )
      rm -f "${DATA}/rpointer.cpl"
      touch "${DATA}/rpointer.cpl"
      echo "ufs.cpld.cpl.r.nc" >> "${DATA}/rpointer.cpl"
    else
      # We have a choice to make here.
      # Either we can FATAL ERROR out, or we can let the coupling fields initialize from zero
      # cmeps_run_type is determined based on the availability of the CMEPS restart file
      echo "WARNING: CMEPS restart file '${cmeps_restart_file}' not found for warm_start='${warm_start}', will initialize!"
      if [[ "${RERUN}" == "YES" ]]; then
        # In the case of a RERUN, the CMEPS restart file is required
        echo "FATAL ERROR: CMEPS restart file '${cmeps_restart_file}' not found for RERUN='${RERUN}', ABORT!"
        exit 1
      fi
    fi

  fi  # [[ "${warm_start}" == ".true." ]];
}

CMEPS_out() {
  echo "SUB ${FUNCNAME[0]}: Copying output data for CMEPS mediator"

  # Copy mediator restarts at the end of the forecast segment to COM for RUN=gfs|gefs
  if [[ "${COPY_FINAL_RESTARTS}" == "YES" ]]; then
    echo "Copying mediator restarts for 'RUN=${RUN}' at ${forecast_end_cycle}"
    local seconds source_file target_file
    seconds=$(to_seconds "${forecast_end_cycle:8:2}"0000)
    source_file="ufs.cpld.cpl.r.${forecast_end_cycle:0:4}-${forecast_end_cycle:4:2}-${forecast_end_cycle:6:2}-${seconds}.nc"
    target_file="${forecast_end_cycle:0:8}.${forecast_end_cycle:8:2}0000.ufs.cpld.cpl.r.nc"
    if [[ -f "${DATArestart}/CMEPS_RESTART/${source_file}" ]]; then
      ${NCP} "${DATArestart}/CMEPS_RESTART/${source_file}" \
             "${COMOUT_MED_RESTART}/${target_file}"
    else
      echo "Mediator restart '${DATArestart}/CMEPS_RESTART/${source_file}' not found."
    fi
  fi

  # Copy restarts for the next cycle to COM for RUN=gdas|enkfgdas|enkfgfs
  if [[ "${RUN}" =~ "gdas" || "${RUN}" == "enkfgfs" ]]; then
    local restart_date
    restart_date="${model_start_date_next_cycle}"
    echo "Copying mediator restarts for 'RUN=${RUN}' at ${restart_date}"
    seconds=$(to_seconds "${restart_date:8:2}"0000)
    source_file="ufs.cpld.cpl.r.${restart_date:0:4}-${restart_date:4:2}-${restart_date:6:2}-${seconds}.nc"
    target_file="${restart_date:0:8}.${restart_date:8:2}0000.ufs.cpld.cpl.r.nc"
    if [[ -f "${DATArestart}/CMEPS_RESTART/${source_file}" ]]; then
      ${NCP} "${DATArestart}/CMEPS_RESTART/${source_file}" \
             "${COMOUT_MED_RESTART}/${target_file}"
    else
      echo "Mediator restart '${DATArestart}/CMEPS_RESTART/${source_file}' not found."
    fi
  fi

}<|MERGE_RESOLUTION|>--- conflicted
+++ resolved
@@ -18,16 +18,10 @@
     file_list=$(FV3_coldstarts)
     IFS=',' read -ra file_array <<< "${file_list}"
 
-<<<<<<< HEAD
     echo "Copying FV3 cold start files for 'RUN=${RUN}' at '${current_cycle}' from '${COM_ATMOS_INPUT}'"
     local fv3_file
     for fv3_file in "${file_array[@]}"; do
       ${NCP} "${COM_ATMOS_INPUT}/${fv3_file}" "${DATA}/INPUT/${fv3_file}" \
-=======
-    echo "Copying FV3 cold start files for 'RUN=${RUN}' at '${current_cycle}' from '${COMIN_ATMOS_INPUT}'"
-    for fv3_input_file in "${fv3_input_files[@]}"; do
-      ${NCP} "${COMIN_ATMOS_INPUT}/${fv3_input_file}" "${DATA}/INPUT/${fv3_input_file}" \
->>>>>>> 12aa1e9c
       || ( echo "FATAL ERROR: Unable to copy FV3 IC, ABORT!"; exit 1 )
     done
 
@@ -228,18 +222,6 @@
         fi
       fi
     done
-<<<<<<< HEAD
-=======
-  else  # TODO: Is this even valid anymore?
-    local nn
-    for (( nn = 1; nn <= ntiles; nn++ )); do
-      ${NLN} "nggps2d.tile${nn}.nc"       "${COMOUT_ATMOS_HISTORY}/nggps2d.tile${nn}.nc"
-      ${NLN} "nggps3d.tile${nn}.nc"       "${COMOUT_ATMOS_HISTORY}/nggps3d.tile${nn}.nc"
-      ${NLN} "grid_spec.tile${nn}.nc"     "${COMOUT_ATMOS_HISTORY}/grid_spec.tile${nn}.nc"
-      ${NLN} "atmos_static.tile${nn}.nc"  "${COMOUT_ATMOS_HISTORY}/atmos_static.tile${nn}.nc"
-      ${NLN} "atmos_4xdaily.tile${nn}.nc" "${COMOUT_ATMOS_HISTORY}/atmos_4xdaily.tile${nn}.nc"
-    done
->>>>>>> 12aa1e9c
   fi
   #============================================================================
 }
@@ -280,32 +262,15 @@
   restart_dates=()
   # Copy restarts in the assimilation window for RUN=gdas|enkfgdas|enkfgfs
   if [[ "${RUN}" =~ "gdas" || "${RUN}" == "enkfgfs" ]]; then
+    restart_date="${model_start_date_next_cycle}"
     while (( restart_date <= forecast_end_cycle )); do
-<<<<<<< HEAD
       restart_dates+=("${restart_date:0:8}.${restart_date:8:2}0000")
-=======
-      echo "Copying FV3 restarts for 'RUN=${RUN}' at ${restart_date}"
-      for fv3_restart_file in "${fv3_restart_files[@]}"; do
-        restart_file="${restart_date:0:8}.${restart_date:8:2}0000.${fv3_restart_file}"
-        ${NCP} "${DATArestart}/FV3_RESTART/${restart_file}" \
-               "${COMOUT_ATMOS_RESTART}/${restart_file}"
-      done
->>>>>>> 12aa1e9c
       restart_date=$(date --utc -d "${restart_date:0:8} ${restart_date:8:2} + ${restart_interval} hours" +%Y%m%d%H)
     done
-  fi
-  # Copy the final restart files at the end of the forecast segment
-  if [[ "${COPY_FINAL_RESTARTS}" == "YES" ]]; then
-<<<<<<< HEAD
-    restart_dates+=("${forecast_end_cycle:0:8}.${forecast_end_cycle:8:2}0000")
-=======
-    echo "Copying FV3 restarts for 'RUN=${RUN}' at the end of the forecast segment: ${forecast_end_cycle}"
-    for fv3_restart_file in "${fv3_restart_files[@]}"; do
-      restart_file="${forecast_end_cycle:0:8}.${forecast_end_cycle:8:2}0000.${fv3_restart_file}"
-      ${NCP} "${DATArestart}/FV3_RESTART/${restart_file}" \
-             "${COMOUT_ATMOS_RESTART}/${restart_file}"
-    done
->>>>>>> 12aa1e9c
+  elif [[ "${RUN}" == "gfs" || "${RUN}" == "gefs" ]]; then # Copy restarts at the end of the forecast segment for RUN=gfs|gefs
+    if [[ "${COPY_FINAL_RESTARTS}" == "YES" ]]; then
+      restart_dates+=("${forecast_end_cycle:0:8}.${forecast_end_cycle:8:2}0000")
+    fi
   fi
 
   # Get list of FV3 restart files
