--- conflicted
+++ resolved
@@ -703,20 +703,12 @@
   fi
 
   # GEFS perturbations
-<<<<<<< HEAD
-  # TODO if [[ $RUN} == "gefs" ]] block maybe be needed 
-=======
   # TODO if [[ $RUN} == "gefs" ]] block maybe be needed
->>>>>>> afe874ee
   #     to ensure it does not interfere with the GFS
   if (( MEMBER > 0 )) && [[ "${ODA_INCUPD:-False}" == "True" ]]; then
      ${NLN} "${COM_OCEAN_RESTART_PREV}/${sPDY}.${scyc}0000.mom6_increment.nc" "${DATA}/INPUT/mom6_increment.nc"
   fi
-<<<<<<< HEAD
   
-=======
-
->>>>>>> afe874ee
   # Copy MOM6 fixed files
   ${NCP} "${FIXgfs}/mom6/${OCNRES}/"* "${DATA}/INPUT/"  # TODO: These need to be explicit
 
@@ -731,11 +723,7 @@
 
   # If using stochatic parameterizations, create a seed that does not exceed the
   # largest signed integer
-<<<<<<< HEAD
-  if [[ ${DO_OCN_SPPT} = "YES" ]]; then 
-=======
   if [[ ${DO_OCN_SPPT} = "YES" ]]; then
->>>>>>> afe874ee
     ISEED_OCNSPPT=$((current_cycle*10000 + ${MEMBER#0}*100 + 8)),$((current_cycle*10000 + ${MEMBER#0}*100 + 9)),$((current_cycle*10000 + ${MEMBER#0}*100 + 10)),$((current_cycle*10000 + ${MEMBER#0}*100 + 11)),$((current_cycle*10000 + ${MEMBER#0}*100 + 12))
   fi
   if [[ ${DO_OCN_PERT_EPBL} = "YES" ]]; then
