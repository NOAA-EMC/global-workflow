--- conflicted
+++ resolved
@@ -931,7 +931,6 @@
   ice_kmt_file=${ice_kmt_file:-"kmtu_cice_NEMS_mx${ICERES}.nc"}
   export MESH_OCN_ICE=${MESH_OCN_ICE:-"mesh.mx${ICERES}.nc"}
 
-<<<<<<< HEAD
   # Copy CICE ICs
   echo "Link CICE ICs"
   cice_restart_file="${COM_ICE_RESTART_PREV}/${PDY}.${cyc}0000.cice_model.res.nc"
@@ -940,18 +939,6 @@
     exit 112
   else
     ${NLN} "${cice_restart_file}" "${DATA}/cice_model.res.nc"
-=======
-  # Copy/link CICE IC to DATA
-  if [[ "${warm_start}" = ".true." ]]; then
-    cice_ana="${COM_ICE_RESTART}/${PDY}.${cyc}0000.cice_model_anl.res.nc"
-    if [[ -e ${cice_ana} ]]; then
-      ${NLN} "${cice_ana}" "${DATA}/cice_model.res.nc"
-    else
-      ${NLN} "${COM_ICE_RESTART_PREV}/${PDY}.${cyc}0000.cice_model.res.nc" "${DATA}/cice_model.res.nc"
-    fi
-  else # cold start are typically SIS2 restarts obtained from somewhere else e.g. CPC
-    ${NLN} "${COM_ICE_RESTART}/${PDY}.${cyc}0000.cice_model.res.nc" "${DATA}/cice_model.res.nc"
->>>>>>> ae56219c
   fi
   rm -f "${DATA}/ice.restart_file"
   echo "${DATA}/cice_model.res.nc" > "${DATA}/ice.restart_file"
@@ -963,11 +950,7 @@
 
   # Link CICE output files
   if [[ ! -d "${COM_ICE_HISTORY}" ]]; then mkdir -p "${COM_ICE_HISTORY}"; fi
-<<<<<<< HEAD
   mkdir -p ${COM_ICE_RESTART}
-=======
-  mkdir -p "${COM_ICE_RESTART}"
->>>>>>> ae56219c
 
   if [[ "${RUN}" =~ "gfs" ]]; then
     # Link output files for RUN = gfs
