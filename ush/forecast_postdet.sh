--- conflicted
+++ resolved
@@ -33,10 +33,7 @@
 
     # Create an array of FV3 restart files
     local fv3_restart_files tile_files fv3_restart_file restart_file
-    fv3_restart_files=(fv_core.res.nc)
-    if [[ "${USE_REPLAY_ICS}" == "false" ]]; then
-        fv_restart_files+=(coupler.res)
-    fi
+    fv3_restart_files=(coupler.res fv_core.res.nc)
     tile_files=(fv_core.res fv_srf_wnd.res fv_tracer.res phy_data sfc_data ca_data)
     local nn tt
     for (( nn = 1; nn <= ntiles; nn++ )); do
@@ -94,35 +91,17 @@
       else
         local model_start_time="${current_cycle}"
       fi
-<<<<<<< HEAD
-      
-      if [[ "${USE_REPLAY_ICS}" != "true" ]]; then
-        rm -f "${DATA}/INPUT/coupler.res"
-        cat >> "${DATA}/INPUT/coupler.res" << EOF
-=======
       local model_current_time="${model_start_date_current_cycle}"
       rm -f "${DATA}/INPUT/coupler.res"
       cat >> "${DATA}/INPUT/coupler.res" << EOF
->>>>>>> 64dc36a6
       3        (Calendar: no_calendar=0, thirty_day_months=1, julian=2, gregorian=3, noleap=4)
       ${model_start_time:0:4}  ${model_start_time:4:2}  ${model_start_time:6:2}  ${model_start_time:8:2}  0  0        Model start time: year, month, day, hour, minute, second
       ${model_current_time:0:4}  ${model_current_time:4:2}  ${model_current_time:6:2}  ${model_current_time:8:2}  0  0        Current model time: year, month, day, hour, minute, second
 EOF
-      fi
 
       # Create a array of increment files
       local inc_files inc_file iaufhrs iaufhr
-      if [[ "${USE_REPLAY_ICS}" == "true" ]]; then
-        if (( MEMBER > 0 )) && [[ "${USE_ATM_PERTURB_FILES:-false}" == "true" ]]; then
-            increment_file="${COM_ATMOS_RESTART_PREV}/${current_cycle:0:8}.${current_cycle:8:2}0000.fv3_perturbation.nc"
-            ${NCP} "${increment_file}" "${DATA}/INPUT/fv3_perturbation.nc" \
-            || ( echo "FATAL ERROR: Unable to copy FV3 perturbation file, ABORT!"; exit 1 )
-            read_increment=".true."
-            res_latlon_dynamics="fv3_perturbation.nc"
-        fi
-      elif [[ "${RUN}" == "gefs" ]]; then
-        inc_files=()
-      elif [[ "${DOIAU}" == "YES" ]]; then
+      if [[ "${DOIAU}" == "YES" ]]; then
         # create an array of inc_files for each IAU hour
         IFS=',' read -ra iaufhrs <<< "${IAUFHRS}"
         inc_files=()
@@ -428,7 +407,7 @@
     # TODO if [[ $RUN} == "gefs" ]] block maybe be needed
     #     to ensure it does not interfere with the GFS when ensemble is updated in the GFS
     if (( MEMBER > 0 )) && [[ "${ODA_INCUPD:-False}" == "True" ]]; then
-      ${NCP} "${COM_OCEAN_RESTART_PREV}/${restart_date:0:8}.${restart_date:8:2}0000.mom6_perturbation.nc" "${DATA}/INPUT/mom6_increment.nc" \
+      ${NCP} "${COM_OCEAN_RESTART_PREV}/${restart_date:0:8}.${restart_date:0:8}0000.mom6_increment.nc" "${DATA}/INPUT/mom6_increment.nc" \
       || ( echo "FATAL ERROR: Unable to copy ensemble MOM6 increment, ABORT!"; exit 1 )
     fi
   fi  # if [[ "${RERUN}" == "NO" ]]; then
@@ -511,18 +490,6 @@
   esac
 
   # Copy MOM6 restarts at the end of the forecast segment to COM for RUN=gfs|gefs
-<<<<<<< HEAD
-  if [[ "${USE_REPLAY_ICS}" != "true" ]]; then
-    local restart_file
-    if [[ "${RUN}" == "gfs" || "${RUN}" == "gefs" ]]; then
-        echo "Copying MOM6 restarts for 'RUN=${RUN}' at ${forecast_end_cycle}"
-        for mom6_restart_file in "${mom6_restart_files[@]}"; do
-        restart_file="${forecast_end_cycle:0:8}.${forecast_end_cycle:8:2}0000.${mom6_restart_file}"
-        ${NCP} "${DATArestart}/MOM6_RESTART/${restart_file}" \
-             "${COM_OCEAN_RESTART}/${restart_file}"
-        done
-    fi
-=======
   if [[ "${COPY_FINAL_RESTARTS}" == "YES" ]]; then
     local restart_file
     if [[ "${RUN}" == "gfs" || "${RUN}" == "gefs" ]]; then
@@ -533,7 +500,6 @@
                "${COM_OCEAN_RESTART}/${restart_file}"
       done
     fi 
->>>>>>> 64dc36a6
   fi
 
   # Copy restarts for the next cycle for RUN=gdas|enkfgdas|enkfgfs
@@ -617,18 +583,6 @@
   ${NCP} "${DATA}/ice_in" "${COM_CONF}/ufs.ice_in"
 
   # Copy CICE restarts at the end of the forecast segment to COM for RUN=gfs|gefs
-<<<<<<< HEAD
-  if [[ "${USE_REPLAY_ICS}" != "true" ]]; then
-    local seconds source_file target_file
-    if [[ "${RUN}" == "gfs" || "${RUN}" == "gefs" ]]; then
-        echo "Copying CICE restarts for 'RUN=${RUN}' at ${forecast_end_cycle}"
-        seconds=$(to_seconds "${forecast_end_cycle:8:2}0000")  # convert HHMMSS to seconds
-        source_file="cice_model.res.${forecast_end_cycle:0:4}-${forecast_end_cycle:4:2}-${forecast_end_cycle:6:2}-${seconds}.nc"
-        target_file="${forecast_end_cycle:0:8}.${forecast_end_cycle:8:2}0000.cice_model.res.nc"
-        ${NCP} "${DATArestart}/CICE_RESTART/${source_file}" \
-            "${COM_ICE_RESTART}/${target_file}"
-    fi
-=======
   if [[ "${COPY_FINAL_RESTARTS}" == "YES" ]]; then
     local seconds source_file target_file
     if [[ "${RUN}" == "gfs" || "${RUN}" == "gefs" ]]; then
@@ -639,7 +593,6 @@
       ${NCP} "${DATArestart}/CICE_RESTART/${source_file}" \
              "${COM_ICE_RESTART}/${target_file}"
     fi 
->>>>>>> 64dc36a6
   fi
 
   # Copy restarts for next cycle for RUN=gdas|enkfgdas|enkfgfs
@@ -763,32 +716,19 @@
   echo "SUB ${FUNCNAME[0]}: Copying output data for CMEPS mediator"
 
   # Copy mediator restarts at the end of the forecast segment to COM for RUN=gfs|gefs
-<<<<<<< HEAD
-  if [[ "${USE_REPLAY_ICS}" != "true" ]]; then
-=======
   if [[ "${COPY_FINAL_RESTARTS}" == "YES" ]]; then
->>>>>>> 64dc36a6
     echo "Copying mediator restarts for 'RUN=${RUN}' at ${forecast_end_cycle}"
     local seconds source_file target_file
     seconds=$(to_seconds "${forecast_end_cycle:8:2}"0000)
     source_file="ufs.cpld.cpl.r.${forecast_end_cycle:0:4}-${forecast_end_cycle:4:2}-${forecast_end_cycle:6:2}-${seconds}.nc"
     target_file="${forecast_end_cycle:0:8}.${forecast_end_cycle:8:2}0000.ufs.cpld.cpl.r.nc"
     if [[ -f "${DATArestart}/CMEPS_RESTART/${source_file}" ]]; then
-<<<<<<< HEAD
-        ${NCP} "${DATArestart}/CMEPS_RESTART/${source_file}" \
-           "${COM_MED_RESTART}/${target_file}"
-    else
-        echo "Mediator restart '${DATArestart}/CMEPS_RESTART/${source_file}' not found."
-    fi
-  fi
-=======
       ${NCP} "${DATArestart}/CMEPS_RESTART/${source_file}" \
              "${COM_MED_RESTART}/${target_file}"
     else
       echo "Mediator restart '${DATArestart}/CMEPS_RESTART/${source_file}' not found."
     fi
   fi 
->>>>>>> 64dc36a6
 
   # Copy restarts for the next cycle to COM for RUN=gdas|enkfgdas|enkfgfs
   if [[ "${RUN}" =~ "gdas" || "${RUN}" == "enkfgfs" ]]; then
