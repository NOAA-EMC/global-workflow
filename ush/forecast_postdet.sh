--- conflicted
+++ resolved
@@ -28,23 +28,6 @@
   # warm start case
   elif [[ "${warm_start}" == ".true." ]]; then
 
-<<<<<<< HEAD
-    # Create an array of FV3 restart files
-    local fv3_restart_files tile_files fv3_restart_file restart_file
-    fv3_restart_files=(fv_core.res.nc) 
-    if (( OFFSET_START_HOUR == 0 )); then
-        fv3_restart_files+=(coupler.res) 
-    fi
-    tile_files=(fv_core.res fv_srf_wnd.res fv_tracer.res phy_data sfc_data ca_data)
-    local nn tt
-    for (( nn = 1; nn <= ntiles; nn++ )); do
-      for tt in "${tile_files[@]}"; do
-        fv3_restart_files+=("${tt}.tile${nn}.nc")
-      done
-    done
-
-=======
->>>>>>> 68dda321
     # Determine restart date and directory containing restarts
     local restart_date restart_dir
     if [[ "${RERUN}" == "YES" ]]; then
@@ -129,7 +112,7 @@
     else  # "${RERUN}" == "NO"
 
       # Need a coupler.res that is consistent with the model start time
-      if [[ "${DOIAU}" == "YES" ]]; then
+      if [[ "${DOIAU:-NO}" == "YES" ]]; then
         local model_start_time="${previous_cycle}"
       else
         local model_start_time="${current_cycle}"
@@ -192,27 +175,11 @@
     #--------------------------------------------------------------------------
 
   fi  # if [[ "${warm_start}" == ".true." ]]; then
-<<<<<<< HEAD
-        
-  if (( MEMBER > 0 )) && [[ "${USE_ATM_PERTURB_FILES:-false}" == "true" ]]; then
-    inc_file="fv3_perturbation.nc"
-    read_increment=".true."
-    res_latlon_dynamics="fv3_perturbation.nc"
-    perturbation_file="${COMIN_ATMOS_RESTART_PREV}/${model_start_date_current_cycle:0:8}.${model_start_date_current_cycle:8:2}0000.${inc_file}"
-    if [[ -f "${perturbation_file}" ]]; then
-        ${NCP} "${perturbation_file}" "${DATA}/INPUT/${inc_file}"
-    else
-        echo "FATAL ERROR: missing perturbation file '${perturbation_file}', ABORT!"
-        exit 1
-    fi
-  fi
-=======
-  #============================================================================
->>>>>>> 68dda321
+  #============================================================================
 
   #============================================================================
   # If doing IAU, change forecast hours
-  if [[ "${DOIAU:-}" == "YES" ]]; then
+  if [[ "${DOIAU:-NO}" == "YES" ]]; then
     FHMAX=$((FHMAX + 6))
     if (( FHMAX_HF > 0 )); then
       FHMAX_HF=$((FHMAX_HF + 6))
@@ -423,7 +390,7 @@
 
 CPL_out() {
   echo "SUB ${FUNCNAME[0]}: Copying output data for general cpl fields"
-  if [[ "${esmf_profile:-}" == ".true." ]]; then
+  if [[ "${esmf_profile:-.false.}" == ".true." ]]; then
     ${NCP} "${DATA}/ESMF_Profile.summary" "${COMOUT_ATMOS_HISTORY}/ESMF_Profile.summary"
   fi
 }
