#! /usr/bin/env bash

# Disable variable not used warnings
# shellcheck disable=SC2034
FV3_postdet() {
  echo "SUB ${FUNCNAME[0]}: Entering for RUN = ${RUN}"

  echo "warm_start = ${warm_start}"
  echo "RERUN = ${RERUN}"

  # cold start case
  if [[ "${warm_start}" == ".false." ]]; then

    # Create an array of chgres-ed FV3 files
    local fv3_input_files tile_files fv3_input_file
    fv3_input_files=(gfs_ctrl.nc)
    tile_files=(gfs_data sfc_data)
    local nn tt
    for (( nn = 1; nn <= ntiles; nn++ )); do
      for tt in "${tile_files[@]}"; do
        fv3_input_files+=("${tt}.tile${nn}.nc")
      done
    done

    echo "Copying FV3 cold start files for 'RUN=${RUN}' at '${current_cycle}' from '${COMIN_ATMOS_INPUT}'"
    for fv3_input_file in "${fv3_input_files[@]}"; do
      ${NCP} "${COMIN_ATMOS_INPUT}/${fv3_input_file}" "${DATA}/INPUT/${fv3_input_file}" \
      || ( echo "FATAL ERROR: Unable to copy FV3 IC, ABORT!"; exit 1 )
    done

  # warm start case
  elif [[ "${warm_start}" == ".true." ]]; then

    # Create an array of FV3 restart files
    local fv3_restart_files tile_files fv3_restart_file restart_file
    fv3_restart_files=(fv_core.res.nc) 
    if (( OFFSET_START_HOUR == 0 )); then
        fv3_restart_files+=(coupler.res) 
    fi
    tile_files=(fv_core.res fv_srf_wnd.res fv_tracer.res phy_data sfc_data ca_data)
    local nn tt
    for (( nn = 1; nn <= ntiles; nn++ )); do
      for tt in "${tile_files[@]}"; do
        fv3_restart_files+=("${tt}.tile${nn}.nc")
      done
    done

    # Determine restart date and directory containing restarts
    local restart_date restart_dir
    if [[ "${RERUN}" == "YES" ]]; then
      restart_date="${RERUN_DATE}"
      restart_dir="${DATArestart}/FV3_RESTART"
    else  # "${RERUN}" == "NO"
      restart_date="${model_start_date_current_cycle}"
      restart_dir="${COMIN_ATMOS_RESTART_PREV}"
    fi

    echo "Copying FV3 restarts for 'RUN=${RUN}' at '${restart_date}' from '${restart_dir}'"
    for fv3_restart_file in "${fv3_restart_files[@]}"; do
      restart_file="${restart_date:0:8}.${restart_date:8:2}0000.${fv3_restart_file}"
      ${NCP} "${restart_dir}/${restart_file}" "${DATA}/INPUT/${fv3_restart_file}" \
      || ( echo "FATAL ERROR: Unable to copy FV3 IC, ABORT!"; exit 1 )
    done

    if [[ "${RERUN}" == "YES" ]]; then

      local restart_fhr
      restart_fhr=$(nhour "${RERUN_DATE}" "${current_cycle}")
      IAU_FHROT=$((IAU_OFFSET + restart_fhr))
      if [[ "${DOIAU}" == "YES" ]]; then
        IAUFHRS=-1
        IAU_DELTHRS=0
        IAU_INC_FILES="''"
      fi

    else  # "${RERUN}" == "NO"

      # Replace sfc_data with sfcanl_data restart files from current cycle (if found)
      local nn
      for (( nn = 1; nn <= ntiles; nn++ )); do
        if [[ -f "${COMOUT_ATMOS_RESTART}/${restart_date:0:8}.${restart_date:8:2}0000.sfcanl_data.tile${nn}.nc" ]]; then
          rm -f "${DATA}/INPUT/sfc_data.tile${nn}.nc"
          ${NCP} "${COMOUT_ATMOS_RESTART}/${restart_date:0:8}.${restart_date:8:2}0000.sfcanl_data.tile${nn}.nc" \
                 "${DATA}/INPUT/sfc_data.tile${nn}.nc"
        else
          echo "'sfcanl_data.tile1.nc' not found in '${COMOUT_ATMOS_RESTART}', using 'sfc_data.tile1.nc'"
          break
        fi
      done

      # Need a coupler.res that is consistent with the model start time
      if [[ "${DOIAU}" == "YES" ]]; then
        local model_start_time="${previous_cycle}"
      else
        local model_start_time="${current_cycle}"
      fi
      local model_current_time="${model_start_date_current_cycle}"
      rm -f "${DATA}/INPUT/coupler.res"
      cat >> "${DATA}/INPUT/coupler.res" << EOF
      3        (Calendar: no_calendar=0, thirty_day_months=1, julian=2, gregorian=3, noleap=4)
      ${model_start_time:0:4}  ${model_start_time:4:2}  ${model_start_time:6:2}  ${model_start_time:8:2}  0  0        Model start time: year, month, day, hour, minute, second
      ${model_current_time:0:4}  ${model_current_time:4:2}  ${model_current_time:6:2}  ${model_current_time:8:2}  0  0        Current model time: year, month, day, hour, minute, second
EOF

      # Create a array of increment files
      local inc_files inc_file iaufhrs iaufhr
      if (( OFFSET_START_HOUR != 0 )); then
        inc_files=()
      elif [[ "${DOIAU}" == "YES" ]]; then
        # create an array of inc_files for each IAU hour
        IFS=',' read -ra iaufhrs <<< "${IAUFHRS}"
        inc_files=()
        delimiter=""
        IAU_INC_FILES=""
        for iaufhr in "${iaufhrs[@]}"; do
          if (( iaufhr == 6 )); then
            inc_file="atminc.nc"
          else
            inc_file="atmi$(printf %03i "${iaufhr}").nc"
          fi
          inc_files+=("${inc_file}")
          IAU_INC_FILES="${IAU_INC_FILES}${delimiter}'${inc_file}'"
          delimiter=","
        done
      else  # "${DOIAU}" == "NO"
        inc_files=("atminc.nc")
        read_increment=".true."
        res_latlon_dynamics="atminc.nc"
      fi

      local increment_file
      for inc_file in "${inc_files[@]}"; do
        increment_file="${COMIN_ATMOS_ANALYSIS}/${RUN}.t${cyc}z.${PREFIX_ATMINC}${inc_file}"
        if [[ -f "${increment_file}" ]]; then
          ${NCP} "${increment_file}" "${DATA}/INPUT/${inc_file}"
        else
          echo "FATAL ERROR: missing increment file '${increment_file}', ABORT!"
          exit 1
        fi
      done

    fi  # if [[ "${RERUN}" == "YES" ]]; then

  fi  # if [[ "${warm_start}" == ".true." ]]; then
        
  if (( MEMBER > 0 )) && [[ "${USE_ATM_PERTURB_FILES:-false}" == "true" ]]; then
    inc_file="fv3_perturbation.nc"
    read_increment=".true."
    res_latlon_dynamics="fv3_perturbation.nc"
    perturbation_file="${COM_ATMOS_RESTART_PREV}/${model_start_date_current_cycle:0:8}.${model_start_date_current_cycle:8:2}0000.${inc_file}"
    if [[ -f "${perturbation_file}" ]]; then
        ${NCP} "${perturbation_file}" "${DATA}/INPUT/${inc_file}"
    else
        echo "FATAL ERROR: missing perturbation file '${perturbation_file}', ABORT!"
        exit 1
    fi
  fi

  # If doing IAU, change forecast hours
  if [[ "${DOIAU:-}" == "YES" ]]; then
    FHMAX=$((FHMAX + 6))
    if (( FHMAX_HF > 0 )); then
      FHMAX_HF=$((FHMAX_HF + 6))
    fi
  fi

  # If warm starting from restart files, set the following flags
  if [[ "${warm_start}" == ".true." ]]; then

    # start from restart file
    nggps_ic=".false."
    ncep_ic=".false."
    external_ic=".false."
    mountain=".true."

    # restarts contain non-hydrostatic state
    [[ "${TYPE}" == "nh" ]] && make_nh=".false."

    # do not pre-condition the solution
    na_init=0

  fi  # warm_start == .true.

  cd "${DATA}" || exit 1
  if [[ "${QUILTING}" = ".true." ]] && [[ "${OUTPUT_GRID}" = "gaussian_grid" ]]; then
    local FH2 FH3
    for fhr in ${FV3_OUTPUT_FH}; do
      FH3=$(printf %03i "${fhr}")
      FH2=$(printf %02i "${fhr}")
      ${NLN} "${COMOUT_ATMOS_HISTORY}/${RUN}.t${cyc}z.atmf${FH3}.nc" "atmf${FH3}.nc"
      ${NLN} "${COMOUT_ATMOS_HISTORY}/${RUN}.t${cyc}z.sfcf${FH3}.nc" "sfcf${FH3}.nc"
      ${NLN} "${COMOUT_ATMOS_HISTORY}/${RUN}.t${cyc}z.atm.logf${FH3}.txt" "log.atm.f${FH3}"
      if [[ "${WRITE_DOPOST}" == ".true." ]]; then
        ${NLN} "${COMOUT_ATMOS_MASTER}/${RUN}.t${cyc}z.master.grb2f${FH3}" "GFSPRS.GrbF${FH2}"
        ${NLN} "${COMOUT_ATMOS_MASTER}/${RUN}.t${cyc}z.sfluxgrbf${FH3}.grib2" "GFSFLX.GrbF${FH2}"
        if [[ "${DO_NEST:-NO}" == "YES" ]] ; then
          ${NLN} "${COMOUT_ATMOS_MASTER}/${RUN}.t${cyc}z.nest.grb2f${FH3}" "GFSPRS.GrbF${FH2}.nest02"
          ${NLN} "${COMOUT_ATMOS_MASTER}/${RUN}.t${cyc}z.nest.sfluxgrbf${FH3}.grib2" "GFSFLX.GrbF${FH2}.nest02"
        fi
      fi
    done
  else  # TODO: Is this even valid anymore?
    local nn
    for (( nn = 1; nn <= ntiles; nn++ )); do
      ${NLN} "nggps2d.tile${nn}.nc"       "${COMOUT_ATMOS_HISTORY}/nggps2d.tile${nn}.nc"
      ${NLN} "nggps3d.tile${nn}.nc"       "${COMOUT_ATMOS_HISTORY}/nggps3d.tile${nn}.nc"
      ${NLN} "grid_spec.tile${nn}.nc"     "${COMOUT_ATMOS_HISTORY}/grid_spec.tile${nn}.nc"
      ${NLN} "atmos_static.tile${nn}.nc"  "${COMOUT_ATMOS_HISTORY}/atmos_static.tile${nn}.nc"
      ${NLN} "atmos_4xdaily.tile${nn}.nc" "${COMOUT_ATMOS_HISTORY}/atmos_4xdaily.tile${nn}.nc"
    done
  fi
}

FV3_nml() {
  # namelist output for a certain component
  echo "SUB ${FUNCNAME[0]}: Creating name lists and model configure file for FV3"

  source "${USHgfs}/parsing_namelists_FV3.sh"
  source "${USHgfs}/parsing_model_configure_FV3.sh"

  # Call the appropriate namelist functions
  if [[ "${DO_NEST:-NO}" == "YES" ]] ; then
    source "${USHgfs}/parsing_namelists_FV3_nest.sh"
    FV3_namelists_nest global
    FV3_namelists_nest nest
  else
    FV3_namelists
  fi
  FV3_model_configure

  echo "SUB ${FUNCNAME[0]}: FV3 name lists and model configure file created"
}

FV3_out() {
  echo "SUB ${FUNCNAME[0]}: copying output data for FV3"

  # Copy configuration files
  if [[ "${RUN}" == "gfs" || "${RUN}" == "gefs" ]]; then
    ${NCP} "${DATA}/input.nml" "${COMOUT_CONF}/ufs.input.nml"
    ${NCP} "${DATA}/model_configure" "${COMOUT_CONF}/ufs.model_configure"
    ${NCP} "${DATA}/ufs.configure" "${COMOUT_CONF}/ufs.ufs.configure"
    ${NCP} "${DATA}/diag_table" "${COMOUT_CONF}/ufs.diag_table"
  fi

  # Create an array of fv3 restart files
  local fv3_restart_files tile_files fv3_restart_file restart_file
  fv3_restart_files=(coupler.res fv_core.res.nc)
  tile_files=(fv_core.res fv_srf_wnd.res fv_tracer.res phy_data sfc_data ca_data)
  local nn tt
  for (( nn = 1; nn <= ntiles; nn++ )); do
    for tt in "${tile_files[@]}"; do
      fv3_restart_files+=("${tt}.tile${nn}.nc")
    done
  done

  # Copy restarts in the assimilation window for RUN=gdas|enkfgdas|enkfgfs
  if [[ "${RUN}" =~ "gdas" || "${RUN}" == "enkfgfs" ]]; then
    local restart_date
    restart_date=$(date --utc -d "${current_cycle:0:8} ${current_cycle:8:2} + ${restart_interval} hours" +%Y%m%d%H)
    while (( restart_date <= forecast_end_cycle )); do
      echo "Copying FV3 restarts for 'RUN=${RUN}' at ${restart_date}"
      for fv3_restart_file in "${fv3_restart_files[@]}"; do
        restart_file="${restart_date:0:8}.${restart_date:8:2}0000.${fv3_restart_file}"
        ${NCP} "${DATArestart}/FV3_RESTART/${restart_file}" \
               "${COMOUT_ATMOS_RESTART}/${restart_file}"
      done
      restart_date=$(date --utc -d "${restart_date:0:8} ${restart_date:8:2} + ${restart_interval} hours" +%Y%m%d%H)
    done
  fi

  # Copy the final restart files at the end of the forecast segment
  # The final restart written at the end of the forecast does not include the valid date
  # TODO: verify the above statement since RM found that it did!
  # TODO: For other components, this is only for gfs/gefs - check to see if this should also have this
  if [[ "${COPY_FINAL_RESTARTS}" == "YES" ]]; then
    echo "Copying FV3 restarts for 'RUN=${RUN}' at the end of the forecast segment: ${forecast_end_cycle}"
    for fv3_restart_file in "${fv3_restart_files[@]}"; do
      restart_file="${forecast_end_cycle:0:8}.${forecast_end_cycle:8:2}0000.${fv3_restart_file}"
      ${NCP} "${DATArestart}/FV3_RESTART/${restart_file}" \
             "${COMOUT_ATMOS_RESTART}/${restart_file}"
    done
  fi
  echo "SUB ${FUNCNAME[0]}: Output data for FV3 copied"
}

# Disable variable not used warnings
# shellcheck disable=SC2034
WW3_postdet() {
  echo "SUB ${FUNCNAME[0]}: Linking input data for WW3"

  local ww3_grid
  # Copy initial condition files:
  if [[ "${warm_start}" == ".true." ]]; then
    local restart_date restart_dir
    if [[ "${RERUN}" == "YES" ]]; then
      restart_date="${RERUN_DATE}"
      restart_dir="${DATArestart}/WW3_RESTART"
    else
      restart_date="${model_start_date_current_cycle}"
      restart_dir="${COMIN_WAVE_RESTART_PREV}"
    fi
    echo "Copying WW3 restarts for 'RUN=${RUN}' at '${restart_date}' from '${restart_dir}'"
    local ww3_restart_file
    for ww3_grid in ${waveGRD} ; do
      ww3_restart_file="${restart_dir}/${restart_date:0:8}.${restart_date:8:2}0000.restart.${ww3_grid}"
      if [[ ! -f "${ww3_restart_file}" ]]; then
        echo "WARNING: WW3 restart file '${ww3_restart_file}' not found for warm_start='${warm_start}', will start from rest!"
        if [[ "${RERUN}" == "YES" ]]; then
          # In the case of a RERUN, the WW3 restart file is required
          echo "FATAL ERROR: WW3 restart file '${ww3_restart_file}' not found for RERUN='${RERUN}', ABORT!"
          exit 1
        fi
      fi
      if [[ "${waveMULTIGRID}" == ".true." ]]; then
        ${NCP} "${ww3_restart_file}" "${DATA}/restart.${ww3_grid}" \
        || ( echo "FATAL ERROR: Unable to copy WW3 IC, ABORT!"; exit 1 )
      else
        ${NCP} "${ww3_restart_file}" "${DATA}/restart.ww3" \
        || ( echo "FATAL ERROR: Unable to copy WW3 IC, ABORT!"; exit 1 )
      fi
    done
  else  # cold start
    echo "WW3 will start from rest!"
  fi  # [[ "${warm_start}" == ".true." ]]

  # Link output files
  local wavprfx="${RUN}wave${WAV_MEMBER:-}"
  if [[ "${waveMULTIGRID}" == ".true." ]]; then
    ${NLN} "${COMOUT_WAVE_HISTORY}/${wavprfx}.log.mww3.${PDY}${cyc}" "log.mww3"
    for ww3_grid in ${waveGRD}; do
      ${NLN} "${COMOUT_WAVE_HISTORY}/${wavprfx}.log.${ww3_grid}.${PDY}${cyc}" "log.${ww3_grid}"
    done
  else
    ${NLN} "${COMOUT_WAVE_HISTORY}/${wavprfx}.log.${waveGRD}.${PDY}${cyc}" "log.ww3"
  fi

  # Loop for gridded output (uses FHINC)
  local fhr vdate FHINC ww3_grid
  fhr=${FHMIN_WAV}
  fhinc=${FHOUT_WAV}
  while (( fhr <= FHMAX_WAV )); do
    vdate=$(date --utc -d "${current_cycle:0:8} ${current_cycle:8:2} + ${fhr} hours" +%Y%m%d.%H0000)
    if [[ "${waveMULTIGRID}" == ".true." ]]; then
      for ww3_grid in ${waveGRD} ; do
        ${NLN} "${COMOUT_WAVE_HISTORY}/${wavprfx}.out_grd.${ww3_grid}.${vdate}" "${DATA}/${vdate}.out_grd.${ww3_grid}"
      done
    else
      ${NLN} "${COMOUT_WAVE_HISTORY}/${wavprfx}.out_grd.${waveGRD}.${vdate}" "${DATA}/${vdate}.out_grd.ww3"
    fi
    if (( FHMAX_HF_WAV > 0 && FHOUT_HF_WAV > 0 && fhr < FHMAX_HF_WAV )); then
      fhinc=${FHOUT_HF_WAV}
    fi
    fhr=$((fhr + fhinc))
  done

  # Loop for point output (uses DTPNT)
  fhr=${FHMIN_WAV}
  fhinc=${FHINCP_WAV}
  while (( fhr <= FHMAX_WAV )); do
    vdate=$(date --utc -d "${current_cycle:0:8} ${current_cycle:8:2} + ${fhr} hours" +%Y%m%d.%H0000)
    if [[ "${waveMULTIGRID}" == ".true." ]]; then
      ${NLN} "${COMOUT_WAVE_HISTORY}/${wavprfx}.out_pnt.${waveuoutpGRD}.${vdate}" "${DATA}/${vdate}.out_pnt.${waveuoutpGRD}"
    else
      ${NLN} "${COMOUT_WAVE_HISTORY}/${wavprfx}.out_pnt.${waveuoutpGRD}.${vdate}" "${DATA}/${vdate}.out_pnt.ww3"
    fi
    fhr=$((fhr + fhinc))
  done
}

WW3_nml() {
  echo "SUB ${FUNCNAME[0]}: Copying input files for WW3"
  source "${USHgfs}/parsing_namelists_WW3.sh"
  WW3_namelists
}

WW3_out() {
  echo "SUB ${FUNCNAME[0]}: Copying output data for WW3"
  # TODO: Need to add logic to copy restarts from DATArestart/WW3_RESTART to COMOUT_WAVE_RESTART
}


CPL_out() {
  echo "SUB ${FUNCNAME[0]}: Copying output data for general cpl fields"
  if [[ "${esmf_profile:-}" == ".true." ]]; then
    ${NCP} "${DATA}/ESMF_Profile.summary" "${COMOUT_ATMOS_HISTORY}/ESMF_Profile.summary"
  fi
}

MOM6_postdet() {
  echo "SUB ${FUNCNAME[0]}: MOM6 after run type determination"

  local restart_dir restart_date
  if [[ "${RERUN}" == "YES" ]]; then
    restart_dir="${DATArestart}/MOM6_RESTART"
    restart_date="${RERUN_DATE}"
  else  # "${RERUN}" == "NO"
    restart_dir="${COMIN_OCEAN_RESTART_PREV}"
    restart_date="${model_start_date_current_cycle}"
  fi

  # Copy MOM6 ICs
  ${NCP} "${restart_dir}/${restart_date:0:8}.${restart_date:8:2}0000.MOM.res.nc" "${DATA}/INPUT/MOM.res.nc" \
  || ( echo "FATAL ERROR: Unable to copy MOM6 IC, ABORT!"; exit 1 )
  case ${OCNRES} in
    "025")
      local nn
      for (( nn = 1; nn <= 4; nn++ )); do
        if [[ -f "${restart_dir}/${restart_date:0:8}.${restart_date:8:2}0000.MOM.res_${nn}.nc" ]]; then
          ${NCP} "${restart_dir}/${restart_date:0:8}.${restart_date:8:2}0000.MOM.res_${nn}.nc" "${DATA}/INPUT/MOM.res_${nn}.nc" \
          || ( echo "FATAL ERROR: Unable to copy MOM6 IC, ABORT!"; exit 1 )
        fi
      done
    ;;
    *) ;;
  esac

  # Copy increment (only when RERUN=NO)
  if [[ "${RERUN}" == "NO" ]]; then
    if [[ "${DO_JEDIOCNVAR:-NO}" == "YES" ]]; then
      ${NCP} "${COMIN_OCEAN_ANALYSIS}/${RUN}.t${cyc}z.ocninc.nc" "${DATA}/INPUT/mom6_increment.nc" \
      || ( echo "FATAL ERROR: Unable to copy MOM6 increment, ABORT!"; exit 1 )
    fi

    # GEFS perturbations
    # TODO if [[ $RUN} == "gefs" ]] block maybe be needed
    #     to ensure it does not interfere with the GFS when ensemble is updated in the GFS
<<<<<<< HEAD
    if (( MEMBER > 0 )) && [[ "${USE_OCN_PERTURB_FILES:-false}" == "true" ]] && [[ "${ODA_INCUPD:-False}" == "True" ]]; then
      ${NCP} "${COM_OCEAN_RESTART_PREV}/${model_start_date_current_cycle:0:8}.${model_start_date_current_cycle:8:2}0000.mom6_perturbation.nc" "${DATA}/INPUT/mom6_increment.nc" \
=======
    if (( MEMBER > 0 )) && [[ "${ODA_INCUPD:-False}" == "True" ]]; then
      ${NCP} "${COMIN_OCEAN_RESTART_PREV}/${restart_date:0:8}.${restart_date:0:8}0000.mom6_increment.nc" "${DATA}/INPUT/mom6_increment.nc" \
>>>>>>> 4422550c
      || ( echo "FATAL ERROR: Unable to copy ensemble MOM6 increment, ABORT!"; exit 1 )
    fi
  fi  # if [[ "${RERUN}" == "NO" ]]; then

  # Link output files
  if [[ "${RUN}" =~ "gfs" || "${RUN}" == "gefs" ]]; then  # Link output files for RUN=gfs|enkfgfs|gefs

    # Looping over MOM6 output hours
    local fhr fhr3 last_fhr interval midpoint vdate vdate_mid source_file dest_file
    for fhr in ${MOM6_OUTPUT_FH}; do
      fhr3=$(printf %03i "${fhr}")

      if [[ -z ${last_fhr:-} ]]; then
        last_fhr=${fhr}
        continue
      fi

      (( interval = fhr - last_fhr ))
      (( midpoint = last_fhr + interval/2 ))

      vdate=$(date --utc -d "${current_cycle:0:8} ${current_cycle:8:2} + ${fhr} hours" +%Y%m%d%H)
      vdate_mid=$(date --utc -d "${current_cycle:0:8} ${current_cycle:8:2} + ${midpoint} hours" +%Y%m%d%H)

      # Native model output uses window midpoint in the filename, but we are mapping that to the end of the period for COM
      source_file="ocn_${vdate_mid:0:4}_${vdate_mid:4:2}_${vdate_mid:6:2}_${vdate_mid:8:2}.nc"
      dest_file="${RUN}.ocean.t${cyc}z.${interval}hr_avg.f${fhr3}.nc"
      ${NLN} "${COMOUT_OCEAN_HISTORY}/${dest_file}" "${DATA}/MOM6_OUTPUT/${source_file}"

      # Daily output
      if (( fhr > 0 & fhr % 24 == 0 )); then
        source_file="ocn_daily_${vdate:0:4}_${vdate:4:2}_${vdate:6:2}.nc"
        dest_file="${RUN}.ocean.t${cyc}z.daily.f${fhr3}.nc"
        ${NLN} "${COMOUT_OCEAN_HISTORY}/${dest_file}" "${DATA}/MOM6_OUTPUT/${source_file}"
      fi

      last_fhr=${fhr}

    done

  elif [[ "${RUN}" =~ "gdas" ]]; then  # Link output files for RUN=gdas|enkfgdas

    # Save (instantaneous) MOM6 backgrounds
    local fhr3 vdatestr
    for fhr in ${MOM6_OUTPUT_FH}; do
      fhr3=$(printf %03i "${fhr}")
      vdatestr=$(date --utc -d "${current_cycle:0:8} ${current_cycle:8:2} + ${fhr} hours" +%Y_%m_%d_%H)
      ${NLN} "${COMOUT_OCEAN_HISTORY}/${RUN}.ocean.t${cyc}z.inst.f${fhr3}.nc" "${DATA}/MOM6_OUTPUT/ocn_da_${vdatestr}.nc"
    done
  fi

  echo "SUB ${FUNCNAME[0]}: MOM6 input data linked/copied"

}

MOM6_nml() {
  echo "SUB ${FUNCNAME[0]}: Creating name list for MOM6"
  source "${USHgfs}/parsing_namelists_MOM6.sh"
  MOM6_namelists
}

MOM6_out() {
  echo "SUB ${FUNCNAME[0]}: Copying output data for MOM6"

  # Copy MOM_input from DATA to COMOUT_CONF after the forecast is run (and successfull)
  ${NCP} "${DATA}/INPUT/MOM_input" "${COMOUT_CONF}/ufs.MOM_input"

  # Create a list of MOM6 restart files
  # Coarser than 1/2 degree has a single MOM restart
  local mom6_restart_files mom6_restart_file restart_file
  mom6_restart_files=(MOM.res.nc)
  # 1/4 degree resolution has 3 additional restarts
  case "${OCNRES}" in
    "025")
      local nn
      for (( nn = 1; nn <= 3; nn++ )); do
        mom6_restart_files+=("MOM.res_${nn}.nc")
      done
      ;;
    *) ;;
  esac

  # Copy MOM6 restarts at the end of the forecast segment to COM for RUN=gfs|gefs
  if [[ "${COPY_FINAL_RESTARTS}" == "YES" ]]; then
    local restart_file
    if [[ "${RUN}" == "gfs" || "${RUN}" == "gefs" ]]; then
      echo "Copying MOM6 restarts for 'RUN=${RUN}' at ${forecast_end_cycle}"
      for mom6_restart_file in "${mom6_restart_files[@]}"; do
        restart_file="${forecast_end_cycle:0:8}.${forecast_end_cycle:8:2}0000.${mom6_restart_file}"
        ${NCP} "${DATArestart}/MOM6_RESTART/${restart_file}" \
               "${COMOUT_OCEAN_RESTART}/${restart_file}"
      done
    fi
  fi

  # Copy restarts for the next cycle for RUN=gdas|enkfgdas|enkfgfs
  if [[ "${RUN}" =~ "gdas" || "${RUN}" == "enkfgfs" ]]; then
    local restart_date
    restart_date="${model_start_date_next_cycle}"
    echo "Copying MOM6 restarts for 'RUN=${RUN}' at ${restart_date}"
    for mom6_restart_file in "${mom6_restart_files[@]}"; do
      restart_file="${restart_date:0:8}.${restart_date:8:2}0000.${mom6_restart_file}"
      ${NCP} "${DATArestart}/MOM6_RESTART/${restart_file}" \
             "${COMOUT_OCEAN_RESTART}/${restart_file}"
    done
  fi
}

CICE_postdet() {
  echo "SUB ${FUNCNAME[0]}: CICE after run type determination"

  local restart_date cice_restart_file
  if [[ "${RERUN}" == "YES" ]]; then
    restart_date="${RERUN_DATE}"
    local seconds
    seconds=$(to_seconds "${restart_date:8:2}0000")  # convert HHMMSS to seconds
    cice_restart_file="${DATArestart}/CICE_RESTART/cice_model.res.${restart_date:0:4}-${restart_date:4:2}-${restart_date:6:2}-${seconds}.nc"
  else  # "${RERUN}" == "NO"
    restart_date="${model_start_date_current_cycle}"
    cice_restart_file="${COMIN_ICE_RESTART_PREV}/${restart_date:0:8}.${restart_date:8:2}0000.cice_model.res.nc"
    if [[ "${DO_JEDIOCNVAR:-NO}" == "YES" ]]; then
      cice_restart_file="${COMIN_ICE_ANALYSIS}/${restart_date:0:8}.${restart_date:8:2}0000.cice_model_anl.res.nc"
    fi
  fi

  # Copy CICE ICs
  ${NCP} "${cice_restart_file}" "${DATA}/cice_model.res.nc" \
  || ( echo "FATAL ERROR: Unable to copy CICE IC, ABORT!"; exit 1 )

  # Link iceh_ic file to COM.  This is the initial condition file from CICE (f000)
  # TODO: Is this file needed in COM? Is this going to be used for generating any products?
  local vdate seconds vdatestr fhr fhr3 interval last_fhr
  seconds=$(to_seconds "${model_start_date_current_cycle:8:2}0000")  # convert HHMMSS to seconds
  vdatestr="${model_start_date_current_cycle:0:4}-${model_start_date_current_cycle:4:2}-${model_start_date_current_cycle:6:2}-${seconds}"
  ${NLN} "${COMOUT_ICE_HISTORY}/${RUN}.ice.t${cyc}z.ic.nc" "${DATA}/CICE_OUTPUT/iceh_ic.${vdatestr}.nc"

  # Link CICE forecast output files from DATA/CICE_OUTPUT to COM
  local source_file dest_file
  for fhr in ${CICE_OUTPUT_FH}; do
    fhr3=$(printf %03i "${fhr}")

    if [[ -z ${last_fhr:-} ]]; then
      last_fhr=${fhr}
      continue
    fi

    (( interval = fhr - last_fhr ))

    vdate=$(date --utc -d "${current_cycle:0:8} ${current_cycle:8:2} + ${fhr} hours" +%Y%m%d%H)
    seconds=$(to_seconds "${vdate:8:2}0000")  # convert HHMMSS to seconds
    vdatestr="${vdate:0:4}-${vdate:4:2}-${vdate:6:2}-${seconds}"

    if [[ "${RUN}" =~ "gfs" || "${RUN}" =~ "gefs" ]]; then
      source_file="iceh_$(printf "%0.2d" "${interval}")h.${vdatestr}.nc"
      dest_file="${RUN}.ice.t${cyc}z.${interval}hr_avg.f${fhr3}.nc"
    elif [[ "${RUN}" =~ "gdas" ]]; then
      source_file="iceh_inst.${vdatestr}.nc"
      dest_file="${RUN}.ice.t${cyc}z.inst.f${fhr3}.nc"
    fi
    ${NLN} "${COMOUT_ICE_HISTORY}/${dest_file}" "${DATA}/CICE_OUTPUT/${source_file}"

    last_fhr=${fhr}
  done

}

CICE_nml() {
  echo "SUB ${FUNCNAME[0]}: Creating name list for CICE"
  source "${USHgfs}/parsing_namelists_CICE.sh"
  CICE_namelists
}

CICE_out() {
  echo "SUB ${FUNCNAME[0]}: Copying output data for CICE"

  # Copy ice_in namelist from DATA to COMOUT_CONF after the forecast is run (and successfull)
  ${NCP} "${DATA}/ice_in" "${COMOUT_CONF}/ufs.ice_in"

  # Copy CICE restarts at the end of the forecast segment to COM for RUN=gfs|gefs
  if [[ "${COPY_FINAL_RESTARTS}" == "YES" ]]; then
    local seconds source_file target_file
    if [[ "${RUN}" == "gfs" || "${RUN}" == "gefs" ]]; then
      echo "Copying CICE restarts for 'RUN=${RUN}' at ${forecast_end_cycle}"
      seconds=$(to_seconds "${forecast_end_cycle:8:2}0000")  # convert HHMMSS to seconds
      source_file="cice_model.res.${forecast_end_cycle:0:4}-${forecast_end_cycle:4:2}-${forecast_end_cycle:6:2}-${seconds}.nc"
      target_file="${forecast_end_cycle:0:8}.${forecast_end_cycle:8:2}0000.cice_model.res.nc"
      ${NCP} "${DATArestart}/CICE_RESTART/${source_file}" \
             "${COMOUT_ICE_RESTART}/${target_file}"
    fi
  fi

  # Copy restarts for next cycle for RUN=gdas|enkfgdas|enkfgfs
  if [[ "${RUN}" =~ "gdas" || "${RUN}" == "enkfgfs" ]]; then
    local restart_date
    restart_date="${model_start_date_next_cycle}"
    echo "Copying CICE restarts for 'RUN=${RUN}' at ${restart_date}"
    seconds=$(to_seconds "${restart_date:8:2}0000")  # convert HHMMSS to seconds
    source_file="cice_model.res.${restart_date:0:4}-${restart_date:4:2}-${restart_date:6:2}-${seconds}.nc"
    target_file="${restart_date:0:8}.${restart_date:8:2}0000.cice_model.res.nc"
    ${NCP} "${DATArestart}/CICE_RESTART/${source_file}" \
           "${COMOUT_ICE_RESTART}/${target_file}"
  fi

}

GOCART_rc() {
  echo "SUB ${FUNCNAME[0]}: Linking input data and copying config files for GOCART"
  # set input directory containing GOCART input data and configuration files
  # this variable is platform-dependent and should be set via a YAML file

  # link directory containing GOCART input dataset, if provided
  if [[ -n "${AERO_INPUTS_DIR}" ]]; then
    ${NLN} "${AERO_INPUTS_DIR}" "${DATA}/ExtData"
    status=$?
    [[ ${status} -ne 0 ]] && exit "${status}"
  fi

  # copying GOCART configuration files
  if [[  -n "${AERO_CONFIG_DIR}" ]]; then
    ${NCP} "${AERO_CONFIG_DIR}"/*.rc "${DATA}"
    status=$?
    [[ ${status} -ne 0 ]] && exit "${status}"
    # attempt to generate ExtData configuration file if not provided
    if [[ ! -f "${DATA}/AERO_ExtData.rc" ]]; then
      { \
        echo "PrimaryExports%%" ; \
        cat "${AERO_CONFIG_DIR}/ExtData.other" ; \
        cat "${AERO_CONFIG_DIR}/ExtData.${AERO_EMIS_FIRE:-none}" ; \
        echo "%%" ; \
      } > "${DATA}/AERO_ExtData.rc"
      status=$?
      if (( status != 0 )); then exit "${status}"; fi
    fi
  fi
}

GOCART_postdet() {
  echo "SUB ${FUNCNAME[0]}: Linking output data for GOCART"

  local vdate
  for fhr in ${GOCART_OUTPUT_FH}; do
    vdate=$(date --utc -d "${current_cycle:0:8} ${current_cycle:8:2} + ${fhr} hours" +%Y%m%d%H)

    # Temporarily delete existing files due to noclobber in GOCART
    if [[ -e "${COMOUT_CHEM_HISTORY}/gocart.inst_aod.${vdate:0:8}_${vdate:8:2}00z.nc4" ]]; then
      rm -f "${COMOUT_CHEM_HISTORY}/gocart.inst_aod.${vdate:0:8}_${vdate:8:2}00z.nc4"
    fi

    #TODO: Temporarily removing this as this will crash gocart, adding copy statement at the end
    #${NLN} "${COMOUT_CHEM_HISTORY}/gocart.inst_aod.${vdate:0:8}_${vdate:8:2}00z.nc4" \
    #       "${DATA}/gocart.inst_aod.${vdate:0:8}_${vdate:8:2}00z.nc4"
  done
}

GOCART_out() {
  echo "SUB ${FUNCNAME[0]}: Copying output data for GOCART"

  # Copy gocart.inst_aod after the forecast is run (and successfull)
  # TODO: this should be linked but there are issues where gocart crashing if it is linked
  local fhr
  local vdate
  for fhr in ${GOCART_OUTPUT_FH}; do
    if (( fhr == 0 )); then continue; fi
    vdate=$(date --utc -d "${current_cycle:0:8} ${current_cycle:8:2} + ${fhr} hours" +%Y%m%d%H)
    ${NCP} "${DATA}/gocart.inst_aod.${vdate:0:8}_${vdate:8:2}00z.nc4" \
      "${COMOUT_CHEM_HISTORY}/gocart.inst_aod.${vdate:0:8}_${vdate:8:2}00z.nc4"
  done
}

CMEPS_postdet() {
  echo "SUB ${FUNCNAME[0]}: Linking output data for CMEPS mediator"

  if [[ "${warm_start}" == ".true." ]]; then

    # Determine the appropriate restart file
    local restart_date cmeps_restart_file
    if [[ "${RERUN}" == "YES" ]]; then
      restart_date="${RERUN_DATE}"
      local seconds
      seconds=$(to_seconds "${restart_date:8:2}0000")  # convert HHMMSS to seconds
      cmeps_restart_file="${DATArestart}/CMEPS_RESTART/ufs.cpld.cpl.r.${restart_date:0:4}-${restart_date:4:2}-${restart_date:6:2}-${seconds}.nc"
    else  # "${RERUN}" == "NO"
      restart_date="${model_start_date_current_cycle}"
      cmeps_restart_file="${COMIN_MED_RESTART_PREV}/${restart_date:0:8}.${restart_date:8:2}0000.ufs.cpld.cpl.r.nc"
    fi

    # Copy CMEPS restarts
    if [[ -f "${cmeps_restart_file}" ]]; then
      ${NCP} "${cmeps_restart_file}" "${DATA}/ufs.cpld.cpl.r.nc" \
      || ( echo "FATAL ERROR: Unable to copy CMEPS restarts, ABORT!"; exit 1 )
      rm -f "${DATA}/rpointer.cpl"
      touch "${DATA}/rpointer.cpl"
      echo "ufs.cpld.cpl.r.nc" >> "${DATA}/rpointer.cpl"
    else
      # We have a choice to make here.
      # Either we can FATAL ERROR out, or we can let the coupling fields initialize from zero
      # cmeps_run_type is determined based on the availability of the CMEPS restart file
      echo "WARNING: CMEPS restart file '${cmeps_restart_file}' not found for warm_start='${warm_start}', will initialize!"
      if [[ "${RERUN}" == "YES" ]]; then
        # In the case of a RERUN, the CMEPS restart file is required
        echo "FATAL ERROR: CMEPS restart file '${cmeps_restart_file}' not found for RERUN='${RERUN}', ABORT!"
        exit 1
      fi
    fi

  fi  # [[ "${warm_start}" == ".true." ]];
}

CMEPS_out() {
  echo "SUB ${FUNCNAME[0]}: Copying output data for CMEPS mediator"

  # Copy mediator restarts at the end of the forecast segment to COM for RUN=gfs|gefs
  if [[ "${COPY_FINAL_RESTARTS}" == "YES" ]]; then
    echo "Copying mediator restarts for 'RUN=${RUN}' at ${forecast_end_cycle}"
    local seconds source_file target_file
    seconds=$(to_seconds "${forecast_end_cycle:8:2}"0000)
    source_file="ufs.cpld.cpl.r.${forecast_end_cycle:0:4}-${forecast_end_cycle:4:2}-${forecast_end_cycle:6:2}-${seconds}.nc"
    target_file="${forecast_end_cycle:0:8}.${forecast_end_cycle:8:2}0000.ufs.cpld.cpl.r.nc"
    if [[ -f "${DATArestart}/CMEPS_RESTART/${source_file}" ]]; then
      ${NCP} "${DATArestart}/CMEPS_RESTART/${source_file}" \
             "${COMOUT_MED_RESTART}/${target_file}"
    else
      echo "Mediator restart '${DATArestart}/CMEPS_RESTART/${source_file}' not found."
    fi
  fi

  # Copy restarts for the next cycle to COM for RUN=gdas|enkfgdas|enkfgfs
  if [[ "${RUN}" =~ "gdas" || "${RUN}" == "enkfgfs" ]]; then
    local restart_date
    restart_date="${model_start_date_next_cycle}"
    echo "Copying mediator restarts for 'RUN=${RUN}' at ${restart_date}"
    seconds=$(to_seconds "${restart_date:8:2}"0000)
    source_file="ufs.cpld.cpl.r.${restart_date:0:4}-${restart_date:4:2}-${restart_date:6:2}-${seconds}.nc"
    target_file="${restart_date:0:8}.${restart_date:8:2}0000.ufs.cpld.cpl.r.nc"
    if [[ -f "${DATArestart}/CMEPS_RESTART/${source_file}" ]]; then
      ${NCP} "${DATArestart}/CMEPS_RESTART/${source_file}" \
             "${COMOUT_MED_RESTART}/${target_file}"
    else
      echo "Mediator restart '${DATArestart}/CMEPS_RESTART/${source_file}' not found."
    fi
  fi

}<|MERGE_RESOLUTION|>--- conflicted
+++ resolved
@@ -424,13 +424,8 @@
     # GEFS perturbations
     # TODO if [[ $RUN} == "gefs" ]] block maybe be needed
     #     to ensure it does not interfere with the GFS when ensemble is updated in the GFS
-<<<<<<< HEAD
     if (( MEMBER > 0 )) && [[ "${USE_OCN_PERTURB_FILES:-false}" == "true" ]] && [[ "${ODA_INCUPD:-False}" == "True" ]]; then
       ${NCP} "${COM_OCEAN_RESTART_PREV}/${model_start_date_current_cycle:0:8}.${model_start_date_current_cycle:8:2}0000.mom6_perturbation.nc" "${DATA}/INPUT/mom6_increment.nc" \
-=======
-    if (( MEMBER > 0 )) && [[ "${ODA_INCUPD:-False}" == "True" ]]; then
-      ${NCP} "${COMIN_OCEAN_RESTART_PREV}/${restart_date:0:8}.${restart_date:0:8}0000.mom6_increment.nc" "${DATA}/INPUT/mom6_increment.nc" \
->>>>>>> 4422550c
       || ( echo "FATAL ERROR: Unable to copy ensemble MOM6 increment, ABORT!"; exit 1 )
     fi
   fi  # if [[ "${RERUN}" == "NO" ]]; then
