#!/bin/sh

#####
## This script defines functions for data I/O and namelist.
## different applications could share the same function
## or have their own.
##
## This is a child script of modular
## forecast script. This script is function definition.
## need to call these functions in the parent script 
## for execution.
#####

FV3_GEFS_postdet(){
	echo SUB ${FUNCNAME[0]}: Linking input data for FV3 $RUN
# soft link commands insert here
}

DATM_postdet(){
  ######################################################################
  # Link DATM  inputs (ie forcing files)                           #
  ######################################################################

  #TODO: This should be some loop through CDATE-> CDATE+ FORECAST length 
  #and get input from either CFSR or GEFS or Whatever... 
  #Currently assumes you only need the month of DATM input for IC date
  #DATMINPUTDIR should be machine specific 

  # DATM forcing file name convention is ${DATM_FILENAME_BASE}.$YYYYMMDDHH.nc 
  echo "Link DATM forcing files"
  DATMINPUTDIR="/scratch2/NCEPDEV/marineda/DATM_INPUT/CFSR/${SYEAR}${SMONTH}"
  $NLN -sf ${DATMINPUTDIR}/${DATM_FILENAME_BASE}*.nc $DATA/DATM_INPUT/
}

FV3_GFS_postdet(){
	echo "SUB ${FUNCNAME[0]}: $RERUN and $warm_start determined for $RUN"

	echo $warm_start
	echo $RERUN

        if [ ${TYPE} = "nh" ]; then # non-hydrostatic options

          hydrostatic=".false."
          phys_hydrostatic=".false."     # enable heating in hydrostatic balance in non-hydrostatic simulation
          use_hydro_pressure=".false."   # use hydrostatic pressure for physics
          if [ $warm_start = ".true." ]; then
            make_nh=".false."              # restarts contain non-hydrostatic state
          else
            make_nh=".true."               # re-initialize non-hydrostatic state
          fi

        else # hydrostatic options

          hydrostatic=".true."
          phys_hydrostatic=".false."     # ignored when hydrostatic = T
          use_hydro_pressure=".false."   # ignored when hydrostatic = T
          make_nh=".false."              # running in hydrostatic mode

        fi

	#-------------------------------------------------------
	if [ $warm_start = ".true." -o $RERUN = "YES" ]; then
	#-------------------------------------------------------
	#.............................
	  if [ $RERUN = "NO" ]; then
	#.............................

	  # Link all (except sfc_data) restart files from $gmemdir
	  for file in $(ls $gmemdir/RESTART/${sPDY}.${scyc}0000.*.nc); do
	    file2=$(echo $(basename $file))
	    file2=$(echo $file2 | cut -d. -f3-) # remove the date from file
	    fsuf=$(echo $file2 | cut -d. -f1)
	    if [ $fsuf != "sfc_data" ]; then
	       $NLN $file $DATA/INPUT/$file2
	    fi
	  done

	  # Link sfcanl_data restart files from $memdir
	  for file in $(ls $memdir/RESTART/${sPDY}.${scyc}0000.*.nc); do
	    file2=$(echo $(basename $file))
	    file2=$(echo $file2 | cut -d. -f3-) # remove the date from file
	    fsufanl=$(echo $file2 | cut -d. -f1)
	    if [ $fsufanl = "sfcanl_data" ]; then
	      file2=$(echo $file2 | sed -e "s/sfcanl_data/sfc_data/g")
	      $NLN $file $DATA/INPUT/$file2
	    fi
	  done

          # Need a coupler.res when doing IAU
#          if [ $DOIAU = "YES" ]; then
#             rm -f $DATA/INPUT/coupler.res
#             cat >> $DATA/INPUT/coupler.res << EOF
#              2        (Calendar: no_calendar=0, thirty_day_months=1, julian=2, gregorian=3, noleap=4)
#          ${gPDY:0:4}  ${gPDY:4:2}  ${gPDY:6:2}  ${gcyc}     0     0        Model start time:   year, month, day, hour, minute, second
#          ${sPDY:0:4}  ${sPDY:4:2}  ${sPDY:6:2}  ${scyc}     0     0        Current model time: year, month, day, hour, minute, second
#EOF
#          fi

          # Link increments
          if [ $DOIAU = "YES" ]; then
            for i in $(echo $IAUFHRS | sed "s/,/ /g" | rev); do
               incfhr=$(printf %03i $i)
               if [ $incfhr = "006" ]; then
                 increment_file=$memdir/${CDUMP}.t${cyc}z.${PREFIX_ATMINC}atminc.nc
               else
                 increment_file=$memdir/${CDUMP}.t${cyc}z.${PREFIX_ATMINC}atmi${incfhr}.nc
               fi
               if [ ! -f $increment_file ]; then
                 echo "ERROR: DOIAU = $DOIAU, but missing increment file for fhr $incfhr at $increment_file"
                 echo "Abort!"
                 exit 1
               fi
               $NLN $increment_file $DATA/INPUT/fv_increment$i.nc
               IAU_INC_FILES="'fv_increment$i.nc',$IAU_INC_FILES"
            done
            read_increment=".false."
            res_latlon_dynamics=""
          else
	    increment_file=$memdir/${CDUMP}.t${cyc}z.${PREFIX_INC}atminc.nc
	    if [ -f $increment_file ]; then
	       $NLN $increment_file $DATA/INPUT/fv3_increment.nc
	       read_increment=".true."
	       res_latlon_dynamics="fv3_increment.nc"
	    fi
          fi

	#.............................
	  else  ##RERUN               
          
	    export warm_start=".true."
	    PDYT=$(echo $CDATE_RST | cut -c1-8)
	    cyct=$(echo $CDATE_RST | cut -c9-10)
	    for file in $(ls $RSTDIR_ATM/${PDYT}.${cyct}0000.*); do
	      file2=$(echo $(basename $file))
	      file2=$(echo $file2 | cut -d. -f3-)
	      $NLN $file $DATA/INPUT/$file2
	    done

            hour_rst=`$NHOUR $CDATE_RST $CDATE`
            IAU_FHROT=$((IAU_OFFSET+hour_rst))
            if [ $DOIAU = "YES" ]; then
              IAUFHRS=-1
              IAU_DELTHRS=0
              IAU_INC_FILES="''"
            fi

	  fi
	#.............................

	else ## cold start                            

	  for file in $(ls $memdir/INPUT/*.nc); do
	    file2=$(echo $(basename $file))
	    fsuf=$(echo $file2 | cut -c1-3)
	    if [ $fsuf = "gfs" -o $fsuf = "sfc" ]; then
	      $NLN $file $DATA/INPUT/$file2
	    fi
	  done

	fi 

	if [ $machine = 'sandbox' ]; then
		echo SUB ${FUNCNAME[0]}: Checking initial condition, overriden in sandbox mode!
	else
		nfiles=$(ls -1 $DATA/INPUT/* | wc -l)
		if [ $nfiles -le 0 ]; then
			  echo SUB ${FUNCNAME[0]}: Initial conditions must exist in $DATA/INPUT, ABORT!
			  msg=”"SUB ${FUNCNAME[0]}: Initial conditions must exist in $DATA/INPUT, ABORT!"
			  postmsg "$jlogfile" "$msg"
			  exit 1
		fi
	fi

        # If doing IAU, change forecast hours
        if [[ "$DOIAU" = "YES" ]]; then
          FHMAX=$((FHMAX+6))
          if [ $FHMAX_HF -gt 0 ]; then
            FHMAX_HF=$((FHMAX_HF+6))
          fi
        fi

	#--------------------------------------------------------------------------
	# Grid and orography data
	for n in $(seq 1 $ntiles); do
	  $NLN $FIXfv3/$CASE/${CASE}_grid.tile${n}.nc     $DATA/INPUT/${CASE}_grid.tile${n}.nc
	  $NLN $FIXfv3/$CASE/${CASE}_oro_data.tile${n}.nc $DATA/INPUT/oro_data.tile${n}.nc
	done
        if [ $cplflx = ".false." ] ; then
	  $NLN $FIXfv3/$CASE/${CASE}_mosaic.nc  $DATA/INPUT/grid_spec.nc
        else 
          $NLN $FIXfv3/$CASE/${CASE}_mosaic.nc  $DATA/INPUT/${CASE}_mosaic.nc
        fi

        # CCPP Suite file 
        $NCP -p $FIX_DIR/fix_ccpp_suites/suite_${CCPP_SUITE}.xml $DATA/

	# GFS standard input data

	IALB=${IALB:-1}
	IEMS=${IEMS:-1}
	ISOL=${ISOL:-2}
	IAER=${IAER:-111}
	ICO2=${ICO2:-2}

	if [ ${new_o3forc:-YES} = YES ]; then
	    O3FORC=ozprdlos_2015_new_sbuvO3_tclm15_nuchem.f77
	else
	    O3FORC=global_o3prdlos.f77
	fi
	H2OFORC=${H2OFORC:-"global_h2o_pltc.f77"}
        ####
        # copy CCN_ACTIVATE.BIN for Thompson microphysics
        if [ $imp_physics -eq 8 ]; then
        $NCP $FV3INP/CCN_ACTIVATE.BIN  CCN_ACTIVATE.BIN
        ####
        $NCP $FIX_AM/freezeH2O.dat .
        $NCP $FIX_AM/qr_acr_qg.dat .
        $NCP $FIX_AM/qr_acr_qs.dat .
        sleep 60
        fi
	$NLN $FIX_AM/${O3FORC}                         $DATA/global_o3prdlos.f77
	$NLN $FIX_AM/${H2OFORC}                        $DATA/global_h2oprdlos.f77
	$NLN $FIX_AM/global_solarconstant_noaa_an.txt  $DATA/solarconstant_noaa_an.txt
	$NLN $FIX_AM/global_sfc_emissivity_idx.txt     $DATA/sfc_emissivity_idx.txt

	$NLN $FIX_AM/global_co2historicaldata_glob.txt $DATA/co2historicaldata_glob.txt
	$NLN $FIX_AM/co2monthlycyc.txt                 $DATA/co2monthlycyc.txt
	if [ $ICO2 -gt 0 ]; then
	  for file in $(ls $FIX_AM/fix_co2_proj/global_co2historicaldata*) ; do
	    $NLN $file $DATA/$(echo $(basename $file) | sed -e "s/global_//g")
	  done
	fi

	$NLN $FIX_AM/global_climaeropac_global.txt     $DATA/aerosol.dat
	if [ $IAER -gt 0 ] ; then
	  for file in $(ls $FIX_AM/global_volcanic_aerosols*) ; do
	    $NLN $file $DATA/$(echo $(basename $file) | sed -e "s/global_//g")
	  done
	fi

        # inline post fix files
        if [ $WRITE_DOPOST = ".true." ]; then
            $NLN $PARM_POST/post_tag_gfs${LEVS}             $DATA/itag
            $NLN $PARM_POST/postxconfig-NT-GFS-TWO.txt      $DATA/postxconfig-NT.txt
            $NLN $PARM_POST/postxconfig-NT-GFS-F00-TWO.txt  $DATA/postxconfig-NT_FH00.txt
            $NLN $PARM_POST/params_grib2_tbl_new            $DATA/params_grib2_tbl_new
        fi

	#------------------------------------------------------------------
	# changeable parameters
	# dycore definitions
	res=$(echo $CASE |cut -c2-5)
	resp=$((res+1))
	npx=$resp
	npy=$resp
	npz=$((LEVS-1))
	io_layout="1,1"
	#ncols=$(( (${npx}-1)*(${npy}-1)*3/2 ))

	# spectral truncation and regular grid resolution based on FV3 resolution
	JCAP_CASE=$((2*res-2))
	LONB_CASE=$((4*res))
	LATB_CASE=$((2*res))
        if [ $LATB_CASE -eq 192 ]; then
           LATB_CASE=190 # berror file is at this resolution
        fi

	JCAP=${JCAP:-$JCAP_CASE}
	LONB=${LONB:-$LONB_CASE}
	LATB=${LATB:-$LATB_CASE}

	LONB_IMO=${LONB_IMO:-$LONB_CASE}
	LATB_JMO=${LATB_JMO:-$LATB_CASE}

	# Fix files
	FNGLAC=${FNGLAC:-"$FIX_AM/global_glacier.2x2.grb"}
	FNMXIC=${FNMXIC:-"$FIX_AM/global_maxice.2x2.grb"}
	FNTSFC=${FNTSFC:-"$FIX_AM/RTGSST.1982.2012.monthly.clim.grb"}
	FNSNOC=${FNSNOC:-"$FIX_AM/global_snoclim.1.875.grb"}
	FNZORC=${FNZORC:-"igbp"}
	FNALBC2=${FNALBC2:-"$FIX_AM/global_albedo4.1x1.grb"}
	FNAISC=${FNAISC:-"$FIX_AM/CFSR.SEAICE.1982.2012.monthly.clim.grb"}
	FNTG3C=${FNTG3C:-"$FIX_AM/global_tg3clim.2.6x1.5.grb"}
	FNVEGC=${FNVEGC:-"$FIX_AM/global_vegfrac.0.144.decpercent.grb"}
        if [ $cpl = ".true." ]; then
		export FNMSKH=${FNMSKH:-"$FIX_AM/seaice_newland.grb"}
	else
		export FNMSKH=${FNMSKH:-"$FIX_AM/global_slmask.t1534.3072.1536.grb"}
	fi
	FNVMNC=${FNVMNC:-"$FIX_AM/global_shdmin.0.144x0.144.grb"}
	FNVMXC=${FNVMXC:-"$FIX_AM/global_shdmax.0.144x0.144.grb"}
	FNSLPC=${FNSLPC:-"$FIX_AM/global_slope.1x1.grb"}
	FNALBC=${FNALBC:-"$FIX_AM/global_snowfree_albedo.bosu.t${JCAP}.${LONB}.${LATB}.rg.grb"}
	FNVETC=${FNVETC:-"$FIX_AM/global_vegtype.igbp.t${JCAP}.${LONB}.${LATB}.rg.grb"}
	FNSOTC=${FNSOTC:-"$FIX_AM/global_soiltype.statsgo.t${JCAP}.${LONB}.${LATB}.rg.grb"}
	FNABSC=${FNABSC:-"$FIX_AM/global_mxsnoalb.uariz.t${JCAP}.${LONB}.${LATB}.rg.grb"}
	FNSMCC=${FNSMCC:-"$FIX_AM/global_soilmgldas.statsgo.t${JCAP}.${LONB}.${LATB}.grb"}
	
	# If the appropriate resolution fix file is not present, use the highest resolution available (T1534)
	[[ ! -f $FNALBC ]] && FNALBC="$FIX_AM/global_snowfree_albedo.bosu.t1534.3072.1536.rg.grb"
	[[ ! -f $FNVETC ]] && FNVETC="$FIX_AM/global_vegtype.igbp.t1534.3072.1536.rg.grb"
	[[ ! -f $FNSOTC ]] && FNSOTC="$FIX_AM/global_soiltype.statsgo.t1534.3072.1536.rg.grb"
	[[ ! -f $FNABSC ]] && FNABSC="$FIX_AM/global_mxsnoalb.uariz.t1534.3072.1536.rg.grb"
	[[ ! -f $FNSMCC ]] && FNSMCC="$FIX_AM/global_soilmgldas.statsgo.t1534.3072.1536.grb"

	# NSST Options
	# nstf_name contains the NSST related parameters
	# nstf_name(1) : NST_MODEL (NSST Model) : 0 = OFF, 1 = ON but uncoupled, 2 = ON and coupled
	# nstf_name(2) : NST_SPINUP : 0 = OFF, 1 = ON,
	# nstf_name(3) : NST_RESV (Reserved, NSST Analysis) : 0 = OFF, 1 = ON
	# nstf_name(4) : ZSEA1 (in mm) : 0
	# nstf_name(5) : ZSEA2 (in mm) : 0
	# nst_anl      : .true. or .false., NSST analysis over lake
	NST_MODEL=${NST_MODEL:-0}
	NST_SPINUP=${NST_SPINUP:-0}
	NST_RESV=${NST_RESV-0}
	ZSEA1=${ZSEA1:-0}
	ZSEA2=${ZSEA2:-0}
	nstf_name=${nstf_name:-"$NST_MODEL,$NST_SPINUP,$NST_RESV,$ZSEA1,$ZSEA2"}
	nst_anl=${nst_anl:-".false."}

	# blocking factor used for threading and general physics performance
	#nyblocks=`expr \( $npy - 1 \) \/ $layout_y `
	#nxblocks=`expr \( $npx - 1 \) \/ $layout_x \/ 32`
	#if [ $nxblocks -le 0 ]; then nxblocks=1 ; fi
	blocksize=${blocksize:-32}

	# the pre-conditioning of the solution
	# =0 implies no pre-conditioning
	# >0 means new adiabatic pre-conditioning
	# <0 means older adiabatic pre-conditioning
	na_init=${na_init:-1}
	[[ $warm_start = ".true." ]] && na_init=0

	# variables for controlling initialization of NCEP/NGGPS ICs
	filtered_terrain=${filtered_terrain:-".true."}
	gfs_dwinds=${gfs_dwinds:-".true."}

	# various debug options
	no_dycore=${no_dycore:-".false."}
	dycore_only=${adiabatic:-".false."}
	chksum_debug=${chksum_debug:-".false."}
	print_freq=${print_freq:-6}

	# Conserve total energy as heat globally
	consv_te=${consv_te:-1.} # range 0.-1., 1. will restore energy to orig. val. before physics

	# time step parameters in FV3
	k_split=${k_split:-2}
	n_split=${n_split:-6}

	if [ $(echo $MONO | cut -c-4) = "mono" ];  then # monotonic options
	
	  d_con=${d_con_mono:-"0."}
	  do_vort_damp=".false."
	  if [ ${TYPE} = "nh" ]; then # non-hydrostatic
	    hord_mt=${hord_mt_nh_mono:-"10"}
	    hord_xx=${hord_xx_nh_mono:-"10"}
	  else # hydrostatic
	    hord_mt=${hord_mt_hydro_mono:-"10"}
	    hord_xx=${hord_xx_hydro_mono:-"10"}
	  fi
	
	else # non-monotonic options

	  d_con=${d_con_nonmono:-"1."}
	  do_vort_damp=".true."
	  if [ ${TYPE} = "nh" ]; then # non-hydrostatic
	    hord_mt=${hord_mt_nh_nonmono:-"5"}
	    hord_xx=${hord_xx_nh_nonmono:-"5"}
	  else # hydrostatic
	    hord_mt=${hord_mt_hydro_nonmono:-"10"}
	    hord_xx=${hord_xx_hydro_nonmono:-"10"}
	  fi

	fi

	if [ $(echo $MONO | cut -c-4) != "mono" -a $TYPE = "nh" ]; then
	  vtdm4=${vtdm4_nh_nonmono:-"0.06"}
	else
	  vtdm4=${vtdm4:-"0.05"}
	fi

	if [ $warm_start = ".true." ]; then # warm start from restart file

	  nggps_ic=".false."
	  ncep_ic=".false."
	  external_ic=".false."
	  mountain=".true."
	  if [ $read_increment = ".true." ]; then # add increment on the fly to the restarts
	    res_latlon_dynamics="fv3_increment.nc"
	  else
	    res_latlon_dynamics='""'
	  fi

	else # CHGRES'd GFS analyses

	  nggps_ic=${nggps_ic:-".true."}
	  ncep_ic=${ncep_ic:-".false."}
	  external_ic=".true."
	  mountain=".false."
	  read_increment=".false."
	  res_latlon_dynamics='""'

	fi

	# Stochastic Physics Options
	if [ ${SET_STP_SEED:-"YES"} = "YES" ]; then
	  ISEED_SKEB=$((CDATE*1000 + MEMBER*10 + 1))
	  ISEED_SHUM=$((CDATE*1000 + MEMBER*10 + 2))
	  ISEED_SPPT=$((CDATE*1000 + MEMBER*10 + 3))
	else
	  ISEED=${ISEED:-0}
	fi
	DO_SKEB=${DO_SKEB:-".false."}
	DO_SPPT=${DO_SPPT:-".false."}
	DO_SHUM=${DO_SHUM:-".false."}
	JCAP_STP=${JCAP_STP:-$JCAP_CASE}
	LONB_STP=${LONB_STP:-$LONB_CASE}
	LATB_STP=${LATB_STP:-$LATB_CASE}

	#------------------------------------------------------------------
	# make symbolic links to write forecast files directly in memdir
	cd $DATA
        if [ "$CCPP_SUITE" = 'FV3_GSD_v0' -o "$CCPP_SUITE" = 'FV3_GSD_noah' ]; then
          $NLN $FIX_AM/CCN_ACTIVATE.BIN  CCN_ACTIVATE.BIN
          $NLN $FIX_AM/freezeH2O.dat  freezeH2O.dat
          $NLN $FIX_AM/qr_acr_qg.dat  qr_acr_qg.dat
          $NLN $FIX_AM/qr_acr_qs.dat  qr_acr_qs.dat
        fi

        if [ $inistep = 'cold' ]; then
          echo "Not making links of output for mediator cold start" 
        else 
	        if [ $QUILTING = ".true." -a $OUTPUT_GRID = "gaussian_grid" ]; then
	          fhr=$FHMIN
	          while [ $fhr -le $FHMAX ]; do
	            FH3=$(printf %03i $fhr)
	            atmi=atmf${FH3}.$OUTPUT_FILE
	            sfci=sfcf${FH3}.$OUTPUT_FILE
	            logi=logf${FH3}
	            atmo=$memdir/${CDUMP}.t${cyc}z.atmf${FH3}.$OUTPUT_FILE
	            sfco=$memdir/${CDUMP}.t${cyc}z.sfcf${FH3}.$OUTPUT_FILE
	            logo=$memdir/${CDUMP}.t${cyc}z.logf${FH3}.$OUTPUT_FILE
	            eval $NLN $atmo $atmi
	            eval $NLN $sfco $sfci
	            eval $NLN $logo $logi
	            FHINC=$FHOUT
	            if [ $FHMAX_HF -gt 0 -a $FHOUT_HF -gt 0 -a $fhr -lt $FHMAX_HF ]; then
	              FHINC=$FHOUT_HF
	            fi
	            fhr=$((fhr+FHINC))
	          done
	        else
	          for n in $(seq 1 $ntiles); do
	            eval $NLN nggps2d.tile${n}.nc       $memdir/nggps2d.tile${n}.nc
	            eval $NLN nggps3d.tile${n}.nc       $memdir/nggps3d.tile${n}.nc
	            eval $NLN grid_spec.tile${n}.nc     $memdir/grid_spec.tile${n}.nc
	            eval $NLN atmos_static.tile${n}.nc  $memdir/atmos_static.tile${n}.nc
	            eval $NLN atmos_4xdaily.tile${n}.nc $memdir/atmos_4xdaily.tile${n}.nc
	          done
	        fi
        fi
}

FV3_GFS_nml(){
	# namelist output for a certain component
	echo SUB ${FUNCNAME[0]}: Creating name lists and model configure file for FV3
	if [ $machine = 'sandbox' ]; then
		cd $SCRIPTDIR
		echo "MAIN: !!!Sandbox mode, writing to current directory!!!"
	fi
	# Call child scripts in current script directory
	source $SCRIPTDIR/parsing_namelists_FV3.sh
	FV3_namelists
	echo SUB ${FUNCNAME[0]}: FV3 name lists and model configure file created
}

DATM_nml(){
        source $SCRIPTDIR/parsing_namelists_DATM.sh
        DATM_namelists
        echo SUB ${FUNCNAME[0]}: DATM name lists and model configure file created
}

data_out_GFS()
{
# data in take for FV3GFS
# Arguments: None 
# 
#------------------------------------------------------------------
# make symbolic links to write forecast files directly in memdir
echo "SUB ${FUNCNAME[0]}: copying output data for FV3"
#------------------------------------------------------------------

if [ $SEND = "YES" ]; then
  # Copy model restart files
  if [ $CDUMP = "gdas" -a $restart_interval -gt 0 ]; then
    cd $DATA/RESTART
    mkdir -p $memdir/RESTART
  # Only save restarts at single time in RESTART directory
  # Either at restart_interval or at end of the forecast
#  if [ $restart_interval -eq 0 -o $restart_interval -eq $FHMAX ]; then

    # Add time-stamp to restart files at FHMAX
#    RDATE=$($NDATE +$FHMAX $CDATE)
#    rPDY=$(echo $RDATE | cut -c1-8)
#    rcyc=$(echo $RDATE | cut -c9-10)
#    for file in $(ls * | grep -v 0000); do
#      $NMV $file ${rPDY}.${rcyc}0000.$file
#    done
#  else
    # time-stamp exists at restart_interval time, just copy
    RDATE=$($NDATE +$restart_interval $CDATE)
    rPDY=$(echo $RDATE | cut -c1-8)
    rcyc=$(echo $RDATE | cut -c9-10)
    for file in ${rPDY}.${rcyc}0000.* ; do
      $NCP $file $memdir/RESTART/$file
    done
  fi
fi
        
$NCP $DATA/input.nml $ROTDIR/${CDUMP}.${PDY}/${cyc}/

echo "SUB ${FUNCNAME[0]}: Output data for FV3 copied"
}

WW3_postdet()
{
  echo "SUB ${FUNCNAME[0]}: Linking input data for WW3"
  COMPONENTwave=${COMPONENTwave:-${RUN}wave}

  #Link mod_def files for wave grids
  array=($WAVECUR_FID $WAVEICE_FID $WAVEWND_FID $waveuoutpGRD $waveGRD $waveesmfGRD $wavesbsGRD $wavepostGRD $waveinterpGRD)
  echo "Wave Grids: $WAVECUR_FID $WAVEICE_FID $WAVEWND_FID $waveuoutpGRD $waveGRD $waveesmfGRD $wavesbsGRD $wavepostGRD $waveinterpGRD"
  grdALL=`printf "%s\n" "${array[@]}" | sort -u | tr '\n' ' '`
  for wavGRD in ${grdALL}; do
    $NCP $ROTDIR/${CDUMP}.${PDY}/${cyc}/wave/rundata/${COMPONENTwave}.mod_def.$wavGRD $DATA/mod_def.$wavGRD
  done

  #Copy initial condition files:
  for wavGRD in $waveGRD ; do
    # Link wave IC for current cycle
    # $NLN ${WRDIR}/${sPDY}.${scyc}0000.restart.${wavGRD} $DATA/restart.${wavGRD}
    # Link IC for S2S benchmarks:
    $NCP -pf $ICSDIR/$CDATE/wav/${PDY}.${cyc}0000.restart.$wavGRD $DATA/restart.$wavGRD
    # Link log files for computational grids:
    eval $NLN  $ROTDIR/${CDUMP}.${PDY}/${cyc}/wave/rundata/${COMPONENTwave}${WAV_MEMBER}.log.${wavGRD}.${PDY}${cyc} $DATA/log.${wavGRD}
  done

  #link more log files:
  eval $NLN $ROTDIR/${CDUMP}.${PDY}/${cyc}/wave/rundata/${COMPONENTwave}${WAV_MEMBER}.log.mww3.${PDY}${cyc} $DATA/log.mww3

  datwave=$ROTDIR/${CDUMP}.${PDY}/${cyc}/wave/rundata
  wavprfx=${COMPONENTwave}${WAV_MEMBER}
  # Loop for gridded output (uses FHINC)
  fhr=$FHMIN_WAV
  while [ $fhr -le $FHMAX_WAV ]; do
    YMDH=`$NDATE $fhr $CDATE`
    YMD=$(echo $YMDH | cut -c1-8)
    HMS="$(echo $YMDH | cut -c9-10)0000"
      for wavGRD in ${waveGRD} ; do
        eval $NLN $datwave/${wavprfx}.out_grd.${wavGRD}.${YMD}.${HMS} $DATA/${YMD}.${HMS}.out_grd.${wavGRD}
      done
      FHINC=$FHOUT_WAV
      if [ $FHMAX_HF_WAV -gt 0 -a $FHOUT_HF_WAV -gt 0 -a $fhr -lt $FHMAX_HF_WAV ]; then
        FHINC=$FHOUT_HF_WAV
      fi
    fhr=$((fhr+FHINC))
  done
  # Loop for point output (uses DTPNT)
  fhr=$FHMIN_WAV
  while [ $fhr -le $FHMAX_WAV ]; do
    YMDH=`$NDATE $fhr $CDATE`
    YMD=$(echo $YMDH | cut -c1-8)
    HMS="$(echo $YMDH | cut -c9-10)0000"
      eval $NLN $datwave/${wavprfx}.out_pnt.${waveuoutpGRD}.${YMD}.${HMS} $DATA/${YMD}.${HMS}.out_pnt.${waveuoutpGRD}
      FHINC=$FHINCP_WAV
    fhr=$((fhr+FHINC))
  done

}

WW3_nml()
{
	echo "SUB ${FUNCNAME[0]}: Copying input files for WW3"
	COMPONENTwave=${COMPONENTwave:-${RUN}wave}
        $NCP $ROTDIR/${CDUMP}.${PDY}/${cyc}/wave/rundata/ww3_multi.${WAV_MOD_TAG}.${cycle}.inp  $DATA/ww3_multi.inp 
}

WW3_out()
{
	echo "SUB ${FUNCNAME[0]}: Copying output data for WW3"
        $NCP $DATA/ww3_multi.inp $ROTDIR/${COMPONENTwave}.${PDY}/${cyc}/
        $NCP $DATA/mod_def.* $ROTDIR/${COMPONENTwave}.${PDY}/${cyc}/
}

MOM6_postdet()
{
	echo "SUB ${FUNCNAME[0]}: MOM6 after run type determination"

        OCNRES=${OCNRES:-"025"}
 
	# Copy MOM6 ICs
	$NCP -pf $ICSDIR/$CDATE/ocn/MOM*nc $DATA/INPUT/

	# Copy MOM6 fixed files
        $NCP -pf $FIXmom/$OCNRES/* $DATA/INPUT/

	# Copy coupled grid_spec
        $NCP -pf $FIX_DIR/fix_cpl/a${CASE}o${OCNRES}/grid_spec.nc $DATA/INPUT/

        # Copy mediator restart files to RUNDIR
        if [ $inistep = 'restart' ]; then
           $NCP $ROTDIR/$CDUMP.$PDY/$cyc/ufs.s2s*.nc $DATA/
           $NCP $ROTDIR/$CDUMP.$PDY/$cyc/rpointer.cpl $DATA/
        fi

	echo "SUB ${FUNCNAME[0]}: MOM6 input data linked/copied"
}

MOM6_nml()
{
	echo "SUB ${FUNCNAME[0]}: Creating name list for MOM6"
        source $SCRIPTDIR/parsing_namelists_MOM6.sh
        MOM6_namelists
}

MOM6_out()
{
	echo "SUB ${FUNCNAME[0]}: Copying output data for MOM6"

	export ENSMEM=${ENSMEM:-01}

        export IDATE=$CDATE

	if [ $RUN_ENVIR = "nco" ]; then
	    export COMIN=${COMIN:-$ROTDIR/$RUN.$PDY/$cyc}
	    export COMOUT=${COMOUT:-$ROTDIR/$RUN.$PDY/$cyc}
	else
	    export COMIN="$ROTDIR/$CDUMP.$PDY/$cyc"
	    export COMOUT="$ROTDIR/$CDUMP.$PDY/$cyc"
	fi
	[[ ! -d $COMOUT ]] && mkdir -m 775 -p $COMOUT

        if [ $inistep = 'cold' ]; then
               cp $DATA/ufs.s2s.cold.cpl.r.*.nc $COMOUT/
               cp $DATA/rpointer.cpl $COMOUT/
               status=$?
               exit $status
        else

          if [ $FHRGRP -eq 0 ]; then
              fhrlst="anl"
          else
              fhrlst=$(echo $FHRLST | sed -e 's/_/ /g; s/\[/ /g; s/\]/ /g; s/f/ /g; s/,/ /g')
          fi

      	  # copy ocn files
  	  for fhr in $fhrlst; do
	    export fhr=$fhr
	    if [[ 10#$fhr -ge 6 ]]; then
       	      hh_inc_m=$((10#$FHOUT/2))
	      hh_inc_o=$((10#$FHOUT  ))

  # ------------------------------------------------------
  #  adjust the dates on the mom filenames and save
  # ------------------------------------------------------
	      VDATE=$($NDATE $fhr $IDATE)
	      YYYY=`echo $VDATE | cut -c1-4`
	      MM=`echo $VDATE | cut -c5-6`
	      DD=`echo $VDATE | cut -c7-8`
       	      HH=`echo $VDATE | cut -c9-10`
	      SS=$((10#$HH*3600))

	      m_date=$($NDATE -$hh_inc_m $VDATE)
	      p_date=$VDATE

	      year=`echo $m_date | cut -c1-4`
	      month=`echo $m_date | cut -c5-6`
	      day=`echo $m_date | cut -c7-8`
	      hh=`echo $m_date | cut -c9-10`

	      export ocnfile=ocn_${year}_${month}_${day}_${hh}.nc

	      echo "$NCP -p $ocnfile $COMOUT/ocn$p_date.$ENSMEM.$IDATE.nc"
	      $NCP -p $ocnfile $COMOUT/ocn$p_date.$ENSMEM.$IDATE.nc
	      status=$?
	      [[ $status -ne 0 ]] && exit $status
             
	    fi
       
	  done
          $NCP -p $DATA/ocn_daily*nc $COMOUT/
          $NCP -p $DATA/wavocn*nc $COMOUT/ #temporary for p4
          $NCP -p $DATA/INPUT/MOM_input $COMOUT/
        fi
}

CICE_postdet()
{
	echo "SUB ${FUNCNAME[0]}: CICE after run type determination"

        year=$(echo $CDATE|cut -c 1-4)
        stepsperhr=$((3600/$ICETIM))
        nhours=$($NHOUR $CDATE ${year}010100)
        istep0=$((nhours*stepsperhr))
        steps=$((nhours*stepsperhr))
        npt=$((FHMAX*$stepsperhr))      # Need this in order for dump_last to work

        histfreq_n=${histfreq_n:-6}
        if [ $inistep = 'cold' ]; then
           dumpfreq_n=${dumpfreq_n:-3600}  # restart write interval in seconds, default 1 hour
           dumpfreq="s"
        else 
           dumpfreq_n=${dumpfreq_n:-3024000}  # restart write interval in seconds, default 35 days
           dumpfreq=${dumpfreq:-"s"} #  "s" or "d" or "m" for restarts at intervals of "seconds", "days" or "months"
        fi 
        cice_hist_avg=${cice_hist_avg:-".true."}

        FRAZIL_FWSALT=${FRAZIL_FWSALT:-".true."}
        tr_pond_lvl=${tr_pond_lvl:-".true."} # Use level melt ponds tr_pond_lvl=true

        # restart_pond_lvl (if tr_pond_lvl=true):
        #   -- if true, initialize the level ponds from restart (if runtype=continue) 
        #   -- if false, re-initialize level ponds to zero (if runtype=initial or continue)  

        #TODO: Determine the proper way to determine if it's a 'hot start' or not
        #note this is not mediator cold start or not 
        #if [ hotstart ]; then
        #  #continuing run "hot start" 
        #  RUNTYPE='continue'
        #  USE_RESTART_TIME='.true.'
        #fi 
          RUNTYPE='initial'
          USE_RESTART_TIME='.false.'
          restart_pond_lvl=${restart_pond_lvl:-".false."}

        ICERES=${ICERES:-"025"}
        if [ $ICERES = '025' ]; then
          ICERESdec="0.25"
        fi
        if [ $ICERES = '050' ]; then
          ICERESdec="0.50"
<<<<<<< HEAD
        fi
=======
        fi 
        if [ $ICERES = '100' ]; then
          ICERESdec="1.00"
        fi

>>>>>>> a798d9bc

        ice_grid_file=${ice_grid_file:-"grid_cice_NEMS_mx${ICERES}.nc"}
        ice_kmt_file=${ice_kmt_file:-"kmtu_cice_NEMS_mx${ICERES}.nc"}

        iceic="cice_model.res_$CDATE.nc"

	# Copy CICE IC 
        $NCP -p $ICSDIR/$CDATE/ice/cice_model_${ICERESdec}.res_$CDATE.nc $DATA/$iceic

        echo "Link CICE fixed files"
        $NLN -sf $FIXcice/$ICERES/${ice_grid_file} $DATA/
        $NLN -sf $FIXcice/$ICERES/${ice_kmt_file} $DATA/
        $NLN -sf $FIXcice/$ICERES/$MESHICE $DATA/
}

CICE_nml()
{
	echo "SUB ${FUNCNAME[0]}: Creating name list for CICE"
        source $SCRIPTDIR/parsing_namelists_CICE.sh
        CICE_namelists
}

CICE_out()
{
	echo "SUB ${FUNCNAME[0]}: Copying output data for CICE"
        if [ $inistep = 'cold' ]; then
           echo "mediator cold start, no copying of data for CICE"
        else
        export ENSMEM=${ENSMEM:-01}
        export IDATE=$CDATE
        $NCP -p $DATA/ice_in $COMOUT/
        if [ $FHRGRP -eq 0 ]; then
            fhrlst="anl"
        else
	    fhrlst=$(echo $FHRLST | sed -e 's/_/ /g; s/\[/ /g; s/\]/ /g; s/f/ /g; s/,/ /g')
        fi

	for fhr in $fhrlst; do
	  export fhr=$fhr
	  #  --------------------------------------
	  #  cp cice data to COMOUT directory
	  #  --------------------------------------
	  YYYY0=`echo $IDATE | cut -c1-4`
	  MM0=`echo $IDATE | cut -c5-6`
	  DD0=`echo $IDATE | cut -c7-8`
	  HH0=`echo $IDATE | cut -c9-10`
	  SS0=$((10#$HH0*3600))

	  VDATE=$($NDATE $fhr $IDATE)
	  YYYY=`echo $VDATE | cut -c1-4`
	  MM=`echo $VDATE | cut -c5-6`
	  DD=`echo $VDATE | cut -c7-8`
	  HH=`echo $VDATE | cut -c9-10`
	  SS=$((10#$HH*3600))

	  if [[ 10#$fhr -eq 0 ]]; then
	    $NCP -p $DATA/history/iceh_ic.${YYYY0}-${MM0}-${DD0}-`printf "%5.5d" ${SS0}`.nc $COMOUT/iceic$VDATE.$ENSMEM.$IDATE.nc
	    status=$?
	    [[ $status -ne 0 ]] && exit $status
	    echo "fhr is 0, only copying ice initial conditions... exiting"
	  else
	    $NCP -p $DATA/history/iceh_`printf "%0.2d" $FHOUT`h.${YYYY}-${MM}-${DD}-`printf "%5.5d" ${SS}`.nc $COMOUT/ice$VDATE.$ENSMEM.$IDATE.nc
	    status=$?
	    [[ $status -ne 0 ]] && exit $status
	  fi

	done
        fi
}

GSD_in()
{
	echo "SUB ${FUNCNAME[0]}: Linking input data for GSD"
	# soft link commands insert here
}

GSD_nml()
{
	echo "SUB ${FUNCNAME[0]}: Creating name list for GSD"
	sh parsing_namelists_GSD.sh
}

GSD_out()
{
	echo "SUB ${FUNCNAME[0]}: Copying output data for GSD"
	# soft link commands insert here
}


<|MERGE_RESOLUTION|>--- conflicted
+++ resolved
@@ -741,15 +741,10 @@
         fi
         if [ $ICERES = '050' ]; then
           ICERESdec="0.50"
-<<<<<<< HEAD
-        fi
-=======
         fi 
         if [ $ICERES = '100' ]; then
           ICERESdec="1.00"
         fi
-
->>>>>>> a798d9bc
 
         ice_grid_file=${ice_grid_file:-"grid_cice_NEMS_mx${ICERES}.nc"}
         ice_kmt_file=${ice_kmt_file:-"kmtu_cice_NEMS_mx${ICERES}.nc"}
