--- conflicted
+++ resolved
@@ -526,15 +526,9 @@
     cice_restart_file="${DATArestart}/CICE_RESTART/cice_model.res.${restart_date:0:4}-${restart_date:4:2}-${restart_date:6:2}-${seconds}.nc"
   else  # "${RERUN}" == "NO"
     restart_date="${model_start_date_current_cycle}"
-<<<<<<< HEAD
-    cice_restart_file="${COM_ICE_RESTART_PREV}/${restart_date:0:8}.${restart_date:8:2}0000.cice_model.res.nc"
-    if [[ "${DO_JEDIOCNVAR:-NO}" == "YES" ]]; then
-      cice_restart_file="${COM_ICE_ANALYSIS}/restart/${restart_date:0:8}.${restart_date:8:2}0000.cice_model_anl.res.nc"
-=======
     cice_restart_file="${COMIN_ICE_RESTART_PREV}/${restart_date:0:8}.${restart_date:8:2}0000.cice_model.res.nc"
     if [[ "${DO_JEDIOCNVAR:-NO}" == "YES" ]]; then
       cice_restart_file="${COMIN_ICE_ANALYSIS}/${restart_date:0:8}.${restart_date:8:2}0000.cice_model_anl.res.nc"
->>>>>>> 4422550c
     fi
   fi
 
@@ -600,11 +594,7 @@
       source_file="cice_model.res.${forecast_end_cycle:0:4}-${forecast_end_cycle:4:2}-${forecast_end_cycle:6:2}-${seconds}.nc"
       target_file="${forecast_end_cycle:0:8}.${forecast_end_cycle:8:2}0000.cice_model.res.nc"
       ${NCP} "${DATArestart}/CICE_RESTART/${source_file}" \
-<<<<<<< HEAD
-             "${COM_ICE_RESTART}/${target_file}"
-=======
              "${COMOUT_ICE_RESTART}/${target_file}"
->>>>>>> 4422550c
     fi
   fi
 
