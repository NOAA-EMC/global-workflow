--- conflicted
+++ resolved
@@ -9,14 +9,8 @@
 type=${1:-gfs}                ##gfs, gdas, enkfgdas or enkfggfs
 
 CDATE=${CDATE:-2018010100}
-<<<<<<< HEAD
-PDY=$(echo ${CDATE} | cut -c 1-8)
-cyc=$(echo ${CDATE} | cut -c 9-10)
-OUTPUT_FILE=${OUTPUT_FILE:-"netcdf"}
-=======
 PDY=$(echo $CDATE | cut -c 1-8)
 cyc=$(echo $CDATE | cut -c 9-10)
->>>>>>> e092e8b3
 ARCH_GAUSSIAN=${ARCH_GAUSSIAN:-"YES"}
 ARCH_GAUSSIAN_FHMAX=${ARCH_GAUSSIAN_FHMAX:-36}
 ARCH_GAUSSIAN_FHINC=${ARCH_GAUSSIAN_FHINC:-6}
@@ -51,15 +45,9 @@
     touch gfs_netcdfb.txt
     touch gfs_flux.txt
 
-<<<<<<< HEAD
-    if [[ ${MODE} = "cycled" ]]; then
-      rm -f gfs_${format}a.txt
-      touch gfs_${format}a.txt
-=======
     if [ $MODE = "cycled" ]; then
       rm -f gfs_netcdfa.txt
       touch gfs_netcdfa.txt
->>>>>>> e092e8b3
     fi
   fi
 
@@ -80,21 +68,6 @@
     echo  "${dirname}${head}pgrb2b.1p00.anl                  " >>gfs_pgrb2b.txt
     echo  "${dirname}${head}pgrb2b.1p00.anl.idx              " >>gfs_pgrb2b.txt
 
-<<<<<<< HEAD
-    if [[ ${MODE} = "cycled" ]]; then
-      echo  "${dirname}${head}atmanl${SUFFIX}            " >>gfs_${format}a.txt
-      echo  "${dirname}${head}sfcanl${SUFFIX}            " >>gfs_${format}a.txt
-      echo  "${dirname}${head}atmi*.nc                   " >>gfs_${format}a.txt
-      echo  "${dirname}${head}dtfanl.nc                  " >>gfs_${format}a.txt
-      echo  "${dirname}${head}loginc.txt                 " >>gfs_${format}a.txt
-    fi
-
-    fh=0
-    while [[ ${fh} -le ${ARCH_GAUSSIAN_FHMAX} ]]; do
-      fhr=$(printf %03i ${fh})
-      echo  "${dirname}${head}atmf${fhr}${SUFFIX}        " >>gfs_${format}b.txt
-      echo  "${dirname}${head}sfcf${fhr}${SUFFIX}        " >>gfs_${format}b.txt
-=======
     if [ $MODE = "cycled" ]; then
       echo  "${dirname}${head}atmanl.nc            " >>gfs_netcdfa.txt
       echo  "${dirname}${head}sfcanl.nc            " >>gfs_netcdfa.txt
@@ -108,7 +81,6 @@
       fhr=$(printf %03i $fh)
       echo  "${dirname}${head}atmf${fhr}.nc        " >>gfs_netcdfb.txt
       echo  "${dirname}${head}sfcf${fhr}.nc        " >>gfs_netcdfb.txt
->>>>>>> e092e8b3
       fh=$((fh+ARCH_GAUSSIAN_FHINC))
     done
   fi
@@ -328,18 +300,6 @@
   echo  "${dirname}${head}pgrb2.0p25.anl.idx         " >>gdas.txt
   echo  "${dirname}${head}pgrb2.1p00.anl             " >>gdas.txt
   echo  "${dirname}${head}pgrb2.1p00.anl.idx         " >>gdas.txt
-<<<<<<< HEAD
-  echo  "${dirname}${head}atmanl${SUFFIX}            " >>gdas.txt
-  echo  "${dirname}${head}sfcanl${SUFFIX}            " >>gdas.txt
-  if [[ -s ${ROTDIR}/${dirpath}${head}atmanl.ensres${SUFFIX} ]]; then
-     echo  "${dirname}${head}atmanl.ensres${SUFFIX}  " >>gdas.txt
-  fi
-  if [[ -s ${ROTDIR}/${dirpath}${head}atma003.ensres${SUFFIX} ]]; then
-     echo  "${dirname}${head}atma003.ensres${SUFFIX}  " >>gdas.txt
-  fi
-  if [[ -s ${ROTDIR}/${dirpath}${head}atma009.ensres${SUFFIX} ]]; then
-     echo  "${dirname}${head}atma009.ensres${SUFFIX}  " >>gdas.txt
-=======
   echo  "${dirname}${head}atmanl.nc            " >>gdas.txt
   echo  "${dirname}${head}sfcanl.nc            " >>gdas.txt
   if [ -s $ROTDIR/${dirpath}${head}atmanl.ensres.nc ]; then
@@ -350,7 +310,6 @@
   fi
   if [ -s $ROTDIR/${dirpath}${head}atma009.ensres.nc ]; then
      echo  "${dirname}${head}atma009.ensres.nc  " >>gdas.txt
->>>>>>> e092e8b3
   fi
   if [[ -s ${ROTDIR}/${dirpath}${head}cnvstat ]]; then
      echo  "${dirname}${head}cnvstat                 " >>gdas.txt
@@ -480,22 +439,6 @@
   if [[ -s ${ROTDIR}/${dirpath}${head}radstat.ensmean ]]; then
        echo  "${dirname}${head}radstat.ensmean       " >>enkf${CDUMP}.txt
   fi
-<<<<<<< HEAD
-  for FHR in ${nfhrs}; do  # loop over analysis times in window
-     if [[ ${FHR} -eq 6 ]]; then
-        if [[ -s ${ROTDIR}/${dirpath}${head}atmanl.ensmean${SUFFIX} ]]; then
-            echo  "${dirname}${head}atmanl.ensmean${SUFFIX}      " >>enkf${CDUMP}.txt
-	fi
-        if [[ -s ${ROTDIR}/${dirpath}${head}atminc.ensmean${SUFFIX} ]]; then
-            echo  "${dirname}${head}atminc.ensmean${SUFFIX}      " >>enkf${CDUMP}.txt
-        fi
-     else
-        if [[ -s ${ROTDIR}/${dirpath}${head}atma00${FHR}.ensmean${SUFFIX} ]]; then
-	    echo  "${dirname}${head}atma00${FHR}.ensmean${SUFFIX}      " >>enkf${CDUMP}.txt
-        fi
-        if [[ -s ${ROTDIR}/${dirpath}${head}atmi00${FHR}.ensmean${SUFFIX} ]]; then
-            echo  "${dirname}${head}atmi00${FHR}.ensmean${SUFFIX}      " >>enkf${CDUMP}.txt
-=======
   for FHR in $nfhrs; do  # loop over analysis times in window
      if [ $FHR -eq 6 ]; then
         if [ -s $ROTDIR/${dirpath}${head}atmanl.ensmean.nc ]; then
@@ -510,7 +453,6 @@
         fi
         if [ -s $ROTDIR/${dirpath}${head}atmi00${FHR}.ensmean.nc ]; then
             echo  "${dirname}${head}atmi00${FHR}.ensmean.nc      " >>enkf${CDUMP}.txt
->>>>>>> e092e8b3
         fi
      fi 
   done # loop over FHR
@@ -529,23 +471,12 @@
 
 # Ensemble spread file only available with netcdf output
   fh=3
-<<<<<<< HEAD
-  while [[ ${fh} -le 9 ]]; do
-      fhr=$(printf %03i ${fh})
-      echo  "${dirname}${head}atmf${fhr}.ensmean${SUFFIX}       " >>enkf${CDUMP}.txt
-      echo  "${dirname}${head}sfcf${fhr}.ensmean${SUFFIX}       " >>enkf${CDUMP}.txt
-      if [[ ${OUTPUT_FILE} = "netcdf" ]]; then
-          if [[ -s ${ROTDIR}/${dirpath}${head}atmf${fhr}.ensspread${SUFFIX} ]]; then
-	     echo  "${dirname}${head}atmf${fhr}.ensspread${SUFFIX}     " >>enkf${CDUMP}.txt
-          fi
-=======
   while [ $fh -le 9 ]; do
       fhr=$(printf %03i $fh)
       echo  "${dirname}${head}atmf${fhr}.ensmean.nc       " >>enkf${CDUMP}.txt
       echo  "${dirname}${head}sfcf${fhr}.ensmean.nc       " >>enkf${CDUMP}.txt
       if [ -s $ROTDIR/${dirpath}${head}atmf${fhr}.ensspread.nc ]; then
           echo  "${dirname}${head}atmf${fhr}.ensspread.nc     " >>enkf${CDUMP}.txt
->>>>>>> e092e8b3
       fi
       fh=$((fh+3))
   done
@@ -571,39 +502,6 @@
     head="${CDUMP}.t${cyc}z."
 
     #---
-<<<<<<< HEAD
-    for FHR in ${nfhrs}; do  # loop over analysis times in window
-      if [[ ${FHR} -eq 6 ]]; then
-         if [[ ${n} -le ${NTARS2} ]]; then
-            if [[ -s ${ROTDIR}/${dirpath}${head}atmanl${SUFFIX} ]] ; then
-                echo "${dirname}${head}atmanl${SUFFIX}      " >>enkf${CDUMP}_grp${n}.txt
-            fi
-	    if [[ -s ${ROTDIR}/${dirpath}${head}ratminc${SUFFIX} ]] ; then
-		echo "${dirname}${head}ratminc${SUFFIX}      " >>enkf${CDUMP}_grp${n}.txt
-	    fi
-         fi
-         if [[ -s ${ROTDIR}/${dirpath}${head}ratminc${SUFFIX} ]] ; then
-             echo "${dirname}${head}ratminc${SUFFIX}      " >>enkf${CDUMP}_restarta_grp${n}.txt
-         fi
-
-      else
-         if [[ ${n} -le ${NTARS2} ]]; then
-             if [[ -s ${ROTDIR}/${dirpath}${head}atma00${FHR}${SUFFIX} ]] ; then
-                 echo "${dirname}${head}atma00${FHR}${SUFFIX}      " >>enkf${CDUMP}_grp${n}.txt
-             fi
-             if [[ -s ${ROTDIR}/${dirpath}${head}ratmi00${FHR}${SUFFIX} ]] ; then
-                 echo "${dirname}${head}ratmi00${FHR}${SUFFIX}      " >>enkf${CDUMP}_grp${n}.txt
-             fi
-         fi
-         if [[ -s ${ROTDIR}/${dirpath}${head}ratmi00${FHR}${SUFFIX} ]] ; then
-             echo "${dirname}${head}ratmi00${FHR}${SUFFIX}      " >>enkf${CDUMP}_restarta_grp${n}.txt
-         fi
-
-      fi 
-      echo "${dirname}${head}atmf00${FHR}${SUFFIX}       " >>enkf${CDUMP}_grp${n}.txt
-      if [[ ${FHR} -eq 6 ]]; then
-	  echo "${dirname}${head}sfcf00${FHR}${SUFFIX}       " >>enkf${CDUMP}_grp${n}.txt
-=======
     for FHR in $nfhrs; do  # loop over analysis times in window
       if [ $FHR -eq 6 ]; then
          if [ $n -le $NTARS2 ]; then
@@ -635,7 +533,6 @@
       echo "${dirname}${head}atmf00${FHR}.nc       " >>enkf${CDUMP}_grp${n}.txt
       if [ $FHR -eq 6 ]; then
 	  echo "${dirname}${head}sfcf00${FHR}.nc       " >>enkf${CDUMP}_grp${n}.txt
->>>>>>> e092e8b3
       fi
     done # loop over FHR
 
