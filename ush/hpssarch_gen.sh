#! /usr/bin/env bash

###################################################
# Fanglin Yang, 20180318
# --create bunches of files to be archived to HPSS
###################################################
source "${HOMEgfs}/ush/preamble.sh"

type=${1:-gfs}                ##gfs, gdas, enkfgdas or enkfggfs

ARCH_GAUSSIAN=${ARCH_GAUSSIAN:-"YES"}
ARCH_GAUSSIAN_FHMAX=${ARCH_GAUSSIAN_FHMAX:-36}
ARCH_GAUSSIAN_FHINC=${ARCH_GAUSSIAN_FHINC:-6}

# Set whether to archive downstream products
DO_DOWN=${DO_DOWN:-"NO"}
if [[ ${DO_BUFRSND} = "YES" || ${WAFSF} = "YES" ]]; then
  export DO_DOWN="YES"
fi

#-----------------------------------------------------
if [[ ${type} = "gfs" ]]; then
#-----------------------------------------------------
  FHMIN_GFS=${FHMIN_GFS:-0}
  FHMAX_GFS=${FHMAX_GFS:-384}
  FHOUT_GFS=${FHOUT_GFS:-3}
  FHMAX_HF_GFS=${FHMAX_HF_GFS:-120}
  FHOUT_HF_GFS=${FHOUT_HF_GFS:-1}

  rm -f gfsa.txt
  rm -f gfsb.txt
  rm -f gfs_restarta.txt
  touch gfsa.txt
  touch gfsb.txt
  touch gfs_restarta.txt

  if [[ ${ARCH_GAUSSIAN} = "YES" ]]; then
    rm -f gfs_pgrb2b.txt
    rm -f gfs_netcdfb.txt
    rm -f gfs_flux.txt
    touch gfs_pgrb2b.txt
    touch gfs_netcdfb.txt
    touch gfs_flux.txt

    if [[ ${MODE} = "cycled" ]]; then
      rm -f gfs_netcdfa.txt
      touch gfs_netcdfa.txt
    fi
  fi

  if [[ ${DO_DOWN} = "YES" ]]; then
    rm -f gfs_downstream.txt
    touch gfs_downstream.txt
  fi

  head="gfs.t${cyc}z."

  if [[ ${ARCH_GAUSSIAN} = "YES" ]]; then
    {
      echo "${COM_ATMOS_GRIB_0p25/${ROTDIR}\//}/${head}pgrb2b.0p25.anl"
      echo "${COM_ATMOS_GRIB_0p25/${ROTDIR}\//}/${head}pgrb2b.0p25.anl.idx"
      echo "${COM_ATMOS_GRIB_1p00/${ROTDIR}\//}/${head}pgrb2b.1p00.anl"
      echo "${COM_ATMOS_GRIB_1p00/${ROTDIR}\//}/${head}pgrb2b.1p00.anl.idx"
    } >> gfs_pgrb2b.txt

    if [[ ${MODE} = "cycled" ]]; then
      {
        echo "${COM_ATMOS_ANALYSIS/${ROTDIR}\//}/${head}atmanl.nc"
        echo "${COM_ATMOS_ANALYSIS/${ROTDIR}\//}/${head}sfcanl.nc"
        echo "${COM_ATMOS_ANALYSIS/${ROTDIR}\//}/${head}atmi*.nc"
        echo "${COM_ATMOS_ANALYSIS/${ROTDIR}\//}/${head}dtfanl.nc"
        echo "${COM_ATMOS_ANALYSIS/${ROTDIR}\//}/${head}loginc.txt"
      } >> gfs_netcdfa.txt
    fi

    fh=0
    while (( fh <= ARCH_GAUSSIAN_FHMAX )); do
      fhr=$(printf %03i "${fh}")
      {
        echo "${COM_ATMOS_HISTORY/${ROTDIR}\//}/${head}atmf${fhr}.nc"
        echo "${COM_ATMOS_HISTORY/${ROTDIR}\//}/${head}sfcf${fhr}.nc"
      } >> gfs_netcdfb.txt
      fh=$((fh+ARCH_GAUSSIAN_FHINC))
    done
  fi

  #..................
  # Exclude the gfsarch.log file, which will change during the tar operation
  #  This uses the bash extended globbing option
  {
    echo "./logs/${PDY}${cyc}/gfs!(arch).log"
    echo "${COM_ATMOS_HISTORY/${ROTDIR}\//}/input.nml"

    if [[ ${MODE} = "cycled" ]]; then
      echo "${COM_ATMOS_ANALYSIS/${ROTDIR}\//}/${head}gsistat"
      echo "${COM_OBS/${ROTDIR}\//}/${head}nsstbufr"
      echo "${COM_OBS/${ROTDIR}\//}/${head}prepbufr"
      echo "${COM_OBS/${ROTDIR}\//}/${head}prepbufr.acft_profiles"
    fi

    echo "${COM_ATMOS_GRIB_0p25/${ROTDIR}\//}/${head}pgrb2.0p25.anl"
    echo "${COM_ATMOS_GRIB_0p25/${ROTDIR}\//}/${head}pgrb2.0p25.anl.idx"

    #Only generated if there are cyclones to track
    cyclone_files=("avno.t${cyc}z.cyclone.trackatcfunix"
                   "avnop.t${cyc}z.cyclone.trackatcfunix"
                   "trak.gfso.atcfunix.${PDY}${cyc}"
                   "trak.gfso.atcfunix.altg.${PDY}${cyc}")

    for file in "${cyclone_files[@]}"; do
      [[ -s ${COM_ATMOS_TRACK}/${file} ]] && echo "${COM_ATMOS_TRACK/${ROTDIR}\//}/${file}"
    done

    genesis_files=("storms.gfso.atcf_gen.${PDY}${cyc}"
                   "storms.gfso.atcf_gen.altg.${PDY}${cyc}")
    for file in "${genesis_files[@]}"; do
      [[ -s ${COM_ATMOS_GENESIS}/${file} ]] && echo "${COM_ATMOS_GENESIS/${ROTDIR}\//}/${file}"
    done
  } >> gfsa.txt

  {
    if [[ ${DO_DOWN} = "YES" ]]; then
      if [[ ${DO_BUFRSND} = "YES" ]]; then
        echo "${COM_ATMOS_GEMPAK/${ROTDIR}\//}/gfs_${PDY}${cyc}.sfc"
        echo "${COM_ATMOS_GEMPAK/${ROTDIR}\//}/gfs_${PDY}${cyc}.snd"
        echo "${COM_ATMOS_WMO/${ROTDIR}\//}/gfs_collective*.postsnd_${cyc}"
        echo "${COM_ATMOS_BUFR/${ROTDIR}\//}/bufr.t${cyc}z"
        echo "${COM_ATMOS_BUFR/${ROTDIR}\//}/gfs.t${cyc}z.bufrsnd.tar.gz"
      fi
      if [[ ${WAFSF} = "YES" ]]; then
        echo "${COM_ATMOS_WAFS/${ROTDIR}\//}/wafsgfs*.t${cyc}z.gribf*.grib2"
        echo "${COM_ATMOS_WAFS/${ROTDIR}\//}/gfs.t${cyc}z.wafs_grb45f*.grib2"
        echo "${COM_ATMOS_WAFS/${ROTDIR}\//}/gfs.t${cyc}z.wafs_grb45f*.nouswafs.grib2"
        echo "${COM_ATMOS_WAFS/${ROTDIR}\//}/WAFS_blended_${PDY}${cyc}f*.grib2"
        echo "${COM_ATMOS_WAFS/${ROTDIR}\//}/gfs.t*z.gcip.f*.grib2"
        echo "${COM_ATMOS_WAFS/${ROTDIR}\//}/gfs.t${cyc}z.wafs_0p25.f*.grib2"
        echo "${COM_ATMOS_WAFS/${ROTDIR}\//}/gfs.t${cyc}z.wafs_0p25_unblended.f*.grib2"
        echo "${COM_ATMOS_WAFS/${ROTDIR}\//}/WAFS_0p25_blended_${PDY}${cyc}f*.grib2"
      fi
    fi
  } >> gfs_downstream.txt

  {
    echo "${COM_ATMOS_GRIB_0p50/${ROTDIR}\//}/${head}pgrb2.0p50.anl"
    echo "${COM_ATMOS_GRIB_0p50/${ROTDIR}\//}/${head}pgrb2.0p50.anl.idx"
    echo "${COM_ATMOS_GRIB_1p00/${ROTDIR}\//}/${head}pgrb2.1p00.anl"
    echo "${COM_ATMOS_GRIB_1p00/${ROTDIR}\//}/${head}pgrb2.1p00.anl.idx"
  } >> gfsb.txt


  fh=0
  while (( fh <= FHMAX_GFS )); do
    fhr=$(printf %03i "${fh}")
    if [[ ${ARCH_GAUSSIAN} = "YES" ]]; then
      {
        echo "${COM_ATMOS_MASTER/${ROTDIR}\//}/${head}sfluxgrbf${fhr}.grib2"
        echo "${COM_ATMOS_MASTER/${ROTDIR}\//}/${head}sfluxgrbf${fhr}.grib2.idx"
      } >> gfs_flux.txt

      {
        echo "${COM_ATMOS_GRIB_0p25/${ROTDIR}\//}/${head}pgrb2b.0p25.f${fhr}"
        echo "${COM_ATMOS_GRIB_0p25/${ROTDIR}\//}/${head}pgrb2b.0p25.f${fhr}.idx"
        if [[ -s "${COM_ATMOS_GRIB_1p00}/${head}pgrb2b.1p00.f${fhr}" ]]; then
           echo "${COM_ATMOS_GRIB_1p00/${ROTDIR}\//}/{head}pgrb2b.1p00.f${fhr}"
           echo "${COM_ATMOS_GRIB_1p00/${ROTDIR}\//}/{head}pgrb2b.1p00.f${fhr}.idx"
        fi
      } >> gfs_pgrb2b.txt
    fi

    {
      echo "${COM_ATMOS_GRIB_0p25/${ROTDIR}\//}/${head}pgrb2.0p25.f${fhr}"
      echo "${COM_ATMOS_GRIB_0p25/${ROTDIR}\//}/${head}pgrb2.0p25.f${fhr}.idx"
      echo "${COM_ATMOS_HISTORY/${ROTDIR}\//}/${head}logf${fhr}.txt"
    } >> gfsa.txt


    {
      if [[ -s "${COM_ATMOS_GRIB_0p50}/${head}pgrb2.0p50.f${fhr}" ]]; then
         echo "${COM_ATMOS_GRIB_0p50/${ROTDIR}\//}/${head}pgrb2.0p50.f${fhr}"
         echo "${COM_ATMOS_GRIB_0p50/${ROTDIR}\//}/${head}pgrb2.0p50.f${fhr}.idx"
      fi
      if [[ -s "${COM_ATMOS_GRIB_1p00}/${head}pgrb2.1p00.f${fhr}" ]]; then
         echo "${COM_ATMOS_GRIB_1p00/${ROTDIR}\//}/${head}pgrb2.1p00.f${fhr}"
         echo "${COM_ATMOS_GRIB_1p00/${ROTDIR}\//}/${head}pgrb2.1p00.f${fhr}.idx"
      fi
    } >> gfsb.txt

    inc=${FHOUT_GFS}
    if (( FHMAX_HF_GFS > 0 && FHOUT_HF_GFS > 0 && fh < FHMAX_HF_GFS )); then
      inc=${FHOUT_HF_GFS}
    fi

    fh=$((fh+inc))
  done

  #..................
  {
    if [[ ${MODE} = "cycled" ]]; then
      echo "${COM_ATMOS_RESTART/${ROTDIR}\//}/*0000.sfcanl_data.tile1.nc"
      echo "${COM_ATMOS_RESTART/${ROTDIR}\//}/*0000.sfcanl_data.tile2.nc"
      echo "${COM_ATMOS_RESTART/${ROTDIR}\//}/*0000.sfcanl_data.tile3.nc"
      echo "${COM_ATMOS_RESTART/${ROTDIR}\//}/*0000.sfcanl_data.tile4.nc"
      echo "${COM_ATMOS_RESTART/${ROTDIR}\//}/*0000.sfcanl_data.tile5.nc"
      echo "${COM_ATMOS_RESTART/${ROTDIR}\//}/*0000.sfcanl_data.tile6.nc"
    elif [[ ${MODE} = "forecast-only" ]]; then
      echo "${COM_ATMOS_INPUT/${ROTDIR}\//}/gfs_ctrl.nc"
      echo "${COM_ATMOS_INPUT/${ROTDIR}\//}/gfs_data.tile1.nc"
      echo "${COM_ATMOS_INPUT/${ROTDIR}\//}/gfs_data.tile2.nc"
      echo "${COM_ATMOS_INPUT/${ROTDIR}\//}/gfs_data.tile3.nc"
      echo "${COM_ATMOS_INPUT/${ROTDIR}\//}/gfs_data.tile4.nc"
      echo "${COM_ATMOS_INPUT/${ROTDIR}\//}/gfs_data.tile5.nc"
      echo "${COM_ATMOS_INPUT/${ROTDIR}\//}/gfs_data.tile6.nc"
      echo "${COM_ATMOS_INPUT/${ROTDIR}\//}/sfc_data.tile1.nc"
      echo "${COM_ATMOS_INPUT/${ROTDIR}\//}/sfc_data.tile2.nc"
      echo "${COM_ATMOS_INPUT/${ROTDIR}\//}/sfc_data.tile3.nc"
      echo "${COM_ATMOS_INPUT/${ROTDIR}\//}/sfc_data.tile4.nc"
      echo "${COM_ATMOS_INPUT/${ROTDIR}\//}/sfc_data.tile5.nc"
      echo "${COM_ATMOS_INPUT/${ROTDIR}\//}/sfc_data.tile6.nc"
    fi
  } >> gfs_restarta.txt


  #..................
  if [[ ${DO_WAVE} = "YES" ]]; then

    rm -rf gfswave.txt
    touch gfswave.txt

    head="gfswave.t${cyc}z."

    #...........................
    {
      echo "${COM_WAVE_HISTORY/${ROTDIR}\//}/ww3_multi*"
      echo "${COM_WAVE_GRID/${ROTDIR}\//}/${head}*"
      echo "${COM_WAVE_STATION/${ROTDIR}\//}/${head}*"
    } >> gfswave.txt
  fi

  if [[ ${DO_OCN} = "YES" ]]; then

    head="gfs.t${cyc}z."

    rm -f gfs_flux_1p00.txt
    rm -f ocn_ice_grib2_0p5.txt 
    rm -f ocn_ice_grib2_0p25.txt
    rm -f ocn_2D.txt
    rm -f ocn_3D.txt
    rm -f ocn_xsect.txt
    rm -f ocn_daily.txt
    touch gfs_flux_1p00.txt
    touch ocn_ice_grib2_0p5.txt
    touch ocn_ice_grib2_0p25.txt
    touch ocn_2D.txt
    touch ocn_3D.txt
    touch ocn_xsect.txt
    touch ocn_daily.txt
    echo "${COM_OCEAN_INPUT/${ROTDIR}\//}/MOM_input" >> ocn_2D.txt
    echo "${COM_OCEAN_HISTORY/${ROTDIR}\//}/ocn_2D*" >> ocn_2D.txt
    echo "${COM_OCEAN_HISTORY/${ROTDIR}\//}/ocn_3D*" >> ocn_3D.txt
    echo "${COM_OCEAN_XSECT/${ROTDIR}\//}/ocn*EQ*" >> ocn_xsect.txt
    echo "${COM_OCEAN_DAILY/${ROTDIR}\//}/ocn_daily*" >> ocn_daily.txt
    echo "${COM_OCEAN_GRIB_0p50/${ROTDIR}\//}/ocn_ice*0p5x0p5.grb2" >> ocn_ice_grib2_0p5.txt
    echo "${COM_OCEAN_GRIB_0p25/${ROTDIR}\//}/ocn_ice*0p25x0p25.grb2" >> ocn_ice_grib2_0p25.txt

    # Also save fluxes from atmosphere
    {
      echo "${COM_ATMOS_GRIB_1p00/${ROTDIR}\//}/${head}flux.1p00.f???"
      echo "${COM_ATMOS_GRIB_1p00/${ROTDIR}\//}/${head}flux.1p00.f???.idx"
    } >> gfs_flux_1p00.txt
  fi

  if [[ ${DO_ICE} = "YES" ]]; then
    head="gfs.t${cyc}z."

    rm -f ice.txt
    touch ice.txt
    {
      echo "${COM_ICE_INPUT/${ROTDIR}\//}/ice_in"
      echo "${COM_ICE_HISTORY/${ROTDIR}\//}/ice*nc"
    } >> ice.txt
  fi

  if [[ ${DO_AERO} = "YES" ]]; then
    head="gocart"

    rm -f chem.txt
    touch chem.txt

    echo "${COM_CHEM_HISTORY/${ROTDIR}\//}/${head}*" >> chem.txt
  fi

#-----------------------------------------------------
fi   ##end of gfs
#-----------------------------------------------------



#-----------------------------------------------------
if [[ ${type} == "gdas" ]]; then
#-----------------------------------------------------

  rm -f gdas.txt
  rm -f gdas_restarta.txt
  rm -f gdas_restartb.txt
  touch gdas.txt
  touch gdas_restarta.txt
  touch gdas_restartb.txt

  head="gdas.t${cyc}z."

  #..................
  {
    echo "${COM_ATMOS_ANALYSIS/${ROTDIR}\//}/${head}gsistat"
    echo "${COM_ATMOS_GRIB_0p25/${ROTDIR}\//}/${head}pgrb2.0p25.anl"
    echo "${COM_ATMOS_GRIB_0p25/${ROTDIR}\//}/${head}pgrb2.0p25.anl.idx"
    echo "${COM_ATMOS_GRIB_1p00/${ROTDIR}\//}/${head}pgrb2.1p00.anl"
    echo "${COM_ATMOS_GRIB_1p00/${ROTDIR}\//}/${head}pgrb2.1p00.anl.idx"
    echo "${COM_ATMOS_ANALYSIS/${ROTDIR}\//}/${head}atmanl.nc"
    echo "${COM_ATMOS_ANALYSIS/${ROTDIR}\//}/${head}sfcanl.nc"
    if [[ -s "${COM_ATMOS_ANALYSIS}/${head}atmanl.ensres.nc" ]]; then
       echo "${COM_ATMOS_ANALYSIS/${ROTDIR}\//}/${head}atmanl.ensres.nc"
    fi
    if [[ -s "${COM_ATMOS_ANALYSIS}/${head}atma003.ensres.nc" ]]; then
       echo "${COM_ATMOS_ANALYSIS/${ROTDIR}\//}/${head}atma003.ensres.nc"
    fi
    if [[ -s "${COM_ATMOS_ANALYSIS}/${head}atma009.ensres.nc" ]]; then
       echo "${COM_ATMOS_ANALYSIS/${ROTDIR}\//}/${head}atma009.ensres.nc"
    fi
    if [[ -s "${COM_ATMOS_ANALYSIS}/${head}cnvstat" ]]; then
       echo "${COM_ATMOS_ANALYSIS/${ROTDIR}\//}/${head}cnvstat"
    fi
    if [[ -s "${COM_ATMOS_ANALYSIS}/${head}oznstat" ]]; then
       echo "${COM_ATMOS_ANALYSIS/${ROTDIR}\//}/${head}oznstat"
    fi
    if [[ -s "${COM_ATMOS_ANALYSIS}/${head}radstat" ]]; then
       echo "${COM_ATMOS_ANALYSIS/${ROTDIR}\//}/${head}radstat"
    fi
    for fstep in prep anal gldas fcst vrfy radmon minmon oznmon; do
      if [[ -s "${ROTDIR}/logs/${PDY}${cyc}/gdas${fstep}.log" ]]; then
        echo "./logs/${PDY}${cyc}/gdas${fstep}.log"
      fi
    done
    echo "./logs/${PDY}${cyc}/gdaspost*.log"

<<<<<<< HEAD
    fh=0
    while [[ ${fh} -le 9 ]]; do
      fhr=$(printf %03i "${fh}")
      echo "${COM_ATMOS_MASTER/${ROTDIR}\//}/${head}sfluxgrbf${fhr}.grib2"
      echo "${COM_ATMOS_MASTER/${ROTDIR}\//}/${head}sfluxgrbf${fhr}.grib2.idx"
      echo "${COM_ATMOS_GRIB_0p25/${ROTDIR}\//}/${head}pgrb2.0p25.f${fhr}"
      echo "${COM_ATMOS_GRIB_0p25/${ROTDIR}\//}/${head}pgrb2.0p25.f${fhr}.idx"
      echo "${COM_ATMOS_GRIB_1p00/${ROTDIR}\//}/${head}pgrb2.1p00.f${fhr}"
      echo "${COM_ATMOS_GRIB_1p00/${ROTDIR}\//}/${head}pgrb2.1p00.f${fhr}.idx"
      echo "${COM_ATMOS_HISTORY/${ROTDIR}\//}/${head}logf${fhr}.txt"
      echo "${COM_ATMOS_HISTORY/${ROTDIR}\//}/${head}atmf${fhr}.nc"
      echo "${COM_ATMOS_HISTORY/${ROTDIR}\//}/${head}sfcf${fhr}.nc"
      fh=$((fh+3))
    done
    flist="001 002 004 005 007 008"
    for fhr in ${flist}; do
      echo "${COM_ATMOS_MASTER/${ROTDIR}\//}/${head}sfluxgrbf${fhr}.grib2"
      echo "${COM_ATMOS_MASTER/${ROTDIR}\//}/${head}sfluxgrbf${fhr}.grib2.idx"
    done
  } >> gdas.txt
=======
  fh=0
  while [[ ${fh} -le 9 ]]; do
    fhr=$(printf %03i ${fh})
    echo  "${dirname}${head}sfluxgrbf${fhr}.grib2      " >>gdas.txt
    echo  "${dirname}${head}sfluxgrbf${fhr}.grib2.idx  " >>gdas.txt
    echo  "${dirname}${head}pgrb2.0p25.f${fhr}         " >>gdas.txt
    echo  "${dirname}${head}pgrb2.0p25.f${fhr}.idx     " >>gdas.txt
    echo  "${dirname}${head}pgrb2.1p00.f${fhr}         " >>gdas.txt
    echo  "${dirname}${head}pgrb2.1p00.f${fhr}.idx     " >>gdas.txt
    echo  "${dirname}${head}logf${fhr}.txt             " >>gdas.txt
    echo  "${dirname}${head}atmf${fhr}.nc              " >>gdas.txt
    echo  "${dirname}${head}sfcf${fhr}.nc              " >>gdas.txt
    fh=$((fh+3))
  done
  flist="001 002 004 005 007 008"
  for fhr in ${flist}; do
    file="${dirname}${head}sfluxgrbf${fhr}.grib2"
    # Only add to list if file is present.
    if [[ -s "${file}" ]]; then
      echo  "${file}"      >>gdas.txt
      echo  "${file}.idx"  >>gdas.txt
    fi
  done
  
>>>>>>> 44f5c285


  #..................
  if [[ -s "${COM_ATMOS_ANALYSIS}/${head}cnvstat" ]]; then
     echo "${COM_ATMOS_ANALYSIS/${ROTDIR}\//}/${head}cnvstat" >> gdas_restarta.txt
  fi
  if [[ -s "${COM_ATMOS_ANALYSIS}/${head}radstat" ]]; then
     echo "${COM_ATMOS_ANALYSIS/${ROTDIR}\//}/${head}radstat" >> gdas_restarta.txt
  fi

  {
    echo "${COM_OBS/${ROTDIR}\//}/${head}nsstbufr"
    echo "${COM_OBS/${ROTDIR}\//}/${head}prepbufr"
    echo "${COM_OBS/${ROTDIR}\//}/${head}prepbufr.acft_profiles"
    echo "${COM_ATMOS_ANALYSIS/${ROTDIR}\//}/${head}abias"
    echo "${COM_ATMOS_ANALYSIS/${ROTDIR}\//}/${head}abias_air"
    echo "${COM_ATMOS_ANALYSIS/${ROTDIR}\//}/${head}abias_int"
    echo "${COM_ATMOS_ANALYSIS/${ROTDIR}\//}/${head}abias_pc"
    echo "${COM_ATMOS_ANALYSIS/${ROTDIR}\//}/${head}atmi*nc"
    echo "${COM_ATMOS_ANALYSIS/${ROTDIR}\//}/${head}dtfanl.nc"
    echo "${COM_ATMOS_ANALYSIS/${ROTDIR}\//}/${head}loginc.txt"

    echo "${COM_ATMOS_RESTART/${ROTDIR}\//}/*0000.sfcanl_data.tile1.nc"
    echo "${COM_ATMOS_RESTART/${ROTDIR}\//}/*0000.sfcanl_data.tile2.nc"
    echo "${COM_ATMOS_RESTART/${ROTDIR}\//}/*0000.sfcanl_data.tile3.nc"
    echo "${COM_ATMOS_RESTART/${ROTDIR}\//}/*0000.sfcanl_data.tile4.nc"
    echo "${COM_ATMOS_RESTART/${ROTDIR}\//}/*0000.sfcanl_data.tile5.nc"
    echo "${COM_ATMOS_RESTART/${ROTDIR}\//}/*0000.sfcanl_data.tile6.nc" 
  } >> gdas_restarta.txt

  #..................
  echo "${COM_ATMOS_RESTART/${ROTDIR}\//}" >> gdas_restartb.txt

  #..................
  if [[ ${DO_WAVE} = "YES" ]]; then

    rm -rf gdaswave.txt
    touch gdaswave.txt
    rm -rf gdaswave_restart.txt
    touch gdaswave_restart.txt

    head="gdaswave.t${cyc}z."

    #...........................
    {
      echo "${COM_WAVE_GRID/${ROTDIR}\//}/${head}*"
      echo "${COM_WAVE_STATION/${ROTDIR}\//}/${head}*" 
    } >> gdaswave.txt

    echo "${COM_WAVE_RESTART/${ROTDIR}\//}/*" >> gdaswave_restart.txt

  fi

  #..................
  if [[ ${DO_OCN} = "YES" ]]; then

    rm -rf gdasocean.txt
    touch gdasocean.txt
    rm -rf gdasocean_restart.txt
    touch gdasocean_restart.txt

    head="gdas.t${cyc}z."

    #...........................
    {
      echo "${COM_OCEAN_HISTORY/${ROTDIR}\//}/${head}*"
      echo "${COM_OCEAN_INPUT/${ROTDIR}\//}"
    } >> gdasocean.txt

    {
      echo "${COM_OCEAN_RESTART/${ROTDIR}\//}/*"
      echo "${COM_MED_RESTART/${ROTDIR}\//}/*"
    } >> gdasocean_restart.txt

  fi

  if [[ ${DO_ICE} = "YES" ]]; then

    rm -rf gdasice.txt
    touch gdasice.txt
    rm -rf gdasice_restart.txt
    touch gdasice_restart.txt

    head="gdas.t${cyc}z."

    #...........................
    {
      echo "${COM_ICE_HISTORY/${ROTDIR}\//}/${head}*"
      echo "${COM_ICE_INPUT/${ROTDIR}\//}/ice_in" 
    } >> gdasice.txt

    echo "${COM_ICE_RESTART/${ROTDIR}\//}/*" >> gdasice_restart.txt

 fi


#-----------------------------------------------------
fi   ##end of gdas
#-----------------------------------------------------


#-----------------------------------------------------
if [[ ${type} == "enkfgdas" || ${type} == "enkfgfs" ]]; then
#-----------------------------------------------------

  IAUFHRS_ENKF=${IAUFHRS_ENKF:-6}
  lobsdiag_forenkf=${lobsdiag_forenkf:-".false."}
  nfhrs="${IAUFHRS_ENKF/,/}"
  NMEM_ENKF=${NMEM_ENKF:-80}
  NMEM_EARCGRP=${NMEM_EARCGRP:-10}               ##number of ens memebers included in each tarball
  NTARS=$((NMEM_ENKF/NMEM_EARCGRP))
  [[ ${NTARS} -eq 0 ]] && NTARS=1
  [[ $((NTARS*NMEM_EARCGRP)) -lt ${NMEM_ENKF} ]] && NTARS=$((NTARS+1))
  ##NTARS2=$((NTARS/2))  # number of earc groups to include analysis/increments
  NTARS2=${NTARS}

  head="${RUN}.t${cyc}z."

  #..................
  rm -f "${RUN}.txt"
  touch "${RUN}.txt"

  {
    echo "${COM_ATMOS_ANALYSIS_ENSSTAT/${ROTDIR}\//}/${head}enkfstat"
    echo "${COM_ATMOS_ANALYSIS_ENSSTAT/${ROTDIR}\//}/${head}gsistat.ensmean"
    if [[ -s "${COM_ATMOS_ANALYSIS_ENSSTAT}/${head}cnvstat.ensmean" ]]; then
         echo "${COM_ATMOS_ANALYSIS_ENSSTAT/${ROTDIR}\//}/${head}cnvstat.ensmean"
    fi
    if [[ -s "${COM_ATMOS_ANALYSIS_ENSSTAT}/${head}oznstat.ensmean" ]]; then
         echo "${COM_ATMOS_ANALYSIS_ENSSTAT/${ROTDIR}\//}/${head}oznstat.ensmean"
    fi
    if [[ -s "${COM_ATMOS_ANALYSIS_ENSSTAT}/${head}radstat.ensmean" ]]; then
         echo "${COM_ATMOS_ANALYSIS_ENSSTAT/${ROTDIR}\//}/${head}radstat.ensmean"
    fi
    for FHR in $nfhrs; do  # loop over analysis times in window
      if [ $FHR -eq 6 ]; then
        if [[ -s "${COM_ATMOS_ANALYSIS_ENSSTAT}/${head}atmanl.ensmean.nc" ]]; then
          echo "${COM_ATMOS_ANALYSIS_ENSSTAT/${ROTDIR}\//}/${head}atmanl.ensmean.nc"
        fi
        if [[ -s "${COM_ATMOS_ANALYSIS_ENSSTAT}/${head}atminc.ensmean.nc" ]]; then
          echo "${COM_ATMOS_ANALYSIS_ENSSTAT/${ROTDIR}\//}/${head}atminc.ensmean.nc"
        fi
      else
        if [[ -s "${COM_ATMOS_ANALYSIS_ENSSTAT}/${head}atma00${FHR}.ensmean.nc" ]]; then
          echo "${COM_ATMOS_ANALYSIS_ENSSTAT/${ROTDIR}\//}/${head}atma00${FHR}.ensmean.nc"
        fi
        if [[ -s "${COM_ATMOS_ANALYSIS_ENSSTAT}/${head}atmi00${FHR}.ensmean.nc" ]]; then
          echo "${COM_ATMOS_ANALYSIS_ENSSTAT/${ROTDIR}\//}/${head}atmi00${FHR}.ensmean.nc"
        fi
      fi 
    done # loop over FHR
    for fstep in eobs ecen esfc eupd efcs epos ; do
     echo "logs/${PDY}${cyc}/${RUN}${fstep}*.log"
    done

  # eomg* are optional jobs
    for log in "${ROTDIR}/logs/${PDY}${cyc}/${RUN}eomg"*".log"; do
       if [[ -s "${log}" ]]; then
          echo "logs/${PDY}${cyc}/${RUN}eomg*.log"
       fi
       break
    done

  # Ensemble spread file only available with netcdf output
    fh=3
    while [ $fh -le 9 ]; do
        fhr=$(printf %03i $fh)
        echo "${COM_ATMOS_ANALYSIS_ENSSTAT/${ROTDIR}\//}/${head}atmf${fhr}.ensmean.nc"
        echo "${COM_ATMOS_ANALYSIS_ENSSTAT/${ROTDIR}\//}/${head}sfcf${fhr}.ensmean.nc"
        if [[ -s "${COM_ATMOS_ANALYSIS_ENSSTAT}/${head}atmf${fhr}.ensspread.nc" ]]; then
            echo "${COM_ATMOS_ANALYSIS_ENSSTAT/${ROTDIR}\//}/${head}atmf${fhr}.ensspread.nc"
        fi
        fh=$((fh+3))
    done
  } >> "${RUN}.txt"

  #...........................
  n=1
  while (( n <= NTARS )); do
    #...........................

    rm -f "${RUN}_grp${n}.txt"
    rm -f "${RUN}_restarta_grp${n}.txt"
    rm -f "${RUN}_restartb_grp${n}.txt"
    touch "${RUN}_grp${n}.txt"
    touch "${RUN}_restarta_grp${n}.txt"
    touch "${RUN}_restartb_grp${n}.txt"

    m=1
    while (( m <= NMEM_EARCGRP )); do
      nm=$(((n-1)*NMEM_EARCGRP+m))
      mem=$(printf %03i ${nm})
      head="${RUN}.t${cyc}z."

      MEMDIR="mem${mem}" YMD=${PDY} HH=${cyc} generate_com \
        COM_ATMOS_ANALYSIS_MEM:COM_ATMOS_ANALYSIS_TMPL \
        COM_ATMOS_RESTART_MEM:COM_ATMOS_RESTART_TMPL

      #---
      for FHR in $nfhrs; do  # loop over analysis times in window
        if [ $FHR -eq 6 ]; then
          {
            if (( n <= NTARS2 )); then
              if [[ -s "${COM_ATMOS_ANALYSIS_MEM}/${head}atmanl.nc" ]] ; then
                echo "${COM_ATMOS_ANALYSIS_MEM/${ROTDIR}\//}/${head}atmanl.nc"
              fi
                if [[ -s "${COM_ATMOS_ANALYSIS_MEM}/${head}ratminc.nc" ]] ; then
                    echo "${COM_ATMOS_ANALYSIS_MEM/${ROTDIR}\//}/${head}ratminc.nc" 
                fi
            fi
          } >> "${RUN}_grp${n}.txt"

          if [[ -s "${COM_ATMOS_ANALYSIS_MEM}/${head}ratminc.nc" ]] ; then
            echo "${COM_ATMOS_ANALYSIS_MEM/${ROTDIR}\//}/${head}ratminc.nc" \
              >> "${RUN}_restarta_grp${n}.txt"
          fi

        else
          {
            if (( n <= NTARS2 )); then
              if [[ -s "${COM_ATMOS_ANALYSIS_MEM}/${head}atma00${FHR}.nc" ]] ; then
                echo "${COM_ATMOS_ANALYSIS_MEM/${ROTDIR}\//}/${head}atma00${FHR}.nc"
              fi
              if [[ -s "${COM_ATMOS_ANALYSIS_MEM}/${head}ratmi00${FHR}.nc" ]] ; then
                echo "${COM_ATMOS_ANALYSIS_MEM/${ROTDIR}\//}/${head}ratmi00${FHR}.nc"
              fi
             fi
          } >> "${RUN}_grp${n}.txt"
          if [[ -s "${COM_ATMOS_ANALYSIS_MEM}/${head}ratmi00${FHR}.nc" ]] ; then
            echo "${COM_ATMOS_ANALYSIS_MEM/${ROTDIR}\//}/${head}ratmi00${FHR}.nc" \
              >> "${RUN}_restarta_grp${n}.txt"
          fi
        fi
        {
          echo "${COM_ATMOS_ANALYSIS_MEM/${ROTDIR}\//}/${head}atmf00${FHR}.nc"
          if (( FHR == 6 )); then
            echo "${COM_ATMOS_ANALYSIS_MEM/${ROTDIR}\//}/${head}sfcf00${FHR}.nc"
          fi
        } >> "${RUN}_grp${n}.txt"
      done # loop over FHR

      if [[ ${lobsdiag_forenkf} == ".false." ]] ; then
        {
          echo "${COM_ATMOS_RESTART_MEM/${ROTDIR}\//}/${head}gsistat"
          if [[ -s "${COM_ATMOS_RESTART_MEM}/${head}cnvstat" ]] ; then
            echo "${COM_ATMOS_RESTART_MEM/${ROTDIR}\//}/${head}cnvstat"
          fi
        } >> "${RUN}_grp${n}.txt"

        {
           if [[ -s "${COM_ATMOS_RESTART_MEM}/${head}radstat" ]]; then
              echo "${COM_ATMOS_RESTART_MEM/${ROTDIR}\//}/${head}radstat"
           fi
           if [[ -s "${COM_ATMOS_RESTART_MEM}/${head}cnvstat" ]]; then
              echo "${COM_ATMOS_RESTART_MEM/${ROTDIR}\//}/${head}cnvstat"
           fi
           echo "${COM_ATMOS_RESTART_MEM/${ROTDIR}\//}/${head}abias"
           echo "${COM_ATMOS_RESTART_MEM/${ROTDIR}\//}/${head}abias_air"
           echo "${COM_ATMOS_RESTART_MEM/${ROTDIR}\//}/${head}abias_int"
           echo "${COM_ATMOS_RESTART_MEM/${ROTDIR}\//}/${head}abias_pc"
        } >> "${RUN}_restarta_grp${n}.txt"
      fi
      #---
      {
        echo "${COM_ATMOS_RESTART_MEM/${ROTDIR}\//}/*0000.sfcanl_data.tile1.nc"
        echo "${COM_ATMOS_RESTART_MEM/${ROTDIR}\//}/*0000.sfcanl_data.tile2.nc"
        echo "${COM_ATMOS_RESTART_MEM/${ROTDIR}\//}/*0000.sfcanl_data.tile3.nc"
        echo "${COM_ATMOS_RESTART_MEM/${ROTDIR}\//}/*0000.sfcanl_data.tile4.nc"
        echo "${COM_ATMOS_RESTART_MEM/${ROTDIR}\//}/*0000.sfcanl_data.tile5.nc"
        echo "${COM_ATMOS_RESTART_MEM/${ROTDIR}\//}/*0000.sfcanl_data.tile6.nc"
      } >> "${RUN}_restarta_grp${n}.txt"
      #---
      echo "${COM_ATMOS_RESTART_MEM/${ROTDIR}\//}" >> "${RUN}_restartb_grp${n}.txt"

      m=$((m+1))
    done


  #...........................
  n=$((n+1))
  done
  #...........................


#-----------------------------------------------------
fi   ##end of enkfgdas or enkfgfs
#-----------------------------------------------------

exit 0
<|MERGE_RESOLUTION|>--- conflicted
+++ resolved
@@ -342,7 +342,6 @@
     done
     echo "./logs/${PDY}${cyc}/gdaspost*.log"
 
-<<<<<<< HEAD
     fh=0
     while [[ ${fh} -le 9 ]]; do
       fhr=$(printf %03i "${fh}")
@@ -359,37 +358,13 @@
     done
     flist="001 002 004 005 007 008"
     for fhr in ${flist}; do
-      echo "${COM_ATMOS_MASTER/${ROTDIR}\//}/${head}sfluxgrbf${fhr}.grib2"
-      echo "${COM_ATMOS_MASTER/${ROTDIR}\//}/${head}sfluxgrbf${fhr}.grib2.idx"
+      file="${COM_ATMOS_MASTER/${ROTDIR}\//}/${head}sfluxgrbf${fhr}.grib2"
+      if [[ -s ${file}} ]]; then
+        echo "${file}"
+        echo "${file}.idx"
+      fi
     done
   } >> gdas.txt
-=======
-  fh=0
-  while [[ ${fh} -le 9 ]]; do
-    fhr=$(printf %03i ${fh})
-    echo  "${dirname}${head}sfluxgrbf${fhr}.grib2      " >>gdas.txt
-    echo  "${dirname}${head}sfluxgrbf${fhr}.grib2.idx  " >>gdas.txt
-    echo  "${dirname}${head}pgrb2.0p25.f${fhr}         " >>gdas.txt
-    echo  "${dirname}${head}pgrb2.0p25.f${fhr}.idx     " >>gdas.txt
-    echo  "${dirname}${head}pgrb2.1p00.f${fhr}         " >>gdas.txt
-    echo  "${dirname}${head}pgrb2.1p00.f${fhr}.idx     " >>gdas.txt
-    echo  "${dirname}${head}logf${fhr}.txt             " >>gdas.txt
-    echo  "${dirname}${head}atmf${fhr}.nc              " >>gdas.txt
-    echo  "${dirname}${head}sfcf${fhr}.nc              " >>gdas.txt
-    fh=$((fh+3))
-  done
-  flist="001 002 004 005 007 008"
-  for fhr in ${flist}; do
-    file="${dirname}${head}sfluxgrbf${fhr}.grib2"
-    # Only add to list if file is present.
-    if [[ -s "${file}" ]]; then
-      echo  "${file}"      >>gdas.txt
-      echo  "${file}.idx"  >>gdas.txt
-    fi
-  done
-  
->>>>>>> 44f5c285
-
 
   #..................
   if [[ -s "${COM_ATMOS_ANALYSIS}/${head}cnvstat" ]]; then
