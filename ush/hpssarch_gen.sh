#! /usr/bin/env bash

###################################################
# Fanglin Yang, 20180318
# --create bunches of files to be archived to HPSS
###################################################
source "${HOMEgfs}/ush/preamble.sh"

type=${1:-gfs}                ##gfs, gdas, enkfgdas or enkfggfs

CDATE=${CDATE:-2018010100}
PDY=$(echo ${CDATE} | cut -c 1-8)
cyc=$(echo ${CDATE} | cut -c 9-10)
OUTPUT_FILE=${OUTPUT_FILE:-"netcdf"}
ARCH_GAUSSIAN=${ARCH_GAUSSIAN:-"YES"}
ARCH_GAUSSIAN_FHMAX=${ARCH_GAUSSIAN_FHMAX:-36}
ARCH_GAUSSIAN_FHINC=${ARCH_GAUSSIAN_FHINC:-6}
SUFFIX=${SUFFIX:-".nc"}
if [[ ${SUFFIX} = ".nc" ]]; then
  format="netcdf"
else
  format="nemsio"
fi

# Set whether to archive downstream products
DO_DOWN=${DO_DOWN:-"NO"}
if [ ${DO_BUFRSND} = "YES" -o ${WAFSF} = "YES" ]; then
  export DO_DOWN="YES"
fi

#-----------------------------------------------------
if [[ ${type} = "gfs" ]]; then
#-----------------------------------------------------
  FHMIN_GFS=${FHMIN_GFS:-0}
  FHMAX_GFS=${FHMAX_GFS:-384}
  FHOUT_GFS=${FHOUT_GFS:-3}
  FHMAX_HF_GFS=${FHMAX_HF_GFS:-120}
  FHOUT_HF_GFS=${FHOUT_HF_GFS:-1}

  rm -f gfsa.txt
  rm -f gfsb.txt
  rm -f gfs_restarta.txt
  touch gfsa.txt
  touch gfsb.txt
  touch gfs_restarta.txt

  if [[ ${ARCH_GAUSSIAN} = "YES" ]]; then
    rm -f gfs_pgrb2b.txt
    rm -f gfs_${format}b.txt
    rm -f gfs_flux.txt
    touch gfs_pgrb2b.txt
    touch gfs_${format}b.txt
    touch gfs_flux.txt

    if [[ ${MODE} = "cycled" ]]; then
      rm -f gfs_${format}a.txt
      touch gfs_${format}a.txt
    fi
  fi

  if [[ ${DO_DOWN} = "YES" ]]; then
    rm -f gfs_downstream.txt
    touch gfs_downstream.txt
  fi

  dirpath="gfs.${PDY}/${cyc}/atmos/"
  dirname="./${dirpath}"
  obs_dirname="./gfs.${PDY}/${cyc}/obs/"

  head="gfs.t${cyc}z."

  if [[ ${ARCH_GAUSSIAN} = "YES" ]]; then
    echo  "${dirname}${head}pgrb2b.0p25.anl                  " >>gfs_pgrb2b.txt
    echo  "${dirname}${head}pgrb2b.0p25.anl.idx              " >>gfs_pgrb2b.txt
    echo  "${dirname}${head}pgrb2b.1p00.anl                  " >>gfs_pgrb2b.txt
    echo  "${dirname}${head}pgrb2b.1p00.anl.idx              " >>gfs_pgrb2b.txt

    if [[ ${MODE} = "cycled" ]]; then
      echo  "${dirname}${head}atmanl${SUFFIX}            " >>gfs_${format}a.txt
      echo  "${dirname}${head}sfcanl${SUFFIX}            " >>gfs_${format}a.txt
      echo  "${dirname}${head}atmi*.nc                   " >>gfs_${format}a.txt
      echo  "${dirname}${head}dtfanl.nc                  " >>gfs_${format}a.txt
      echo  "${dirname}${head}loginc.txt                 " >>gfs_${format}a.txt
    fi

    fh=0
    while [[ ${fh} -le ${ARCH_GAUSSIAN_FHMAX} ]]; do
      fhr=$(printf %03i ${fh})
      echo  "${dirname}${head}atmf${fhr}${SUFFIX}        " >>gfs_${format}b.txt
      echo  "${dirname}${head}sfcf${fhr}${SUFFIX}        " >>gfs_${format}b.txt
      fh=$((fh+ARCH_GAUSSIAN_FHINC))
    done
  fi

  #..................
  # Exclude the gfsarch.log file, which will change during the tar operation
  #  This uses the bash extended globbing option
  echo  "./logs/${CDATE}/gfs!(arch).log                    " >>gfsa.txt
  echo  "${dirname}input.nml                               " >>gfsa.txt
  if [[ ${MODE} = "cycled" ]]; then
    echo  "${dirname}${head}gsistat                          " >>gfsa.txt
    echo  "${obs_dirname}${head}nsstbufr                         " >>gfsa.txt
    echo  "${obs_dirname}${head}prepbufr                         " >>gfsa.txt
    echo  "${obs_dirname}${head}prepbufr.acft_profiles           " >>gfsa.txt
  fi
  echo  "${dirname}${head}pgrb2.0p25.anl                   " >>gfsa.txt
  echo  "${dirname}${head}pgrb2.0p25.anl.idx               " >>gfsa.txt
  #Only generated if there are cyclones to track
  cyclone_files=(avno.t${cyc}z.cyclone.trackatcfunix
                 avnop.t${cyc}z.cyclone.trackatcfunix
                 trak.gfso.atcfunix.${PDY}${cyc}
                 trak.gfso.atcfunix.altg.${PDY}${cyc}
                 storms.gfso.atcf_gen.${PDY}${cyc}
                 storms.gfso.atcf_gen.altg.${PDY}${cyc})

  for file in ${cyclone_files[@]}; do
    [[ -s ${ROTDIR}/${dirname}${file} ]] && echo "${dirname}${file}" >>gfsa.txt
  done

  if [[ ${DO_DOWN} = "YES" ]]; then
   if [[ ${DO_BUFRSND} = "YES" ]]; then
    echo  "${dirname}gempak/gfs_${PDY}${cyc}.sfc              " >>gfs_downstream.txt
    echo  "${dirname}gempak/gfs_${PDY}${cyc}.snd              " >>gfs_downstream.txt
    echo  "${dirname}wmo/gfs_collective*.postsnd_${cyc}       " >>gfs_downstream.txt
    echo  "${dirname}bufr.t${cyc}z                            " >>gfs_downstream.txt
    echo  "${dirname}gfs.t${cyc}z.bufrsnd.tar.gz              " >>gfs_downstream.txt
   fi
   if [[ ${WAFSF} = "YES" ]]; then
    echo  "${dirname}wafsgfs*.t${cyc}z.gribf*.grib2           " >>gfs_downstream.txt
    echo  "${dirname}gfs.t${cyc}z.wafs_grb45f*.grib2          " >>gfs_downstream.txt
    echo  "${dirname}gfs.t${cyc}z.wafs_grb45f*.nouswafs.grib2 " >>gfs_downstream.txt
    echo  "${dirname}WAFS_blended_${PDY}${cyc}f*.grib2        " >>gfs_downstream.txt
    echo  "${dirname}gfs.t*z.gcip.f*.grib2                    " >>gfs_downstream.txt
    echo  "${dirname}gfs.t${cyc}z.wafs_0p25.f*.grib2          " >>gfs_downstream.txt
    echo  "${dirname}gfs.t${cyc}z.wafs_0p25_unblended.f*.grib2" >>gfs_downstream.txt
    echo  "${dirname}WAFS_0p25_blended_${PDY}${cyc}f*.grib2   " >>gfs_downstream.txt
   fi
  fi

  echo  "${dirname}${head}pgrb2.0p50.anl                   " >>gfsb.txt
  echo  "${dirname}${head}pgrb2.0p50.anl.idx               " >>gfsb.txt
  echo  "${dirname}${head}pgrb2.1p00.anl                   " >>gfsb.txt
  echo  "${dirname}${head}pgrb2.1p00.anl.idx               " >>gfsb.txt


  fh=0
  while [[ ${fh} -le ${FHMAX_GFS} ]]; do
    fhr=$(printf %03i ${fh})
    if [[ ${ARCH_GAUSSIAN} = "YES" ]]; then
      echo  "${dirname}${head}sfluxgrbf${fhr}.grib2           " >>gfs_flux.txt
      echo  "${dirname}${head}sfluxgrbf${fhr}.grib2.idx       " >>gfs_flux.txt

      echo  "${dirname}${head}pgrb2b.0p25.f${fhr}             " >>gfs_pgrb2b.txt
      echo  "${dirname}${head}pgrb2b.0p25.f${fhr}.idx         " >>gfs_pgrb2b.txt
      if [[ -s ${ROTDIR}/${dirpath}${head}pgrb2b.1p00.f${fhr} ]]; then
         echo  "${dirname}${head}pgrb2b.1p00.f${fhr}         " >>gfs_pgrb2b.txt
         echo  "${dirname}${head}pgrb2b.1p00.f${fhr}.idx     " >>gfs_pgrb2b.txt
      fi
    fi

    echo  "${dirname}${head}pgrb2.0p25.f${fhr}              " >>gfsa.txt
    echo  "${dirname}${head}pgrb2.0p25.f${fhr}.idx          " >>gfsa.txt
    echo  "${dirname}${head}logf${fhr}.txt                  " >>gfsa.txt

    if [[ -s ${ROTDIR}/${dirpath}${head}pgrb2.0p50.f${fhr} ]]; then
       echo  "${dirname}${head}pgrb2.0p50.f${fhr}          " >>gfsb.txt
       echo  "${dirname}${head}pgrb2.0p50.f${fhr}.idx      " >>gfsb.txt
    fi
    if [[ -s ${ROTDIR}/${dirpath}${head}pgrb2.1p00.f${fhr} ]]; then
       echo  "${dirname}${head}pgrb2.1p00.f${fhr}          " >>gfsb.txt
       echo  "${dirname}${head}pgrb2.1p00.f${fhr}.idx      " >>gfsb.txt
    fi

    inc=${FHOUT_GFS}
    if [ ${FHMAX_HF_GFS} -gt 0 -a ${FHOUT_HF_GFS} -gt 0 -a ${fh} -lt ${FHMAX_HF_GFS} ]; then
     inc=${FHOUT_HF_GFS}
    fi

    fh=$((fh+inc))
  done

  #..................
  if [[ ${MODE} = "cycled" ]]; then
    echo  "${dirname}RESTART/*0000.sfcanl_data.tile1.nc  " >>gfs_restarta.txt
    echo  "${dirname}RESTART/*0000.sfcanl_data.tile2.nc  " >>gfs_restarta.txt
    echo  "${dirname}RESTART/*0000.sfcanl_data.tile3.nc  " >>gfs_restarta.txt
    echo  "${dirname}RESTART/*0000.sfcanl_data.tile4.nc  " >>gfs_restarta.txt
    echo  "${dirname}RESTART/*0000.sfcanl_data.tile5.nc  " >>gfs_restarta.txt
    echo  "${dirname}RESTART/*0000.sfcanl_data.tile6.nc  " >>gfs_restarta.txt
  elif [[ ${MODE} = "forecast-only" ]]; then
    echo  "${dirname}INPUT/gfs_ctrl.nc        " >>gfs_restarta.txt
    echo  "${dirname}INPUT/gfs_data.tile1.nc  " >>gfs_restarta.txt
    echo  "${dirname}INPUT/gfs_data.tile2.nc  " >>gfs_restarta.txt
    echo  "${dirname}INPUT/gfs_data.tile3.nc  " >>gfs_restarta.txt
    echo  "${dirname}INPUT/gfs_data.tile4.nc  " >>gfs_restarta.txt
    echo  "${dirname}INPUT/gfs_data.tile5.nc  " >>gfs_restarta.txt
    echo  "${dirname}INPUT/gfs_data.tile6.nc  " >>gfs_restarta.txt
    echo  "${dirname}INPUT/sfc_data.tile1.nc  " >>gfs_restarta.txt
    echo  "${dirname}INPUT/sfc_data.tile2.nc  " >>gfs_restarta.txt
    echo  "${dirname}INPUT/sfc_data.tile3.nc  " >>gfs_restarta.txt
    echo  "${dirname}INPUT/sfc_data.tile4.nc  " >>gfs_restarta.txt
    echo  "${dirname}INPUT/sfc_data.tile5.nc  " >>gfs_restarta.txt
    echo  "${dirname}INPUT/sfc_data.tile6.nc  " >>gfs_restarta.txt
  fi

  #..................
  if [[ ${DO_WAVE} = "YES" ]]; then

    rm -rf gfswave.txt
    touch gfswave.txt

    dirpath="gfs.${PDY}/${cyc}/wave/"
    dirname="./${dirpath}"

    head="gfswave.t${cyc}z."

    #...........................
    echo  "${dirname}rundata/ww3_multi*   " >>gfswave.txt
    echo "${dirname}gridded/${head}*      " >>gfswave.txt
    echo "${dirname}station/${head}*      " >>gfswave.txt

  fi

  if [[ ${DO_OCN} = "YES" ]]; then
    dirpath="gfs.${PDY}/${cyc}/ocean/"
    dirname="./${dirpath}"

    head="gfs.t${cyc}z."

    rm -f gfs_flux_1p00.txt
    rm -f ocn_ice_grib2_0p5.txt 
    rm -f ocn_ice_grib2_0p25.txt
    rm -f ocn_2D.txt
    rm -f ocn_3D.txt
    rm -f ocn_xsect.txt
    rm -f ocn_daily.txt
    touch gfs_flux_1p00.txt
    touch ocn_ice_grib2_0p5.txt
    touch ocn_ice_grib2_0p25.txt
    touch ocn_2D.txt
    touch ocn_3D.txt
    touch ocn_xsect.txt
    touch ocn_daily.txt
    echo  "${dirname}MOM_input                  " >>ocn_2D.txt
    echo  "${dirname}ocn_2D*                    " >>ocn_2D.txt
    echo  "${dirname}ocn_3D*                    " >>ocn_3D.txt
    echo  "${dirname}ocn*EQ*                    " >>ocn_xsect.txt
    echo  "${dirname}ocn_daily*                 " >>ocn_daily.txt
    echo  "${dirname}ocn_ice*0p5x0p5.grb2       " >>ocn_ice_grib2_0p5.txt
    echo  "${dirname}ocn_ice*0p25x0p25.grb2     " >>ocn_ice_grib2_0p25.txt

    dirpath="gfs.${PDY}/${cyc}/atmos/"
    dirname="./${dirpath}"
    echo  "${dirname}${head}flux.1p00.f???      " >>gfs_flux_1p00.txt
    echo  "${dirname}${head}flux.1p00.f???.idx  " >>gfs_flux_1p00.txt
  fi

  if [[ ${DO_ICE} = "YES" ]]; then
    dirpath="gfs.${PDY}/${cyc}/ice/"
    dirname="./${dirpath}"

    head="gfs.t${cyc}z."

    rm -f ice.txt
    touch ice.txt
    echo  "${dirname}ice_in                     " >>ice.txt
    echo  "${dirname}ice*nc                     " >>ice.txt
  fi

  if [[ ${DO_AERO} = "YES" ]]; then
    dirpath="gfs.${PDY}/${cyc}/chem"
    dirname="./${dirpath}"

    head="gocart"

    rm -f chem.txt
    touch chem.txt

    echo "${dirname}/${head}*" >> chem.txt
  fi

#-----------------------------------------------------
fi   ##end of gfs
#-----------------------------------------------------



#-----------------------------------------------------
if [[ ${type} = "gdas" ]]; then
#-----------------------------------------------------

  rm -f gdas.txt
  rm -f gdas_restarta.txt
  rm -f gdas_restartb.txt
  touch gdas.txt
  touch gdas_restarta.txt
  touch gdas_restartb.txt

  dirpath="gdas.${PDY}/${cyc}/atmos/"
  dirname="./${dirpath}"
  obs_dirname="./gdas.${PDY}/${cyc}/obs/"
  head="gdas.t${cyc}z."

  #..................
  echo  "${dirname}${head}gsistat                    " >>gdas.txt
  echo  "${dirname}${head}pgrb2.0p25.anl             " >>gdas.txt
  echo  "${dirname}${head}pgrb2.0p25.anl.idx         " >>gdas.txt
  echo  "${dirname}${head}pgrb2.1p00.anl             " >>gdas.txt
  echo  "${dirname}${head}pgrb2.1p00.anl.idx         " >>gdas.txt
  echo  "${dirname}${head}atmanl${SUFFIX}            " >>gdas.txt
  echo  "${dirname}${head}sfcanl${SUFFIX}            " >>gdas.txt
  if [[ -s ${ROTDIR}/${dirpath}${head}atmanl.ensres${SUFFIX} ]]; then
     echo  "${dirname}${head}atmanl.ensres${SUFFIX}  " >>gdas.txt
  fi
  if [[ -s ${ROTDIR}/${dirpath}${head}atma003.ensres${SUFFIX} ]]; then
     echo  "${dirname}${head}atma003.ensres${SUFFIX}  " >>gdas.txt
  fi
  if [[ -s ${ROTDIR}/${dirpath}${head}atma009.ensres${SUFFIX} ]]; then
     echo  "${dirname}${head}atma009.ensres${SUFFIX}  " >>gdas.txt
  fi
  if [[ -s ${ROTDIR}/${dirpath}${head}cnvstat ]]; then
     echo  "${dirname}${head}cnvstat                 " >>gdas.txt
  fi
  if [[ -s ${ROTDIR}/${dirpath}${head}oznstat ]]; then
     echo  "${dirname}${head}oznstat                 " >>gdas.txt
  fi
  if [[ -s ${ROTDIR}/${dirpath}${head}radstat ]]; then
     echo  "${dirname}${head}radstat                 " >>gdas.txt
  fi
  for fstep in prep anal gldas fcst vrfy radmon minmon oznmon; do
   if [[ -s ${ROTDIR}/logs/${CDATE}/gdas${fstep}.log ]]; then
     echo  "./logs/${CDATE}/gdas${fstep}.log         " >>gdas.txt
   fi
  done
  echo  "./logs/${CDATE}/gdaspost*.log               " >>gdas.txt

  fh=0
  while [[ ${fh} -le 9 ]]; do
    fhr=$(printf %03i ${fh})
    echo  "${dirname}${head}sfluxgrbf${fhr}.grib2      " >>gdas.txt
    echo  "${dirname}${head}sfluxgrbf${fhr}.grib2.idx  " >>gdas.txt
    echo  "${dirname}${head}pgrb2.0p25.f${fhr}         " >>gdas.txt
    echo  "${dirname}${head}pgrb2.0p25.f${fhr}.idx     " >>gdas.txt
    echo  "${dirname}${head}pgrb2.1p00.f${fhr}         " >>gdas.txt
    echo  "${dirname}${head}pgrb2.1p00.f${fhr}.idx     " >>gdas.txt
    echo  "${dirname}${head}logf${fhr}.txt             " >>gdas.txt
    echo  "${dirname}${head}atmf${fhr}${SUFFIX}        " >>gdas.txt
    echo  "${dirname}${head}sfcf${fhr}${SUFFIX}        " >>gdas.txt
    fh=$((fh+3))
  done
  flist="001 002 004 005 007 008"
  for fhr in ${flist}; do
    echo  "${dirname}${head}sfluxgrbf${fhr}.grib2      " >>gdas.txt
    echo  "${dirname}${head}sfluxgrbf${fhr}.grib2.idx  " >>gdas.txt
  done
  


  #..................
  if [[ -s ${ROTDIR}/${dirpath}${head}cnvstat ]]; then
     echo  "${dirname}${head}cnvstat               " >>gdas_restarta.txt
  fi
  if [[ -s ${ROTDIR}/${dirpath}${head}radstat ]]; then
     echo  "${dirname}${head}radstat               " >>gdas_restarta.txt
  fi
  echo  "${obs_dirname}${head}nsstbufr                 " >>gdas_restarta.txt
  echo  "${obs_dirname}${head}prepbufr                 " >>gdas_restarta.txt
  echo  "${obs_dirname}${head}prepbufr.acft_profiles   " >>gdas_restarta.txt
  echo  "${dirname}${head}abias                    " >>gdas_restarta.txt
  echo  "${dirname}${head}abias_air                " >>gdas_restarta.txt
  echo  "${dirname}${head}abias_int                " >>gdas_restarta.txt
  echo  "${dirname}${head}abias_pc                 " >>gdas_restarta.txt
  echo  "${dirname}${head}atmi*nc                  " >>gdas_restarta.txt
  echo  "${dirname}${head}dtfanl.nc                " >>gdas_restarta.txt
  echo  "${dirname}${head}loginc.txt               " >>gdas_restarta.txt

  echo  "${dirname}RESTART/*0000.sfcanl_data.tile1.nc  " >>gdas_restarta.txt
  echo  "${dirname}RESTART/*0000.sfcanl_data.tile2.nc  " >>gdas_restarta.txt
  echo  "${dirname}RESTART/*0000.sfcanl_data.tile3.nc  " >>gdas_restarta.txt
  echo  "${dirname}RESTART/*0000.sfcanl_data.tile4.nc  " >>gdas_restarta.txt
  echo  "${dirname}RESTART/*0000.sfcanl_data.tile5.nc  " >>gdas_restarta.txt
  echo  "${dirname}RESTART/*0000.sfcanl_data.tile6.nc  " >>gdas_restarta.txt


  #..................
  echo  "${dirname}RESTART " >>gdas_restartb.txt

  #..................
  if [[ ${DO_WAVE} = "YES" ]]; then

    rm -rf gdaswave.txt
    touch gdaswave.txt
    rm -rf gdaswave_restart.txt
    touch gdaswave_restart.txt

    dirpath="gdas.${PDY}/${cyc}/wave/"
    dirname="./${dirpath}"

    head="gdaswave.t${cyc}z."

    #...........................
    echo "${dirname}gridded/${head}*      " >>gdaswave.txt
    echo "${dirname}station/${head}*      " >>gdaswave.txt

    echo "${dirname}restart/*             " >>gdaswave_restart.txt

  fi


#-----------------------------------------------------
fi   ##end of gdas
#-----------------------------------------------------


#-----------------------------------------------------
if [ ${type} = "enkfgdas" -o ${type} = "enkfgfs" ]; then
#-----------------------------------------------------

  IAUFHRS_ENKF=${IAUFHRS_ENKF:-6}
  lobsdiag_forenkf=${lobsdiag_forenkf:-".false."}
  nfhrs=$(echo ${IAUFHRS_ENKF} | sed 's/,/ /g')
  NMEM_ENKF=${NMEM_ENKF:-80}
  NMEM_EARCGRP=${NMEM_EARCGRP:-10}               ##number of ens memebers included in each tarball
  NTARS=$((NMEM_ENKF/NMEM_EARCGRP))
  [[ ${NTARS} -eq 0 ]] && NTARS=1
  [[ $((NTARS*NMEM_EARCGRP)) -lt ${NMEM_ENKF} ]] && NTARS=$((NTARS+1))
##NTARS2=$((NTARS/2))  # number of earc groups to include analysis/increments
  NTARS2=${NTARS}

  dirpath="enkf${CDUMP}.${PDY}/${cyc}/"
  dirname="./${dirpath}"
  head="${CDUMP}.t${cyc}z."

  #..................
  rm -f enkf${CDUMP}.txt
  touch enkf${CDUMP}.txt

  echo  "${dirname}${head}enkfstat                   " >>enkf${CDUMP}.txt
  echo  "${dirname}${head}gsistat.ensmean            " >>enkf${CDUMP}.txt
  if [[ -s ${ROTDIR}/${dirpath}${head}cnvstat.ensmean ]]; then
       echo  "${dirname}${head}cnvstat.ensmean       " >>enkf${CDUMP}.txt
  fi
  if [[ -s ${ROTDIR}/${dirpath}${head}oznstat.ensmean ]]; then
       echo  "${dirname}${head}oznstat.ensmean       " >>enkf${CDUMP}.txt
  fi
  if [[ -s ${ROTDIR}/${dirpath}${head}radstat.ensmean ]]; then
       echo  "${dirname}${head}radstat.ensmean       " >>enkf${CDUMP}.txt
  fi
  for FHR in ${nfhrs}; do  # loop over analysis times in window
     if [[ ${FHR} -eq 6 ]]; then
        if [[ -s ${ROTDIR}/${dirpath}${head}atmanl.ensmean${SUFFIX} ]]; then
            echo  "${dirname}${head}atmanl.ensmean${SUFFIX}      " >>enkf${CDUMP}.txt
	fi
        if [[ -s ${ROTDIR}/${dirpath}${head}atminc.ensmean${SUFFIX} ]]; then
            echo  "${dirname}${head}atminc.ensmean${SUFFIX}      " >>enkf${CDUMP}.txt
        fi
     else
        if [[ -s ${ROTDIR}/${dirpath}${head}atma00${FHR}.ensmean${SUFFIX} ]]; then
	    echo  "${dirname}${head}atma00${FHR}.ensmean${SUFFIX}      " >>enkf${CDUMP}.txt
        fi
        if [[ -s ${ROTDIR}/${dirpath}${head}atmi00${FHR}.ensmean${SUFFIX} ]]; then
            echo  "${dirname}${head}atmi00${FHR}.ensmean${SUFFIX}      " >>enkf${CDUMP}.txt
        fi
     fi 
  done # loop over FHR
  for fstep in eobs ecen esfc eupd efcs epos ; do
   echo  "logs/${CDATE}/${CDUMP}${fstep}*.log        " >>enkf${CDUMP}.txt
  done

# eomg* are optional jobs
  for log in ${ROTDIR}/logs/${CDATE}/${CDUMP}eomg*.log; do
     if [[ -s "${log}" ]]; then
        echo  "logs/${CDATE}/${CDUMP}eomg*.log        " >>enkf${CDUMP}.txt
     fi
     break
  done


# Ensemble spread file only available with netcdf output
  fh=3
  while [[ ${fh} -le 9 ]]; do
      fhr=$(printf %03i ${fh})
      echo  "${dirname}${head}atmf${fhr}.ensmean${SUFFIX}       " >>enkf${CDUMP}.txt
      echo  "${dirname}${head}sfcf${fhr}.ensmean${SUFFIX}       " >>enkf${CDUMP}.txt
      if [[ ${OUTPUT_FILE} = "netcdf" ]]; then
          if [[ -s ${ROTDIR}/${dirpath}${head}atmf${fhr}.ensspread${SUFFIX} ]]; then
	     echo  "${dirname}${head}atmf${fhr}.ensspread${SUFFIX}     " >>enkf${CDUMP}.txt
          fi
      fi
      fh=$((fh+3))
  done

  #...........................
  n=1
  while [[ ${n} -le ${NTARS} ]]; do
  #...........................

  rm -f enkf${CDUMP}_grp${n}.txt
  rm -f enkf${CDUMP}_restarta_grp${n}.txt
  rm -f enkf${CDUMP}_restartb_grp${n}.txt
  touch enkf${CDUMP}_grp${n}.txt
  touch enkf${CDUMP}_restarta_grp${n}.txt
  touch enkf${CDUMP}_restartb_grp${n}.txt

  m=1
  while [[ ${m} -le ${NMEM_EARCGRP} ]]; do
    nm=$(((n-1)*NMEM_EARCGRP+m))
<<<<<<< HEAD
    mem=$(printf %03i ${nm})
    dirpath="enkf${CDUMP}.${PDY}/${cyc}/atmos/mem${mem}/"
=======
    mem=$(printf %03i $nm)
    dirpath="enkf${CDUMP}.${PDY}/${cyc}/mem${mem}/atmos/"
>>>>>>> ddc86880
    dirname="./${dirpath}"
    head="${CDUMP}.t${cyc}z."

    #---
    for FHR in ${nfhrs}; do  # loop over analysis times in window
      if [[ ${FHR} -eq 6 ]]; then
         if [[ ${n} -le ${NTARS2} ]]; then
            if [[ -s ${ROTDIR}/${dirpath}${head}atmanl${SUFFIX} ]] ; then
                echo "${dirname}${head}atmanl${SUFFIX}      " >>enkf${CDUMP}_grp${n}.txt
            fi
	    if [[ -s ${ROTDIR}/${dirpath}${head}ratminc${SUFFIX} ]] ; then
		echo "${dirname}${head}ratminc${SUFFIX}      " >>enkf${CDUMP}_grp${n}.txt
	    fi
         fi
         if [[ -s ${ROTDIR}/${dirpath}${head}ratminc${SUFFIX} ]] ; then
             echo "${dirname}${head}ratminc${SUFFIX}      " >>enkf${CDUMP}_restarta_grp${n}.txt
         fi

      else
         if [[ ${n} -le ${NTARS2} ]]; then
             if [[ -s ${ROTDIR}/${dirpath}${head}atma00${FHR}${SUFFIX} ]] ; then
                 echo "${dirname}${head}atma00${FHR}${SUFFIX}      " >>enkf${CDUMP}_grp${n}.txt
             fi
             if [[ -s ${ROTDIR}/${dirpath}${head}ratmi00${FHR}${SUFFIX} ]] ; then
                 echo "${dirname}${head}ratmi00${FHR}${SUFFIX}      " >>enkf${CDUMP}_grp${n}.txt
             fi
         fi
         if [[ -s ${ROTDIR}/${dirpath}${head}ratmi00${FHR}${SUFFIX} ]] ; then
             echo "${dirname}${head}ratmi00${FHR}${SUFFIX}      " >>enkf${CDUMP}_restarta_grp${n}.txt
         fi

      fi 
      echo "${dirname}${head}atmf00${FHR}${SUFFIX}       " >>enkf${CDUMP}_grp${n}.txt
      if [[ ${FHR} -eq 6 ]]; then
	  echo "${dirname}${head}sfcf00${FHR}${SUFFIX}       " >>enkf${CDUMP}_grp${n}.txt
      fi
    done # loop over FHR

    if [[ lobsdiag_forenkf = ".false." ]] ; then
       echo "${dirname}${head}gsistat              " >>enkf${CDUMP}_grp${n}.txt
       if [[ -s ${ROTDIR}/${dirpath}${head}cnvstat ]] ; then
          echo "${dirname}${head}cnvstat           " >>enkf${CDUMP}_grp${n}.txt
       fi
       if [[ -s ${ROTDIR}/${dirpath}${head}radstat ]]; then
          echo "${dirname}${head}radstat           " >>enkf${CDUMP}_restarta_grp${n}.txt
       fi
       if [[ -s ${ROTDIR}/${dirpath}${head}cnvstat ]]; then
          echo "${dirname}${head}cnvstat           " >>enkf${CDUMP}_restarta_grp${n}.txt
       fi
       echo "${dirname}${head}abias                " >>enkf${CDUMP}_restarta_grp${n}.txt
       echo "${dirname}${head}abias_air            " >>enkf${CDUMP}_restarta_grp${n}.txt
       echo "${dirname}${head}abias_int            " >>enkf${CDUMP}_restarta_grp${n}.txt
       echo "${dirname}${head}abias_pc             " >>enkf${CDUMP}_restarta_grp${n}.txt
    fi
    #---
    echo "${dirname}RESTART/*0000.sfcanl_data.tile1.nc  " >>enkf${CDUMP}_restarta_grp${n}.txt
    echo "${dirname}RESTART/*0000.sfcanl_data.tile2.nc  " >>enkf${CDUMP}_restarta_grp${n}.txt
    echo "${dirname}RESTART/*0000.sfcanl_data.tile3.nc  " >>enkf${CDUMP}_restarta_grp${n}.txt
    echo "${dirname}RESTART/*0000.sfcanl_data.tile4.nc  " >>enkf${CDUMP}_restarta_grp${n}.txt
    echo "${dirname}RESTART/*0000.sfcanl_data.tile5.nc  " >>enkf${CDUMP}_restarta_grp${n}.txt
    echo "${dirname}RESTART/*0000.sfcanl_data.tile6.nc  " >>enkf${CDUMP}_restarta_grp${n}.txt

    #---
    echo "${dirname}RESTART                     " >>enkf${CDUMP}_restartb_grp${n}.txt

    m=$((m+1))
  done


  #...........................
  n=$((n+1))
  done
  #...........................


#-----------------------------------------------------
fi   ##end of enkfgdas or enkfgfs
#-----------------------------------------------------

exit 0
<|MERGE_RESOLUTION|>--- conflicted
+++ resolved
@@ -505,13 +505,8 @@
   m=1
   while [[ ${m} -le ${NMEM_EARCGRP} ]]; do
     nm=$(((n-1)*NMEM_EARCGRP+m))
-<<<<<<< HEAD
-    mem=$(printf %03i ${nm})
-    dirpath="enkf${CDUMP}.${PDY}/${cyc}/atmos/mem${mem}/"
-=======
     mem=$(printf %03i $nm)
     dirpath="enkf${CDUMP}.${PDY}/${cyc}/mem${mem}/atmos/"
->>>>>>> ddc86880
     dirname="./${dirpath}"
     head="${CDUMP}.t${cyc}z."
 
