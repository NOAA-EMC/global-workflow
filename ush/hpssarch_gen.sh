#!/bin/ksh
set -x

###################################################
# Fanglin Yang, 20180318
# --create bunches of files to be archived to HPSS
###################################################


type=${1:-gfs}                ##gfs, gdas, enkfgdas or enkfggfs

CDATE=${CDATE:-2018010100}
PDY=$(echo $CDATE | cut -c 1-8)
cyc=$(echo $CDATE | cut -c 9-10)
OUTPUT_FILE=${OUTPUT_FILE:-"netcdf"}
OUTPUT_HISTORY=${OUTPUT_HISTORY:-".true."}
SUFFIX=${SUFFIX:-".nc"}
if [ $SUFFIX = ".nc" ]; then
  format="netcdf"
else
  format="nemsio"
fi

# Set whether to archive downstream products
DO_DOWN=${DO_DOWN:-"NO"}
if [ $DO_BUFRSND = "YES" -o $WAFSF = "YES" ]; then
  export DO_DOWN="YES"
fi

#-----------------------------------------------------
if [ $type = "gfs" ]; then
#-----------------------------------------------------
  FHMIN_GFS=${FHMIN_GFS:-0}
  FHMAX_GFS=${FHMAX_GFS:-384}
  FHOUT_GFS=${FHOUT_GFS:-3}
  FHMAX_HF_GFS=${FHMAX_HF_GFS:-120}
  FHOUT_HF_GFS=${FHOUT_HF_GFS:-1}


  rm -f gfsa.txt
  rm -f gfsb.txt
  rm -f gfs_pgrb2b.txt
  rm -f gfs_flux.txt
  rm -f gfs_${format}a.txt
  rm -f gfs_${format}b.txt
  rm -f gfs_restarta.txt
  touch gfsa.txt
  touch gfsb.txt
  touch gfs_pgrb2b.txt
  touch gfs_flux.txt
  touch gfs_${format}a.txt
  touch gfs_${format}b.txt
  touch gfs_restarta.txt

  if [ $DO_DOWN = "YES" ]; then
    rm -f gfs_downstream.txt
    touch gfs_downstream.txt
  fi

<<<<<<< HEAD
  # for coupled model
  if [ $cplflx = ".true." ]; then

    dirpath="gfs.${PDY}/${cyc}/"
    dirname="./${dirpath}"

    head="gfs.t${cyc}z."

    rm -f gfs_pgrb2b_1p00.txt
    rm -f gfs_pgrb2b_0p25.txt
    rm -f gfs_flux_1p00.txt
    rm -f ocn_ice_grib2_0p5.txt 
    rm -f ocn_ice_grib2_0p25.txt
    rm -f ocn_2D.txt
    rm -f ocn_3D.txt
    rm -f ocn_xsect.txt
    rm -f log.txt
    rm -f ice.txt
    rm -f ocn_daily.txt
    rm -f wavocn.txt
    rm -f gfs_atm_${format}b.txt
    rm -f gfs_sfc_${format}b.txt
    touch gfs_flux_1p00.txt
    touch gfs_pgrb2b_1p00.txt
    touch gfs_pgrb2b_0p25.txt
    touch ocn_ice_grib2_0p5.txt
    touch ocn_ice_grib2_0p25.txt
    touch ocn_2D.txt
    touch ocn_3D.txt
    touch ocn_xsect.txt
    touch ocn_daily.txt
    touch log.txt
    touch ice.txt
    touch wavocn.txt
    touch gfs_atm_${format}b.txt
    touch gfs_sfc_${format}b.txt
    echo  "${dirname}ice*nc                     " >>ice.txt
    echo  "${dirname}ocn_2D*                    " >>ocn_2D.txt
    echo  "${dirname}ocn_3D*                    " >>ocn_3D.txt
    echo  "${dirname}ocn*EQ*                    " >>ocn_xsect.txt
    echo  "${dirname}ocn_daily*                 " >>ocn_daily.txt
    echo  "${dirname}wavocn*                    " >>wavocn.txt
    echo  "${dirname}/atmos/input.nml           " >>log.txt
    echo  "${dirname}ice_in                     " >>log.txt
    echo  "${dirname}MOM_input                  " >>log.txt
    echo  "./logs/${CDATE}/gfs*.log             " >>log.txt
    echo  "${dirname}/atmos/${head}logf*.txt    " >>log.txt
    echo  "${dirname}/wave/rundata/ww3_multi*   " >>log.txt
    echo  "${dirname}ocn_ice*0p5x0p5.grb2       " >>ocn_ice_grib2_0p5.txt
    echo  "${dirname}ocn_ice*0p25x0p25.grb2     " >>ocn_ice_grib2_0p25.txt
    echo  "${dirname}${head}flux.1p00.f???      " >>gfs_flux_1p00.txt
    echo  "${dirname}${head}flux.1p00.f???.idx  " >>gfs_flux_1p00.txt
  fi

=======
>>>>>>> fc727f40
  dirpath="gfs.${PDY}/${cyc}/atmos/"
  dirname="./${dirpath}"

  head="gfs.t${cyc}z."

  #..................
  echo  "${dirname}${head}pgrb2b.0p25.anl                  " >>gfs_pgrb2b.txt
  echo  "${dirname}${head}pgrb2b.0p25.anl.idx              " >>gfs_pgrb2b.txt
  echo  "${dirname}${head}pgrb2b.0p50.anl                  " >>gfs_pgrb2b.txt
  echo  "${dirname}${head}pgrb2b.0p50.anl.idx              " >>gfs_pgrb2b.txt
<<<<<<< HEAD
  if [ $cplflx = ".false." ]; then
    echo  "./logs/${CDATE}/gfs*.log                          " >>gfsa.txt
  fi
=======

  echo  "./logs/${CDATE}/gfs*.log                          " >>gfsa.txt
>>>>>>> fc727f40
  echo  "${dirname}${head}gsistat                          " >>gfsa.txt
  echo  "${dirname}${head}nsstbufr                         " >>gfsa.txt
  echo  "${dirname}${head}prepbufr                         " >>gfsa.txt
  echo  "${dirname}${head}prepbufr_pre-qc                  " >>gfsa.txt
  echo  "${dirname}${head}prepbufr.acft_profiles           " >>gfsa.txt
  echo  "${dirname}${head}pgrb2.0p25.anl                   " >>gfsa.txt
  echo  "${dirname}${head}pgrb2.0p25.anl.idx               " >>gfsa.txt
  echo  "${dirname}avno.t${cyc}z.cyclone.trackatcfunix     " >>gfsa.txt
  echo  "${dirname}avnop.t${cyc}z.cyclone.trackatcfunix    " >>gfsa.txt
  echo  "${dirname}trak.gfso.atcfunix.${PDY}${cyc}         " >>gfsa.txt
  echo  "${dirname}trak.gfso.atcfunix.altg.${PDY}${cyc}    " >>gfsa.txt
  echo  "${dirname}storms.gfso.atcf_gen.${PDY}${cyc}       " >>gfsa.txt
  echo  "${dirname}storms.gfso.atcf_gen.altg.${PDY}${cyc}  " >>gfsa.txt

  if [ $DO_DOWN = "YES" ]; then
   if [ $DO_BUFRSND = "YES" ]; then
    echo  "${dirname}gempak/gfs_${PDY}${cyc}.sfc              " >>gfs_downstream.txt
    echo  "${dirname}gempak/gfs_${PDY}${cyc}.snd              " >>gfs_downstream.txt
    echo  "${dirname}wmo/gfs_collective*.postsnd_${cyc}       " >>gfs_downstream.txt
    echo  "${dirname}bufr.t${cyc}z                            " >>gfs_downstream.txt
    echo  "${dirname}gfs.t${cyc}z.bufrsnd.tar.gz              " >>gfs_downstream.txt
   fi
   if [ $WAFSF = "YES" ]; then
    echo  "${dirname}wafsgfs*.t${cyc}z.gribf*.grib2           " >>gfs_downstream.txt
    echo  "${dirname}gfs.t${cyc}z.wafs_grb45f*.grib2          " >>gfs_downstream.txt
    echo  "${dirname}gfs.t${cyc}z.wafs_grb45f*.nouswafs.grib2 " >>gfs_downstream.txt
    echo  "${dirname}WAFS_blended_${PDY}${cyc}f*.grib2        " >>gfs_downstream.txt
    echo  "${dirname}gfs.t*z.gcip.f*.grib2                    " >>gfs_downstream.txt
    echo  "${dirname}gfs.t${cyc}z.wafs_0p25.f*.grib2          " >>gfs_downstream.txt
    echo  "${dirname}gfs.t${cyc}z.wafs_0p25_unblended.f*.grib2" >>gfs_downstream.txt
    echo  "${dirname}WAFS_0p25_blended_${PDY}${cyc}f*.grib2   " >>gfs_downstream.txt
   fi
  fi

  echo  "${dirname}${head}pgrb2.0p50.anl                   " >>gfsb.txt
  echo  "${dirname}${head}pgrb2.0p50.anl.idx               " >>gfsb.txt
  echo  "${dirname}${head}pgrb2.1p00.anl                   " >>gfsb.txt
  echo  "${dirname}${head}pgrb2.1p00.anl.idx               " >>gfsb.txt


  fh=0
  while [ $fh -le $FHMAX_GFS ]; do
    fhr=$(printf %03i $fh)
    echo  "${dirname}${head}pgrb2b.0p25.f${fhr}             " >>gfs_pgrb2b.txt
    echo  "${dirname}${head}pgrb2b.0p25.f${fhr}.idx         " >>gfs_pgrb2b.txt
    if [ -s $ROTDIR/${dirpath}${head}pgrb2b.0p50.f${fhr} ]; then
       echo  "${dirname}${head}pgrb2b.0p50.f${fhr}         " >>gfs_pgrb2b.txt
       echo  "${dirname}${head}pgrb2b.0p50.f${fhr}.idx     " >>gfs_pgrb2b.txt
    fi
<<<<<<< HEAD

    if [ $cplflx = ".true." ]; then
      echo  "${dirname}${head}pgrb2b.0p25.f${fhr}           " >>gfs_pgrb2b_0p25.txt
      echo  "${dirname}${head}pgrb2b.0p25.f${fhr}.idx       " >>gfs_pgrb2b_0p25.txt
      echo  "${dirname}${head}pgrb2b.1p00.f${fhr}           " >>gfs_pgrb2b_1p00.txt
      echo  "${dirname}${head}pgrb2b.1p00.f${fhr}.idx       " >>gfs_pgrb2b_1p00.txt
      echo  "${dirname}${head}flux.1p00.f${fhr}             " >>gfs_flux_1p00.txt
      echo  "${dirname}${head}flux.1p00.f${fhr}.idx         " >>gfs_flux_1p00.txt
      echo  "${dirname}${head}atmf${fhr}${SUFFIX}           " >>gfs_atm_${format}b.txt
      echo  "${dirname}${head}sfcf${fhr}${SUFFIX}           " >>gfs_sfc_${format}b.txt
    fi
=======
>>>>>>> fc727f40

    echo  "${dirname}${head}sfluxgrbf${fhr}.grib2           " >>gfs_flux.txt
    echo  "${dirname}${head}sfluxgrbf${fhr}.grib2.idx       " >>gfs_flux.txt

    echo  "${dirname}${head}pgrb2.0p25.f${fhr}              " >>gfsa.txt
    echo  "${dirname}${head}pgrb2.0p25.f${fhr}.idx          " >>gfsa.txt
<<<<<<< HEAD
    if [ $cplflx = ".false." ]; then
      echo  "${dirname}${head}logf${fhr}.txt                " >>gfsa.txt
    fi
=======
    echo  "${dirname}${head}logf${fhr}.txt                  " >>gfsa.txt
>>>>>>> fc727f40

    if [ -s $ROTDIR/${dirpath}${head}pgrb2.0p50.f${fhr} ]; then
       echo  "${dirname}${head}pgrb2.0p50.f${fhr}          " >>gfsb.txt
       echo  "${dirname}${head}pgrb2.0p50.f${fhr}.idx      " >>gfsb.txt
    fi
    if [ -s $ROTDIR/${dirpath}${head}pgrb2.1p00.f${fhr} ]; then
       echo  "${dirname}${head}pgrb2.1p00.f${fhr}          " >>gfsb.txt
       echo  "${dirname}${head}pgrb2.1p00.f${fhr}.idx      " >>gfsb.txt
    fi

    inc=$FHOUT_GFS
    if [ $FHMAX_HF_GFS -gt 0 -a $FHOUT_HF_GFS -gt 0 -a $fh -lt $FHMAX_HF_GFS ]; then
     inc=$FHOUT_HF_GFS
    fi

    fh=$((fh+inc))
  done


  #..................
  echo  "${dirname}${head}atmanl${SUFFIX}            " >>gfs_${format}a.txt
  echo  "${dirname}${head}sfcanl${SUFFIX}            " >>gfs_${format}a.txt
  echo  "${dirname}${head}atmi*.nc                   " >>gfs_${format}a.txt
  echo  "${dirname}${head}dtfanl.nc                  " >>gfs_${format}a.txt
  echo  "${dirname}${head}loginc.txt                 " >>gfs_${format}a.txt

  #..................
  if [ $OUTPUT_HISTORY = ".true." ]; then
  fh=0
  while [ $fh -le 36 ]; do
    fhr=$(printf %03i $fh)
    echo  "${dirname}${head}atmf${fhr}${SUFFIX}        " >>gfs_${format}b.txt
    echo  "${dirname}${head}sfcf${fhr}${SUFFIX}        " >>gfs_${format}b.txt
    fh=$((fh+6))
  done
  fi
<<<<<<< HEAD

  #..................
  echo  "${dirname}RESTART/*0000.sfcanl_data.tile1.nc  " >>gfs_restarta.txt
  echo  "${dirname}RESTART/*0000.sfcanl_data.tile2.nc  " >>gfs_restarta.txt
  echo  "${dirname}RESTART/*0000.sfcanl_data.tile3.nc  " >>gfs_restarta.txt
  echo  "${dirname}RESTART/*0000.sfcanl_data.tile4.nc  " >>gfs_restarta.txt
  echo  "${dirname}RESTART/*0000.sfcanl_data.tile5.nc  " >>gfs_restarta.txt
  echo  "${dirname}RESTART/*0000.sfcanl_data.tile6.nc  " >>gfs_restarta.txt

  #..................
=======

  #..................
  echo  "${dirname}RESTART/*0000.sfcanl_data.tile1.nc  " >>gfs_restarta.txt
  echo  "${dirname}RESTART/*0000.sfcanl_data.tile2.nc  " >>gfs_restarta.txt
  echo  "${dirname}RESTART/*0000.sfcanl_data.tile3.nc  " >>gfs_restarta.txt
  echo  "${dirname}RESTART/*0000.sfcanl_data.tile4.nc  " >>gfs_restarta.txt
  echo  "${dirname}RESTART/*0000.sfcanl_data.tile5.nc  " >>gfs_restarta.txt
  echo  "${dirname}RESTART/*0000.sfcanl_data.tile6.nc  " >>gfs_restarta.txt

  #..................
>>>>>>> fc727f40
  if [ $DO_WAVE = "YES" ]; then

    rm -rf gfswave.txt
    touch gfswave.txt

    dirpath="gfs.${PDY}/${cyc}/wave/"
    dirname="./${dirpath}"

    head="gfswave.t${cyc}z."

    #...........................
    echo "${dirname}gridded/${head}*      " >>gfswave.txt
    echo "${dirname}station/${head}*      " >>gfswave.txt

  fi
<<<<<<< HEAD


=======
>>>>>>> fc727f40

#-----------------------------------------------------
fi   ##end of gfs
#-----------------------------------------------------



#-----------------------------------------------------
if [ $type = "gdas" ]; then
#-----------------------------------------------------

  rm -f gdas.txt
  rm -f gdas_restarta.txt
  rm -f gdas_restartb.txt
  touch gdas.txt
  touch gdas_restarta.txt
  touch gdas_restartb.txt

  dirpath="gdas.${PDY}/${cyc}/atmos/"
  dirname="./${dirpath}"
  head="gdas.t${cyc}z."

  #..................
  echo  "${dirname}${head}gsistat                    " >>gdas.txt
  echo  "${dirname}${head}pgrb2.0p25.anl             " >>gdas.txt
  echo  "${dirname}${head}pgrb2.0p25.anl.idx         " >>gdas.txt
  echo  "${dirname}${head}pgrb2.1p00.anl             " >>gdas.txt
  echo  "${dirname}${head}pgrb2.1p00.anl.idx         " >>gdas.txt
  echo  "${dirname}${head}atmanl${SUFFIX}            " >>gdas.txt
  echo  "${dirname}${head}sfcanl${SUFFIX}            " >>gdas.txt
  if [ -s $ROTDIR/${dirpath}${head}atmanl.ensres${SUFFIX} ]; then
     echo  "${dirname}${head}atmanl.ensres${SUFFIX}  " >>gdas.txt
  fi
  if [ -s $ROTDIR/${dirpath}${head}atma003.ensres${SUFFIX} ]; then
     echo  "${dirname}${head}atma003.ensres${SUFFIX}  " >>gdas.txt
  fi
  if [ -s $ROTDIR/${dirpath}${head}atma009.ensres${SUFFIX} ]; then
     echo  "${dirname}${head}atma009.ensres${SUFFIX}  " >>gdas.txt
  fi
  if [ -s $ROTDIR/${dirpath}${head}cnvstat ]; then
     echo  "${dirname}${head}cnvstat                 " >>gdas.txt
  fi
  if [ -s $ROTDIR/${dirpath}${head}oznstat ]; then
     echo  "${dirname}${head}oznstat                 " >>gdas.txt
  fi
  if [ -s $ROTDIR/${dirpath}${head}radstat ]; then
     echo  "${dirname}${head}radstat                 " >>gdas.txt
  fi
  for fstep in prep anal gldas fcst vrfy radmon minmon oznmon; do
   if [ -s $ROTDIR/logs/${CDATE}/gdas${fstep}.log ]; then
     echo  "./logs/${CDATE}/gdas${fstep}.log         " >>gdas.txt
   fi
  done
  echo  "./logs/${CDATE}/gdaspost*.log               " >>gdas.txt

  fh=0
  while [ $fh -le 9 ]; do
    fhr=$(printf %03i $fh)
    echo  "${dirname}${head}sfluxgrbf${fhr}.grib2      " >>gdas.txt
    echo  "${dirname}${head}sfluxgrbf${fhr}.grib2.idx  " >>gdas.txt
    echo  "${dirname}${head}pgrb2.0p25.f${fhr}         " >>gdas.txt
    echo  "${dirname}${head}pgrb2.0p25.f${fhr}.idx     " >>gdas.txt
    echo  "${dirname}${head}pgrb2.1p00.f${fhr}         " >>gdas.txt
    echo  "${dirname}${head}pgrb2.1p00.f${fhr}.idx     " >>gdas.txt
    echo  "${dirname}${head}logf${fhr}.txt             " >>gdas.txt
    echo  "${dirname}${head}atmf${fhr}${SUFFIX}        " >>gdas.txt
    echo  "${dirname}${head}sfcf${fhr}${SUFFIX}        " >>gdas.txt
    fh=$((fh+3))
  done
  flist="001 002 004 005 007 008"
  for fhr in $flist; do
    echo  "${dirname}${head}sfluxgrbf${fhr}.grib2      " >>gdas.txt
    echo  "${dirname}${head}sfluxgrbf${fhr}.grib2.idx  " >>gdas.txt
  done
  


  #..................
  if [ -s $ROTDIR/${dirpath}${head}cnvstat ]; then
     echo  "${dirname}${head}cnvstat               " >>gdas_restarta.txt
  fi
  if [ -s $ROTDIR/${dirpath}${head}radstat ]; then
     echo  "${dirname}${head}radstat               " >>gdas_restarta.txt
  fi
  echo  "${dirname}${head}nsstbufr                 " >>gdas_restarta.txt
  echo  "${dirname}${head}prepbufr                 " >>gdas_restarta.txt
  echo  "${dirname}${head}prepbufr_pre-qc          " >>gdas_restarta.txt
  echo  "${dirname}${head}prepbufr.acft_profiles   " >>gdas_restarta.txt
  echo  "${dirname}${head}abias                    " >>gdas_restarta.txt
  echo  "${dirname}${head}abias_air                " >>gdas_restarta.txt
  echo  "${dirname}${head}abias_int                " >>gdas_restarta.txt
  echo  "${dirname}${head}abias_pc                 " >>gdas_restarta.txt
  echo  "${dirname}${head}atmi*nc                  " >>gdas_restarta.txt
  echo  "${dirname}${head}dtfanl.nc                " >>gdas_restarta.txt
  echo  "${dirname}${head}loginc.txt               " >>gdas_restarta.txt

  echo  "${dirname}RESTART/*0000.sfcanl_data.tile1.nc  " >>gdas_restarta.txt
  echo  "${dirname}RESTART/*0000.sfcanl_data.tile2.nc  " >>gdas_restarta.txt
  echo  "${dirname}RESTART/*0000.sfcanl_data.tile3.nc  " >>gdas_restarta.txt
  echo  "${dirname}RESTART/*0000.sfcanl_data.tile4.nc  " >>gdas_restarta.txt
  echo  "${dirname}RESTART/*0000.sfcanl_data.tile5.nc  " >>gdas_restarta.txt
  echo  "${dirname}RESTART/*0000.sfcanl_data.tile6.nc  " >>gdas_restarta.txt


  #..................
  echo  "${dirname}RESTART " >>gdas_restartb.txt

  #..................
  if [ $DO_WAVE = "YES" ]; then

    rm -rf gdaswave.txt
    touch gdaswave.txt
    rm -rf gdaswave_restart.txt
    touch gdaswave_restart.txt

    dirpath="gdas.${PDY}/${cyc}/wave/"
    dirname="./${dirpath}"

    head="gdaswave.t${cyc}z."

    #...........................
    echo "${dirname}gridded/${head}*      " >>gdaswave.txt
    echo "${dirname}station/${head}*      " >>gdaswave.txt

    echo "${dirname}restart/*             " >>gdaswave_restart.txt

  fi


#-----------------------------------------------------
fi   ##end of gdas
#-----------------------------------------------------


#-----------------------------------------------------
if [ $type = "enkfgdas" -o $type = "enkfgfs" ]; then
#-----------------------------------------------------

  IAUFHRS_ENKF=${IAUFHRS_ENKF:-6}
  lobsdiag_forenkf=${lobsdiag_forenkf:-".false."}
  nfhrs=`echo $IAUFHRS_ENKF | sed 's/,/ /g'`
  NMEM_ENKF=${NMEM_ENKF:-80}
  NMEM_EARCGRP=${NMEM_EARCGRP:-10}               ##number of ens memebers included in each tarball
  NTARS=$((NMEM_ENKF/NMEM_EARCGRP))
  [[ $NTARS -eq 0 ]] && NTARS=1
  [[ $((NTARS*NMEM_EARCGRP)) -lt $NMEM_ENKF ]] && NTARS=$((NTARS+1))
##NTARS2=$((NTARS/2))  # number of earc groups to include analysis/increments
  NTARS2=$NTARS

  dirpath="enkf${CDUMP}.${PDY}/${cyc}/atmos/"
  dirname="./${dirpath}"
  head="${CDUMP}.t${cyc}z."

  #..................
  rm -f enkf${CDUMP}.txt
  touch enkf${CDUMP}.txt

  echo  "${dirname}${head}enkfstat                   " >>enkf${CDUMP}.txt
  echo  "${dirname}${head}gsistat.ensmean            " >>enkf${CDUMP}.txt
  if [ -s $ROTDIR/${dirpath}${head}cnvstat.ensmean ]; then
       echo  "${dirname}${head}cnvstat.ensmean       " >>enkf${CDUMP}.txt
  fi
  if [ -s $ROTDIR/${dirpath}${head}oznstat.ensmean ]; then
       echo  "${dirname}${head}oznstat.ensmean       " >>enkf${CDUMP}.txt
  fi
  if [ -s $ROTDIR/${dirpath}${head}radstat.ensmean ]; then
       echo  "${dirname}${head}radstat.ensmean       " >>enkf${CDUMP}.txt
  fi
  for FHR in $nfhrs; do  # loop over analysis times in window
     if [ $FHR -eq 6 ]; then
        if [ -s $ROTDIR/${dirpath}${head}atmanl.ensmean${SUFFIX} ]; then
            echo  "${dirname}${head}atmanl.ensmean${SUFFIX}      " >>enkf${CDUMP}.txt
	fi
        if [ -s $ROTDIR/${dirpath}${head}atminc.ensmean${SUFFIX} ]; then
            echo  "${dirname}${head}atminc.ensmean${SUFFIX}      " >>enkf${CDUMP}.txt
        fi
     else
        if [ -s $ROTDIR/${dirpath}${head}atma00${FHR}.ensmean${SUFFIX} ]; then
	    echo  "${dirname}${head}atma00${FHR}.ensmean${SUFFIX}      " >>enkf${CDUMP}.txt
        fi
        if [ -s $ROTDIR/${dirpath}${head}atmi00${FHR}.ensmean${SUFFIX} ]; then
            echo  "${dirname}${head}atmi00${FHR}.ensmean${SUFFIX}      " >>enkf${CDUMP}.txt
        fi
     fi 
  done # loop over FHR
  for fstep in eobs eomg ecen esfc eupd efcs epos ; do
   echo  "logs/${CDATE}/${CDUMP}${fstep}*.log        " >>enkf${CDUMP}.txt
  done


# Ensemble spread file only available with netcdf output
  fh=3
  while [ $fh -le 9 ]; do
      fhr=$(printf %03i $fh)
      echo  "${dirname}${head}atmf${fhr}.ensmean${SUFFIX}       " >>enkf${CDUMP}.txt
      echo  "${dirname}${head}sfcf${fhr}.ensmean${SUFFIX}       " >>enkf${CDUMP}.txt
      if [ $OUTPUT_FILE = "netcdf" ]; then
          if [ -s $ROTDIR/${dirpath}${head}atmf${fhr}.ensspread${SUFFIX} ]; then
	     echo  "${dirname}${head}atmf${fhr}.ensspread${SUFFIX}     " >>enkf${CDUMP}.txt
          fi
      fi
      fh=$((fh+3))
  done

  #...........................
  n=1
  while [ $n -le $NTARS ]; do
  #...........................

  rm -f enkf${CDUMP}_grp${n}.txt
  rm -f enkf${CDUMP}_restarta_grp${n}.txt
  rm -f enkf${CDUMP}_restartb_grp${n}.txt
  touch enkf${CDUMP}_grp${n}.txt
  touch enkf${CDUMP}_restarta_grp${n}.txt
  touch enkf${CDUMP}_restartb_grp${n}.txt

  m=1
  while [ $m -le $NMEM_EARCGRP ]; do
    nm=$(((n-1)*NMEM_EARCGRP+m))
    mem=$(printf %03i $nm)
    dirpath="enkf${CDUMP}.${PDY}/${cyc}/atmos/mem${mem}/"
    dirname="./${dirpath}"
    head="${CDUMP}.t${cyc}z."

    #---
    for FHR in $nfhrs; do  # loop over analysis times in window
      if [ $FHR -eq 6 ]; then
         if [ $n -le $NTARS2 ]; then
            if [ -s $ROTDIR/${dirpath}${head}atmanl${SUFFIX} ] ; then
                echo "${dirname}${head}atmanl${SUFFIX}      " >>enkf${CDUMP}_grp${n}.txt
            fi
	    if [ -s $ROTDIR/${dirpath}${head}ratminc${SUFFIX} ] ; then
		echo "${dirname}${head}ratminc${SUFFIX}      " >>enkf${CDUMP}_grp${n}.txt
	    fi
         fi
         if [ -s $ROTDIR/${dirpath}${head}ratminc${SUFFIX} ] ; then
             echo "${dirname}${head}ratminc${SUFFIX}      " >>enkf${CDUMP}_restarta_grp${n}.txt
         fi

      else
         if [ $n -le $NTARS2 ]; then
             if [ -s $ROTDIR/${dirpath}${head}atma00${FHR}${SUFFIX} ] ; then
                 echo "${dirname}${head}atma00${FHR}${SUFFIX}      " >>enkf${CDUMP}_grp${n}.txt
             fi
             if [ -s $ROTDIR/${dirpath}${head}ratmi00${FHR}${SUFFIX} ] ; then
                 echo "${dirname}${head}ratmi00${FHR}${SUFFIX}      " >>enkf${CDUMP}_grp${n}.txt
             fi
         fi
         if [ -s $ROTDIR/${dirpath}${head}ratmi00${FHR}${SUFFIX} ] ; then
             echo "${dirname}${head}ratmi00${FHR}${SUFFIX}      " >>enkf${CDUMP}_restarta_grp${n}.txt
         fi

      fi 
      echo "${dirname}${head}atmf00${FHR}${SUFFIX}       " >>enkf${CDUMP}_grp${n}.txt
      if [ $FHR -eq 6 ]; then
	  echo "${dirname}${head}sfcf00${FHR}${SUFFIX}       " >>enkf${CDUMP}_grp${n}.txt
      fi
    done # loop over FHR

    if [[ lobsdiag_forenkf = ".false." ]] ; then
       echo "${dirname}${head}gsistat              " >>enkf${CDUMP}_grp${n}.txt
       if [ -s $ROTDIR/${dirpath}${head}cnvstat ] ; then
          echo "${dirname}${head}cnvstat           " >>enkf${CDUMP}_grp${n}.txt
       fi
       if [ -s $ROTDIR/${dirpath}${head}radstat ]; then
          echo "${dirname}${head}radstat           " >>enkf${CDUMP}_restarta_grp${n}.txt
       fi
       if [ -s $ROTDIR/${dirpath}${head}cnvstat ]; then
          echo "${dirname}${head}cnvstat           " >>enkf${CDUMP}_restarta_grp${n}.txt
       fi
       echo "${dirname}${head}abias                " >>enkf${CDUMP}_restarta_grp${n}.txt
       echo "${dirname}${head}abias_air            " >>enkf${CDUMP}_restarta_grp${n}.txt
       echo "${dirname}${head}abias_int            " >>enkf${CDUMP}_restarta_grp${n}.txt
       echo "${dirname}${head}abias_pc             " >>enkf${CDUMP}_restarta_grp${n}.txt
    fi
    #---
    echo "${dirname}RESTART/*0000.sfcanl_data.tile1.nc  " >>enkf${CDUMP}_restarta_grp${n}.txt
    echo "${dirname}RESTART/*0000.sfcanl_data.tile2.nc  " >>enkf${CDUMP}_restarta_grp${n}.txt
    echo "${dirname}RESTART/*0000.sfcanl_data.tile3.nc  " >>enkf${CDUMP}_restarta_grp${n}.txt
    echo "${dirname}RESTART/*0000.sfcanl_data.tile4.nc  " >>enkf${CDUMP}_restarta_grp${n}.txt
    echo "${dirname}RESTART/*0000.sfcanl_data.tile5.nc  " >>enkf${CDUMP}_restarta_grp${n}.txt
    echo "${dirname}RESTART/*0000.sfcanl_data.tile6.nc  " >>enkf${CDUMP}_restarta_grp${n}.txt

    #---
    echo "${dirname}RESTART                     " >>enkf${CDUMP}_restartb_grp${n}.txt

    m=$((m+1))
  done


  #...........................
  n=$((n+1))
  done
  #...........................


#-----------------------------------------------------
fi   ##end of enkfgdas or enkfgfs
#-----------------------------------------------------

exit 0
<|MERGE_RESOLUTION|>--- conflicted
+++ resolved
@@ -57,7 +57,6 @@
     touch gfs_downstream.txt
   fi
 
-<<<<<<< HEAD
   # for coupled model
   if [ $cplflx = ".true." ]; then
 
@@ -112,8 +111,6 @@
     echo  "${dirname}${head}flux.1p00.f???.idx  " >>gfs_flux_1p00.txt
   fi
 
-=======
->>>>>>> fc727f40
   dirpath="gfs.${PDY}/${cyc}/atmos/"
   dirname="./${dirpath}"
 
@@ -124,14 +121,9 @@
   echo  "${dirname}${head}pgrb2b.0p25.anl.idx              " >>gfs_pgrb2b.txt
   echo  "${dirname}${head}pgrb2b.0p50.anl                  " >>gfs_pgrb2b.txt
   echo  "${dirname}${head}pgrb2b.0p50.anl.idx              " >>gfs_pgrb2b.txt
-<<<<<<< HEAD
   if [ $cplflx = ".false." ]; then
     echo  "./logs/${CDATE}/gfs*.log                          " >>gfsa.txt
   fi
-=======
-
-  echo  "./logs/${CDATE}/gfs*.log                          " >>gfsa.txt
->>>>>>> fc727f40
   echo  "${dirname}${head}gsistat                          " >>gfsa.txt
   echo  "${dirname}${head}nsstbufr                         " >>gfsa.txt
   echo  "${dirname}${head}prepbufr                         " >>gfsa.txt
@@ -181,7 +173,6 @@
        echo  "${dirname}${head}pgrb2b.0p50.f${fhr}         " >>gfs_pgrb2b.txt
        echo  "${dirname}${head}pgrb2b.0p50.f${fhr}.idx     " >>gfs_pgrb2b.txt
     fi
-<<<<<<< HEAD
 
     if [ $cplflx = ".true." ]; then
       echo  "${dirname}${head}pgrb2b.0p25.f${fhr}           " >>gfs_pgrb2b_0p25.txt
@@ -193,21 +184,15 @@
       echo  "${dirname}${head}atmf${fhr}${SUFFIX}           " >>gfs_atm_${format}b.txt
       echo  "${dirname}${head}sfcf${fhr}${SUFFIX}           " >>gfs_sfc_${format}b.txt
     fi
-=======
->>>>>>> fc727f40
 
     echo  "${dirname}${head}sfluxgrbf${fhr}.grib2           " >>gfs_flux.txt
     echo  "${dirname}${head}sfluxgrbf${fhr}.grib2.idx       " >>gfs_flux.txt
 
     echo  "${dirname}${head}pgrb2.0p25.f${fhr}              " >>gfsa.txt
     echo  "${dirname}${head}pgrb2.0p25.f${fhr}.idx          " >>gfsa.txt
-<<<<<<< HEAD
     if [ $cplflx = ".false." ]; then
       echo  "${dirname}${head}logf${fhr}.txt                " >>gfsa.txt
     fi
-=======
-    echo  "${dirname}${head}logf${fhr}.txt                  " >>gfsa.txt
->>>>>>> fc727f40
 
     if [ -s $ROTDIR/${dirpath}${head}pgrb2.0p50.f${fhr} ]; then
        echo  "${dirname}${head}pgrb2.0p50.f${fhr}          " >>gfsb.txt
@@ -244,7 +229,6 @@
     fh=$((fh+6))
   done
   fi
-<<<<<<< HEAD
 
   #..................
   echo  "${dirname}RESTART/*0000.sfcanl_data.tile1.nc  " >>gfs_restarta.txt
@@ -255,18 +239,6 @@
   echo  "${dirname}RESTART/*0000.sfcanl_data.tile6.nc  " >>gfs_restarta.txt
 
   #..................
-=======
-
-  #..................
-  echo  "${dirname}RESTART/*0000.sfcanl_data.tile1.nc  " >>gfs_restarta.txt
-  echo  "${dirname}RESTART/*0000.sfcanl_data.tile2.nc  " >>gfs_restarta.txt
-  echo  "${dirname}RESTART/*0000.sfcanl_data.tile3.nc  " >>gfs_restarta.txt
-  echo  "${dirname}RESTART/*0000.sfcanl_data.tile4.nc  " >>gfs_restarta.txt
-  echo  "${dirname}RESTART/*0000.sfcanl_data.tile5.nc  " >>gfs_restarta.txt
-  echo  "${dirname}RESTART/*0000.sfcanl_data.tile6.nc  " >>gfs_restarta.txt
-
-  #..................
->>>>>>> fc727f40
   if [ $DO_WAVE = "YES" ]; then
 
     rm -rf gfswave.txt
@@ -282,11 +254,6 @@
     echo "${dirname}station/${head}*      " >>gfswave.txt
 
   fi
-<<<<<<< HEAD
-
-
-=======
->>>>>>> fc727f40
 
 #-----------------------------------------------------
 fi   ##end of gfs
