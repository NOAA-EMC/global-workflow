export stack_intel_ver=2021.5.0
export stack_impi_ver=2021.5.1
export spack_env=gsi-addon-dev-rocky8

export hpss_ver=hpss
export ncl_ver=6.6.2
<<<<<<< HEAD
export R_ver=3.5.0
=======
export R_ver=3.6.1
>>>>>>> b6ca771a
export gempak_ver=7.17.0
export perl_ver=5.38.0

source "${HOMEgfs:-}/versions/run.spack.ver"
export spack_mod_path="/scratch1/NCEPDEV/nems/role.epic/spack-stack/spack-stack-${spack_stack_ver}/envs/${spack_env}/install/modulefiles/Core"<|MERGE_RESOLUTION|>--- conflicted
+++ resolved
@@ -4,11 +4,8 @@
 
 export hpss_ver=hpss
 export ncl_ver=6.6.2
-<<<<<<< HEAD
-export R_ver=3.5.0
-=======
 export R_ver=3.6.1
->>>>>>> b6ca771a
+
 export gempak_ver=7.17.0
 export perl_ver=5.38.0
 
