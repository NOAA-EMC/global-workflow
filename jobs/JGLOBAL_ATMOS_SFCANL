--- conflicted
+++ resolved
@@ -44,13 +44,8 @@
 export COMIN_GES_ENS="${ROTDIR}/enkfgdas.${gPDY}/${gcyc}"
 
 
-<<<<<<< HEAD
-export ATMGES="${COMIN_GES}/${GPREFIX}atmf006${GSUFFIX}"
-if [[ ! -f ${ATMGES} ]]; then
-=======
 export ATMGES="${COMIN_GES}/${GPREFIX}atmf006.nc"
 if [ ! -f ${ATMGES} ]; then
->>>>>>> e092e8b3
     echo "FATAL ERROR: FILE MISSING: ATMGES = ${ATMGES}"
     exit 1
 fi
