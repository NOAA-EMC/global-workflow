#! /usr/bin/env bash

source "${HOMEgfs}/ush/preamble.sh"

##############################################
# Obtain unique process id (pid) and make temp directory
##############################################
export DATA=${DATA:-${DATAROOT}/${jobid}}
mkdir -p ${DATA}
cd ${DATA}


##############################################
# Run setpdy and initialize PDY variables
##############################################
export cycle="t${cyc}z"
setpdy.sh
. ./PDY


##############################################
# Determine Job Output Name on System
##############################################
export pid=${pid:-$$}
export pgmout="OUTPUT.${pid}"
export pgmerr=errfile


#############################
# Source relevant config files
#############################
export EXPDIR=${EXPDIR:-${HOMEgfs}/parm/config}
configs="base sfcanl"
for config in ${configs}; do
    . ${EXPDIR}/config.${config}
    status=$?
    [[ ${status} -ne 0 ]] && exit ${status}
done

##########################################
# Source machine runtime environment
##########################################
. ${HOMEgfs}/env/${machine}.env sfcanl
status=$?
[[ ${status} -ne 0 ]] && exit ${status}


##############################################
# Set variables used in the script
##############################################
export CDATE=${CDATE:-${PDY}${cyc}}
export CDUMP=${CDUMP:-${RUN:-"gfs"}}
export COMPONENT="atmos"
if [[ ${RUN_ENVIR} = "nco" ]]; then
    export ROTDIR=${COMROOT:?}/${NET}/${envir}
fi


##############################################
# Begin JOB SPECIFIC work
##############################################

GDATE=$(${NDATE} -${assim_freq} ${CDATE})
gPDY=$(echo ${GDATE} | cut -c1-8)
gcyc=$(echo ${GDATE} | cut -c9-10)
GDUMP=${GDUMP:-"gdas"}

export OPREFIX="${CDUMP}.t${cyc}z."
export GPREFIX="${GDUMP}.t${gcyc}z."
export APREFIX="${CDUMP}.t${cyc}z."
export GSUFFIX=${GSUFFIX:-${SUFFIX}}
export ASUFFIX=${ASUFFIX:-${SUFFIX}}


if [ ${RUN_ENVIR} = "nco" -o ${ROTDIR_DUMP:-NO} = "YES" ]; then
    export COMIN=${COMIN:-${ROTDIR}/${RUN}.${PDY}/${cyc}/atmos}
    export COMOUT=${COMOUT:-${ROTDIR}/${RUN}.${PDY}/${cyc}/atmos}
    export COMIN_OBS=${COMIN_OBS:-${ROTDIR}/${RUN}.${PDY}/${cyc}/atmos}
    export COMIN_GES_OBS=${COMIN_GES_OBS:-${ROTDIR}/${GDUMP}.${gPDY}/${gcyc}/atmos}
else
<<<<<<< HEAD
    export COMOUT="${ROTDIR}/${CDUMP}.${PDY}/${cyc}/${COMPONENT}"
    export COMIN_OBS="${COMIN_OBS:-${ROTDIR}/${CDUMP}.${PDY}/${cyc}/obs}"
    export COMIN_GES_OBS="${ROTDIR}/${GDUMP}.${gPDY}/${gcyc}/obs"
=======
    export COMOUT="${ROTDIR}/${CDUMP}.${PDY}/${cyc}/atmos"
    export COMIN_OBS="${DMPDIR}/${CDATE}/${CDUMP}"
    export COMIN_GES_OBS="${DMPDIR}/${GDATE}/${GDUMP}"
>>>>>>> ddc86880
fi
mkdir -m 775 -p ${COMOUT}
# COMIN_GES and COMIN_GES_ENS are used in script
export COMIN_GES="${ROTDIR}/${GDUMP}.${gPDY}/${gcyc}/atmos"
export COMIN_GES_ENS="${ROTDIR}/enkfgdas.${gPDY}/${gcyc}"


export ATMGES="${COMIN_GES}/${GPREFIX}atmf006${GSUFFIX}"
if [[ ! -f ${ATMGES} ]]; then
    echo "FATAL ERROR: FILE MISSING: ATMGES = ${ATMGES}"
    exit 1
fi


###############################################################
# Run relevant script

${SFCANALSH:-${SCRgfs}/exglobal_atmos_sfcanl.sh}
status=$?
[[ ${status} -ne 0 ]] && exit ${status}


##############################################
# End JOB SPECIFIC work
##############################################

##############################################
# Final processing
##############################################
if [[ -e "${pgmout}" ]] ; then
  cat ${pgmout}
fi

##########################################
# Remove the Temporary working directory
##########################################
cd ${DATAROOT}
[[ ${KEEPDATA} = "NO" ]] && rm -rf ${DATA}


exit 0<|MERGE_RESOLUTION|>--- conflicted
+++ resolved
@@ -78,15 +78,9 @@
     export COMIN_OBS=${COMIN_OBS:-${ROTDIR}/${RUN}.${PDY}/${cyc}/atmos}
     export COMIN_GES_OBS=${COMIN_GES_OBS:-${ROTDIR}/${GDUMP}.${gPDY}/${gcyc}/atmos}
 else
-<<<<<<< HEAD
     export COMOUT="${ROTDIR}/${CDUMP}.${PDY}/${cyc}/${COMPONENT}"
     export COMIN_OBS="${COMIN_OBS:-${ROTDIR}/${CDUMP}.${PDY}/${cyc}/obs}"
     export COMIN_GES_OBS="${ROTDIR}/${GDUMP}.${gPDY}/${gcyc}/obs"
-=======
-    export COMOUT="${ROTDIR}/${CDUMP}.${PDY}/${cyc}/atmos"
-    export COMIN_OBS="${DMPDIR}/${CDATE}/${CDUMP}"
-    export COMIN_GES_OBS="${DMPDIR}/${GDATE}/${GDUMP}"
->>>>>>> ddc86880
 fi
 mkdir -m 775 -p ${COMOUT}
 # COMIN_GES and COMIN_GES_ENS are used in script
