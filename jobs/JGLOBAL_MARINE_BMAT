--- conflicted
+++ resolved
@@ -2,21 +2,6 @@
 
 source "${HOMEgfs}/ush/preamble.sh"
 
-<<<<<<< HEAD
-# source config.base, config.ocnanal and config.marinebmat
-# and pass marinebmat to ${machine}.env
-source "${HOMEgfs}/ush/jjob_header.sh" -e "marinebmat" -c "base ocnanal marinebmat"
-
-
-if (( 10#${NMEM_ENS:-0} > 0 )); then
-  export DATAjob="${DATAROOT}/${RUN}marinebmat.${PDY:-}${cyc}"
-  export DATA=${DATA:-${DATAROOT}/${jobid:?}}
-  # Create the directory to hold ensemble perturbations
-  export DATAenspert="${DATAjob}/enspert"
-  if [[ ! -d "${DATAenspert}" ]]; then mkdir -p "${DATAenspert}"; fi
-fi
-
-=======
 export DATAjob="${DATAROOT}/${RUN}marineanalysis.${PDY:-}${cyc}"
 export DATA="${DATAjob}/${jobid}"
 # Create the directory to hold ensemble perturbations
@@ -28,7 +13,6 @@
 # source config.base, config.ocnanal and config.marinebmat
 # and pass marinebmat to ${machine}.env
 source "${HOMEgfs}/ush/jjob_header.sh" -e "marinebmat" -c "base marineanl marinebmat"
->>>>>>> a694cf14
 
 ##############################################
 # Set variables used in the script
