--- conflicted
+++ resolved
@@ -62,38 +62,6 @@
 
 ###############################################################
 echo
-<<<<<<< HEAD
-echo "=============== START TO RUN FIT2OBS VERIFICATION ==============="
-if [[ ${VRFYFITS} = "YES" && ${CDUMP} = "${CDFNL}" && ${CDATE} != "${SDATE}" ]]; then
-
-    export CDUMPFCST=${VDUMP}
-    export TMPDIR="${RUNDIR}/${CDATE}/${CDUMP}"
-    [[ ! -d ${TMPDIR} ]] && mkdir -p "${TMPDIR}"
-
-    xdate=$(${NDATE} -"${VBACKUP_FITS}" "${CDATE}")
-
-    vday=$(echo "${xdate}" | cut -c1-8)
-    vcyc=$(echo "${xdate}" | cut -c9-10)
-    export vcyc
-
-    export COMDAY=${ROTDIR}/logs/${xdate}
-    export COM_INA=${ROTDIR}/gdas.${vday}/${vcyc}/atmos
-    export COM_INF='${ROTDIR}/vrfyarch/gfs.${fdy}/${fzz}'
-    export COM_PRP='${ROTDIR}/gdas.${pdy}/${cyc}/obs'
-
-    export OUTPUT_FILETYPE_SAVE=${OUTPUT_FILETYPE}
-
-    ${PREPQFITSH} "${PSLOT}" "${xdate}" "${ROTDIR}" "${ARCDIR}" "${TMPDIR}"
-
-    export OUTPUT_FILETYPE=${OUTPUT_FILETYPE_SAVE}
-
-fi
-
-
-###############################################################
-echo
-=======
->>>>>>> 5a988660
 echo "=============== START TO RUN RADMON DATA EXTRACTION ==============="
 if [[ ${VRFYRAD} = "YES" && ${CDUMP} = "${CDFNL}" && ${CDATE} != "${SDATE}" ]]; then
 
