--- conflicted
+++ resolved
@@ -61,34 +61,6 @@
 
 ###############################################################
 echo
-<<<<<<< HEAD
-echo "=============== START TO RUN FIT2OBS VERIFICATION ==============="
-if [[ ${VRFYFITS} == "YES" && "${CDUMP}" == "${CDFNL}" && "${PDY}${cyc}" != "${SDATE}" ]]; then
-
-    
-    # Ignore possible spelling error (nothing is misspelled)
-    # shellcheck disable=SC2153
-    export CDUMPFCST=${VDUMP}
-    # shellcheck disable=
-    export TMPDIR="${RUNDIR}/${CDATE}/${RUN}"
-    [[ ! -d ${TMPDIR} ]] && mkdir -p ${TMPDIR}
-
-    xdate=$(${NDATE} -"${VBACKUP_FITS}" "${PDY}${cyc}")
-
-    export RUN_ENVIR_SAVE=${RUN_ENVIR}
-    export RUN_ENVIR="netcdf"
-
-    ${PREPQFITSH} ${PSLOT} ${xdate} ${ROTDIR} ${ARCDIR} ${TMPDIR}
-
-    export RUN_ENVIR=${RUN_ENVIR_SAVE}
-
-fi
-
-
-###############################################################
-echo
-=======
->>>>>>> e496e393
 echo "=============== START TO RUN RADMON DATA EXTRACTION ==============="
 if [[ "${VRFYRAD}" == "YES" && "${CDUMP}" == "${CDFNL}" && "${PDY}${cyc}" != "${SDATE}" ]]; then
 
