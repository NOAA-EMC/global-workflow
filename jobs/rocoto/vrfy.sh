--- conflicted
+++ resolved
@@ -55,13 +55,8 @@
 ###############################################################
 echo
 echo "=============== START TO RUN MOS ==============="
-<<<<<<< HEAD
-if [[ ${RUNMOS} = "YES" && ${CDUMP} = "gfs" ]]; then
-    ${RUNGFSMOSSH} "${PDY}${cyc}"
-=======
 if [ ${RUNMOS} = "YES" -a ${CDUMP} = "gfs" ]; then
     ${RUNGFSMOSSH} ${PDY}${cyc}
->>>>>>> e496e393
 fi
 
 
