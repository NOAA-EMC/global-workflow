--- conflicted
+++ resolved
@@ -15,7 +15,7 @@
 ##############################################
 # make temp directory
 ##############################################
-export DATA="${DATAROOT}/${jobid}"
+export DATA="${DATA:-${DATAROOT}/${jobid}}"
 mkdir -p $DATA
 cd $DATA
 
@@ -58,15 +58,10 @@
 export CDATEm1=$($NDATE -24 $CDATE)
 export PDYm1=$(echo $CDATEm1 | cut -c1-8)
 
-<<<<<<< HEAD
-=======
 CDATEm1c=$($NDATE -06 $CDATE)
 PDYm1c=$(echo $CDATEm1c | cut -c1-8)
 pcyc=$(echo ${CDATEm1c} | cut -c9-10)
 
-export pid=${pid:-$$}
-export jobid=${job}.${pid}
->>>>>>> 67770120
 export COMIN="$ROTDIR/$CDUMP.$PDY/$cyc/$COMPONENT"
 
 
@@ -175,11 +170,7 @@
 
     export COMINsyn=${COMINsyn:-$(compath.py ${envir}/com/gfs/${gfs_ver})/syndat}
 
-<<<<<<< HEAD
-    $TRACKERSH
-=======
     ${TRACKERSH}
->>>>>>> 67770120
 fi
 
 
@@ -201,11 +192,8 @@
 
 ###############################################################
 # Force Exit out cleanly
-<<<<<<< HEAD
+cd $DATAROOT
 if [ ${KEEPDATA:-"NO"} = "NO" ] ; then rm -rf $DATA ; fi
-=======
-if [ ${KEEPDATA:-"NO"} = "NO" ] ; then rm -rf "${DATAROOT}" ; fi
->>>>>>> 67770120
 
 
 exit 0