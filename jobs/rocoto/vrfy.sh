#! /usr/bin/env bash

source "${HOMEgfs}/ush/preamble.sh"

###############################################################
# Source FV3GFS workflow modules
source "${HOMEgfs}/ush/load_fv3gfs_modules.sh"
status=$?
(( status != 0 )) && exit "${status}"

export job="vrfy"
export jobid="${job}.$$"

# TODO (#235) - This job is calling multiple j-jobs and doing too much in general
#   Also, this forces us to call the config files here instead of the j-job
source "${HOMEgfs}/ush/jjob_header.sh" -e "vrfy" -c "base vrfy"

###############################################################
<<<<<<< HEAD
export CDUMP="${RUN/enkf}"

CDATEm1=$(${NDATE} -24 "${PDY}${cyc}")
export CDATEm1
export PDYm1=${CDATEm1:0:8}
=======
export COMPONENT="atmos"
CDATEm1=$(${NDATE} -24 "${CDATE}")
export CDATEm1
PDYm1=$(echo "${CDATEm1}" | cut -c1-8)
export PDYm1

CDATEm1c=$(${NDATE} -06 "${CDATE}")
PDYm1c=$(echo "${CDATEm1c}" | cut -c1-8)
pcyc=$(echo "${CDATEm1c}" | cut -c9-10)
>>>>>>> b2ed8648

CDATEm1c=$(${NDATE} -06 "${PDY}${cyc}")
PDYm1c=${CDATEm1c:0:8}
pcyc=${CDATEm1c:8:2}


###############################################################
# TODO: We can likely drop support for these dev-only grib1 precip files
echo
echo "=============== START TO GENERATE QUARTER DEGREE GRIB1 FILES ==============="
<<<<<<< HEAD
if [[ ${MKPGB4PRCP} = "YES" && ${CDUMP} == "gfs" ]]; then
    YMD=${PDY} HH=${cyc} generate_com -x COM_ATMOS_MASTER
    if [ ! -d ${ARCDIR} ]; then mkdir -p ${ARCDIR} ; fi
    nthreads_env=${OMP_NUM_THREADS:-1} # get threads set in env
    export OMP_NUM_THREADS=1
    cd "${COM_ATMOS_MASTER}" || exit 9
    fhmax=${vhr_rain:-${FHMAX_GFS}}
    fhr=0
    while [ ${fhr} -le ${fhmax} ]; do
       fhr2=$(printf %02i ${fhr})
       fhr3=$(printf %03i ${fhr})
       fname=${RUN}.t${cyc}z.sfluxgrbf${fhr3}.grib2
       fileout=${ARCDIR}/pgbq${fhr2}.${RUN}.${PDY}${cyc}.grib2
       ${WGRIB2} ${fname} -match "(:PRATE:surface:)|(:TMP:2 m above ground:)" -grib ${fileout}
       (( fhr = ${fhr} + 6 ))
=======
if [[ ${MKPGB4PRCP} = "YES" && ${CDUMP} = "gfs" ]]; then
    if [[ ! -d "${ARCDIR}" ]]; then mkdir -p "${ARCDIR}" ; fi
    nthreads_env=${OMP_NUM_THREADS:-1} # get threads set in env
    export OMP_NUM_THREADS=1
    set -e
    cd "${COMIN}"
    fhmax=${vhr_rain:-${FHMAX_GFS}}
    fhr=0
    while [[ ${fhr} -le ${fhmax} ]]; do
       fhr2=$(printf %02i "${fhr}")
       fhr3=$(printf %03i "${fhr}")
       fname=${CDUMP}.t${cyc}z.sfluxgrbf${fhr3}.grib2
       fileout=${ARCDIR}/pgbq${fhr2}.${CDUMP}.${CDATE}.grib2
       ${WGRIB2} "${fname}" -match "(:PRATE:surface:)|(:TMP:2 m above ground:)" -grib "${fileout}"
       (( fhr = fhr + 6 ))
>>>>>>> b2ed8648
    done
    export OMP_NUM_THREADS=${nthreads_env} # revert to threads set in env
fi


###############################################################
echo
echo "=============== START TO RUN MOS ==============="
if [ ${RUNMOS} = "YES" -a ${CDUMP} = "gfs" ]; then
    ${RUNGFSMOSSH} "${PDY}${cyc}"
fi


###############################################################
echo
echo "=============== START TO RUN RADMON DATA EXTRACTION ==============="
<<<<<<< HEAD
if [[ "${VRFYRAD}" == "YES" && "${CDUMP}" == "${CDFNL}" && "${PDY}${cyc}" != "${SDATE}" ]]; then
=======
if [[ ${VRFYRAD} = "YES" && ${CDUMP} = "${CDFNL}" && ${CDATE} != "${SDATE}" ]]; then
>>>>>>> b2ed8648

    export EXP=${PSLOT}
    export TANKverf_rad="${TANKverf}/stats/${PSLOT}/${RUN}.${PDY}/${cyc}"
    export TANKverf_radM1="${TANKverf}/stats/${PSLOT}/${RUN}.${PDYm1c}/${pcyc}"
    export MY_MACHINE=${machine}

    ${VRFYRADSH}

fi


###############################################################
echo
echo "=============== START TO RUN OZMON DATA EXTRACTION ==============="
<<<<<<< HEAD
if [[ "${VRFYOZN}" == "YES" && "${CDUMP}" == "${CDFNL}" && "${PDY}${cyc}" != "${SDATE}" ]]; then
=======
if [[ ${VRFYOZN} = "YES" && ${CDUMP} = "${CDFNL}" && ${CDATE} != "${SDATE}" ]]; then
>>>>>>> b2ed8648

    export EXP=${PSLOT}
    export TANKverf_ozn="${TANKverf_ozn}/stats/${PSLOT}/${RUN}.${PDY}/${cyc}"
    export TANKverf_oznM1="${TANKverf_ozn}/stats/${PSLOT}/${RUN}.${PDYm1c}/${pcyc}"
    export MY_MACHINE=${machine}

    ${VRFYOZNSH}

fi


###############################################################
echo
echo "=============== START TO RUN MINMON ==============="
<<<<<<< HEAD
if [[ "${VRFYMINMON}" == "YES" && "${PDY}${cyc}" != "${SDATE}" ]]; then
=======
if [[ ${VRFYMINMON} = "YES" && ${CDATE} != "${SDATE}" ]]; then
>>>>>>> b2ed8648

    export M_TANKverfM0="${M_TANKverf}/stats/${PSLOT}/${RUN}.${PDY}/${cyc}"
    export M_TANKverfM1="${M_TANKverf}/stats/${PSLOT}/${RUN}.${PDYm1c}/${pcyc}"
    export MY_MACHINE=${machine}

    ${VRFYMINSH}

fi


################################################################################
echo
echo "=============== START TO RUN CYCLONE TRACK VERIFICATION ==============="
if [[ ${VRFYTRAK} = "YES" ]]; then

    COMINsyn=${COMINsyn:-$(compath.py "${envir}/com/gfs/${gfs_ver}")/syndat}
    export COMINsyn

    ${TRACKERSH}
fi


################################################################################
echo
echo "=============== START TO RUN CYCLONE GENESIS VERIFICATION ==============="
if [[ ${VRFYGENESIS} = "YES" && "${CDUMP}" = "gfs" ]]; then
    ${GENESISSH}
fi


################################################################################
echo
echo "=============== START TO RUN CYCLONE GENESIS VERIFICATION (FSU) ==============="
if [[ ${VRFYFSU} = "YES" && "${CDUMP}" = "gfs" ]]; then
    ${GENESISFSU}
fi


###############################################################
# Force Exit out cleanly
cd "${DATAROOT}"
if [[ ${KEEPDATA:-"NO"} = "NO" ]] ; then rm -rf "${DATA}" ; fi


exit 0<|MERGE_RESOLUTION|>--- conflicted
+++ resolved
@@ -16,23 +16,11 @@
 source "${HOMEgfs}/ush/jjob_header.sh" -e "vrfy" -c "base vrfy"
 
 ###############################################################
-<<<<<<< HEAD
 export CDUMP="${RUN/enkf}"
 
 CDATEm1=$(${NDATE} -24 "${PDY}${cyc}")
 export CDATEm1
 export PDYm1=${CDATEm1:0:8}
-=======
-export COMPONENT="atmos"
-CDATEm1=$(${NDATE} -24 "${CDATE}")
-export CDATEm1
-PDYm1=$(echo "${CDATEm1}" | cut -c1-8)
-export PDYm1
-
-CDATEm1c=$(${NDATE} -06 "${CDATE}")
-PDYm1c=$(echo "${CDATEm1c}" | cut -c1-8)
-pcyc=$(echo "${CDATEm1c}" | cut -c9-10)
->>>>>>> b2ed8648
 
 CDATEm1c=$(${NDATE} -06 "${PDY}${cyc}")
 PDYm1c=${CDATEm1c:0:8}
@@ -43,7 +31,6 @@
 # TODO: We can likely drop support for these dev-only grib1 precip files
 echo
 echo "=============== START TO GENERATE QUARTER DEGREE GRIB1 FILES ==============="
-<<<<<<< HEAD
 if [[ ${MKPGB4PRCP} = "YES" && ${CDUMP} == "gfs" ]]; then
     YMD=${PDY} HH=${cyc} generate_com -x COM_ATMOS_MASTER
     if [ ! -d ${ARCDIR} ]; then mkdir -p ${ARCDIR} ; fi
@@ -57,25 +44,8 @@
        fhr3=$(printf %03i ${fhr})
        fname=${RUN}.t${cyc}z.sfluxgrbf${fhr3}.grib2
        fileout=${ARCDIR}/pgbq${fhr2}.${RUN}.${PDY}${cyc}.grib2
-       ${WGRIB2} ${fname} -match "(:PRATE:surface:)|(:TMP:2 m above ground:)" -grib ${fileout}
+       ${WGRIB2} "${fname}" -match "(:PRATE:surface:)|(:TMP:2 m above ground:)" -grib "${fileout}"
        (( fhr = ${fhr} + 6 ))
-=======
-if [[ ${MKPGB4PRCP} = "YES" && ${CDUMP} = "gfs" ]]; then
-    if [[ ! -d "${ARCDIR}" ]]; then mkdir -p "${ARCDIR}" ; fi
-    nthreads_env=${OMP_NUM_THREADS:-1} # get threads set in env
-    export OMP_NUM_THREADS=1
-    set -e
-    cd "${COMIN}"
-    fhmax=${vhr_rain:-${FHMAX_GFS}}
-    fhr=0
-    while [[ ${fhr} -le ${fhmax} ]]; do
-       fhr2=$(printf %02i "${fhr}")
-       fhr3=$(printf %03i "${fhr}")
-       fname=${CDUMP}.t${cyc}z.sfluxgrbf${fhr3}.grib2
-       fileout=${ARCDIR}/pgbq${fhr2}.${CDUMP}.${CDATE}.grib2
-       ${WGRIB2} "${fname}" -match "(:PRATE:surface:)|(:TMP:2 m above ground:)" -grib "${fileout}"
-       (( fhr = fhr + 6 ))
->>>>>>> b2ed8648
     done
     export OMP_NUM_THREADS=${nthreads_env} # revert to threads set in env
 fi
@@ -92,11 +62,8 @@
 ###############################################################
 echo
 echo "=============== START TO RUN RADMON DATA EXTRACTION ==============="
-<<<<<<< HEAD
+
 if [[ "${VRFYRAD}" == "YES" && "${CDUMP}" == "${CDFNL}" && "${PDY}${cyc}" != "${SDATE}" ]]; then
-=======
-if [[ ${VRFYRAD} = "YES" && ${CDUMP} = "${CDFNL}" && ${CDATE} != "${SDATE}" ]]; then
->>>>>>> b2ed8648
 
     export EXP=${PSLOT}
     export TANKverf_rad="${TANKverf}/stats/${PSLOT}/${RUN}.${PDY}/${cyc}"
@@ -111,11 +78,7 @@
 ###############################################################
 echo
 echo "=============== START TO RUN OZMON DATA EXTRACTION ==============="
-<<<<<<< HEAD
 if [[ "${VRFYOZN}" == "YES" && "${CDUMP}" == "${CDFNL}" && "${PDY}${cyc}" != "${SDATE}" ]]; then
-=======
-if [[ ${VRFYOZN} = "YES" && ${CDUMP} = "${CDFNL}" && ${CDATE} != "${SDATE}" ]]; then
->>>>>>> b2ed8648
 
     export EXP=${PSLOT}
     export TANKverf_ozn="${TANKverf_ozn}/stats/${PSLOT}/${RUN}.${PDY}/${cyc}"
@@ -130,11 +93,7 @@
 ###############################################################
 echo
 echo "=============== START TO RUN MINMON ==============="
-<<<<<<< HEAD
 if [[ "${VRFYMINMON}" == "YES" && "${PDY}${cyc}" != "${SDATE}" ]]; then
-=======
-if [[ ${VRFYMINMON} = "YES" && ${CDATE} != "${SDATE}" ]]; then
->>>>>>> b2ed8648
 
     export M_TANKverfM0="${M_TANKverf}/stats/${PSLOT}/${RUN}.${PDY}/${cyc}"
     export M_TANKverfM1="${M_TANKverf}/stats/${PSLOT}/${RUN}.${PDYm1c}/${pcyc}"
