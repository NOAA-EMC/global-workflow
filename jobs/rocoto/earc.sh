#! /usr/bin/env bash

source "$HOMEgfs/ush/preamble.sh"

###############################################################
## Abstract:
## Ensemble archive driver script
## RUN_ENVIR : runtime environment (emc | nco)
## HOMEgfs   : /full/path/to/workflow
## EXPDIR : /full/path/to/config/files
## CDATE  : current analysis date (YYYYMMDDHH)
## PDY    : current date (YYYYMMDD)
## cyc    : current cycle (HH)
## CDUMP  : cycle name (gdas / gfs)
## ENSGRP : ensemble sub-group to archive (0, 1, 2, ...)
###############################################################

###############################################################
# Source FV3GFS workflow modules
. $HOMEgfs/ush/load_fv3gfs_modules.sh
status=$?
[[ "${status}" -ne 0 ]] && exit "${status}"

###############################################################
# Source relevant configs
configs="base earc"
for config in $configs; do
    . $EXPDIR/config.${config}
    status=$?
    [[ "${status}" -ne 0 ]] && exit "${status}"
done

export COMPONENT=${COMPONENT:-atmos}

n=$((10#${ENSGRP}))

# ICS are restarts and always lag INC by $assim_freq hours.
EARCINC_CYC=$ARCH_CYC
EARCICS_CYC=$((ARCH_CYC-assim_freq))
if [ $EARCICS_CYC -lt 0 ]; then
    EARCICS_CYC=$((EARCICS_CYC+24))
fi

# EnKF update in GFS, GDAS or both
CDUMP_ENKF=$(echo ${EUPD_CYC:-"gdas"} | tr a-z A-Z)

ARCH_LIST="$ROTDIR/enkf${CDUMP}.$PDY/$cyc/$COMPONENT/earc$ENSGRP"
[[ -d $ARCH_LIST ]] && rm -rf $ARCH_LIST
mkdir -p $ARCH_LIST
cd $ARCH_LIST

$HOMEgfs/ush/hpssarch_gen.sh enkf${CDUMP}
status=$?
if [ "${status}" -ne 0 ]; then
   echo "$HOMEgfs/ush/hpssarch_gen.sh enkf${CDUMP} failed, ABORT!"
   exit "${status}"
fi

if [ "${DO_EFSOI}" = "YES" ]; then
   ${HOMEgfs}/ush/hpssarch_gen.sh efsoigdas 
   status=$?
   if [ "${status}" -ne 0 ]; then
      echo "${HOMEgfs}/ush/hpssarch_gen_EFSOI.sh enkf${CDUMP} failed, ABORT!"
      exit "${status}"
   fi
fi

cd $ROTDIR

source "${HOMEgfs}/ush/file_utils.sh"

###################################################################
# ENSGRP > 0 archives a group of ensemble members
firstday=$($NDATE +24 $SDATE)
if (( 10#${ENSGRP} > 0 )) && [[ ${HPSSARCH} = "YES" || ${LOCALARCH} = "YES" ]]; then

#--set the archiving command and create local directories, if necessary
   TARCMD="htar"
   if [[ $LOCALARCH = "YES" ]]; then
       TARCMD="tar"
       [ ! -d $ATARDIR/$CDATE ] && mkdir -p $ATARDIR/$CDATE
   fi

#--determine when to save ICs for warm start
   SAVEWARMICA="NO"
   SAVEWARMICB="NO"
   mm=$(echo $CDATE|cut -c 5-6)
   dd=$(echo $CDATE|cut -c 7-8)
   nday=$(( (mm-1)*30+dd ))
   mod=$(($nday % $ARCH_WARMICFREQ))
   if [ $CDATE -eq $firstday -a $cyc -eq $EARCINC_CYC ]; then SAVEWARMICA="YES" ; fi
   if [ $CDATE -eq $firstday -a $cyc -eq $EARCICS_CYC ]; then SAVEWARMICB="YES" ; fi
   if [ $mod -eq 0 -a $cyc -eq $EARCINC_CYC ]; then SAVEWARMICA="YES" ; fi
   if [ $mod -eq 0 -a $cyc -eq $EARCICS_CYC ]; then SAVEWARMICB="YES" ; fi

   if [ $EARCICS_CYC -eq 18 ]; then
       nday1=$((nday+1))
       mod1=$(($nday1 % $ARCH_WARMICFREQ))
       if [ $mod1 -eq 0 -a $cyc -eq $EARCICS_CYC ] ; then SAVEWARMICB="YES" ; fi
       if [ $mod1 -ne 0 -a $cyc -eq $EARCICS_CYC ] ; then SAVEWARMICB="NO" ; fi
       if [ $CDATE -eq $SDATE -a $cyc -eq $EARCICS_CYC ] ; then SAVEWARMICB="YES" ; fi
   fi

   if [ $CDATE -gt $SDATE ]; then # Don't run for first half cycle

     $TARCMD -P -cvf $ATARDIR/$CDATE/enkf${CDUMP}_grp${ENSGRP}.tar $(cat $ARCH_LIST/enkf${CDUMP}_grp${n}.txt)
     status=$?
     if [ "${status}" -ne 0  -a $CDATE -ge $firstday ]; then
         echo "$(echo $TARCMD | tr 'a-z' 'A-Z') $CDATE enkf${CDUMP}_grp${ENSGRP}.tar failed"
         exit "${status}"
     fi

     if [ $SAVEWARMICA = "YES" -a $cyc -eq $EARCINC_CYC ]; then
       $TARCMD -P -cvf $ATARDIR/$CDATE/enkf${CDUMP}_restarta_grp${ENSGRP}.tar $(cat $ARCH_LIST/enkf${CDUMP}_restarta_grp${n}.txt)
       status=$?
       if [ "${status}" -ne 0 ]; then
           echo "$(echo $TARCMD | tr 'a-z' 'A-Z') $CDATE enkf${CDUMP}_restarta_grp${ENSGRP}.tar failed"
           exit "${status}"
       fi
     fi

     if [ $SAVEWARMICB = "YES"  -a $cyc -eq $EARCICS_CYC ]; then
       $TARCMD -P -cvf $ATARDIR/$CDATE/enkf${CDUMP}_restartb_grp${ENSGRP}.tar $(cat $ARCH_LIST/enkf${CDUMP}_restartb_grp${n}.txt)
       status=$?
       if [ "${status}" -ne 0 ]; then
           echo "$(echo $TARCMD | tr 'a-z' 'A-Z') $CDATE enkf${CDUMP}_restartb_grp${ENSGRP}.tar failed"
           exit "${status}"
       fi
     fi

     if [ $DO_EFSOI = "YES" ]; then
       $TARCMD -P -cvf $ATARDIR/$CDATE/efsoi${CDUMP}_grp${ENSGRP}.tar $(cat $ARCH_LIST/efsoi${CDUMP}_grp${n}.txt)
       status=$?
       if [ "${status}" -ne 0  -a $CDATE -ge $firstday ]; then
           echo "HTAR $CDATE efsoi${CDUMP}_grp${ENSGRP}.tar failed"
           exit "${status}"
       fi
  
       if [  $SAVEWARMICA = "YES" ] &&  [ $cyc -eq $EARCINC_CYC ]; then
         $TARCMD -P -cvf "$ATARDIR/$CDATE/efsoi${CDUMP}_restarta_grp${ENSGRP}.tar" $(cat $ARCH_LIST/efsoi${CDUMP}_restarta_grp${n}.txt)
         status=$?
         if [ "${status}" -ne 0 ]; then
             echo "HTAR $CDATE efsoi${CDUMP}_restarta_grp${ENSGRP}.tar failed"
             exit "${status}"
         fi
       fi
  
       if [  $SAVEWARMICB = "YES" ] && [  $cyc -eq $EARCICS_CYC  ]; then
         $TARCMD -P -cvf "$ATARDIR/$CDATE/efsoi${CDUMP}_restartb_grp${ENSGRP}.tar" $(cat $ARCH_LIST/efsoi${CDUMP}_restartb_grp${n}.txt)
         status=$?
         if [ "${status}" -ne 0 ]; then
             echo "HTAR $CDATE efsoi${CDUMP}_restartb_grp${ENSGRP}.tar failed"
             exit "${status}"
         fi
       fi

       $NCP $ROTDIR/efsoi${CDUMP}.$PDY/$cyc/$COMPONENT/${CDUMP}.t${cyc}z.enkfstat         efsoistat.${CDUMP}.$CDATE

     fi # $DO_EFSOI = "YES" 

   fi # CDATE>SDATE

fi


###################################################################
# ENSGRP 0 archives ensemble means and copy data to online archive
if [ $ENSGRP -eq 0 ]; then

    if [[ $HPSSARCH = "YES" || $LOCALARCH = "YES" ]]; then

#--set the archiving command and create local directories, if necessary
        TARCMD="htar"
        if [[ $LOCALARCH = "YES" ]]; then
            TARCMD="tar"
            [ ! -d $ATARDIR/$CDATE ] && mkdir -p $ATARDIR/$CDATE
        fi

        set +e
        $TARCMD -P -cvf $ATARDIR/$CDATE/enkf${CDUMP}.tar $(cat $ARCH_LIST/enkf${CDUMP}.txt)
        status=$?
        if [ "${status}" -ne 0 ] && [ $CDATE -ge $firstday ]; then
            echo "$(echo $TARCMD | tr 'a-z' 'A-Z') $CDATE enkf${CDUMP}.tar failed"
            exit "${status}"
        fi
<<<<<<< HEAD

        if [ $DO_EFSOI = "YES" ]; then
           $TARCMD -P -cvf "$ATARDIR/$CDATE/efsoi${CDUMP}.tar" $(cat $ARCH_LIST/efsoi${CDUMP}.txt)
           status=$?
           if [ "${status}" -ne 0 ] && [ $CDATE -ge $firstday ]; then
               echo "HTAR $CDATE efsoi${CDUMP}.tar failed"
               exit "${status}"
           fi
        fi # $DO_EFSOI = "YES"

        ${ERR_EXIT_ON:-set -eu}
=======
        set_strict
>>>>>>> 9553ef69
    fi

    #-- Archive online for verification and diagnostics
    [[ ! -d $ARCDIR ]] && mkdir -p $ARCDIR
    cd $ARCDIR

    nb_copy $ROTDIR/enkf${CDUMP}.$PDY/$cyc/$COMPONENT/${CDUMP}.t${cyc}z.enkfstat         enkfstat.${CDUMP}.$CDATE
    nb_copy $ROTDIR/enkf${CDUMP}.$PDY/$cyc/$COMPONENT/${CDUMP}.t${cyc}z.gsistat.ensmean  gsistat.${CDUMP}.${CDATE}.ensmean

    if [ $CDUMP_ENKF != "GDAS" ]; then
		nb_copy $ROTDIR/enkfgfs.$PDY/$cyc/$COMPONENT/${CDUMP}.t${cyc}z.enkfstat         enkfstat.gfs.$CDATE
		nb_copy $ROTDIR/enkfgfs.$PDY/$cyc/$COMPONENT/${CDUMP}.t${cyc}z.gsistat.ensmean  gsistat.gfs.${CDATE}.ensmean
	fi
fi


if [[ "${DELETE_COM_IN_ARCHIVE_JOB:-YES}" == NO ]] ; then
    exit 0
fi

###############################################################
# ENSGRP 0 also does clean-up
if [ $ENSGRP -eq 0 ]; then

    # Start start and end dates to remove
    GDATEEND=$($NDATE -${RMOLDEND_ENKF:-24}  $CDATE)
    GDATE=$($NDATE -${RMOLDSTD_ENKF:-120} $CDATE)
    while [ $GDATE -le $GDATEEND ]; do

	gPDY=$(echo $GDATE | cut -c1-8)
	gcyc=$(echo $GDATE | cut -c9-10)


	# Loop over GDAS and GFS EnKF directories separately.
        clist="gdas gfs"
	for ctype in $clist; do
	    COMIN_ENS="$ROTDIR/enkf$ctype.$gPDY/$gcyc/$COMPONENT"
            if [ -d $COMIN_ENS ]; then
		rocotolog="$EXPDIR/logs/${GDATE}.log"
		if [ -f $rocotolog ]; then
		    testend=$(tail -n 1 $rocotolog | grep "This cycle is complete: Success")
		    rc=$?
		    if [ $rc -eq 0 ]; then
                        # Retain f006.ens files.  Remove everything else
			for file in $(ls $COMIN_ENS | grep -v f006.ens); do
			    rm -rf $COMIN_ENS/$file
			done
		    fi
		fi
	    fi

	    # Remove empty directories
	    if [ -d $COMIN_ENS ] ; then
		[[ ! "$(ls -A $COMIN_ENS)" ]] && rm -rf $COMIN_ENS
	    fi
	done

       if [ "${DO_EFSOI}" = "YES" ]; then
            COMIN_ENS="${ROTDIR}/efsoigdas.${gPDY}/${gcyc}/${COMPONENT}"
            if [ -d "${COMIN_ENS}" ] ; then
                rm -rf "${COMIN_ENS}/*f012*nc"
                rm -rf "${COMIN_ENS}/*f018*nc"
                for imem in $(seq 1 "${NMEM_ENKF}"); do
                    memchar="mem"$(printf %03i "${imem}")
                    for file in $(ls "${COMIN_ENS}/${memchar}" |grep -v atmf024); do
                       rm -rf "${COMIN_ENS:?}/${memchar}/${file}"
                    done
                done
   	    fi
       fi #  $DO_EFSOI = "YES"
   
       # Advance to next cycle
       GDATE=$("${NDATE}" +"${assim_freq}" "${GDATE}")

    done 

    if [ "${DO_EFSOI}" = "YES" ]; then
        # Now do EFSOI - needs to be kept around longer
        # Start start and end dates to remove
        GDATEEND=$("${NDATE}" "-${RMOLDEND_EFSOI:-36}"  "${CDATE}")
        GDATE=$("${NDATE}" -${RMOLDSTD_ENKF:-120} "${CDATE}")
        while [ "${GDATE}" -le "${GDATEEND}" ]; do
    
           gPDY=$(echo "${GDATE}" | cut -c1-8)
           gcyc=$(echo "${GDATE}" | cut -c9-10)
    
           COMIN_ENS="${ROTDIR}/efsoigdas.${gPDY}/${gcyc}/${COMPONENT}"
             [[ -d "${COMIN_ENS}" ]] && rm -rf "${COMIN_ENS}"
    
           # Remove any empty directories
           COMIN_ENS="${ROTDIR}/efsoigdas.${gPDY}/${COMPONENT}"
           if [ -d "${COMIN_ENS}" ] ; then
               [[ ! -n "$(ls -A "${COMIN_ENS}")" ]] && rm -rf "${COMIN_ENS}"
           fi
           
           # Advance to next cycle
           GDATE=$("${NDATE}" "+${assim_freq}" "${GDATE}")
           
       done
    fi # $DO_EFSOI = "YES" 

fi

# Remove enkf*.$rPDY for the older of GDATE or RDATE
GDATE=$($NDATE -${RMOLDSTD_ENKF:-120} $CDATE)
fhmax=$FHMAX_GFS
RDATE=$($NDATE -$fhmax $CDATE)
if [ $GDATE -lt $RDATE ]; then
    RDATE=$GDATE
fi
rPDY=$(echo $RDATE | cut -c1-8)
clist="gdas gfs"
for ctype in $clist; do
    COMIN="$ROTDIR/enkf$ctype.$rPDY"
    [[ -d $COMIN ]] && rm -rf $COMIN
done

###############################################################


exit 0<|MERGE_RESOLUTION|>--- conflicted
+++ resolved
@@ -183,7 +183,6 @@
             echo "$(echo $TARCMD | tr 'a-z' 'A-Z') $CDATE enkf${CDUMP}.tar failed"
             exit "${status}"
         fi
-<<<<<<< HEAD
 
         if [ $DO_EFSOI = "YES" ]; then
            $TARCMD -P -cvf "$ATARDIR/$CDATE/efsoi${CDUMP}.tar" $(cat $ARCH_LIST/efsoi${CDUMP}.txt)
@@ -195,9 +194,7 @@
         fi # $DO_EFSOI = "YES"
 
         ${ERR_EXIT_ON:-set -eu}
-=======
         set_strict
->>>>>>> 9553ef69
     fi
 
     #-- Archive online for verification and diagnostics
