#!/bin/ksh -x

###############################################################
## Abstract:
## Ensemble archive driver script
## RUN_ENVIR : runtime environment (emc | nco)
## HOMEgfs   : /full/path/to/workflow
## EXPDIR : /full/path/to/config/files
## CDATE  : current analysis date (YYYYMMDDHH)
## PDY    : current date (YYYYMMDD)
## cyc    : current cycle (HH)
## CDUMP  : cycle name (gdas / gfs)
## ENSGRP : ensemble sub-group to archive (0, 1, 2, ...)
###############################################################

###############################################################
# Source FV3GFS workflow modules
. $HOMEgfs/ush/load_fv3gfs_modules.sh
status=$?
[[ $status -ne 0 ]] && exit $status

###############################################################
# Source relevant configs
configs="base earc"
for config in $configs; do
    . $EXPDIR/config.${config}
    status=$?
    [[ $status -ne 0 ]] && exit $status
done

export COMPONENT=${COMPONENT:-atmos}

n=$((ENSGRP))

# ICS are restarts and always lag INC by $assim_freq hours.
EARCINC_CYC=$ARCH_CYC
EARCICS_CYC=$((ARCH_CYC-assim_freq))
if [ $EARCICS_CYC -lt 0 ]; then
    EARCICS_CYC=$((EARCICS_CYC+24))
fi

# EnKF update in GFS, GDAS or both
CDUMP_ENKF=$(echo ${EUPD_CYC:-"gdas"} | tr a-z A-Z)

ARCH_LIST="$ROTDIR/enkf${CDUMP}.$PDY/$cyc/$COMPONENT/earc$ENSGRP"
[[ -d $ARCH_LIST ]] && rm -rf $ARCH_LIST
mkdir -p $ARCH_LIST
cd $ARCH_LIST

$HOMEgfs/ush/hpssarch_gen.sh enkf${CDUMP}
status=$?
if [ $status -ne 0 ]; then
   echo "$HOMEgfs/ush/hpssarch_gen.sh enkf${CDUMP} failed, ABORT!"
   exit $status
fi

$HOMEgfs/ush/hpssarch_gen.sh efsoigdas 
status=$?
if [ $status -ne 0 ]; then
   echo "$HOMEgfs/ush/hpssarch_gen_EFSOI.sh enkf${CDUMP} failed, ABORT!"
   exit $status
fi


cd $ROTDIR


###################################################################
# ENSGRP > 0 archives a group of ensemble members
firstday=$($NDATE +24 $SDATE)
if [[ $ENSGRP -gt 0 ]] && [[ $HPSSARCH = "YES" ]]; then

#--determine when to save ICs for warm start
   SAVEWARMICA="NO"
   SAVEWARMICB="NO"
   mm=`echo $CDATE|cut -c 5-6`
   dd=`echo $CDATE|cut -c 7-8`
   nday=$(( (mm-1)*30+dd ))
   mod=$(($nday % $ARCH_WARMICFREQ))
   if [ $CDATE -eq $firstday -a $cyc -eq $EARCINC_CYC ]; then SAVEWARMICA="YES" ; fi
   if [ $CDATE -eq $firstday -a $cyc -eq $EARCICS_CYC ]; then SAVEWARMICB="YES" ; fi
   if [ $mod -eq 0 -a $cyc -eq $EARCINC_CYC ]; then SAVEWARMICA="YES" ; fi
   if [ $mod -eq 0 -a $cyc -eq $EARCICS_CYC ]; then SAVEWARMICB="YES" ; fi

   if [ $EARCICS_CYC -eq 18 ]; then
       nday1=$((nday+1))
       mod1=$(($nday1 % $ARCH_WARMICFREQ))
       if [ $mod1 -eq 0 -a $cyc -eq $EARCICS_CYC ] ; then SAVEWARMICB="YES" ; fi
       if [ $mod1 -ne 0 -a $cyc -eq $EARCICS_CYC ] ; then SAVEWARMICB="NO" ; fi
       if [ $CDATE -eq $SDATE -a $cyc -eq $EARCICS_CYC ] ; then SAVEWARMICB="YES" ; fi
   fi

   if [ $CDATE -gt $SDATE ]; then # Don't run for first half cycle

     htar -P -cvf $ATARDIR/$CDATE/enkf${CDUMP}_grp${ENSGRP}.tar `cat $ARCH_LIST/enkf${CDUMP}_grp${n}.txt`
     status=$?
     if [ $status -ne 0  -a $CDATE -ge $firstday ]; then
         echo "HTAR $CDATE enkf${CDUMP}_grp${ENSGRP}.tar failed"
         exit $status
     fi

     if [ $SAVEWARMICA = "YES" -a $cyc -eq $EARCINC_CYC ]; then
       htar -P -cvf $ATARDIR/$CDATE/enkf${CDUMP}_restarta_grp${ENSGRP}.tar `cat $ARCH_LIST/enkf${CDUMP}_restarta_grp${n}.txt`
       status=$?
       if [ $status -ne 0 ]; then
           echo "HTAR $CDATE enkf${CDUMP}_restarta_grp${ENSGRP}.tar failed"
           exit $status
       fi
     fi

     if [ $SAVEWARMICB = "YES"  -a $cyc -eq $EARCICS_CYC ]; then
       htar -P -cvf $ATARDIR/$CDATE/enkf${CDUMP}_restartb_grp${ENSGRP}.tar `cat $ARCH_LIST/enkf${CDUMP}_restartb_grp${n}.txt`
       status=$?
       if [ $status -ne 0 ]; then
           echo "HTAR $CDATE enkf${CDUMP}_restartb_grp${ENSGRP}.tar failed"
           exit $status
       fi
     fi

     htar -P -cvf $ATARDIR/$CDATE/efsoi${CDUMP}_grp${ENSGRP}.tar `cat $ARCH_LIST/efsoi${CDUMP}_grp${n}.txt`
     status=$?
     if [ $status -ne 0  -a $CDATE -ge $firstday ]; then
         echo "HTAR $CDATE efsoi${CDUMP}_grp${ENSGRP}.tar failed"
         exit $status
     fi

     if [ $SAVEWARMICA = "YES" -a $cyc -eq $EARCINC_CYC ]; then
       htar -P -cvf $ATARDIR/$CDATE/efsoi${CDUMP}_restarta_grp${ENSGRP}.tar `cat $ARCH_LIST/efsoi${CDUMP}_restarta_grp${n}.txt`
       status=$?
       if [ $status -ne 0 ]; then
           echo "HTAR $CDATE efsoi${CDUMP}_restarta_grp${ENSGRP}.tar failed"
           exit $status
       fi
     fi

     if [ $SAVEWARMICB = "YES"  -a $cyc -eq $EARCICS_CYC ]; then
       htar -P -cvf $ATARDIR/$CDATE/efsoi${CDUMP}_restartb_grp${ENSGRP}.tar `cat $ARCH_LIST/efsoi${CDUMP}_restartb_grp${n}.txt`
       status=$?
       if [ $status -ne 0 ]; then
           echo "HTAR $CDATE efsoi${CDUMP}_restartb_grp${ENSGRP}.tar failed"
           exit $status
       fi
     fi


   fi # CDATE>SDATE

fi


###################################################################
# ENSGRP 0 archives ensemble means and copy data to online archive
if [ $ENSGRP -eq 0 ]; then

    if [ $HPSSARCH = "YES" ]; then

        htar -P -cvf $ATARDIR/$CDATE/enkf${CDUMP}.tar `cat $ARCH_LIST/enkf${CDUMP}.txt`
        status=$?
        if [ $status -ne 0  -a $CDATE -ge $firstday ]; then
            echo "HTAR $CDATE enkf${CDUMP}.tar failed"
            exit $status
        fi

        htar -P -cvf $ATARDIR/$CDATE/efsoi${CDUMP}.tar `cat $ARCH_LIST/efsoi${CDUMP}.txt`
        status=$?
        if [ $status -ne 0  -a $CDATE -ge $firstday ]; then
            echo "HTAR $CDATE efsoi${CDUMP}.tar failed"
            exit $status
        fi

    fi

    #-- Archive online for verification and diagnostics
    [[ ! -d $ARCDIR ]] && mkdir -p $ARCDIR
    cd $ARCDIR

    $NCP $ROTDIR/enkf${CDUMP}.$PDY/$cyc/$COMPONENT/${CDUMP}.t${cyc}z.enkfstat         enkfstat.${CDUMP}.$CDATE
    $NCP $ROTDIR/enkf${CDUMP}.$PDY/$cyc/$COMPONENT/${CDUMP}.t${cyc}z.gsistat.ensmean  gsistat.${CDUMP}.${CDATE}.ensmean

    if [ $CDUMP_ENKF != "GDAS" ]; then
		$NCP $ROTDIR/enkfgfs.$PDY/$cyc/$COMPONENT/${CDUMP}.t${cyc}z.enkfstat         enkfstat.gfs.$CDATE
		$NCP $ROTDIR/enkfgfs.$PDY/$cyc/$COMPONENT/${CDUMP}.t${cyc}z.gsistat.ensmean  gsistat.gfs.${CDATE}.ensmean
	fi


    $NCP $ROTDIR/efsoi${CDUMP}.$PDY/$cyc/$COMPONENT/${CDUMP}.t${cyc}z.enkfstat         efsoistat.${CDUMP}.$CDATE
    $NCP $ROTDIR/efsoi${CDUMP}.$PDY/$cyc/$COMPONENT/${CDUMP}.t${cyc}z.gsistat.ensmean  efsoigsistat.${CDUMP}.${CDATE}.ensmean

    if [ $CDUMP_ENKF != "GDAS" ]; then
		$NCP $ROTDIR/efsoigfs.$PDY/$cyc/$COMPONENT/${CDUMP}.t${cyc}z.enkfstat         efsoistat.gfs.$CDATE
		$NCP $ROTDIR/efsoigfs.$PDY/$cyc/$COMPONENT/${CDUMP}.t${cyc}z.gsistat.ensmean  efsoigsistat.gfs.${CDATE}.ensmean
	fi


fi


if [[ "${DELETE_COM_IN_ARCHIVE_JOB:-YES}" == NO ]] ; then
    exit 0
fi

###############################################################
# ENSGRP 0 also does clean-up
if [ $ENSGRP -eq 0 ]; then

    # Start start and end dates to remove
    GDATEEND=$($NDATE -${RMOLDEND_ENKF:-24}  $CDATE)
    GDATE=$($NDATE -${RMOLDSTD_ENKF:-120} $CDATE)
    while [ $GDATE -le $GDATEEND ]; do

	gPDY=$(echo $GDATE | cut -c1-8)
	gcyc=$(echo $GDATE | cut -c9-10)

<<<<<<< HEAD
	# Handle GDAS and GFS EnKF directories separately
	COMIN_ENS="$ROTDIR/enkfgdas.$gPDY/$gcyc/$COMPONENT"
	[[ -d $COMIN_ENS ]] && rm -rf $COMIN_ENS
	COMIN_ENS="$ROTDIR/enkfgfs.$gPDY/$gcyc/$COMPONENT"
	[[ -d $COMIN_ENS ]] && rm -rf $COMIN_ENS

	# Remove any empty directories
	COMIN_ENS="$ROTDIR/enkfgdas.$gPDY/$COMPONENT"
	if [ -d $COMIN_ENS ] ; then
	    [[ ! "$(ls -A $COMIN_ENS)" ]] && rm -rf $COMIN_ENS
	fi
	COMIN_ENS="$ROTDIR/enkfgfs.$gPDY/$COMPONENT"
	if [ -d $COMIN_ENS ] ; then
	    [[ ! "$(ls -A $COMIN_ENS)" ]] && rm -rf $COMIN_ENS
	fi
 
        COMIN_ENS="$ROTDIR/efsoigdas.$gPDY/$gcyc/$COMPONENT"
	if [ -d $COMIN_ENS ] ; then
	    rm -rf $COMIN_ENS/*f012*nc
	    rm -rf $COMIN_ENS/*f018*nc
            for imem in $(seq 1 $NMEM_ENKF); do
                memchar="mem"$(printf %03i $imem)
	        for file in `ls $COMIN_ENS/$memchar |grep -v atmf024`; do
                    rm -rf $COMIN_ENS/$memchar/$file
                done
            done
	fi
=======
	# Loop over GDAS and GFS EnKF directories separately.
        clist="gdas gfs"
	for ctype in $clist; do
	    COMIN_ENS="$ROTDIR/enkf$ctype.$gPDY/$gcyc/$COMPONENT"
            if [ -d $COMIN_ENS ]; then
		rocotolog="$EXPDIR/logs/${GDATE}.log"
		if [ -f $rocotolog ]; then
		    testend=$(tail -n 1 $rocotolog | grep "This cycle is complete: Success")
		    rc=$?
		    if [ $rc -eq 0 ]; then
                        # Retain f006.ens files.  Remove everything else
			for file in `ls $COMIN_ENS | grep -v f006.ens`; do
			    rm -rf $COMIN_ENS/$file
			done
		    fi
		fi
	    fi

	    # Remove empty directories
	    if [ -d $COMIN_ENS ] ; then
		[[ ! "$(ls -A $COMIN_ENS)" ]] && rm -rf $COMIN_ENS
	    fi
	done
>>>>>>> e08f5558

	# Advance to next cycle
	GDATE=$($NDATE +$assim_freq $GDATE)

    done

    # Now do EFSOI - needs to be kept around longer
    # Start start and end dates to remove
    GDATEEND=$($NDATE -${RMOLDEND_EFSOI:-36}  $CDATE)
    GDATE=$($NDATE -${RMOLDSTD_ENKF:-120} $CDATE)
    while [ $GDATE -le $GDATEEND ]; do

	gPDY=$(echo $GDATE | cut -c1-8)
	gcyc=$(echo $GDATE | cut -c9-10)

        COMIN_ENS="$ROTDIR/efsoigdas.$gPDY/$gcyc/$COMPONENT"
	[[ -d $COMIN_ENS ]] && rm -rf $COMIN_ENS

	# Remove any empty directories
	COMIN_ENS="$ROTDIR/efsoigdas.$gPDY/$COMPONENT"
	if [ -d $COMIN_ENS ] ; then
	    [[ ! "$(ls -A $COMIN_ENS)" ]] && rm -rf $COMIN_ENS
	fi
 
	# Advance to next cycle
	GDATE=$($NDATE +$assim_freq $GDATE)

    done


fi

# Remove enkf*.$rPDY for the older of GDATE or RDATE
GDATE=$($NDATE -${RMOLDSTD_ENKF:-120} $CDATE)
fhmax=$FHMAX_GFS
RDATE=$($NDATE -$fhmax $CDATE)
if [ $GDATE -lt $RDATE ]; then
    RDATE=$GDATE
fi
rPDY=$(echo $RDATE | cut -c1-8)
clist="gdas gfs"
for ctype in $clist; do
    COMIN="$ROTDIR/enkf$ctype.$rPDY"
    [[ -d $COMIN ]] && rm -rf $COMIN
done

###############################################################
exit 0<|MERGE_RESOLUTION|>--- conflicted
+++ resolved
@@ -211,35 +211,7 @@
 	gPDY=$(echo $GDATE | cut -c1-8)
 	gcyc=$(echo $GDATE | cut -c9-10)
 
-<<<<<<< HEAD
-	# Handle GDAS and GFS EnKF directories separately
-	COMIN_ENS="$ROTDIR/enkfgdas.$gPDY/$gcyc/$COMPONENT"
-	[[ -d $COMIN_ENS ]] && rm -rf $COMIN_ENS
-	COMIN_ENS="$ROTDIR/enkfgfs.$gPDY/$gcyc/$COMPONENT"
-	[[ -d $COMIN_ENS ]] && rm -rf $COMIN_ENS
-
-	# Remove any empty directories
-	COMIN_ENS="$ROTDIR/enkfgdas.$gPDY/$COMPONENT"
-	if [ -d $COMIN_ENS ] ; then
-	    [[ ! "$(ls -A $COMIN_ENS)" ]] && rm -rf $COMIN_ENS
-	fi
-	COMIN_ENS="$ROTDIR/enkfgfs.$gPDY/$COMPONENT"
-	if [ -d $COMIN_ENS ] ; then
-	    [[ ! "$(ls -A $COMIN_ENS)" ]] && rm -rf $COMIN_ENS
-	fi
- 
-        COMIN_ENS="$ROTDIR/efsoigdas.$gPDY/$gcyc/$COMPONENT"
-	if [ -d $COMIN_ENS ] ; then
-	    rm -rf $COMIN_ENS/*f012*nc
-	    rm -rf $COMIN_ENS/*f018*nc
-            for imem in $(seq 1 $NMEM_ENKF); do
-                memchar="mem"$(printf %03i $imem)
-	        for file in `ls $COMIN_ENS/$memchar |grep -v atmf024`; do
-                    rm -rf $COMIN_ENS/$memchar/$file
-                done
-            done
-	fi
-=======
+
 	# Loop over GDAS and GFS EnKF directories separately.
         clist="gdas gfs"
 	for ctype in $clist; do
@@ -263,7 +235,18 @@
 		[[ ! "$(ls -A $COMIN_ENS)" ]] && rm -rf $COMIN_ENS
 	    fi
 	done
->>>>>>> e08f5558
+
+        COMIN_ENS="$ROTDIR/efsoigdas.$gPDY/$gcyc/$COMPONENT"
+	if [ -d $COMIN_ENS ] ; then
+	    rm -rf $COMIN_ENS/*f012*nc
+	    rm -rf $COMIN_ENS/*f018*nc
+            for imem in $(seq 1 $NMEM_ENKF); do
+                memchar="mem"$(printf %03i $imem)
+	        for file in `ls $COMIN_ENS/$memchar |grep -v atmf024`; do
+                    rm -rf $COMIN_ENS/$memchar/$file
+                done
+            done
+	fi
 
 	# Advance to next cycle
 	GDATE=$($NDATE +$assim_freq $GDATE)
