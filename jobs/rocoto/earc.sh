#!/bin/bash

###############################################################
## Abstract:
## Ensemble archive driver script
## RUN_ENVIR : runtime environment (emc | nco)
## HOMEgfs   : /full/path/to/workflow
## EXPDIR : /full/path/to/config/files
## CDATE  : current analysis date (YYYYMMDDHH)
## PDY    : current date (YYYYMMDD)
## cyc    : current cycle (HH)
## CDUMP  : cycle name (gdas / gfs)
## ENSGRP : ensemble sub-group to archive (0, 1, 2, ...)
###############################################################

###############################################################
# Source FV3GFS workflow modules
. $HOMEgfs/ush/load_fv3gfs_modules.sh
status=$?
[[ $status -ne 0 ]] && exit $status

###############################################################
# Source relevant configs
configs="base earc"
for config in $configs; do
    . $EXPDIR/config.${config}
    status=$?
    [[ $status -ne 0 ]] && exit $status
done

<<<<<<< HEAD
n=${ENSGRP#0}
=======
export COMPONENT=${COMPONENT:-atmos}

n=$((ENSGRP))
>>>>>>> f3d11b9b

# ICS are restarts and always lag INC by $assim_freq hours.
EARCINC_CYC=$ARCH_CYC
EARCICS_CYC=$((ARCH_CYC-assim_freq))
if [ $EARCICS_CYC -lt 0 ]; then
    EARCICS_CYC=$((EARCICS_CYC+24))
fi

# EnKF update in GFS, GDAS or both
CDUMP_ENKF=$(echo ${EUPD_CYC:-"gdas"} | tr a-z A-Z)

ARCH_LIST="$ROTDIR/enkf${CDUMP}.$PDY/$cyc/$COMPONENT/earc$ENSGRP"
[[ -d $ARCH_LIST ]] && rm -rf $ARCH_LIST
mkdir -p $ARCH_LIST
cd $ARCH_LIST

$HOMEgfs/ush/hpssarch_gen.sh enkf${CDUMP}
status=$?
if [ $status -ne 0 ]; then
   echo "$HOMEgfs/ush/hpssarch_gen.sh enkf${CDUMP} failed, ABORT!"
   exit $status
fi

cd $ROTDIR


###################################################################
# ENSGRP > 0 archives a group of ensemble members
firstday=$($NDATE +24 $SDATE)
if [[ $ENSGRP -gt 0 ]] && [[ $HPSSARCH = "YES" ]]; then

#--determine when to save ICs for warm start
   SAVEWARMICA="NO"
   SAVEWARMICB="NO"
   mm=`echo $CDATE|cut -c 5-6`
   dd=`echo $CDATE|cut -c 7-8`
   nday=$(( (mm-1)*30+dd ))
   mod=$(($nday % $ARCH_WARMICFREQ))
   if [ $CDATE -eq $firstday -a $cyc -eq $EARCINC_CYC ]; then SAVEWARMICA="YES" ; fi
   if [ $CDATE -eq $firstday -a $cyc -eq $EARCICS_CYC ]; then SAVEWARMICB="YES" ; fi
   if [ $mod -eq 0 -a $cyc -eq $EARCINC_CYC ]; then SAVEWARMICA="YES" ; fi
   if [ $mod -eq 0 -a $cyc -eq $EARCICS_CYC ]; then SAVEWARMICB="YES" ; fi

   if [ $EARCICS_CYC -eq 18 ]; then
       nday1=$((nday+1))
       mod1=$(($nday1 % $ARCH_WARMICFREQ))
       if [ $mod1 -eq 0 -a $cyc -eq $EARCICS_CYC ] ; then SAVEWARMICB="YES" ; fi
       if [ $mod1 -ne 0 -a $cyc -eq $EARCICS_CYC ] ; then SAVEWARMICB="NO" ; fi
       if [ $CDATE -eq $SDATE -a $cyc -eq $EARCICS_CYC ] ; then SAVEWARMICB="YES" ; fi
   fi

   if [ $CDATE -gt $SDATE ]; then # Don't run for first half cycle

     htar -P -cvf $ATARDIR/$CDATE/enkf${CDUMP}_grp${ENSGRP}.tar `cat $ARCH_LIST/enkf${CDUMP}_grp${n}.txt`
     status=$?
     if [ $status -ne 0  -a $CDATE -ge $firstday ]; then
         echo "HTAR $CDATE enkf${CDUMP}_grp${ENSGRP}.tar failed"
         exit $status
     fi

     if [ $SAVEWARMICA = "YES" -a $cyc -eq $EARCINC_CYC ]; then
       htar -P -cvf $ATARDIR/$CDATE/enkf${CDUMP}_restarta_grp${ENSGRP}.tar `cat $ARCH_LIST/enkf${CDUMP}_restarta_grp${n}.txt`
       status=$?
       if [ $status -ne 0 ]; then
           echo "HTAR $CDATE enkf${CDUMP}_restarta_grp${ENSGRP}.tar failed"
           exit $status
       fi
     fi

     if [ $SAVEWARMICB = "YES"  -a $cyc -eq $EARCICS_CYC ]; then
       htar -P -cvf $ATARDIR/$CDATE/enkf${CDUMP}_restartb_grp${ENSGRP}.tar `cat $ARCH_LIST/enkf${CDUMP}_restartb_grp${n}.txt`
       status=$?
       if [ $status -ne 0 ]; then
           echo "HTAR $CDATE enkf${CDUMP}_restartb_grp${ENSGRP}.tar failed"
           exit $status
       fi
     fi

   fi # CDATE>SDATE

fi


###################################################################
# ENSGRP 0 archives ensemble means and copy data to online archive
if [ $ENSGRP -eq 0 ]; then

    if [ $HPSSARCH = "YES" ]; then

        htar -P -cvf $ATARDIR/$CDATE/enkf${CDUMP}.tar `cat $ARCH_LIST/enkf${CDUMP}.txt`
        status=$?
        if [ $status -ne 0  -a $CDATE -ge $firstday ]; then
            echo "HTAR $CDATE enkf${CDUMP}.tar failed"
            exit $status
        fi
    fi

    #-- Archive online for verification and diagnostics
    [[ ! -d $ARCDIR ]] && mkdir -p $ARCDIR
    cd $ARCDIR

    $NCP $ROTDIR/enkf${CDUMP}.$PDY/$cyc/$COMPONENT/${CDUMP}.t${cyc}z.enkfstat         enkfstat.${CDUMP}.$CDATE
    $NCP $ROTDIR/enkf${CDUMP}.$PDY/$cyc/$COMPONENT/${CDUMP}.t${cyc}z.gsistat.ensmean  gsistat.${CDUMP}.${CDATE}.ensmean

    if [ $CDUMP_ENKF != "GDAS" ]; then
		$NCP $ROTDIR/enkfgfs.$PDY/$cyc/$COMPONENT/${CDUMP}.t${cyc}z.enkfstat         enkfstat.gfs.$CDATE
		$NCP $ROTDIR/enkfgfs.$PDY/$cyc/$COMPONENT/${CDUMP}.t${cyc}z.gsistat.ensmean  gsistat.gfs.${CDATE}.ensmean
	fi

fi


if [[ "${DELETE_COM_IN_ARCHIVE_JOB:-YES}" == NO ]] ; then
    exit 0
fi

###############################################################
# ENSGRP 0 also does clean-up
if [ $ENSGRP -eq 0 ]; then

    # Start start and end dates to remove
    GDATEEND=$($NDATE -${RMOLDEND_ENKF:-24}  $CDATE)
    GDATE=$($NDATE -${RMOLDSTD_ENKF:-120} $CDATE)
    while [ $GDATE -le $GDATEEND ]; do

	gPDY=$(echo $GDATE | cut -c1-8)
	gcyc=$(echo $GDATE | cut -c9-10)

	# Handle GDAS and GFS EnKF directories separately
	COMIN_ENS="$ROTDIR/enkfgdas.$gPDY/$gcyc/$COMPONENT"
	[[ -d $COMIN_ENS ]] && rm -rf $COMIN_ENS
	COMIN_ENS="$ROTDIR/enkfgfs.$gPDY/$gcyc/$COMPONENT"
	[[ -d $COMIN_ENS ]] && rm -rf $COMIN_ENS

	# Remove any empty directories
	COMIN_ENS="$ROTDIR/enkfgdas.$gPDY/$COMPONENT"
	if [ -d $COMIN_ENS ] ; then
	    [[ ! "$(ls -A $COMIN_ENS)" ]] && rm -rf $COMIN_ENS
	fi
	COMIN_ENS="$ROTDIR/enkfgfs.$gPDY/$COMPONENT"
	if [ -d $COMIN_ENS ] ; then
	    [[ ! "$(ls -A $COMIN_ENS)" ]] && rm -rf $COMIN_ENS
	fi

	# Advance to next cycle
	GDATE=$($NDATE +$assim_freq $GDATE)

    done

fi

###############################################################
exit 0<|MERGE_RESOLUTION|>--- conflicted
+++ resolved
@@ -1,4 +1,4 @@
-#!/bin/bash
+#!/bin/ksh -x
 
 ###############################################################
 ## Abstract:
@@ -28,13 +28,9 @@
     [[ $status -ne 0 ]] && exit $status
 done
 
-<<<<<<< HEAD
-n=${ENSGRP#0}
-=======
 export COMPONENT=${COMPONENT:-atmos}
 
 n=$((ENSGRP))
->>>>>>> f3d11b9b
 
 # ICS are restarts and always lag INC by $assim_freq hours.
 EARCINC_CYC=$ARCH_CYC
