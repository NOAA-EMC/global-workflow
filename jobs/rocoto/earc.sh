--- conflicted
+++ resolved
@@ -66,13 +66,6 @@
    TARCMD="htar"
    if [[ $LOCALARCH = "YES" ]]; then
        TARCMD="tar"
-       [ ! -d $ATARDIR/$CDATE ] && mkdir -p $ATARDIR/$CDATE
-   fi
-
-#--set the archiving command and create local directories, if necessary
-   TARCMD="htar"
-   if [[ $LOCALARCH = "YES" ]]; then
-       TARCMD="tar --ignore-failed-read"
        [ ! -d $ATARDIR/$CDATE ] && mkdir -p $ATARDIR/$CDATE
    fi
 
@@ -141,16 +134,6 @@
             [ ! -d $ATARDIR/$CDATE ] && mkdir -p $ATARDIR/$CDATE
         fi
 
-<<<<<<< HEAD
-#--set the archiving command and create local directories, if necessary
-        TARCMD="htar"
-        if [[ $LOCALARCH = "YES" ]]; then
-            TARCMD="tar --ignore-failed-read"
-            [ ! -d $ATARDIR/$CDATE ] && mkdir -p $ATARDIR/$CDATE
-        fi
-
-=======
->>>>>>> ca864334
         $TARCMD -P -cvf $ATARDIR/$CDATE/enkf${CDUMP}.tar $(cat $ARCH_LIST/enkf${CDUMP}.txt)
         status=$?
         if [ $status -ne 0  -a $CDATE -ge $firstday ]; then
