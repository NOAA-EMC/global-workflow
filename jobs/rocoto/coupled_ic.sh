--- conflicted
+++ resolved
@@ -63,10 +63,6 @@
   fi
   ((err+=$rc))
 fi
-<<<<<<< HEAD
-=======
-err=$((err + rc))
->>>>>>> 1026b2c9
 
 if [ $ATMTYPE = "DATA" ]; then
   # Setup DATM forcing files
