--- conflicted
+++ resolved
@@ -66,19 +66,13 @@
 fi
 cd $COMIN
 
-<<<<<<< HEAD
+source "${HOMEgfs}/ush/file_utils.sh"
+
 if [ $ATMTYPE = "MODEL" ]; then
     [[ ! -d $ARCDIR ]] && mkdir -p $ARCDIR
-    $NCP ${APREFIX}gsistat $ARCDIR/gsistat.${CDUMP}.${CDATE}
-    $NCP ${APREFIX}pgrb2.1p00.anl $ARCDIR/pgbanl.${CDUMP}.${CDATE}.grib2
-fi
-=======
-source "${HOMEgfs}/ush/file_utils.sh"
-
-[[ ! -d $ARCDIR ]] && mkdir -p $ARCDIR
-nb_copy ${APREFIX}gsistat $ARCDIR/gsistat.${CDUMP}.${CDATE}
-nb_copy ${APREFIX}pgrb2.1p00.anl $ARCDIR/pgbanl.${CDUMP}.${CDATE}.grib2
->>>>>>> 1026b2c9
+    nb_copy ${APREFIX}gsistat $ARCDIR/gsistat.${CDUMP}.${CDATE}
+    nb_copy ${APREFIX}pgrb2.1p00.anl $ARCDIR/pgbanl.${CDUMP}.${CDATE}.grib2
+fi
 
 # Archive 1 degree forecast GRIB2 files for verification
 if [ $CDUMP = "gfs" -a $ATMTYPE = "MODEL" ]; then
@@ -112,19 +106,11 @@
     cat gdasp.t${cyc}z.cyclone.trackatcfunix | sed s:AVNO:${PLSOT4}:g  > ${ARCDIR}/atcfunixp.${CDUMP}.$CDATE
 fi
 
-<<<<<<< HEAD
 if [ $CDUMP = "gfs" -a $ATMTYPE = "MODEL" ]; then
-    $NCP storms.gfso.atcf_gen.$CDATE      ${ARCDIR}/.
-    $NCP storms.gfso.atcf_gen.altg.$CDATE ${ARCDIR}/.
-    $NCP trak.gfso.atcfunix.$CDATE        ${ARCDIR}/.
-    $NCP trak.gfso.atcfunix.altg.$CDATE   ${ARCDIR}/.
-=======
-if [ $CDUMP = "gfs" ]; then
     nb_copy storms.gfso.atcf_gen.$CDATE      ${ARCDIR}/.
     nb_copy storms.gfso.atcf_gen.altg.$CDATE ${ARCDIR}/.
     nb_copy trak.gfso.atcfunix.$CDATE        ${ARCDIR}/.
     nb_copy trak.gfso.atcfunix.altg.$CDATE   ${ARCDIR}/.
->>>>>>> 1026b2c9
 
     mkdir -p ${ARCDIR}/tracker.$CDATE/$CDUMP
     blist="epac natl"
@@ -208,9 +194,13 @@
 cd $ROTDIR
 
 if [ $CDUMP = "gfs" ]; then
-
     if [ $ATMTYPE = "MODEL" ]; then
         targrp_list="gfsa gfsb"
+    else
+        targrp_list=""
+    fi
+
+    if [ $ATMTYPE = "MODEL" ]; then
 
         if [ ${ARCH_GAUSSIAN:-"NO"} = "YES" ]; then
             targrp_list="$targrp_list gfs_flux gfs_${format}b gfs_pgrb2b"
@@ -398,7 +388,7 @@
 # gaussian files to prevent the files from being removed by automatic 
 # scrubber present on some machines.
 
-if [ $CDUMP = "gfs" ]; then
+if [ $CDUMP = "gfs" -a $ATMTYPE = "MODEL" ]; then
     fhmax=$((FHMAX_FITS+36))
     RDATE=$($NDATE -$fhmax $CDATE)
     rPDY=$(echo $RDATE | cut -c1-8)
