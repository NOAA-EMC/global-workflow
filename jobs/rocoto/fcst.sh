--- conflicted
+++ resolved
@@ -6,21 +6,11 @@
 # Source FV3GFS workflow modules
 . ${HOMEgfs}/ush/load_fv3gfs_modules.sh
 status=$?
-<<<<<<< HEAD
-[[ $status -ne 0 ]] && exit $status
-if [[ $CDUMP == "gefs" ]]; then
-    export MEMBER=`echo ${RUNMEM:-"c00"}|cut -c2-3`
-    if [[ $RUNMEM != "c00" ]]; then
-        export PREFIX_ATMINC="r"
-    fi
-fi
-=======
 [[ ${status} -ne 0 ]] && exit ${status}
 
 export job="fcst"
 export jobid="${job}.$$"
 
->>>>>>> c59c0d8c
 ###############################################################
 # Execute the JJOB
 ${HOMEgfs}/jobs/JGLOBAL_FORECAST
