#!/bin/bash

date
export RUN_ENVIR=${RUN_ENVIR:-"nco"}
export PS4=' $SECONDS + '
set -x -e

#############################
# Source relevant config files
#############################
configs="base wave waveprep"
export EXPDIR=${EXPDIR:-$HOMEgfs/parm/config}
config_path=${EXPDIR:-$NWROOT/gfs.${gfs_ver}/parm/config}
for config in $configs; do
    . $config_path/config.$config
    status=$?
    [[ $status -ne 0 ]] && exit $status
done

##########################################
# Source machine runtime environment
##########################################
. $HOMEgfs/env/${machine}.env waveprep
status=$?
[[ $status -ne 0 ]] && exit $status

# PATH for working directory
export NET=${NET:-gfs}
export RUN=${RUN:-gfs}
export COMPONENT=${COMPONENT:-wave}

export HOMEgfs=${HOMEgfs:-$NWROOT/gfs.${gfs_ver}}

# Add default errchk = err_chk
export errchk=${errchk:-err_chk}

# Create and go to DATA directory
export DATA=${DATA:-${DATAROOT:?}/${jobid}}
mkdir -p $DATA
cd $DATA

cyc=${cyc:-00}
export cycle=${cycle:-t${cyc}z}
 
# Set PDY
setpdy.sh
. ./PDY
# Set rtofs PDY
export RPDY=$PDY

export pgmout=OUTPUT.$$

export MP_PULSE=0

# CDO required for processing RTOFS currents
export CDO=${CDO_ROOT}/bin/cdo

# Path to HOME Directory
export FIXwave=${FIXwave:-$HOMEgfs/fix/fix_wave_${NET}}
export PARMwave=${PARMwave:-$HOMEgfs/parm/wave}
export USHwave=${USHwave:-$HOMEgfs/ush}
export EXECwave=${EXECwave:-$HOMEgfs/exec}

# Set COM Paths and GETGES environment
if [ $RUN_ENVIR = "nco" ]; then
    export ROTDIR=${COMROOT:?}/$NET/$envir
fi
export COMIN=${COMIN:-${ROTDIR}/${CDUMP}.${PDY}/${cyc}/$COMPONENT}
export COMOUT=${COMOUT:-${ROTDIR}/${CDUMP}.${PDY}/${cyc}/$COMPONENT}
[[ ! -d $COMOUT ]] && mkdir -m 775 -p $COMOUT

if [ $RUN_ENVIR = "nco" ]; then
  export COMIN_WAV_ICE=${COMIN_WAV_ICE:-$(compath.py gfs/prod)}/${CDUMP}.${PDY}/${cyc}/atmos
  export COMIN_WAV_RTOFS=${COMIN_WAV_RTOFS:-$(compath.py ${WAVECUR_DID}/prod)}
else
<<<<<<< HEAD
  if [ $WW3CURINP = "YES" ]; then
    if [ ! -d $DMPDIR/${WAVECUR_DID}.${RPDY} ]; then export RPDY=`$NDATE -24 ${PDY}00 | cut -c1-8`; fi 
    if [ ! -L $ROTDIR/${WAVECUR_DID}.${RPDY} ]; then # Check if symlink already exists in ROTDIR
      $NLN $DMPDIR/${WAVECUR_DID}.${RPDY} $ROTDIR/${WAVECUR_DID}.${RPDY}
    fi
    export COMIN_WAV_RTOFS=${COMIN_WAV_RTOFS:-$ROTDIR}
  fi 
  if [ $WW3ICEINP = "YES" ]; then 
    if [ ! -L $ROTDIR/${CDUMP}.${PDY}/${cyc}/atmos/${WAVICEFILE} ]; then # Check if symlink already exists in ROTDIR
      $NLN $DMPDIR/$CDUMP.${PDY}/$cyc/${WAVICEFILE} $ROTDIR/$CDUMP.${PDY}/$cyc/atmos/${WAVICEFILE}
    fi
    export COMIN_WAV_ICE=${COMIN_WAV_ICE:-$ROTDIR/$RUN.$PDY/$cyc/atmos}
  fi 
=======
  if [ ! -d $DMPDIR/${WAVECUR_DID}.${RPDY} ]; then export RPDY=`$NDATE -24 ${PDY}00 | cut -c1-8`; fi 
  if [ ! -L $ROTDIR/${WAVECUR_DID}.${RPDY} ]; then # Check if symlink already exists in ROTDIR
    $NLN $DMPDIR/${WAVECUR_DID}.${RPDY} $ROTDIR/${WAVECUR_DID}.${RPDY}
  fi
  BRPDY=`$NDATE -24 ${RPDY}00 | cut -c1-8`
  if [ ! -L $ROTDIR/${WAVECUR_DID}.${BRPDY} ]; then # Check if symlink already exists in ROTDIR
    $NLN $DMPDIR/${WAVECUR_DID}.${BRPDY} $ROTDIR/${WAVECUR_DID}.${BRPDY}
  fi
  if [ ! -L $ROTDIR/${CDUMP}.${PDY}/${cyc}/atmos/${WAVICEFILE} ]; then # Check if symlink already exists in ROTDIR
    $NLN $DMPDIR/$CDUMP.${PDY}/$cyc/${WAVICEFILE} $ROTDIR/$CDUMP.${PDY}/$cyc/atmos/${WAVICEFILE}
  fi
  export COMIN_WAV_ICE=${COMIN_WAV_ICE:-$ROTDIR/$RUN.$PDY/$cyc/atmos}
  export COMIN_WAV_RTOFS=${COMIN_WAV_RTOFS:-$ROTDIR}
>>>>>>> 96347ea5
fi

# Execute the Script  
$HOMEgfs/scripts/exgfs_wave_prep.sh

##########################################
# Remove the Temporary working directory
##########################################
cd $DATAROOT
[[ $KEEPDATA = "NO" ]] && rm -rf $DATA

date
exit 0<|MERGE_RESOLUTION|>--- conflicted
+++ resolved
@@ -73,25 +73,14 @@
   export COMIN_WAV_ICE=${COMIN_WAV_ICE:-$(compath.py gfs/prod)}/${CDUMP}.${PDY}/${cyc}/atmos
   export COMIN_WAV_RTOFS=${COMIN_WAV_RTOFS:-$(compath.py ${WAVECUR_DID}/prod)}
 else
-<<<<<<< HEAD
   if [ $WW3CURINP = "YES" ]; then
     if [ ! -d $DMPDIR/${WAVECUR_DID}.${RPDY} ]; then export RPDY=`$NDATE -24 ${PDY}00 | cut -c1-8`; fi 
     if [ ! -L $ROTDIR/${WAVECUR_DID}.${RPDY} ]; then # Check if symlink already exists in ROTDIR
       $NLN $DMPDIR/${WAVECUR_DID}.${RPDY} $ROTDIR/${WAVECUR_DID}.${RPDY}
     fi
     export COMIN_WAV_RTOFS=${COMIN_WAV_RTOFS:-$ROTDIR}
-  fi 
-  if [ $WW3ICEINP = "YES" ]; then 
-    if [ ! -L $ROTDIR/${CDUMP}.${PDY}/${cyc}/atmos/${WAVICEFILE} ]; then # Check if symlink already exists in ROTDIR
-      $NLN $DMPDIR/$CDUMP.${PDY}/$cyc/${WAVICEFILE} $ROTDIR/$CDUMP.${PDY}/$cyc/atmos/${WAVICEFILE}
-    fi
-    export COMIN_WAV_ICE=${COMIN_WAV_ICE:-$ROTDIR/$RUN.$PDY/$cyc/atmos}
-  fi 
-=======
-  if [ ! -d $DMPDIR/${WAVECUR_DID}.${RPDY} ]; then export RPDY=`$NDATE -24 ${PDY}00 | cut -c1-8`; fi 
-  if [ ! -L $ROTDIR/${WAVECUR_DID}.${RPDY} ]; then # Check if symlink already exists in ROTDIR
-    $NLN $DMPDIR/${WAVECUR_DID}.${RPDY} $ROTDIR/${WAVECUR_DID}.${RPDY}
   fi
+
   BRPDY=`$NDATE -24 ${RPDY}00 | cut -c1-8`
   if [ ! -L $ROTDIR/${WAVECUR_DID}.${BRPDY} ]; then # Check if symlink already exists in ROTDIR
     $NLN $DMPDIR/${WAVECUR_DID}.${BRPDY} $ROTDIR/${WAVECUR_DID}.${BRPDY}
@@ -101,7 +90,13 @@
   fi
   export COMIN_WAV_ICE=${COMIN_WAV_ICE:-$ROTDIR/$RUN.$PDY/$cyc/atmos}
   export COMIN_WAV_RTOFS=${COMIN_WAV_RTOFS:-$ROTDIR}
->>>>>>> 96347ea5
+
+  if [ $WW3ICEINP = "YES" ]; then 
+    if [ ! -L $ROTDIR/${CDUMP}.${PDY}/${cyc}/atmos/${WAVICEFILE} ]; then # Check if symlink already exists in ROTDIR
+      $NLN $DMPDIR/$CDUMP.${PDY}/$cyc/${WAVICEFILE} $ROTDIR/$CDUMP.${PDY}/$cyc/atmos/${WAVICEFILE}
+    fi
+    export COMIN_WAV_ICE=${COMIN_WAV_ICE:-$ROTDIR/$RUN.$PDY/$cyc/atmos}
+  fi
 fi
 
 # Execute the Script  
