--- conflicted
+++ resolved
@@ -46,13 +46,8 @@
 export COMOUT="${ROTDIR}/enkf${CDUMP}.${PDY}/${cyc}"
 
 
-<<<<<<< HEAD
-export ATMGES_ENSMEAN="${COMIN_GES_ENS}/${GPREFIX}atmf006${GSUFFIX}"
-if [[ ! -f ${ATMGES_ENSMEAN} ]]; then
-=======
 export ATMGES_ENSMEAN="${COMIN_GES_ENS}/${GPREFIX}atmf006.ensmean.nc"
 if [ ! -f ${ATMGES_ENSMEAN} ]; then
->>>>>>> e092e8b3
     echo "FATAL ERROR: FILE MISSING: ATMGES_ENSMEAN = ${ATMGES_ENSMEAN}"
     exit 1
 fi
