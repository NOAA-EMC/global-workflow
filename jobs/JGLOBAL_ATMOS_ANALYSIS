#! /usr/bin/env bash

source "${HOMEgfs}/ush/preamble.sh"
source "${HOMEgfs}/ush/jjob_header.sh" -e "anal" -c "base anal"


##############################################
# Set variables used in the script
##############################################
export CDATE=${CDATE:-${PDY}${cyc}}
export CDUMP=${CDUMP:-${RUN:-"gfs"}}
export COMPONENT="atmos"
export DO_CALC_ANALYSIS=${DO_CALC_ANALYSIS:-"YES"}
export MAKE_NSSTBUFR=${MAKE_NSSTBUFR:-"NO"}
export MAKE_ACFTBUFR=${MAKE_ACFTBUFR:-"NO"}


##############################################
# Begin JOB SPECIFIC work
##############################################

GDATE=$(${NDATE} -${assim_freq} ${CDATE})
gPDY=$(echo ${GDATE} | cut -c1-8)
gcyc=$(echo ${GDATE} | cut -c9-10)
GDUMP=${GDUMP:-"gdas"}

export OPREFIX="${CDUMP}.t${cyc}z."
export GPREFIX="${GDUMP}.t${gcyc}z."
export APREFIX="${CDUMP}.t${cyc}z."
export GSUFFIX=${GSUFFIX:-${SUFFIX}}
export ASUFFIX=${ASUFFIX:-${SUFFIX}}


if [ ${RUN_ENVIR} = "nco" -o ${ROTDIR_DUMP:-NO} = "YES" ]; then
    export COMIN=${COMIN:-${ROTDIR}/${RUN}.${PDY}/${cyc}/atmos}
    export COMOUT=${COMOUT:-${ROTDIR}/${RUN}.${PDY}/${cyc}/atmos}
    export COMIN_OBS=${COMIN_OBS:-$(compath.py ${envir}/obsproc/${obsproc_ver})/${RUN}.${PDY}/${cyc}/atmos}
    export COMIN_GES_OBS=${COMIN_GES_OBS:-$(compath.py ${envir}/obsproc/${obsproc_ver})/${GDUMP}.${gPDY}/${gcyc}/atmos}
else
    export COMOUT="${ROTDIR}/${CDUMP}.${PDY}/${cyc}/atmos"
    export COMIN_OBS="${COMIN_OBS:-${ROTDIR}/${CDUMP}.${PDY}/${cyc}/obs}"
    export COMIN_GES_OBS="${ROTDIR}/${GDUMP}.${gPDY}/${gcyc}/obs"
fi
mkdir -m 775 -p ${COMOUT}
# COMIN_GES and COMIN_GES_ENS are used in script
export COMIN_GES="${ROTDIR}/${GDUMP}.${gPDY}/${gcyc}/atmos"
export COMIN_GES_ENS="${ROTDIR}/enkfgdas.${gPDY}/${gcyc}"


export ATMGES="${COMIN_GES}/${GPREFIX}atmf006${GSUFFIX}"
if [[ ! -f ${ATMGES} ]]; then
    echo "FATAL ERROR: FILE MISSING: ATMGES = ${ATMGES}"
    exit 1
fi


# Get LEVS
<<<<<<< HEAD
if [[ ${GSUFFIX} = ".nc" ]]; then
    export LEVS=$(${NCLEN} ${ATMGES} pfull)
    status=$?
else
    export LEVS=$(${NEMSIOGET} ${ATMGES} dimz | awk '{print $2}')
    status=$?
fi
=======
export LEVS=$(${NCLEN} ${ATMGES} pfull)
status=$?
>>>>>>> f98433ff
[[ ${status} -ne 0 ]] && exit ${status}


if [[ ${DOHYBVAR} = "YES" ]]; then
    export ATMGES_ENSMEAN="${COMIN_GES_ENS}/${GPREFIX}atmf006.ensmean${GSUFFIX}"
    if [[ ! -f ${ATMGES_ENSMEAN} ]]; then
        echo "FATAL ERROR: FILE MISSING: ATMGES_ENSMEAN = ${ATMGES_ENSMEAN}"
        exit 2
    fi
fi


# Link observational data
export PREPQC="${COMIN_OBS}/${OPREFIX}prepbufr"
if [[ ! -f ${PREPQC} ]]; then
    echo "WARNING: Global PREPBUFR FILE ${PREPQC} MISSING"
fi
export TCVITL="${COMOUT}/${OPREFIX}syndata.tcvitals.tm00"
if [[ ${DONST} = "YES" ]]; then
   if [[ ${MAKE_NSSTBUFR} == "YES" ]]; then
      export NSSTBF="${COMIN_OBS}/${OPREFIX}nsstbufr"
   fi
fi
export PREPQCPF="${COMIN_OBS}/${OPREFIX}prepbufr.acft_profiles"

# Copy fix file for obsproc  # TODO: Why is this necessary?
if [[ ${RUN} = "gfs" ]]; then
    mkdir -p ${ROTDIR}/fix
    cp ${FIXgsi}/prepobs_errtable.global ${ROTDIR}/fix/
fi


###############################################################
# Run relevant script

${ANALYSISSH:-${SCRgfs}/exglobal_atmos_analysis.sh}
status=$?
[[ ${status} -ne 0 ]] && exit ${status}


##############################################
# Send Alerts
##############################################
if [ ${SENDDBN} = YES -a ${RUN} = gdas ] ; then
    ${DBNROOT}/bin/dbn_alert MODEL GDAS_MSC_abias ${job} ${COMOUT}/${APREFIX}abias
    ${DBNROOT}/bin/dbn_alert MODEL GDAS_MSC_abias_pc ${job} ${COMOUT}/${APREFIX}abias_pc
    ${DBNROOT}/bin/dbn_alert MODEL GDAS_MSC_abias_air ${job} ${COMOUT}/${APREFIX}abias_air
fi


##############################################
# End JOB SPECIFIC work
##############################################

##############################################
# Final processing
##############################################
if [[ -e "${pgmout}" ]] ; then
  cat ${pgmout}
fi

##########################################
# Remove the Temporary working directory
##########################################
cd ${DATAROOT}
[[ ${KEEPDATA} = "NO" ]] && rm -rf ${DATA}


exit 0<|MERGE_RESOLUTION|>--- conflicted
+++ resolved
@@ -55,18 +55,8 @@
 
 
 # Get LEVS
-<<<<<<< HEAD
-if [[ ${GSUFFIX} = ".nc" ]]; then
-    export LEVS=$(${NCLEN} ${ATMGES} pfull)
-    status=$?
-else
-    export LEVS=$(${NEMSIOGET} ${ATMGES} dimz | awk '{print $2}')
-    status=$?
-fi
-=======
 export LEVS=$(${NCLEN} ${ATMGES} pfull)
 status=$?
->>>>>>> f98433ff
 [[ ${status} -ne 0 ]] && exit ${status}
 
 
