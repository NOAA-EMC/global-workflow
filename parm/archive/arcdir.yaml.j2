--- conflicted
+++ resolved
@@ -6,8 +6,9 @@
 # Select data to store in the ARCDIR and VFYARC from deterministic runs
 mkdir:
     - "{{ ARCDIR }}"
-    {% if DO_FIT2OBS %}
-        {% set VFYARC = ROTDIR + "/vrfyarch" %}
+
+    {% if DO_FIT2OBS == True %}
+        {% set VFYARC = ROTDIR ~ "/vrfyarch" %}
     - "{{ VFYARC }}/{{ RUN }}.{{ cycle_YMD }}/{{ cycle_HH }}"
     {% endif %}
 
@@ -49,22 +50,21 @@
                                     ARCDIR ~ "/gsistat." ~ RUN ~ "." ~ cycle_YMDH ]) %}
     {% endif %}
 
-<<<<<<< HEAD
     {% if DO_JEDISNOWDA %}
         {% do det_anl_files.append([COM_SNOW_ANALYSIS ~ "/" ~ head ~ "snowstat.tgz",
                                     ARCDIR ~ "/snowstat." ~ RUN ~ "." ~ cycle_YMDH ~ ".tgz"]) %}
-=======
-            {% if DO_PREP_OBS_AERO %}
-            - ["{{ COM_OBS }}/{{ head }}aeroobs", "{{ ARCDIR }}/aeroobs.{{ RUN }}.{{ cycle_YMDH }}"]
-            - ["{{ COM_OBS }}/{{ head }}aerorawobs", "{{ ARCDIR }}/aerorawobs.{{ RUN }}.{{ cycle_YMDH }}"]
-            {% endif %}
-
->>>>>>> 5af325a6
     {% endif %}
 
     {% if AERO_ANL_CDUMP == RUN or AERO_ANL_CDUMP == "both" %}
         {% do det_anl_files.append([COM_CHEM_ANALYSIS ~ "/" ~ head ~ "aerostat",
                                     ARCDIR ~ "/aerostat." ~ RUN ~ "." ~ cycle_YMDH ]) %}
+    {% endif %}
+
+    {% if DO_PREP_OBS_AERO %}
+        {% do det_anl_files.append([COM_OBS ~ "/" ~ head ~ "aeroobs",
+                                   ARCDIR ~ "/aeroobs." ~ RUN ~ "." ~ cycle_YMDH]
+        {% do det_anl_files.append([COM_OBS ~ "/" ~ head ~ "aeroawobs",
+                                   ARCDIR ~ "/aeroawobs." ~ RUN ~ "." ~ cycle_YMDH]
     {% endif %}
 
     # GFS-specific files
