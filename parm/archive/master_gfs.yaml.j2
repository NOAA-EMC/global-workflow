--- conflicted
+++ resolved
@@ -45,15 +45,9 @@
     {% endfilter %}
 {% endif %}
 
-<<<<<<< HEAD
 {% if AERO_FCST_RUN == "gfs" or AERO_FCST_RUN == "both" %}
-# Aerosol forecasts
-{% filter indent(width=4) %}
-=======
-{% if AERO_FCST_CDUMP == "gfs" or AERO_FCST_CDUMP == "both" %}
     # Aerosol forecasts
     {% filter indent(width=4) %}
->>>>>>> 8998ec7b
 {% include "chem.yaml.j2" %}
     {% endfilter %}
 {% endif %}
