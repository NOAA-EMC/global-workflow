#! /usr/bin/env bash

# Empty variables must include a space otherwise they will be overwritten

# config.base
FHMAX_GFS_00=48
FHMAX_GFS_06=48
FHMAX_GFS_12=48
FHMAX_GFS_18=48
FHOUT_GFS=6
FHOUT_HF_GFS=-1

# config.fcst
min_seaice="1.0e-6"
use_cice_alb=".true."

<<<<<<< HEAD
# config.fv3
=======
# config.fv3  # TODO: This is hard-wired for P8 and needs to be refactored.  For now, use case C384
>>>>>>> 219c23b1
case "${CASE}" in
  "C384")
    DELTIM=300
    layout_x_gfs=8
    layout_y_gfs=8
    WRITE_GROUP_GFS=1
    WRTTASK_PER_GROUP_GFS=24
    #The settings below will result in S2SWA running 35 days under 8 hours wallclock on hera
    #layout_x_gfs=24
<<<<<<< HEAD
    #layout_y_gfs=61
    #WRTTASK_PER_GROUP_GFS=86
    MEDPETS=300  
    ;;
  "C768")
    MEDPETS=300  
    ;;
esac

# config.wave

waveGRD='mx025'
waveinterpGRD='reg025'
waveuoutpGRD='mx025'
MESH_WAV='mesh.mx025.nc'
=======
    #layout_y_gfs=16
    #WRTTASK_PER_GROUP_GFS=86
    WRTIOBUF="32M"  # TODO: This value is for P8 w/ C384.  Why not update/set this as default in config.fv3 C384?
    MEDPETS=300  # TODO: P8 wants to use 300 instead of ATMPETS = layout_x * layout_y * 6
    ;;
esac

# config.ice

# TODO: These also are likely P8 hard-wired configurations.  Perhaps this file should be config.P8.defaults
# config.wave
waveGRD='gwes_30m'
waveinterpGRD=' '
waveuoutpGRD='gwes_30m'
MESH_WAV='mesh.gwes_30m.nc'
>>>>>>> 219c23b1

waveesmfGRD=' '
wavepostGRD=' '
waveGRDN="1"
waveGRDG="10"
USE_WAV_RMP="NO"
FHOUT_HF_WAV=3
DTPNT_WAV=10800
OUTPARS_WAV="WND CUR ICE HS T01 T02 DIR FP DP PHS PTP PDIR CHA"
DOBNDPNT_WAVE='NO'
waveMULTIGRID='.false.'

# config.waveprep
IOSRV=1

# config.arch
export ARCH_GAUSSIAN="YES"
export ARCH_GAUSSIAN_FHMAX=${FHMAX_GFS_00}
export ARCH_GAUSSIAN_FHINC=${FHOUT_GFS}<|MERGE_RESOLUTION|>--- conflicted
+++ resolved
@@ -14,11 +14,7 @@
 min_seaice="1.0e-6"
 use_cice_alb=".true."
 
-<<<<<<< HEAD
-# config.fv3
-=======
 # config.fv3  # TODO: This is hard-wired for P8 and needs to be refactored.  For now, use case C384
->>>>>>> 219c23b1
 case "${CASE}" in
   "C384")
     DELTIM=300
@@ -28,10 +24,10 @@
     WRTTASK_PER_GROUP_GFS=24
     #The settings below will result in S2SWA running 35 days under 8 hours wallclock on hera
     #layout_x_gfs=24
-<<<<<<< HEAD
-    #layout_y_gfs=61
+    #layout_y_gfs=16
     #WRTTASK_PER_GROUP_GFS=86
-    MEDPETS=300  
+    WRTIOBUF="32M"  # TODO: This value is for P8 w/ C384.  Why not update/set this as default in config.fv3 C384?
+    MEDPETS=300  # TODO: Use 300 instead of ATMPETS = layout_x * layout_y * 6
     ;;
   "C768")
     MEDPETS=300  
@@ -44,23 +40,6 @@
 waveinterpGRD='reg025'
 waveuoutpGRD='mx025'
 MESH_WAV='mesh.mx025.nc'
-=======
-    #layout_y_gfs=16
-    #WRTTASK_PER_GROUP_GFS=86
-    WRTIOBUF="32M"  # TODO: This value is for P8 w/ C384.  Why not update/set this as default in config.fv3 C384?
-    MEDPETS=300  # TODO: P8 wants to use 300 instead of ATMPETS = layout_x * layout_y * 6
-    ;;
-esac
-
-# config.ice
-
-# TODO: These also are likely P8 hard-wired configurations.  Perhaps this file should be config.P8.defaults
-# config.wave
-waveGRD='gwes_30m'
-waveinterpGRD=' '
-waveuoutpGRD='gwes_30m'
-MESH_WAV='mesh.gwes_30m.nc'
->>>>>>> 219c23b1
 
 waveesmfGRD=' '
 wavepostGRD=' '
