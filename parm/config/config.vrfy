#! /usr/bin/env bash

########## config.vrfy ##########
# Verification step specific

echo "BEGIN: config.vrfy"

# Get task specific resources
. ${EXPDIR}/config.resources vrfy

export CDFNL="gdas"               # Scores verification against GDAS/GFS analysis
export MKPGB4PRCP="YES"           # Make 0.25-deg pgb files in ARCDIR for precip verification
export VRFYRAD="YES"              # Radiance data assimilation monitoring
export VRFYOZN="YES"              # Ozone data assimilation monitoring
export VRFYMINMON="YES"           # GSI minimization monitoring
export VRFYTRAK="YES"             # Hurricane track verification
export VRFYGENESIS="YES"          # Cyclone genesis verification
export VRFYFSU="NO"               # Cyclone genesis verification (FSU)
export RUNMOS="NO"                # whether to run entire MOS package

<<<<<<< HEAD
#-------------------------------------------------
# Fit to Observations
#-------------------------------------------------

if [[ ${VRFYFITS} = "YES" ]]; then

    export fit_ver="newm.1.7"
    export fitdir="${BASE_GIT}/verif/global/Fit2Obs/${fit_ver}/batrun"
    export PRVT=${HOMEgfs}/fix/gsi/prepobs_errtable.global
    export HYBLEVS=${HOMEgfs}/fix/am/global_hyblev.l${LEVS}.txt
    export CUE2RUN=${QUEUE}

    export VBACKUP_FITS=24
    export OUTPUT_FILETYPE="netcdf"
    export CONVNETC="YES"
    export ACPROFit="YES"

    if [[ ${netcdf_diag:-".false."} = ".true." ]]; then
        export CONVNETC="YES"
    fi

    if [[ ${machine} = "WCOSS2" ]]; then
        export PREPQFITSH="${fitdir}/subfits_wcoss2"
    elif [[ ${machine} = "HERA" ]]; then
        export PREPQFITSH="${fitdir}/subfits_hera"
    elif [[ ${machine} = "ORION" ]]; then
        export PREPQFITSH="${fitdir}/subfits_orion"
    elif [[ ${machine} = "S4" ]]; then
        export PREPQFITSH="${fitdir}/subfits_s4_slurm"
    elif [[ ${machine} = "JET" ]]; then
        export PREPQFITSH="${fitdir}/subfits_jet"
    else
        echo "Fit2Obs NOT supported on this machine"
    fi

fi

=======
>>>>>>> 5a988660
#----------------------------------------------------------
# Minimization, Radiance and Ozone Monitoring
#----------------------------------------------------------

if [[ ${VRFYRAD} = "YES" || ${VRFYMINMON} = "YES" || ${VRFYOZN} = "YES" ]]; then

    export envir="para"
    export COM_IN=${ROTDIR}

    # Radiance Monitoring
    if [[ "${VRFYRAD}" == "YES" && "${RUN}" == "${CDFNL}" ]] ; then

        export RADMON_SUFFIX=${PSLOT}
        export TANKverf="${NOSCRUB}/monitor/radmon"
        export VRFYRADSH="${HOMEgfs}/jobs/JGDAS_ATMOS_VERFRAD"

    fi

    # Minimization Monitoring
    if [[ "${VRFYMINMON}" = "YES" ]] ; then

        export MINMON_SUFFIX=${PSLOT}
        export M_TANKverf="${NOSCRUB}/monitor/minmon"
        if [[ "${RUN}" = "gdas" ]] ; then
            export VRFYMINSH="${HOMEgfs}/jobs/JGDAS_ATMOS_VMINMON"
        elif [[ "${RUN}" = "gfs" ]] ; then
            export VRFYMINSH="${HOMEgfs}/jobs/JGFS_ATMOS_VMINMON"
        fi

    fi

    # Ozone Monitoring
    if [[ "${VRFYOZN}" == "YES" && "${RUN}" == "${CDFNL}" ]] ; then

        export HOMEgfs_ozn="${HOMEgfs}"
        export OZNMON_SUFFIX=${PSLOT}
        export TANKverf_ozn="${NOSCRUB}/monitor/oznmon"
        export VRFYOZNSH="${HOMEgfs}/jobs/JGDAS_ATMOS_VERFOZN"

    fi

fi


#-------------------------------------------------
# Cyclone genesis and cyclone track verification
#-------------------------------------------------

export ens_tracker_ver=v1.1.15.6
export HOMEens_tracker=/mnt/lfs4/HFIP/hwrfv3/Jiayi.Peng/ens_tracker.${ens_tracker_ver}

if [[ "${VRFYTRAK}" = "YES" ]]; then

    export TRACKERSH="${HOMEgfs}/jobs/JGFS_ATMOS_CYCLONE_TRACKER"
    COMINsyn=${COMINsyn:-$(compath.py "${envir}"/com/gfs/"${gfs_ver}")/syndat}
    export COMINsyn
    if [[ "${RUN}" = "gdas" ]]; then
        export FHOUT_CYCLONE=3
        export FHMAX_CYCLONE=${FHMAX}
    else
        export FHOUT_CYCLONE=6
        FHMAX_CYCLONE=$(( FHMAX_GFS<240 ? FHMAX_GFS : 240 ))
        export FHMAX_CYCLONE
    fi
fi


if [[ "${VRFYGENESIS}" == "YES" && "${RUN}" == "gfs" ]]; then

    export GENESISSH="${HOMEgfs}/jobs/JGFS_ATMOS_CYCLONE_GENESIS"
fi

if [[ "${VRFYFSU}" == "YES" && "${RUN}" == "gfs" ]]; then

    export GENESISFSU="${HOMEgfs}/jobs/JGFS_ATMOS_FSU_GENESIS"
fi

if [[ "${RUNMOS}" == "YES" && "${RUN}" == "gfs" ]]; then

    if [[ "${machine}" = "HERA" ]] ; then
        export RUNGFSMOSSH="${HOMEgfs}/scripts/run_gfsmos_master.sh.hera"
    else
        echo "WARNING: MOS package is not enabled on ${machine}!"
        export RUNMOS="NO"
        export RUNGFSMOSSH=""
    fi
fi


echo "END: config.vrfy"<|MERGE_RESOLUTION|>--- conflicted
+++ resolved
@@ -18,46 +18,6 @@
 export VRFYFSU="NO"               # Cyclone genesis verification (FSU)
 export RUNMOS="NO"                # whether to run entire MOS package
 
-<<<<<<< HEAD
-#-------------------------------------------------
-# Fit to Observations
-#-------------------------------------------------
-
-if [[ ${VRFYFITS} = "YES" ]]; then
-
-    export fit_ver="newm.1.7"
-    export fitdir="${BASE_GIT}/verif/global/Fit2Obs/${fit_ver}/batrun"
-    export PRVT=${HOMEgfs}/fix/gsi/prepobs_errtable.global
-    export HYBLEVS=${HOMEgfs}/fix/am/global_hyblev.l${LEVS}.txt
-    export CUE2RUN=${QUEUE}
-
-    export VBACKUP_FITS=24
-    export OUTPUT_FILETYPE="netcdf"
-    export CONVNETC="YES"
-    export ACPROFit="YES"
-
-    if [[ ${netcdf_diag:-".false."} = ".true." ]]; then
-        export CONVNETC="YES"
-    fi
-
-    if [[ ${machine} = "WCOSS2" ]]; then
-        export PREPQFITSH="${fitdir}/subfits_wcoss2"
-    elif [[ ${machine} = "HERA" ]]; then
-        export PREPQFITSH="${fitdir}/subfits_hera"
-    elif [[ ${machine} = "ORION" ]]; then
-        export PREPQFITSH="${fitdir}/subfits_orion"
-    elif [[ ${machine} = "S4" ]]; then
-        export PREPQFITSH="${fitdir}/subfits_s4_slurm"
-    elif [[ ${machine} = "JET" ]]; then
-        export PREPQFITSH="${fitdir}/subfits_jet"
-    else
-        echo "Fit2Obs NOT supported on this machine"
-    fi
-
-fi
-
-=======
->>>>>>> 5a988660
 #----------------------------------------------------------
 # Minimization, Radiance and Ozone Monitoring
 #----------------------------------------------------------
