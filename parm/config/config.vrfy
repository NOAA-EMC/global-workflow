--- conflicted
+++ resolved
@@ -10,10 +10,6 @@
 
 export CDFNL="gdas"               # Scores verification against GDAS/GFS analysis
 export MKPGB4PRCP="YES"           # Make 0.25-deg pgb files in ARCDIR for precip verification
-<<<<<<< HEAD
-export VRFYFITS="NO"             # Fit to observations
-=======
->>>>>>> e496e393
 export VRFYRAD="YES"              # Radiance data assimilation monitoring
 export VRFYOZN="YES"              # Ozone data assimilation monitoring
 export VRFYMINMON="YES"           # GSI minimization monitoring
