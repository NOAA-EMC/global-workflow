--- conflicted
+++ resolved
@@ -13,17 +13,10 @@
 echo "END: run uncoupled fv3gfs model"
 else
 # for coupled workflow
-<<<<<<< HEAD
 export CPLFLX=".T."
 export CPLICE=".T."
 export cpl=".true."
 export print_esmf=".false."
 
 export confignamevarfornems='med_atm_ocn_ice'
-echo "END: config.coupled"
-=======
-export cplflx=".T."
-export print_esmf=".false."
-echo "END: run coupled model"
-fi
->>>>>>> 7f0494d8
+echo "END: config.coupled"