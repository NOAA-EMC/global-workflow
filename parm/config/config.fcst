--- conflicted
+++ resolved
@@ -276,39 +276,6 @@
 export shuffle=1
 export deflate_level=1
 
-<<<<<<< HEAD
-export OUTPUT_FILETYPES="$OUTPUT_FILE"
-if [[ "$OUTPUT_FILE" == "netcdf" ]]; then
-    export  ichunk2d=0; export jchunk2d=0
-    export  ichunk3d=0; export jchunk3d=0;  export kchunk3d=0
-    RESTILE=$(echo $CASE |cut -c 2-)
-    if [[ "$machine" == "WCOSS_DELL_P3" ]]; then
-        if [ $RESTILE -ge 768 ]; then
-            export OUTPUT_FILETYPES=" 'netcdf_parallel' 'netcdf_parallel' "
-            export ichunk3d=$((4*RESTILE)) 
-            export jchunk3d=$((2*RESTILE))
-            export kchunk3d=1
-        else
-            export OUTPUT_FILETYPES=" 'netcdf_parallel' 'netcdf' "
-        fi
-    fi
-    if [[ "$machine" == "HERA" ]]; then
-        export OUTPUT_FILETYPES=" 'netcdf_parallel' 'netcdf' "
-    fi
-    if [[ "$machine" == "ORION" ]]; then
-        export OUTPUT_FILETYPES=" 'netcdf_parallel' 'netcdf_parallel' "
-        if [ $RESTILE -le 192 ]; then
-            export OUTPUT_FILETYPES=" 'netcdf_parallel' 'netcdf' "
-        fi
-    fi
-    if [[ "$machine" == "JET" ]]; then
-        export OUTPUT_FILETYPES=" 'netcdf_parallel' 'netcdf' "
-    fi
-fi
-
-
-=======
->>>>>>> 67770120
 #---------------------------------------------------------------------
 # Disable the use of coupler.res; get model start time from model_configure
 export USE_COUPLER_RES="NO"
