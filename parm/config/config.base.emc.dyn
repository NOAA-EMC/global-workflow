#!/bin/bash -x

########## config.base ##########
# Common to all steps

echo "BEGIN: config.base"

# Machine environment
export machine="@MACHINE@"

# EMC parallel or NCO production
export RUN_ENVIR="emc"

# Account, queue, etc.
export ACCOUNT="@ACCOUNT@"
export QUEUE="@QUEUE@"
export QUEUE_SERVICE="@QUEUE_SERVICE@"
export PARTITION_BATCH="@PARTITION_BATCH@"

# Project to use in mass store:
HPSS_PROJECT=emc-global

# Directories relative to installation areas:
export HOMEgfs=@HOMEgfs@
export PARMgfs=$HOMEgfs/parm
export FIXgfs=$HOMEgfs/fix
export USHgfs=$HOMEgfs/ush
export UTILgfs=$HOMEgfs/util
export EXECgfs=$HOMEgfs/exec
export SCRgfs=$HOMEgfs/scripts

export FIXcice=$HOMEgfs/fix/fix_cice
export FIXmom=$HOMEgfs/fix/fix_mom6
export FIXreg2grb2=$HOMEgfs/fix/fix_reg2grb2

########################################################################

# GLOBAL static environment parameters
export NWPROD="@NWPROD@"
export COMROOT="@COMROOT@"
export DMPDIR="@DMPDIR@"
export RTMFIX=$CRTM_FIX

# USER specific paths
export HOMEDIR="@HOMEDIR@"
export STMP="@STMP@"
export PTMP="@PTMP@"
export NOSCRUB="@NOSCRUB@"

# Base directories for various builds
export BASE_GIT="@BASE_GIT@"

# Toggle to turn on/off GFS downstream processing.
export DO_BUFRSND="NO"     # BUFR sounding products
export DO_GEMPAK="NO"      # GEMPAK products
export DO_AWIPS="NO"       # AWIPS products
export WAFSF="NO"          # WAFS products
export DO_VRFY="YES"       # VRFY step

# NO for retrospective parallel; YES for real-time parallel
#  arch.sh uses REALTIME for MOS.  Need to set REALTIME=YES
#  if want MOS written to HPSS.   Should update arch.sh to
#  use RUNMOS flag (currently in config.vrfy)
export REALTIME="YES"

<<<<<<< HEAD
export DO_EFSOI="NO"

# Experiment mode (cycled or free-forecast)
export MODE="@MODE@" # cycled/free
=======
# Experiment mode (cycled or forecast-only)
export MODE="@MODE@" # cycled/forecast-only
>>>>>>> aac2f3a6

####################################################
# DO NOT ADD MACHINE DEPENDENT STUFF BELOW THIS LINE
# IF YOU HAVE TO MAKE MACHINE SPECIFIC CHANGES BELOW
# FEEL FREE TO MOVE THEM ABOVE THIS LINE TO KEEP IT
# CLEAR
####################################################
# Build paths relative to $HOMEgfs
export FIXgsi="$HOMEgfs/fix/fix_gsi"
export HOMEfv3gfs="$HOMEgfs/sorc/fv3gfs.fd"
export HOMEpost="$HOMEgfs"
export HOMEobsproc_prep="$BASE_GIT/obsproc/obsproc_prep.v5.5.0_hpc-stack"
export HOMEobsproc_network="$BASE_GIT/obsproc/obsproc_global.v3.4.2_hpc-stack"
export HOMEobsproc_global=$HOMEobsproc_network

# CONVENIENT utility scripts and other environment parameters
export NCP="/bin/cp -p"
export NMV="/bin/mv"
export NLN="/bin/ln -sf"
export VERBOSE="YES"
export KEEPDATA="NO"
export CHGRP_RSTPROD="@CHGRP_RSTPROD@"
export CHGRP_CMD="@CHGRP_CMD@"
export NEMSIOGET="$HOMEgfs/exec/nemsio_get"
export NCDUMP="$NETCDF/bin/ncdump"
export NCLEN="$HOMEgfs/ush/getncdimlen"

# Machine environment, jobs, and other utility scripts
export BASE_ENV="$HOMEgfs/env"
export BASE_JOB="$HOMEgfs/jobs/rocoto"

# EXPERIMENT specific environment parameters
export SDATE=@SDATE@
export FDATE=@FDATE@
export EDATE=@EDATE@
export EXP_WARM_START="@EXP_WARM_START@"
export assim_freq=6
export PSLOT="@PSLOT@"
export EXPDIR="@EXPDIR@/$PSLOT"
export ROTDIR="@ROTDIR@/$PSLOT"
export ROTDIR_DUMP="YES"                #Note: A value of "NO" does not currently work
export DUMP_SUFFIX=""
if [[ "$CDATE" -ge "2019092100" && "$CDATE" -le "2019110700" ]]; then
    export DUMP_SUFFIX="p"              # Use dumps from NCO GFS v15.3 parallel
fi
export RUNDIR="$STMP/RUNDIRS/$PSLOT"
export DATAROOT="$RUNDIR/$CDATE/$CDUMP"
export ARCDIR="$NOSCRUB/archive/$PSLOT"
export ICSDIR="@ICSDIR@"
export ATARDIR="@ATARDIR@"

# Commonly defined parameters in JJOBS
export envir=${envir:-"prod"}
export NET="gfs"
export RUN=${RUN:-${CDUMP:-"gfs"}}
export COMIN_OBS=${DMPDIR}/${CDUMP}.${PDY}/$cyc/atmos
export COMIN_GES_OBS=${DMPDIR}/${CDUMP}.${PDY}/$cyc/atmos
export COMINatmos=${ROTDIR}/${CDUMP}.${PDY}/${cyc}/atmos
export COMOUTatmos=${ROTDIR}/${CDUMP}.${PDY}/${cyc}/atmos
export COMINwave=${ROTDIR}/${CDUMP}.${PDY}/${cyc}/wave
export COMOUTwave=${ROTDIR}/${CDUMP}.${PDY}/${cyc}/wave
export COMINocean=${ROTDIR}/${CDUMP}.${PDY}/${cyc}/ocean
export COMOUTocean=${ROTDIR}/${CDUMP}.${PDY}/${cyc}/ocean
export COMINice=${ROTDIR}/${CDUMP}.${PDY}/${cyc}/ice
export COMOUTice=${ROTDIR}/${CDUMP}.${PDY}/${cyc}/ice
export COMINaero=${ROTDIR}/${CDUMP}.${PDY}/${cyc}/chem
export COMOUTaero=${ROTDIR}/${CDUMP}.${PDY}/${cyc}/chem

export jlogfile="${EXPDIR}/logs/jlogfile"
export ERRSCRIPT=${ERRSCRIPT:-'eval [[ $err = 0 ]]'}
export LOGSCRIPT=${LOGSCRIPT:-""}
#export ERRSCRIPT=${ERRSCRIPT:-"err_chk"}
#export LOGSCRIPT=${LOGSCRIPT:-"startmsg"}
export REDOUT="1>"
export REDERR="2>"

export SENDECF=${SENDECF:-"NO"}
export SENDCOM=${SENDCOM:-"NO"}
export SENDSDM=${SENDSDM:-"NO"}
export SENDDBN_NTC=${SENDDBN_NTC:-"NO"}
export SENDDBN=${SENDDBN:-"NO"}
export DBNROOT=${DBNROOT:-${UTILROOT}/fakedbn}

# APP settings
export APP=@APP@

# Defaults:
export DO_COUPLED="NO"
export DO_WAVE="NO"
export DO_OCN="NO"
export DO_ICE="NO"
export DO_AERO="NO"
export CCPP_SUITE="FV3_GFS_v17_p8"
export WAVE_CDUMP="" # When to include wave suite: gdas, gfs, or both
export cplwav2atm=".false."

case "${APP}" in
  ATM)
    echo "APP=ATM; will use defaults"
    export confignamevarfornems="atm"
    ;;
  ATMA)
    export DO_AERO="YES"
    export confignamevarfornems="atm_aero"
    ;;
  ATMW)
    export DO_COUPLED="YES"
    export DO_WAVE="YES"
    export WAVE_CDUMP="both"
    export confignamevarfornems="leapfrog_atm_wav"
    ;;
  S2S*)
    export DO_COUPLED="YES"
    export DO_OCN="YES"
    export DO_ICE="YES"
    export CCPP_SUITE="FV3_GFS_v17_coupled_p8"
    export confignamevarfornems="cpld"

    if [[ "$APP" =~ A$ ]]; then
        export DO_AERO="YES"
        export confignamevarfornems="${confignamevarfornems}_aero"
    fi

    if [[ "$APP" =~ ^S2SW ]]; then
        export DO_WAVE="YES"
        export WAVE_CDUMP="both"    
        export cplwav2atm=".true."
        export confignamevarfornems="${confignamevarfornems}_wave"
    fi

    source $EXPDIR/config.defaults.s2sw

    ;;
  *)
    echo "Unrecognized APP: ${1}"
    exit 1
    ;;
esac

# Set operational resolution
export OPS_RES="C768" # Do not change

# Resolution specific parameters
export LEVS=128
export CASE="@CASECTL@"
export CASE_ENKF="@CASEENS@"
case "$CASE" in
    "C48") export OCNRES=400;;
    "C96") export OCNRES=100;;
    "C192") export OCNRES=050;;
    "C384") export OCNRES=025;;
    "C768") export OCNRES=025;;
    *) export OCNRES=025;;
esac
export ICERES=$OCNRES

# Surface cycle update frequency
if [[ "$CDUMP" == "gdas" ]] ; then
   export FHCYC=1
   export FTSFS=10
elif [[ "$CDUMP" == "gfs" ]] ; then
   export FHCYC=24
fi

# Output frequency of the forecast model (for cycling)
export FHMIN=0
export FHMAX=9
export FHOUT=3           # Will be changed to 1 in config.base if DO_GLDAS is set or (DOHYBVAR set to NO and l4densvar set to false)

# Cycle to run EnKF  (set to BOTH for both gfs and gdas)
export EUPD_CYC="gdas"

# GFS cycle info
export gfs_cyc=@gfs_cyc@ # 0: no GFS cycle, 1: 00Z only, 2: 00Z and 12Z only, 4: all 4 cycles.

# GFS output and frequency
export FHMIN_GFS=0

export FHMAX_GFS_00=${FHMAX_GFS_00:-384}
export FHMAX_GFS_06=${FHMAX_GFS_06:-384}
export FHMAX_GFS_12=${FHMAX_GFS_12:-384}
export FHMAX_GFS_18=${FHMAX_GFS_18:-384}
export FHMAX_GFS=$(eval echo \${FHMAX_GFS_$cyc})

export FHOUT_GFS=${FHOUT_GFS:-3}
export FHMAX_HF_GFS=${FHMAX_HF_GFS:-0}
export FHOUT_HF_GFS=${FHOUT_HF_GFS:-1}
if (( gfs_cyc != 0 )); then
    export STEP_GFS=$(( 24 / gfs_cyc ))
else
    export STEP_GFS="0"
fi
export ILPOST=1           # gempak output frequency up to F120

# GFS restart interval in hours
export restart_interval_gfs=0

# I/O QUILTING, true--use Write Component; false--use GFDL FMS
# if quilting=true, choose OUTPUT_GRID as cubed_sphere_grid in netcdf or gaussian_grid
# if gaussian_grid, set OUTPUT_FILE for nemsio or netcdf
# WRITE_DOPOST=true, use inline POST
export QUILTING=".true."
export OUTPUT_GRID="gaussian_grid"
export OUTPUT_FILE="netcdf"
export WRITE_DOPOST=".true."
export WRITE_NSFLIP=".true."

# suffix options depending on file format
if [ $OUTPUT_FILE = "netcdf" ]; then
    export SUFFIX=".nc"
    export NEMSIO_IN=".false."
    export NETCDF_IN=".true."
else
    export SUFFIX=".nemsio"
    export NEMSIO_IN=".true."
    export NETCDF_IN=".false."
fi

# IAU related parameters
export DOIAU="YES"        # Enable 4DIAU for control with 3 increments
export IAUFHRS="3,6,9"
export IAU_FHROT=$(echo $IAUFHRS | cut -c1)
export IAU_DELTHRS=6
export IAU_OFFSET=6
export DOIAU_ENKF=${DOIAU:-"YES"}   # Enable 4DIAU for EnKF ensemble
export IAUFHRS_ENKF="3,6,9"
export IAU_DELTHRS_ENKF=6
# Check if cycle is cold starting, DOIAU off, or free-forecast mode
if [[ "$MODE" = "cycled" && "$SDATE" = "$CDATE" && $EXP_WARM_START = ".false." ]] || [[ "$DOIAU" = "NO" ]] || [[ "$MODE" = "forecast-only" && $EXP_WARM_START = ".false." ]] ; then
  export IAU_OFFSET=0
  export IAU_FHROT=0
fi

# Use Jacobians in eupd and thereby remove need to run eomg
export lobsdiag_forenkf=".true."

# run GLDAS to spin up land ICs
export DO_GLDAS="YES"
export gldas_cyc=00

# Exception handling that when DO_GLDAS is set, the FHOUT must be 1
if [ $DO_GLDAS = "YES" ]; then
  export FHOUT=1
fi

# if [[ "$SDATE" -lt "2019020100" ]]; then # no rtofs in GDA
#   export DO_WAVE="NO"
#   echo "WARNING: Wave suite turned off due to lack of RTOFS in GDA for SDATE"
# fi

# Microphysics Options: 99-ZhaoCarr, 8-Thompson; 6-WSM6, 10-MG, 11-GFDL
export imp_physics=8

# Shared parameters
# Hybrid related
export DOHYBVAR="YES"
export NMEM_ENKF=@NMEM_ENKF@
export SMOOTH_ENKF="NO"
export l4densvar=".true."
export lwrite4danl=".true."

# EnKF output frequency
if [ $DOHYBVAR = "YES" ]; then
    export FHMIN_ENKF=3
    export FHMAX_ENKF=9
    if [ $l4densvar = ".true." ]; then
        export FHOUT=1
        export FHOUT_ENKF=1
    else
        export FHOUT_ENKF=3
    fi
fi

# turned on nsst in anal and/or fcst steps, and turn off rtgsst
export DONST="YES"
if [ $DONST = "YES" ]; then export FNTSFA="        "; fi

# The switch to apply SST elevation correction or not
export nst_anl=.true.

# Analysis increments to zero in CALCINCEXEC
export INCREMENTS_TO_ZERO="'liq_wat_inc','icmr_inc'"

if [ $OUTPUT_FILE = "nemsio" ]; then
    export DO_CALC_INCREMENT="YES"
    export DO_CALC_ANALYSIS="NO"
fi

# Stratospheric increments to zero
export INCVARS_ZERO_STRAT="'sphum_inc','liq_wat_inc','icmr_inc'"
export INCVARS_EFOLD="5"

# Swith to generate netcdf or binary diagnostic files.  If not specified,
# script default to binary diagnostic files.   Set diagnostic file
# variables here since used in both DA and vrfy jobs
export netcdf_diag=".true."
export binary_diag=".false."

# Verification options
export DO_METP="YES"         # Run METPLUS jobs - set METPLUS settings in config.metp

# Archiving options
export HPSSARCH="@HPSSARCH@"        # save data to HPSS archive
export LOCALARCH="@LOCALARCH@"        # save data to local archive
if [[ $HPSSARCH = "YES" ]] && [[ $LOCALARCH = "YES" ]]; then
   echo "Both HPSS and local archiving selected.  Please choose one or the other."
   exit 2
fi
export ARCH_CYC=00           # Archive data at this cycle for warm_start capability
export ARCH_WARMICFREQ=4     # Archive frequency in days for warm_start capability
export ARCH_FCSTICFREQ=1     # Archive frequency in days for gdas and gfs forecast-only capability

export DELETE_COM_IN_ARCHIVE_JOB="YES"   # NO=retain ROTDIR.  YES default in arch.sh and earc.sh.

echo "END: config.base"<|MERGE_RESOLUTION|>--- conflicted
+++ resolved
@@ -63,15 +63,10 @@
 #  use RUNMOS flag (currently in config.vrfy)
 export REALTIME="YES"
 
-<<<<<<< HEAD
 export DO_EFSOI="NO"
 
-# Experiment mode (cycled or free-forecast)
-export MODE="@MODE@" # cycled/free
-=======
 # Experiment mode (cycled or forecast-only)
 export MODE="@MODE@" # cycled/forecast-only
->>>>>>> aac2f3a6
 
 ####################################################
 # DO NOT ADD MACHINE DEPENDENT STUFF BELOW THIS LINE
