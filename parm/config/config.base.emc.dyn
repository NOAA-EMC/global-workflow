--- conflicted
+++ resolved
@@ -87,7 +87,6 @@
 export KEEPDATA="NO"
 export CHGRP_RSTPROD="@CHGRP_RSTPROD@"
 export CHGRP_CMD="@CHGRP_CMD@"
-export NEMSIOGET="$HOMEgfs/exec/nemsio_get"
 export NCDUMP="$NETCDF/bin/ncdump"
 export NCLEN="$HOMEgfs/ush/getncdimlen"
 
@@ -273,32 +272,17 @@
 # GFS restart interval in hours
 export restart_interval_gfs=0
 
-# I/O QUILTING, true--use Write Component; false--use GFDL FMS
-# if quilting=true, choose OUTPUT_GRID as cubed_sphere_grid in netcdf or gaussian_grid
-# if gaussian_grid, set OUTPUT_FILE for nemsio or netcdf
-# WRITE_DOPOST=true, use inline POST
 export QUILTING=".true."
 export OUTPUT_GRID="gaussian_grid"
-export WRITE_DOPOST=".true." # WRITE_DOPOST=true, use inline POST
+export OUTPUT_FILE="netcdf"
+export WRITE_DOPOST=".true."  # WRITE_DOPOST=true, use inline POST
 export WRITE_NSFLIP=".true."
 
-<<<<<<< HEAD
 # suffix options depending on file format
 export SUFFIX=".nc"
 export NEMSIO_IN=".false."
 export NETCDF_IN=".true."
-if [ $OUTPUT_FILE = "netcdf" ]; then
-    export SUFFIX=".nc"
-    export NEMSIO_IN=".false."
-    export NETCDF_IN=".true."
-else
-    export SUFFIX=".nemsio"
-    export NEMSIO_IN=".true."
-    export NETCDF_IN=".false."
-fi
-
-=======
->>>>>>> 32e9778a
+
 # IAU related parameters
 export DOIAU="YES"        # Enable 4DIAU for control with 3 increments
 export IAUFHRS="3,6,9"
@@ -348,7 +332,6 @@
     export FHMIN_ENKF=3
     export FHMAX_ENKF=9
     export FHMAX_ENKF_GFS=120
-    export FHOUT_ENKF_GFS=3
     if [ $l4densvar = ".true." ]; then
         export FHOUT=1
         export FHOUT_ENKF=1
@@ -387,16 +370,6 @@
 # Analysis increments to zero in CALCINCEXEC
 export INCREMENTS_TO_ZERO="'liq_wat_inc','icmr_inc'"
 
-<<<<<<< HEAD
-if [ $OUTPUT_FILE = "nemsio" ]; then
-    export DO_CALC_INCREMENT="YES"
-    export DO_CALC_ANALYSIS="NO"
-fi
-=======
-# Write analysis files for early cycle EnKF 
-export DO_CALC_INCREMENT_ENKF_GFS="YES"
->>>>>>> 32e9778a
-
 # Stratospheric increments to zero
 export INCVARS_ZERO_STRAT="'sphum_inc','liq_wat_inc','icmr_inc'"
 export INCVARS_EFOLD="5"
