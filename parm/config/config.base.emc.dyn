#! /usr/bin/env bash

########## config.base ##########
# Common to all steps

echo "BEGIN: config.base"

# Machine environment
export machine="@MACHINE@"

# EMC parallel or NCO production
export RUN_ENVIR="emc"

# Account, queue, etc.
export ACCOUNT="@ACCOUNT@"
export QUEUE="@QUEUE@"
export QUEUE_SERVICE="@QUEUE_SERVICE@"
export PARTITION_BATCH="@PARTITION_BATCH@"
export PARTITION_SERVICE="@PARTITION_SERVICE@"

# Project to use in mass store:
HPSS_PROJECT=emc-global

# Directories relative to installation areas:
export HOMEgfs=@HOMEgfs@
export PARMgfs=${HOMEgfs}/parm
export FIXgfs=${HOMEgfs}/fix
export USHgfs=${HOMEgfs}/ush
export UTILgfs=${HOMEgfs}/util
export EXECgfs=${HOMEgfs}/exec
export SCRgfs=${HOMEgfs}/scripts

export FIXcice=${HOMEgfs}/fix/cice
export FIXmom=${HOMEgfs}/fix/mom6
export FIXreg2grb2=${HOMEgfs}/fix/reg2grb2

########################################################################

# GLOBAL static environment parameters
export PACKAGEROOT="@PACKAGEROOT@"    # TODO: set via prod_envir in Ops
export COMROOT="@COMROOT@"    # TODO: set via prod_envir in Ops
export COMINsyn="@COMINsyn@"
export DMPDIR="@DMPDIR@"

# USER specific paths
export HOMEDIR="@HOMEDIR@"
export STMP="@STMP@"
export PTMP="@PTMP@"
export NOSCRUB="@NOSCRUB@"

# Base directories for various builds
export BASE_GIT="@BASE_GIT@"

# Toggle to turn on/off GFS downstream processing.
export DO_BUFRSND="NO"     # BUFR sounding products
export DO_GEMPAK="NO"      # GEMPAK products
export DO_AWIPS="NO"       # AWIPS products
export WAFSF="NO"          # WAFS products
export DO_VRFY="YES"       # VRFY step

# NO for retrospective parallel; YES for real-time parallel
#  arch.sh uses REALTIME for MOS.  Need to set REALTIME=YES
#  if want MOS written to HPSS.   Should update arch.sh to
#  use RUNMOS flag (currently in config.vrfy)
export REALTIME="YES"

# Experiment mode (cycled or forecast-only)
export MODE="@MODE@" # cycled/forecast-only

####################################################
# DO NOT ADD MACHINE DEPENDENT STUFF BELOW THIS LINE
# IF YOU HAVE TO MAKE MACHINE SPECIFIC CHANGES BELOW
# FEEL FREE TO MOVE THEM ABOVE THIS LINE TO KEEP IT
# CLEAR
####################################################
# Build paths relative to $HOMEgfs
export FIXgsi="${HOMEgfs}/fix/gsi"
export HOMEfv3gfs="${HOMEgfs}/sorc/fv3gfs.fd"
export HOMEpost="${HOMEgfs}"
export HOMEobsproc="${BASE_GIT}/obsproc/v1.0.2"

# CONVENIENT utility scripts and other environment parameters
export NCP="/bin/cp -p"
export NMV="/bin/mv"
export NLN="/bin/ln -sf"
export VERBOSE="YES"
export KEEPDATA="NO"
export CHGRP_RSTPROD="@CHGRP_RSTPROD@"
export CHGRP_CMD="@CHGRP_CMD@"
export NCDUMP="$NETCDF/bin/ncdump"
export NCLEN="$HOMEgfs/ush/getncdimlen"

# Machine environment, jobs, and other utility scripts
export BASE_ENV="${HOMEgfs}/env"
export BASE_JOB="${HOMEgfs}/jobs/rocoto"

# EXPERIMENT specific environment parameters
export SDATE=@SDATE@
export FDATE=@FDATE@
export EDATE=@EDATE@
export EXP_WARM_START="@EXP_WARM_START@"
export assim_freq=6
export PSLOT="@PSLOT@"
export EXPDIR="@EXPDIR@/${PSLOT}"
export ROTDIR="@ROTDIR@/${PSLOT}"
export ROTDIR_DUMP="YES"                #Note: A value of "NO" does not currently work
export DUMP_SUFFIX=""
if [[ "${CDATE}" -ge "2019092100" && "${CDATE}" -le "2019110700" ]]; then
    export DUMP_SUFFIX="p"              # Use dumps from NCO GFS v15.3 parallel
fi
export DATAROOT="${STMP}/RUNDIRS/${PSLOT}"  # TODO: set via prod_envir in Ops
export RUNDIR="${DATAROOT}"  # TODO: Should be removed; use DATAROOT instead
export ARCDIR="${NOSCRUB}/archive/${PSLOT}"
export ICSDIR="@ICSDIR@"
export ATARDIR="@ATARDIR@"

# Commonly defined parameters in JJOBS
export envir=${envir:-"prod"}
export NET="gfs"  # NET is defined in the job-card (ecf)
export RUN=${RUN:-${CDUMP:-"gfs"}}  # RUN is defined in the job-card (ecf); CDUMP is used at EMC as a RUN proxy
# TODO: determine where is RUN actually used in the workflow other than here
# TODO: is it possible to replace all instances of ${CDUMP} to ${RUN} to be
#       consistent w/ EE2?
export COMIN_OBS=${COMIN_OBS:-${ROTDIR}/${CDUMP}.${PDY}/${cyc}/obs}
export COMIN_GES_OBS=${COMIN_GES_OBS:-${ROTDIR}/${CDUMP}.${PDY}/${cyc}/obs}

export COMINatmos=${ROTDIR}/${CDUMP}.${PDY}/${cyc}/atmos
export COMOUTatmos=${ROTDIR}/${CDUMP}.${PDY}/${cyc}/atmos
export COMINwave=${ROTDIR}/${CDUMP}.${PDY}/${cyc}/wave
export COMOUTwave=${ROTDIR}/${CDUMP}.${PDY}/${cyc}/wave
export COMINocean=${ROTDIR}/${CDUMP}.${PDY}/${cyc}/ocean
export COMOUTocean=${ROTDIR}/${CDUMP}.${PDY}/${cyc}/ocean
export COMINice=${ROTDIR}/${CDUMP}.${PDY}/${cyc}/ice
export COMOUTice=${ROTDIR}/${CDUMP}.${PDY}/${cyc}/ice
export COMINaero=${ROTDIR}/${CDUMP}.${PDY}/${cyc}/chem
export COMOUTaero=${ROTDIR}/${CDUMP}.${PDY}/${cyc}/chem

export ERRSCRIPT=${ERRSCRIPT:-'eval [[ $err = 0 ]]'}
export LOGSCRIPT=${LOGSCRIPT:-""}
#export ERRSCRIPT=${ERRSCRIPT:-"err_chk"}
#export LOGSCRIPT=${LOGSCRIPT:-"startmsg"}
export REDOUT="1>"
export REDERR="2>"

export SENDECF=${SENDECF:-"NO"}
export SENDCOM=${SENDCOM:-"NO"}
export SENDSDM=${SENDSDM:-"NO"}
export SENDDBN_NTC=${SENDDBN_NTC:-"NO"}
export SENDDBN=${SENDDBN:-"NO"}
export DBNROOT=${DBNROOT:-${UTILROOT}/fakedbn}

# APP settings
export APP=@APP@

# Defaults:
export DO_ATM="YES"
export DO_COUPLED="NO"
export DO_WAVE="NO"
export DO_OCN="NO"
export DO_ICE="NO"
export DO_AERO="NO"
export CCPP_SUITE="@CCPP_SUITE@"
export WAVE_CDUMP="" # When to include wave suite: gdas, gfs, or both
export DOBNDPNT_WAVE="NO"
export cplwav2atm=".false."
export FRAC_GRID=".true."

case "${APP}" in
  ATM)
    export confignamevarfornems="atm"
    ;;
  ATMA)
    export DO_AERO="YES"
    export confignamevarfornems="atm_aero"
    ;;
  ATMW)
    export DO_COUPLED="YES"
    export DO_WAVE="YES"
    export WAVE_CDUMP="both"
    export confignamevarfornems="leapfrog_atm_wav"
    ;;
  NG-GODAS)
    export DO_ATM="NO"
    export DO_OCN="YES"
    export DO_ICE="YES"
    ;;
  S2S*)
    export DO_COUPLED="YES"
    export DO_OCN="YES"
    export DO_ICE="YES"
    export CCPP_SUITE="FV3_GFS_v17_coupled_p8"
    export confignamevarfornems="cpld"

    if [[ "${APP}" =~ A$ ]]; then
        export DO_AERO="YES"
        export confignamevarfornems="${confignamevarfornems}_aero"
    fi

    if [[ "${APP}" =~ ^S2SW ]]; then
        export DO_WAVE="YES"
        export WAVE_CDUMP="both"
        export cplwav2atm=".true."
        export confignamevarfornems="${confignamevarfornems}_wave"
    fi

    source ${EXPDIR}/config.defaults.s2sw

    ;;
  *)
    echo "Unrecognized APP: ${1}"
    exit 1
    ;;
esac

# Set operational resolution
export OPS_RES="C768" # Do not change

# Resolution specific parameters
export LEVS=128
export CASE="@CASECTL@"
export CASE_ENKF="@CASEENS@"
case "${CASE}" in
    "C48") export OCNRES=500;;
    "C96") export OCNRES=100;;
    "C192") export OCNRES=050;;
    "C384") export OCNRES=025;;
    "C768") export OCNRES=025;;
    *) export OCNRES=025;;
esac
export ICERES=${OCNRES}

# Surface cycle update frequency
if [[ "${CDUMP}" == "gdas" ]] ; then
   export FHCYC=1
   export FTSFS=10
elif [[ "${CDUMP}" == "gfs" ]] ; then
   export FHCYC=24
fi

# Output frequency of the forecast model (for cycling)
export FHMIN=0
export FHMAX=9
export FHOUT=3           # Will be changed to 1 in config.base if DO_GLDAS is set or (DOHYBVAR set to NO and l4densvar set to false)

# Cycle to run EnKF  (set to BOTH for both gfs and gdas)
export EUPD_CYC="gdas"

# GFS cycle info
export gfs_cyc=@gfs_cyc@ # 0: no GFS cycle, 1: 00Z only, 2: 00Z and 12Z only, 4: all 4 cycles.

# GFS output and frequency
export FHMIN_GFS=0

export FHMAX_GFS_00=${FHMAX_GFS_00:-384}
export FHMAX_GFS_06=${FHMAX_GFS_06:-384}
export FHMAX_GFS_12=${FHMAX_GFS_12:-384}
export FHMAX_GFS_18=${FHMAX_GFS_18:-384}
export FHMAX_GFS=$(eval echo \${FHMAX_GFS_${cyc}})

export FHOUT_GFS=${FHOUT_GFS:-3}
export FHMAX_HF_GFS=${FHMAX_HF_GFS:-0}
export FHOUT_HF_GFS=${FHOUT_HF_GFS:-1}
if (( gfs_cyc != 0 )); then
    export STEP_GFS=$(( 24 / gfs_cyc ))
else
    export STEP_GFS="0"
fi
export ILPOST=1           # gempak output frequency up to F120

# GFS restart interval in hours
export restart_interval_gfs=0

export QUILTING=".true."
export OUTPUT_GRID="gaussian_grid"
export WRITE_DOPOST=".true." # WRITE_DOPOST=true, use inline POST
export WRITE_NSFLIP=".true."

# IAU related parameters
export DOIAU="YES"        # Enable 4DIAU for control with 3 increments
export IAUFHRS="3,6,9"
export IAU_FHROT=$(echo ${IAUFHRS} | cut -c1)
export IAU_DELTHRS=6
export IAU_OFFSET=6
export DOIAU_ENKF=${DOIAU:-"YES"}   # Enable 4DIAU for EnKF ensemble
export IAUFHRS_ENKF="3,6,9"
export IAU_DELTHRS_ENKF=6

# Use Jacobians in eupd and thereby remove need to run eomg
export lobsdiag_forenkf=".true."

# run GLDAS to spin up land ICs
export DO_GLDAS="YES"
export gldas_cyc=00

# Exception handling that when DO_GLDAS is set, the FHOUT must be 1
if [[ ${DO_GLDAS} = "YES" ]]; then
  export FHOUT=1
fi

# if [[ "$SDATE" -lt "2019020100" ]]; then # no rtofs in GDA
#   export DO_WAVE="NO"
#   echo "WARNING: Wave suite turned off due to lack of RTOFS in GDA for SDATE"
# fi

# Microphysics Options: 99-ZhaoCarr, 8-Thompson; 6-WSM6, 10-MG, 11-GFDL
export imp_physics=@IMP_PHYSICS@

# Shared parameters
# DA engine
export DO_JEDIVAR="NO"
export DO_JEDIENS="NO"
export DO_JEDIOCNVAR="NO"

# Hybrid related
export DOHYBVAR="YES"
export NMEM_ENKF=@NMEM_ENKF@
export NMEM_EFCS=30
export SMOOTH_ENKF="NO"
export l4densvar=".true."
export lwrite4danl=".true."

# EnKF output frequency
if [[ ${DOHYBVAR} = "YES" ]]; then
    export FHMIN_ENKF=3
    export FHMAX_ENKF=9
    export FHMAX_ENKF_GFS=120
<<<<<<< HEAD
    if [[ ${l4densvar} = ".true." ]]; then
=======
    export FHOUT_ENKF_GFS=3
    if [ $l4densvar = ".true." ]; then
>>>>>>> e092e8b3
        export FHOUT=1
        export FHOUT_ENKF=1
    else
        export FHOUT_ENKF=3
    fi
fi

# if 3DVAR and IAU
if [[ ${DOHYBVAR} == "NO" && ${DOIAU} == "YES"  ]]; then
    export IAUFHRS="6"
    export IAU_FHROT="3"
    export IAU_FILTER_INCREMENTS=".true."
    export IAUFHRS_ENKF="6"
fi

# Check if cycle is cold starting, DOIAU off, or free-forecast mode
if [[ "${MODE}" = "cycled" && "${SDATE}" = "${CDATE}" && ${EXP_WARM_START} = ".false." ]] || [[ "${DOIAU}" = "NO" ]] || [[ "${MODE}" = "forecast-only" && ${EXP_WARM_START} = ".false." ]] ; then
  export IAU_OFFSET=0
  export IAU_FHROT=0
fi

# turned on nsst in anal and/or fcst steps, and turn off rtgsst
export DONST="YES"
if [[ ${DONST} = "YES" ]]; then export FNTSFA="        "; fi

# The switch to apply SST elevation correction or not
export nst_anl=.true.

# Make the nsstbufr file on the fly or use the GDA version
export MAKE_NSSTBUFR="@MAKE_NSSTBUFR@"

# Make the aircraft prepbufr file on the fly or use the GDA version
export MAKE_ACFTBUFR="@MAKE_ACFTBUFR@"

# Analysis increments to zero in CALCINCEXEC
export INCREMENTS_TO_ZERO="'liq_wat_inc','icmr_inc'"

# Write analysis files for early cycle EnKF 
export DO_CALC_INCREMENT_ENKF_GFS="YES"

# Stratospheric increments to zero
export INCVARS_ZERO_STRAT="'sphum_inc','liq_wat_inc','icmr_inc'"
export INCVARS_EFOLD="5"

# Swith to generate netcdf or binary diagnostic files.  If not specified,
# script default to binary diagnostic files.   Set diagnostic file
# variables here since used in both DA and vrfy jobs
export netcdf_diag=".true."
export binary_diag=".false."

# Verification options
export DO_METP="YES"         # Run METPLUS jobs - set METPLUS settings in config.metp

# Archiving options
export HPSSARCH="@HPSSARCH@"        # save data to HPSS archive
export LOCALARCH="@LOCALARCH@"        # save data to local archive
if [[ ${HPSSARCH} = "YES" ]] && [[ ${LOCALARCH} = "YES" ]]; then
   echo "Both HPSS and local archiving selected.  Please choose one or the other."
   exit 2
fi
export ARCH_CYC=00           # Archive data at this cycle for warm_start capability
export ARCH_WARMICFREQ=4     # Archive frequency in days for warm_start capability
export ARCH_FCSTICFREQ=1     # Archive frequency in days for gdas and gfs forecast-only capability

export DELETE_COM_IN_ARCHIVE_JOB="YES"   # NO=retain ROTDIR.  YES default in arch.sh and earc.sh.

echo "END: config.base"<|MERGE_RESOLUTION|>--- conflicted
+++ resolved
@@ -324,12 +324,8 @@
     export FHMIN_ENKF=3
     export FHMAX_ENKF=9
     export FHMAX_ENKF_GFS=120
-<<<<<<< HEAD
-    if [[ ${l4densvar} = ".true." ]]; then
-=======
     export FHOUT_ENKF_GFS=3
     if [ $l4densvar = ".true." ]; then
->>>>>>> e092e8b3
         export FHOUT=1
         export FHOUT_ENKF=1
     else
