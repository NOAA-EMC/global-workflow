#!/bin/ksh -x

########## config.base ##########
# Common to all steps

echo "BEGIN: config.base"

# Machine environment
export machine="@MACHINE@"

# EMC parallel or NCO production
export RUN_ENVIR="emc"


# Account, queue, etc.
export ACCOUNT="@ACCOUNT@"
export QUEUE="@QUEUE@"
export QUEUE_SERVICE="@QUEUE_SERVICE@"
export PARTITION_BATCH="@PARTITION_BATCH@"

# Project to use in mass store:
HPSS_PROJECT=emc-global

# Directories relative to installation areas:
export HOMEgfs=@HOMEgfs@
export PARMgfs=$HOMEgfs/parm
export FIXgfs=$HOMEgfs/fix
export USHgfs=$HOMEgfs/ush
export UTILgfs=$HOMEgfs/util
export EXECgfs=$HOMEgfs/exec
export SCRgfs=$HOMEgfs/scripts

########################################################################

# GLOBAL static environment parameters
export NWPROD="@NWPROD@"
export COMROOT="@COMROOT@"
export DMPDIR="@DMPDIR@"
export RTMFIX=$CRTM_FIX

# USER specific paths
export HOMEDIR="@HOMEDIR@"
export STMP="@STMP@"
export PTMP="@PTMP@"
export NOSCRUB="@NOSCRUB@"

# Base directories for various builds
export BASE_GIT="@BASE_GIT@"

# Toggle to turn on/off GFS downstream processing.
export DO_BUFRSND="NO"    # BUFR sounding products
export DO_GEMPAK="NO"      # GEMPAK products
export DO_AWIPS="NO"       # AWIPS products
export WAFSF="NO"          # WAFS products

# NO for retrospective parallel; YES for real-time parallel
#  arch.sh uses REALTIME for MOS.  Need to set REALTIME=YES
#  if want MOS written to HPSS.   Should update arch.sh to
#  use RUNMOS flag (currently in config.vrfy)
export REALTIME="YES"

<<<<<<< HEAD
#only on HERA
#export DO_EFSOI="YES"
=======
# Experiment mode (cycled or free-forecast)
export MODE="@MODE@" # cycled/free
>>>>>>> 96347ea5

####################################################
# DO NOT ADD MACHINE DEPENDENT STUFF BELOW THIS LINE
# IF YOU HAVE TO MAKE MACHINE SPECIFIC CHANGES BELOW
# FEEL FREE TO MOVE THEM ABOVE THIS LINE TO KEEP IT
# CLEAR
####################################################
# Build paths relative to $HOMEgfs
export FIXgsi="$HOMEgfs/fix/fix_gsi"
export HOMEfv3gfs="$HOMEgfs/sorc/fv3gfs.fd"
export HOMEpost="$HOMEgfs"
export HOMEobsproc_prep="$BASE_GIT/obsproc/obsproc_prep_RB-5.4.0_hpc-stack"
export HOMEobsproc_network="$BASE_GIT/obsproc/obsproc_global_RB-3.4.0_hpc-stack"
export HOMEobsproc_global=$HOMEobsproc_network
export BASE_VERIF="$BASE_GIT/verif/global/tags/vsdb"

# CONVENIENT utility scripts and other environment parameters
export NCP="/bin/cp -p"
export NMV="/bin/mv"
export NLN="/bin/ln -sf"
export VERBOSE="YES"
export KEEPDATA="NO"
export CHGRP_RSTPROD="@CHGRP_RSTPROD@"
export CHGRP_CMD="@CHGRP_CMD@"
export NEMSIOGET="$HOMEgfs/exec/nemsio_get"
export NCDUMP="$NETCDF/bin/ncdump"
export NCLEN="$HOMEgfs/ush/getncdimlen"

# Machine environment, jobs, and other utility scripts
export BASE_ENV="$HOMEgfs/env"
export BASE_JOB="$HOMEgfs/jobs/rocoto"

# EXPERIMENT specific environment parameters
export SDATE=@SDATE@
export FDATE=@FDATE@
export EDATE=@EDATE@
export EXP_WARM_START="@EXP_WARM_START@"
export assim_freq=6
export PSLOT="@PSLOT@"
export EXPDIR="@EXPDIR@/$PSLOT"
export ROTDIR="@ROTDIR@/$PSLOT"
export ROTDIR_DUMP="YES"                #Note: A value of "NO" does not currently work
export DUMP_SUFFIX=""
if [[ "$CDATE" -ge "2019092100" && "$CDATE" -le "2019110700" ]]; then
    export DUMP_SUFFIX="p"              # Use dumps from NCO GFS v15.3 parallel
fi
export RUNDIR="$STMP/RUNDIRS/$PSLOT"
export DATAROOT="$RUNDIR/$CDATE/$CDUMP"
export ARCDIR="$NOSCRUB/archive/$PSLOT"
export ICSDIR="@ICSDIR@"
export ATARDIR="/NCEPDEV/$HPSS_PROJECT/1year/$USER/$machine/scratch/$PSLOT"

# Commonly defined parameters in JJOBS
export envir=${envir:-"prod"}
export NET="gfs"
export RUN=${RUN:-${CDUMP:-"gfs"}}
export COMINatmos=${ROTDIR}/${CDUMP}.${PDY}/${cyc}/atmos
export COMOUTatmos=${ROTDIR}/${CDUMP}.${PDY}/${cyc}/atmos
export COMINwave=${ROTDIR}/${CDUMP}.${PDY}/${cyc}/wave
export COMOUTwave=${ROTDIR}/${CDUMP}.${PDY}/${cyc}/wave

export jlogfile="${EXPDIR}/logs/jlogfile"
export ERRSCRIPT=${ERRSCRIPT:-'eval [[ $err = 0 ]]'}
export LOGSCRIPT=${LOGSCRIPT:-""}
#export ERRSCRIPT=${ERRSCRIPT:-"err_chk"}
#export LOGSCRIPT=${LOGSCRIPT:-"startmsg"}
export REDOUT="1>"
export REDERR="2>"

export SENDECF=${SENDECF:-"NO"}
export SENDCOM=${SENDCOM:-"NO"}
export SENDSDM=${SENDSDM:-"NO"}
export SENDDBN_NTC=${SENDDBN_NTC:-"NO"}
export SENDDBN=${SENDDBN:-"NO"}
export DBNROOT=${DBNROOT:-${UTILROOT}/fakedbn}

# Resolution specific parameters
export LEVS=128
export CASE="@CASECTL@"
export CASE_ENKF="@CASEENS@"
export OPS_RES="C768"

# Run with CCPP physics
export RUN_CCPP="YES"
export CCPP_SUITE="FV3_GFS_v16"

# Surface cycle update frequency
if [[ "$CDUMP" == "gdas" ]] ; then
   export FHCYC=1
   export FTSFS=10
elif [[ "$CDUMP" == "gfs" ]] ; then
   export FHCYC=24
fi

# Output frequency of the forecast model (for cycling)
export FHMIN=0
export FHMAX=9
export FHOUT=3

# Cycle to run EnKF  (set to BOTH for both gfs and gdas)
export EUPD_CYC="gdas"

# GFS cycle info
export gfs_cyc=@gfs_cyc@ # 0: no GFS cycle, 1: 00Z only, 2: 00Z and 12Z only, 4: all 4 cycles.

# GFS output and frequency
export FHMIN_GFS=0

export FHMAX_GFS_00=384
export FHMAX_GFS_06=384
export FHMAX_GFS_12=384
export FHMAX_GFS_18=384
export FHMAX_GFS=$(eval echo \${FHMAX_GFS_$cyc})

export FHOUT_GFS=3
export FHMAX_HF_GFS=0
export FHOUT_HF_GFS=1
export ILPOST=1           # gempak output frequency up to F120

# GFS restart interval in hours
export restart_interval_gfs=0


# I/O QUILTING, true--use Write Component; false--use GFDL FMS
# if quilting=true, choose OUTPUT_GRID as cubed_sphere_grid in netcdf or gaussian_grid
# if gaussian_grid, set OUTPUT_FILE for nemsio or netcdf
# WRITE_DOPOST=true, use inline POST
export QUILTING=".true."
export OUTPUT_GRID="gaussian_grid"
export OUTPUT_FILE="netcdf"
export WRITE_DOPOST=".true."

# suffix options depending on file format
if [ $OUTPUT_FILE = "netcdf" ]; then
    export SUFFIX=".nc"
    export NEMSIO_IN=".false."
    export NETCDF_IN=".true."
else
    export SUFFIX=".nemsio"
    export NEMSIO_IN=".true."
    export NETCDF_IN=".false."
fi

# IAU related parameters
export DOIAU="YES"        # Enable 4DIAU for control with 3 increments
export IAUFHRS="3,6,9"
export IAU_FHROT=`echo $IAUFHRS | cut -c1`
export IAU_DELTHRS=6
export IAU_OFFSET=6
export DOIAU_ENKF=${DOIAU:-"YES"}   # Enable 4DIAU for EnKF ensemble
export IAUFHRS_ENKF="3,6,9"
export IAU_DELTHRS_ENKF=6
# Check if cycle is cold starting, DOIAU off, or free-forecast mode
if [[ "$MODE" = "cycled" && "$SDATE" = "$CDATE" && $EXP_WARM_START = ".false." ]] || [[ "$DOIAU" = "NO" ]] || [[ "$MODE" = "free" && $EXP_WARM_START = ".false." ]] ; then
  export IAU_OFFSET=0
  export IAU_FHROT=0
fi

# Use Jacobians in eupd and thereby remove need to run eomg
export lobsdiag_forenkf=".true."

# run GLDAS to spin up land ICs
export DO_GLDAS="YES"
export gldas_cyc=00

# run wave component
export DO_WAVE="NO"
if [[ "$SDATE" -lt "2019020100" ]]; then DO_WAVE="NO" ; fi # no rtofs in GDA
export WAVE_CDUMP="both"

# Microphysics Options: 99-ZhaoCarr, 8-Thompson; 6-WSM6, 10-MG, 11-GFDL
export imp_physics=11

# Shared parameters
# Hybrid related
export DOHYBVAR="YES"
export NMEM_ENKF=@NMEM_ENKF@
export SMOOTH_ENKF="NO"
export l4densvar=".true."
export lwrite4danl=".true."

# EnKF output frequency
if [ $DOHYBVAR = "YES" ]; then
    export FHMIN_ENKF=3
    export FHMAX_ENKF=9
    if [ $l4densvar = ".true." ]; then
        export FHOUT=1
        export FHOUT_ENKF=1
    else
        export FHOUT_ENKF=3
    fi
fi

# turned on nsst in anal and/or fcst steps, and turn off rtgsst
export DONST="YES"
if [ $DONST = "YES" ]; then export FNTSFA="        "; fi

# The switch to apply SST elevation correction or not
export nst_anl=.true.

# Analysis increments to zero in CALCINCEXEC
export INCREMENTS_TO_ZERO="'liq_wat_inc','icmr_inc'"

if [ $OUTPUT_FILE = "nemsio" ]; then
    export DO_CALC_INCREMENT="YES"
    export DO_CALC_ANALYSIS="NO"
fi

# Stratospheric increments to zero
export INCVARS_ZERO_STRAT="'sphum_inc','liq_wat_inc','icmr_inc'"
export INCVARS_EFOLD="5"

# Swith to generate netcdf or binary diagnostic files.  If not specified,
# script default to binary diagnostic files.   Set diagnostic file
# variables here since used in both DA and vrfy jobs
export netcdf_diag=".true."
export binary_diag=".false."

# Verification options
export DO_METP="YES"         # Run METPLUS jobs - set METPLUS settings in config.metp
export DO_VSDB="YES"         # Run VSDB package - set VSDB settings in config.vrfy

# Archiving options
export HPSSARCH="@HPSSARCH@"        # save data to HPSS archive
export ARCH_CYC=00           # Archive data at this cycle for warm_start capability
export ARCH_WARMICFREQ=4     # Archive frequency in days for warm_start capability
export ARCH_FCSTICFREQ=1     # Archive frequency in days for gdas and gfs forecast-only capability

export DELETE_COM_IN_ARCHIVE_JOB="YES"   # NO=retain ROTDIR.  YES default in arch.sh and earc.sh.

echo "END: config.base"<|MERGE_RESOLUTION|>--- conflicted
+++ resolved
@@ -59,13 +59,11 @@
 #  use RUNMOS flag (currently in config.vrfy)
 export REALTIME="YES"
 
-<<<<<<< HEAD
 #only on HERA
 #export DO_EFSOI="YES"
-=======
+
 # Experiment mode (cycled or free-forecast)
 export MODE="@MODE@" # cycled/free
->>>>>>> 96347ea5
 
 ####################################################
 # DO NOT ADD MACHINE DEPENDENT STUFF BELOW THIS LINE
