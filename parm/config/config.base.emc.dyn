--- conflicted
+++ resolved
@@ -287,15 +287,7 @@
 export lobsdiag_forenkf=".true."
 
 # run GLDAS to spin up land ICs
-<<<<<<< HEAD
-if [[ $machine == "JET" ]]; then
-   export DO_GLDAS="NO"
-else
-   export DO_GLDAS="YES"
-fi
-=======
 export DO_GLDAS="NO"
->>>>>>> bdb0db77
 export gldas_cyc=00
 
 # Exception handling that when DO_GLDAS is set, the FHOUT must be 1
