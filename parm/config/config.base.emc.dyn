#! /usr/bin/env bash

########## config.base ##########
# Common to all steps

echo "BEGIN: config.base"

# Machine environment
export machine="@MACHINE@"

# EMC parallel or NCO production
export RUN_ENVIR="emc"

# Account, queue, etc.
export ACCOUNT="@ACCOUNT@"
export QUEUE="@QUEUE@"
export QUEUE_SERVICE="@QUEUE_SERVICE@"
export PARTITION_BATCH="@PARTITION_BATCH@"
export PARTITION_SERVICE="@PARTITION_SERVICE@"

# Project to use in mass store:
HPSS_PROJECT=emc-global

# Directories relative to installation areas:
export HOMEgfs=@HOMEgfs@
export PARMgfs=$HOMEgfs/parm
export FIXgfs=$HOMEgfs/fix
export USHgfs=$HOMEgfs/ush
export UTILgfs=$HOMEgfs/util
export EXECgfs=$HOMEgfs/exec
export SCRgfs=$HOMEgfs/scripts

export FIXcice=$HOMEgfs/fix/cice
export FIXmom=$HOMEgfs/fix/mom6
export FIXreg2grb2=$HOMEgfs/fix/reg2grb2

########################################################################

# GLOBAL static environment parameters
export PACKAGEROOT="@PACKAGEROOT@"    # TODO: set via prod_envir in Ops
export COMROOT="@COMROOT@"    # TODO: set via prod_envir in Ops
export COMINsyn="@COMINsyn@"
export DMPDIR="@DMPDIR@"

# USER specific paths
export HOMEDIR="@HOMEDIR@"
export STMP="@STMP@"
export PTMP="@PTMP@"
export NOSCRUB="@NOSCRUB@"

# Base directories for various builds
export BASE_GIT="@BASE_GIT@"

# Toggle to turn on/off GFS downstream processing.
export DO_BUFRSND="NO"     # BUFR sounding products
export DO_GEMPAK="NO"      # GEMPAK products
export DO_AWIPS="NO"       # AWIPS products
export WAFSF="NO"          # WAFS products
export DO_VRFY="YES"       # VRFY step

# NO for retrospective parallel; YES for real-time parallel
#  arch.sh uses REALTIME for MOS.  Need to set REALTIME=YES
#  if want MOS written to HPSS.   Should update arch.sh to
#  use RUNMOS flag (currently in config.vrfy)
export REALTIME="YES"

# Experiment mode (cycled or forecast-only)
export MODE="@MODE@" # cycled/forecast-only

####################################################
# DO NOT ADD MACHINE DEPENDENT STUFF BELOW THIS LINE
# IF YOU HAVE TO MAKE MACHINE SPECIFIC CHANGES BELOW
# FEEL FREE TO MOVE THEM ABOVE THIS LINE TO KEEP IT
# CLEAR
####################################################
# Build paths relative to $HOMEgfs
export FIXgsi="$HOMEgfs/fix/gsi"
export HOMEfv3gfs="$HOMEgfs/sorc/fv3gfs.fd"
export HOMEpost="$HOMEgfs"
export HOMEobsproc="$BASE_GIT/obsproc/v1.0.2"

# CONVENIENT utility scripts and other environment parameters
export NCP="/bin/cp -p"
export NMV="/bin/mv"
export NLN="/bin/ln -sf"
export VERBOSE="YES"
export KEEPDATA="NO"
export CHGRP_RSTPROD="@CHGRP_RSTPROD@"
export CHGRP_CMD="@CHGRP_CMD@"
export NCDUMP="$NETCDF/bin/ncdump"
export NCLEN="$HOMEgfs/ush/getncdimlen"

# Machine environment, jobs, and other utility scripts
export BASE_ENV="$HOMEgfs/env"
export BASE_JOB="$HOMEgfs/jobs/rocoto"

# EXPERIMENT specific environment parameters
export SDATE=@SDATE@
export FDATE=@FDATE@
export EDATE=@EDATE@
export EXP_WARM_START="@EXP_WARM_START@"
export assim_freq=6
export PSLOT="@PSLOT@"
export EXPDIR="@EXPDIR@/$PSLOT"
export ROTDIR="@ROTDIR@/$PSLOT"
export ROTDIR_DUMP="YES"                #Note: A value of "NO" does not currently work
export DUMP_SUFFIX=""
if [[ "$CDATE" -ge "2019092100" && "$CDATE" -le "2019110700" ]]; then
    export DUMP_SUFFIX="p"              # Use dumps from NCO GFS v15.3 parallel
fi
export DATAROOT="${STMP}/RUNDIRS/${PSLOT}"  # TODO: set via prod_envir in Ops
export RUNDIR="${DATAROOT}"  # TODO: Should be removed; use DATAROOT instead
export ARCDIR="$NOSCRUB/archive/$PSLOT"
export ICSDIR="@ICSDIR@"
export ATARDIR="@ATARDIR@"

# Commonly defined parameters in JJOBS
export envir=${envir:-"prod"}
export NET="gfs"  # NET is defined in the job-card (ecf)
export RUN=${RUN:-${CDUMP:-"gfs"}}  # RUN is defined in the job-card (ecf); CDUMP is used at EMC as a RUN proxy
# TODO: determine where is RUN actually used in the workflow other than here
# TODO: is it possible to replace all instances of ${CDUMP} to ${RUN} to be
#       consistent w/ EE2?
export COMIN_OBS=${DMPDIR}/${CDUMP}.${PDY}/$cyc/atmos
export COMIN_GES_OBS=${DMPDIR}/${CDUMP}.${PDY}/$cyc/atmos
export COMINatmos=${ROTDIR}/${CDUMP}.${PDY}/${cyc}/atmos
export COMOUTatmos=${ROTDIR}/${CDUMP}.${PDY}/${cyc}/atmos
export COMINwave=${ROTDIR}/${CDUMP}.${PDY}/${cyc}/wave
export COMOUTwave=${ROTDIR}/${CDUMP}.${PDY}/${cyc}/wave
export COMINocean=${ROTDIR}/${CDUMP}.${PDY}/${cyc}/ocean
export COMOUTocean=${ROTDIR}/${CDUMP}.${PDY}/${cyc}/ocean
export COMINice=${ROTDIR}/${CDUMP}.${PDY}/${cyc}/ice
export COMOUTice=${ROTDIR}/${CDUMP}.${PDY}/${cyc}/ice
export COMINaero=${ROTDIR}/${CDUMP}.${PDY}/${cyc}/chem
export COMOUTaero=${ROTDIR}/${CDUMP}.${PDY}/${cyc}/chem

export ERRSCRIPT=${ERRSCRIPT:-'eval [[ $err = 0 ]]'}
export LOGSCRIPT=${LOGSCRIPT:-""}
#export ERRSCRIPT=${ERRSCRIPT:-"err_chk"}
#export LOGSCRIPT=${LOGSCRIPT:-"startmsg"}
export REDOUT="1>"
export REDERR="2>"

export SENDECF=${SENDECF:-"NO"}
export SENDCOM=${SENDCOM:-"NO"}
export SENDSDM=${SENDSDM:-"NO"}
export SENDDBN_NTC=${SENDDBN_NTC:-"NO"}
export SENDDBN=${SENDDBN:-"NO"}
export DBNROOT=${DBNROOT:-${UTILROOT}/fakedbn}

# APP settings
export APP=@APP@

# Defaults:
export DO_ATM="YES"
export DO_COUPLED="NO"
export DO_WAVE="NO"
export DO_OCN="NO"
export DO_ICE="NO"
export DO_AERO="NO"
export CCPP_SUITE="@CCPP_SUITE@"
export WAVE_CDUMP="" # When to include wave suite: gdas, gfs, or both
export DOBNDPNT_WAVE="NO"
export cplwav2atm=".false."
export FRAC_GRID=".true."

case "${APP}" in
  ATM)
    export confignamevarfornems="atm"
    ;;
  ATMA)
    export DO_AERO="YES"
    export confignamevarfornems="atm_aero"
    ;;
  ATMW)
    export DO_COUPLED="YES"
    export DO_WAVE="YES"
    export WAVE_CDUMP="both"
    export confignamevarfornems="leapfrog_atm_wav"
    ;;
  NG-GODAS)
    export DO_ATM="NO"
    export DO_OCN="YES"
    export DO_ICE="YES"
    ;;
  S2S*)
    export DO_COUPLED="YES"
    export DO_OCN="YES"
    export DO_ICE="YES"
    export CCPP_SUITE="FV3_GFS_v17_coupled_p8"
    export confignamevarfornems="cpld"

    if [[ "$APP" =~ A$ ]]; then
        export DO_AERO="YES"
        export confignamevarfornems="${confignamevarfornems}_aero"
    fi

    if [[ "$APP" =~ ^S2SW ]]; then
        export DO_WAVE="YES"
        export WAVE_CDUMP="both"
        export cplwav2atm=".true."
        export confignamevarfornems="${confignamevarfornems}_wave"
    fi

    source $EXPDIR/config.defaults.s2sw

    ;;
  *)
    echo "Unrecognized APP: ${1}"
    exit 1
    ;;
esac

# Set operational resolution
export OPS_RES="C768" # Do not change

# Resolution specific parameters
export LEVS=128
export CASE="@CASECTL@"
export CASE_ENKF="@CASEENS@"
case "$CASE" in
    "C48") export OCNRES=500;;
    "C96") export OCNRES=100;;
    "C192") export OCNRES=050;;
    "C384") export OCNRES=025;;
    "C768") export OCNRES=025;;
    *) export OCNRES=025;;
esac
export ICERES=$OCNRES

# Surface cycle update frequency
if [[ "$CDUMP" == "gdas" ]] ; then
   export FHCYC=1
   export FTSFS=10
elif [[ "$CDUMP" == "gfs" ]] ; then
   export FHCYC=24
fi

# Output frequency of the forecast model (for cycling)
export FHMIN=0
export FHMAX=9
export FHOUT=3           # Will be changed to 1 in config.base if DO_GLDAS is set or (DOHYBVAR set to NO and l4densvar set to false)

# Cycle to run EnKF  (set to BOTH for both gfs and gdas)
export EUPD_CYC="gdas"

# GFS cycle info
export gfs_cyc=@gfs_cyc@ # 0: no GFS cycle, 1: 00Z only, 2: 00Z and 12Z only, 4: all 4 cycles.

# GFS output and frequency
export FHMIN_GFS=0

export FHMAX_GFS_00=${FHMAX_GFS_00:-384}
export FHMAX_GFS_06=${FHMAX_GFS_06:-384}
export FHMAX_GFS_12=${FHMAX_GFS_12:-384}
export FHMAX_GFS_18=${FHMAX_GFS_18:-384}
export FHMAX_GFS=$(eval echo \${FHMAX_GFS_$cyc})

export FHOUT_GFS=${FHOUT_GFS:-3}
export FHMAX_HF_GFS=${FHMAX_HF_GFS:-0}
export FHOUT_HF_GFS=${FHOUT_HF_GFS:-1}
if (( gfs_cyc != 0 )); then
    export STEP_GFS=$(( 24 / gfs_cyc ))
else
    export STEP_GFS="0"
fi
export ILPOST=1           # gempak output frequency up to F120

# GFS restart interval in hours
export restart_interval_gfs=0

<<<<<<< HEAD
# I/O QUILTING, true--use Write Component; false--use GFDL FMS
# if quilting=true, choose OUTPUT_GRID as cubed_sphere_grid in netcdf
# WRITE_DOPOST=true, use inline POST
export QUILTING=".true."
export OUTPUT_GRID="gaussian_grid"
export WRITE_DOPOST=".true."
=======
export QUILTING=".true."
export OUTPUT_GRID="gaussian_grid"
export OUTPUT_FILE="netcdf"
export WRITE_DOPOST=".true."  # WRITE_DOPOST=true, use inline POST
>>>>>>> f98433ff
export WRITE_NSFLIP=".true."

# IAU related parameters
export DOIAU="YES"        # Enable 4DIAU for control with 3 increments
export IAUFHRS="3,6,9"
export IAU_FHROT=$(echo $IAUFHRS | cut -c1)
export IAU_DELTHRS=6
export IAU_OFFSET=6
export DOIAU_ENKF=${DOIAU:-"YES"}   # Enable 4DIAU for EnKF ensemble
export IAUFHRS_ENKF="3,6,9"
export IAU_DELTHRS_ENKF=6

# Use Jacobians in eupd and thereby remove need to run eomg
export lobsdiag_forenkf=".true."

# run GLDAS to spin up land ICs
export DO_GLDAS="YES"
export gldas_cyc=00

# Exception handling that when DO_GLDAS is set, the FHOUT must be 1
if [ $DO_GLDAS = "YES" ]; then
  export FHOUT=1
fi

# if [[ "$SDATE" -lt "2019020100" ]]; then # no rtofs in GDA
#   export DO_WAVE="NO"
#   echo "WARNING: Wave suite turned off due to lack of RTOFS in GDA for SDATE"
# fi

# Microphysics Options: 99-ZhaoCarr, 8-Thompson; 6-WSM6, 10-MG, 11-GFDL
export imp_physics=@IMP_PHYSICS@

# Shared parameters
# DA engine
export DO_JEDIVAR="NO"
export DO_JEDIENS="NO"
export DO_JEDIOCNVAR="NO"

# Hybrid related
export DOHYBVAR="YES"
export NMEM_ENKF=@NMEM_ENKF@
export NMEM_EFCS=30
export SMOOTH_ENKF="NO"
export l4densvar=".true."
export lwrite4danl=".true."

# EnKF output frequency
if [ $DOHYBVAR = "YES" ]; then
    export FHMIN_ENKF=3
    export FHMAX_ENKF=9
    export FHMAX_ENKF_GFS=120
    if [ $l4densvar = ".true." ]; then
        export FHOUT=1
        export FHOUT_ENKF=1
    else
        export FHOUT_ENKF=3
    fi
fi

# if 3DVAR and IAU
if [[ ${DOHYBVAR} == "NO" && ${DOIAU} == "YES"  ]]; then
    export IAUFHRS="6"
    export IAU_FHROT="3"
    export IAU_FILTER_INCREMENTS=".true."
    export IAUFHRS_ENKF="6"
fi

# Check if cycle is cold starting, DOIAU off, or free-forecast mode
if [[ "$MODE" = "cycled" && "$SDATE" = "$CDATE" && $EXP_WARM_START = ".false." ]] || [[ "$DOIAU" = "NO" ]] || [[ "$MODE" = "forecast-only" && $EXP_WARM_START = ".false." ]] ; then
  export IAU_OFFSET=0
  export IAU_FHROT=0
fi

# turned on nsst in anal and/or fcst steps, and turn off rtgsst
export DONST="YES"
if [ $DONST = "YES" ]; then export FNTSFA="        "; fi

# The switch to apply SST elevation correction or not
export nst_anl=.true.

# Make the nsstbufr file on the fly or use the GDA version
export MAKE_NSSTBUFR="@MAKE_NSSTBUFR@"

# Make the aircraft prepbufr file on the fly or use the GDA version
export MAKE_ACFTBUFR="@MAKE_ACFTBUFR@"

# Analysis increments to zero in CALCINCEXEC
export INCREMENTS_TO_ZERO="'liq_wat_inc','icmr_inc'"

# Stratospheric increments to zero
export INCVARS_ZERO_STRAT="'sphum_inc','liq_wat_inc','icmr_inc'"
export INCVARS_EFOLD="5"

# Swith to generate netcdf or binary diagnostic files.  If not specified,
# script default to binary diagnostic files.   Set diagnostic file
# variables here since used in both DA and vrfy jobs
export netcdf_diag=".true."
export binary_diag=".false."

# Verification options
export DO_METP="YES"         # Run METPLUS jobs - set METPLUS settings in config.metp

# Archiving options
export HPSSARCH="@HPSSARCH@"        # save data to HPSS archive
export LOCALARCH="@LOCALARCH@"        # save data to local archive
if [[ $HPSSARCH = "YES" ]] && [[ $LOCALARCH = "YES" ]]; then
   echo "Both HPSS and local archiving selected.  Please choose one or the other."
   exit 2
fi
export ARCH_CYC=00           # Archive data at this cycle for warm_start capability
export ARCH_WARMICFREQ=4     # Archive frequency in days for warm_start capability
export ARCH_FCSTICFREQ=1     # Archive frequency in days for gdas and gfs forecast-only capability

export DELETE_COM_IN_ARCHIVE_JOB="YES"   # NO=retain ROTDIR.  YES default in arch.sh and earc.sh.

echo "END: config.base"<|MERGE_RESOLUTION|>--- conflicted
+++ resolved
@@ -269,19 +269,12 @@
 # GFS restart interval in hours
 export restart_interval_gfs=0
 
-<<<<<<< HEAD
 # I/O QUILTING, true--use Write Component; false--use GFDL FMS
 # if quilting=true, choose OUTPUT_GRID as cubed_sphere_grid in netcdf
 # WRITE_DOPOST=true, use inline POST
 export QUILTING=".true."
 export OUTPUT_GRID="gaussian_grid"
 export WRITE_DOPOST=".true."
-=======
-export QUILTING=".true."
-export OUTPUT_GRID="gaussian_grid"
-export OUTPUT_FILE="netcdf"
-export WRITE_DOPOST=".true."  # WRITE_DOPOST=true, use inline POST
->>>>>>> f98433ff
 export WRITE_NSFLIP=".true."
 
 # IAU related parameters
