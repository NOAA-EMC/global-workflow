#! /usr/bin/env bash

########## config.base ##########
# Common to all steps

echo "BEGIN: config.base"

# Machine environment
export machine="@MACHINE@"

# EMC parallel or NCO production
export RUN_ENVIR="emc"

# Account, queue, etc.
export ACCOUNT="@ACCOUNT@"
export QUEUE="@QUEUE@"
export QUEUE_SERVICE="@QUEUE_SERVICE@"
export PARTITION_BATCH="@PARTITION_BATCH@"
export PARTITION_SERVICE="@PARTITION_SERVICE@"

# Project to use in mass store:
HPSS_PROJECT=emc-global

# Directories relative to installation areas:
export HOMEgfs=@HOMEgfs@
export PARMgfs=${HOMEgfs}/parm
export FIXgfs=${HOMEgfs}/fix
export USHgfs=${HOMEgfs}/ush
export UTILgfs=${HOMEgfs}/util
export EXECgfs=${HOMEgfs}/exec
export SCRgfs=${HOMEgfs}/scripts

export FIXcice=${HOMEgfs}/fix/cice
export FIXmom=${HOMEgfs}/fix/mom6
export FIXreg2grb2=${HOMEgfs}/fix/reg2grb2

########################################################################

# GLOBAL static environment parameters
export PACKAGEROOT="@PACKAGEROOT@"    # TODO: set via prod_envir in Ops
export COMROOT="@COMROOT@"    # TODO: set via prod_envir in Ops
export COMINsyn="@COMINsyn@"
export DMPDIR="@DMPDIR@"

# USER specific paths
export HOMEDIR="@HOMEDIR@"
export STMP="@STMP@"
export PTMP="@PTMP@"
export NOSCRUB="@NOSCRUB@"

# Base directories for various builds
export BASE_GIT="@BASE_GIT@"

# Toggle to turn on/off GFS downstream processing.
export DO_BUFRSND="NO"     # BUFR sounding products
export DO_GEMPAK="NO"      # GEMPAK products
export DO_AWIPS="NO"       # AWIPS products
export WAFSF="NO"          # WAFS products
export DO_VRFY="YES"       # VRFY step

# NO for retrospective parallel; YES for real-time parallel
#  arch.sh uses REALTIME for MOS.  Need to set REALTIME=YES
#  if want MOS written to HPSS.   Should update arch.sh to
#  use RUNMOS flag (currently in config.vrfy)
export REALTIME="YES"

# Experiment mode (cycled or forecast-only)
export MODE="@MODE@" # cycled/forecast-only

####################################################
# DO NOT ADD MACHINE DEPENDENT STUFF BELOW THIS LINE
# IF YOU HAVE TO MAKE MACHINE SPECIFIC CHANGES BELOW
# FEEL FREE TO MOVE THEM ABOVE THIS LINE TO KEEP IT
# CLEAR
####################################################
# Build paths relative to $HOMEgfs
export FIXgsi="${HOMEgfs}/fix/gsi"
export HOMEfv3gfs="${HOMEgfs}/sorc/fv3gfs.fd"
export HOMEpost="${HOMEgfs}"
export HOMEobsproc="${BASE_GIT}/obsproc/v1.0.2"

# CONVENIENT utility scripts and other environment parameters
export NCP="/bin/cp -p"
export NMV="/bin/mv"
export NLN="/bin/ln -sf"
export VERBOSE="YES"
export KEEPDATA="NO"
export CHGRP_RSTPROD="@CHGRP_RSTPROD@"
export CHGRP_CMD="@CHGRP_CMD@"
<<<<<<< HEAD
export NEMSIOGET="${HOMEgfs}/exec/nemsio_get"
export NCDUMP="${NETCDF}/bin/ncdump"
export NCLEN="${HOMEgfs}/ush/getncdimlen"
=======
export NCDUMP="$NETCDF/bin/ncdump"
export NCLEN="$HOMEgfs/ush/getncdimlen"
>>>>>>> f98433ff

# Machine environment, jobs, and other utility scripts
export BASE_ENV="${HOMEgfs}/env"
export BASE_JOB="${HOMEgfs}/jobs/rocoto"

# EXPERIMENT specific environment parameters
export SDATE=@SDATE@
export FDATE=@FDATE@
export EDATE=@EDATE@
export EXP_WARM_START="@EXP_WARM_START@"
export assim_freq=6
export PSLOT="@PSLOT@"
export EXPDIR="@EXPDIR@/${PSLOT}"
export ROTDIR="@ROTDIR@/${PSLOT}"
export ROTDIR_DUMP="YES"                #Note: A value of "NO" does not currently work
export DUMP_SUFFIX=""
if [[ "${CDATE}" -ge "2019092100" && "${CDATE}" -le "2019110700" ]]; then
    export DUMP_SUFFIX="p"              # Use dumps from NCO GFS v15.3 parallel
fi
export DATAROOT="${STMP}/RUNDIRS/${PSLOT}"  # TODO: set via prod_envir in Ops
export RUNDIR="${DATAROOT}"  # TODO: Should be removed; use DATAROOT instead
export ARCDIR="${NOSCRUB}/archive/${PSLOT}"
export ICSDIR="@ICSDIR@"
export ATARDIR="@ATARDIR@"

# Commonly defined parameters in JJOBS
export envir=${envir:-"prod"}
export NET="gfs"  # NET is defined in the job-card (ecf)
export RUN=${RUN:-${CDUMP:-"gfs"}}  # RUN is defined in the job-card (ecf); CDUMP is used at EMC as a RUN proxy
# TODO: determine where is RUN actually used in the workflow other than here
# TODO: is it possible to replace all instances of ${CDUMP} to ${RUN} to be
#       consistent w/ EE2?
export COMIN_OBS=${COMIN_OBS:-${ROTDIR}/${CDUMP}.${PDY}/${cyc}/obs}
export COMIN_GES_OBS=${COMIN_GES_OBS:-${ROTDIR}/${CDUMP}.${PDY}/${cyc}/obs}

export COMINatmos=${ROTDIR}/${CDUMP}.${PDY}/${cyc}/atmos
export COMOUTatmos=${ROTDIR}/${CDUMP}.${PDY}/${cyc}/atmos
export COMINwave=${ROTDIR}/${CDUMP}.${PDY}/${cyc}/wave
export COMOUTwave=${ROTDIR}/${CDUMP}.${PDY}/${cyc}/wave
export COMINocean=${ROTDIR}/${CDUMP}.${PDY}/${cyc}/ocean
export COMOUTocean=${ROTDIR}/${CDUMP}.${PDY}/${cyc}/ocean
export COMINice=${ROTDIR}/${CDUMP}.${PDY}/${cyc}/ice
export COMOUTice=${ROTDIR}/${CDUMP}.${PDY}/${cyc}/ice
export COMINaero=${ROTDIR}/${CDUMP}.${PDY}/${cyc}/chem
export COMOUTaero=${ROTDIR}/${CDUMP}.${PDY}/${cyc}/chem

export ERRSCRIPT=${ERRSCRIPT:-'eval [[ $err = 0 ]]'}
export LOGSCRIPT=${LOGSCRIPT:-""}
#export ERRSCRIPT=${ERRSCRIPT:-"err_chk"}
#export LOGSCRIPT=${LOGSCRIPT:-"startmsg"}
export REDOUT="1>"
export REDERR="2>"

export SENDECF=${SENDECF:-"NO"}
export SENDCOM=${SENDCOM:-"NO"}
export SENDSDM=${SENDSDM:-"NO"}
export SENDDBN_NTC=${SENDDBN_NTC:-"NO"}
export SENDDBN=${SENDDBN:-"NO"}
export DBNROOT=${DBNROOT:-${UTILROOT}/fakedbn}

# APP settings
export APP=@APP@

# Defaults:
export DO_ATM="YES"
export DO_COUPLED="NO"
export DO_WAVE="NO"
export DO_OCN="NO"
export DO_ICE="NO"
export DO_AERO="NO"
export CCPP_SUITE="@CCPP_SUITE@"
export WAVE_CDUMP="" # When to include wave suite: gdas, gfs, or both
export DOBNDPNT_WAVE="NO"
export cplwav2atm=".false."
export FRAC_GRID=".true."

case "${APP}" in
  ATM)
    export confignamevarfornems="atm"
    ;;
  ATMA)
    export DO_AERO="YES"
    export confignamevarfornems="atm_aero"
    ;;
  ATMW)
    export DO_COUPLED="YES"
    export DO_WAVE="YES"
    export WAVE_CDUMP="both"
    export confignamevarfornems="leapfrog_atm_wav"
    ;;
  NG-GODAS)
    export DO_ATM="NO"
    export DO_OCN="YES"
    export DO_ICE="YES"
    ;;
  S2S*)
    export DO_COUPLED="YES"
    export DO_OCN="YES"
    export DO_ICE="YES"
    export CCPP_SUITE="FV3_GFS_v17_coupled_p8"
    export confignamevarfornems="cpld"

    if [[ "${APP}" =~ A$ ]]; then
        export DO_AERO="YES"
        export confignamevarfornems="${confignamevarfornems}_aero"
    fi

    if [[ "${APP}" =~ ^S2SW ]]; then
        export DO_WAVE="YES"
        export WAVE_CDUMP="both"
        export cplwav2atm=".true."
        export confignamevarfornems="${confignamevarfornems}_wave"
    fi

    source ${EXPDIR}/config.defaults.s2sw

    ;;
  *)
    echo "Unrecognized APP: ${1}"
    exit 1
    ;;
esac

# Set operational resolution
export OPS_RES="C768" # Do not change

# Resolution specific parameters
export LEVS=128
export CASE="@CASECTL@"
export CASE_ENKF="@CASEENS@"
case "${CASE}" in
    "C48") export OCNRES=500;;
    "C96") export OCNRES=100;;
    "C192") export OCNRES=050;;
    "C384") export OCNRES=025;;
    "C768") export OCNRES=025;;
    *) export OCNRES=025;;
esac
export ICERES=${OCNRES}

# Surface cycle update frequency
if [[ "${CDUMP}" == "gdas" ]] ; then
   export FHCYC=1
   export FTSFS=10
elif [[ "${CDUMP}" == "gfs" ]] ; then
   export FHCYC=24
fi

# Output frequency of the forecast model (for cycling)
export FHMIN=0
export FHMAX=9
export FHOUT=3           # Will be changed to 1 in config.base if DO_GLDAS is set or (DOHYBVAR set to NO and l4densvar set to false)

# Cycle to run EnKF  (set to BOTH for both gfs and gdas)
export EUPD_CYC="gdas"

# GFS cycle info
export gfs_cyc=@gfs_cyc@ # 0: no GFS cycle, 1: 00Z only, 2: 00Z and 12Z only, 4: all 4 cycles.

# GFS output and frequency
export FHMIN_GFS=0

export FHMAX_GFS_00=${FHMAX_GFS_00:-384}
export FHMAX_GFS_06=${FHMAX_GFS_06:-384}
export FHMAX_GFS_12=${FHMAX_GFS_12:-384}
export FHMAX_GFS_18=${FHMAX_GFS_18:-384}
export FHMAX_GFS=$(eval echo \${FHMAX_GFS_${cyc}})

export FHOUT_GFS=${FHOUT_GFS:-3}
export FHMAX_HF_GFS=${FHMAX_HF_GFS:-0}
export FHOUT_HF_GFS=${FHOUT_HF_GFS:-1}
if (( gfs_cyc != 0 )); then
    export STEP_GFS=$(( 24 / gfs_cyc ))
else
    export STEP_GFS="0"
fi
export ILPOST=1           # gempak output frequency up to F120

# GFS restart interval in hours
export restart_interval_gfs=0

export QUILTING=".true."
export OUTPUT_GRID="gaussian_grid"
export OUTPUT_FILE="netcdf"
export WRITE_DOPOST=".true."  # WRITE_DOPOST=true, use inline POST
export WRITE_NSFLIP=".true."

# suffix options depending on file format
<<<<<<< HEAD
if [[ ${OUTPUT_FILE} = "netcdf" ]]; then
    export SUFFIX=".nc"
    export NEMSIO_IN=".false."
    export NETCDF_IN=".true."
else
    export SUFFIX=".nemsio"
    export NEMSIO_IN=".true."
    export NETCDF_IN=".false."
fi
=======
export SUFFIX=".nc"
export NEMSIO_IN=".false."
export NETCDF_IN=".true."
>>>>>>> f98433ff

# IAU related parameters
export DOIAU="YES"        # Enable 4DIAU for control with 3 increments
export IAUFHRS="3,6,9"
export IAU_FHROT=$(echo ${IAUFHRS} | cut -c1)
export IAU_DELTHRS=6
export IAU_OFFSET=6
export DOIAU_ENKF=${DOIAU:-"YES"}   # Enable 4DIAU for EnKF ensemble
export IAUFHRS_ENKF="3,6,9"
export IAU_DELTHRS_ENKF=6

# Use Jacobians in eupd and thereby remove need to run eomg
export lobsdiag_forenkf=".true."

# run GLDAS to spin up land ICs
export DO_GLDAS="YES"
export gldas_cyc=00

# Exception handling that when DO_GLDAS is set, the FHOUT must be 1
if [[ ${DO_GLDAS} = "YES" ]]; then
  export FHOUT=1
fi

# if [[ "$SDATE" -lt "2019020100" ]]; then # no rtofs in GDA
#   export DO_WAVE="NO"
#   echo "WARNING: Wave suite turned off due to lack of RTOFS in GDA for SDATE"
# fi

# Microphysics Options: 99-ZhaoCarr, 8-Thompson; 6-WSM6, 10-MG, 11-GFDL
export imp_physics=@IMP_PHYSICS@

# Shared parameters
# DA engine
export DO_JEDIVAR="NO"
export DO_JEDIENS="NO"
export DO_JEDIOCNVAR="NO"

# Hybrid related
export DOHYBVAR="YES"
export NMEM_ENKF=@NMEM_ENKF@
export NMEM_EFCS=30
export SMOOTH_ENKF="NO"
export l4densvar=".true."
export lwrite4danl=".true."

# EnKF output frequency
if [[ ${DOHYBVAR} = "YES" ]]; then
    export FHMIN_ENKF=3
    export FHMAX_ENKF=9
    export FHMAX_ENKF_GFS=120
    if [[ ${l4densvar} = ".true." ]]; then
        export FHOUT=1
        export FHOUT_ENKF=1
    else
        export FHOUT_ENKF=3
    fi
fi

# if 3DVAR and IAU
if [[ ${DOHYBVAR} == "NO" && ${DOIAU} == "YES"  ]]; then
    export IAUFHRS="6"
    export IAU_FHROT="3"
    export IAU_FILTER_INCREMENTS=".true."
    export IAUFHRS_ENKF="6"
fi

# Check if cycle is cold starting, DOIAU off, or free-forecast mode
if [[ "${MODE}" = "cycled" && "${SDATE}" = "${CDATE}" && ${EXP_WARM_START} = ".false." ]] || [[ "${DOIAU}" = "NO" ]] || [[ "${MODE}" = "forecast-only" && ${EXP_WARM_START} = ".false." ]] ; then
  export IAU_OFFSET=0
  export IAU_FHROT=0
fi

# turned on nsst in anal and/or fcst steps, and turn off rtgsst
export DONST="YES"
if [[ ${DONST} = "YES" ]]; then export FNTSFA="        "; fi

# The switch to apply SST elevation correction or not
export nst_anl=.true.

# Make the nsstbufr file on the fly or use the GDA version
export MAKE_NSSTBUFR="@MAKE_NSSTBUFR@"

# Make the aircraft prepbufr file on the fly or use the GDA version
export MAKE_ACFTBUFR="@MAKE_ACFTBUFR@"

# Analysis increments to zero in CALCINCEXEC
export INCREMENTS_TO_ZERO="'liq_wat_inc','icmr_inc'"

<<<<<<< HEAD
if [[ ${OUTPUT_FILE} = "nemsio" ]]; then
    export DO_CALC_INCREMENT="YES"
    export DO_CALC_ANALYSIS="NO"
fi

=======
>>>>>>> f98433ff
# Stratospheric increments to zero
export INCVARS_ZERO_STRAT="'sphum_inc','liq_wat_inc','icmr_inc'"
export INCVARS_EFOLD="5"

# Swith to generate netcdf or binary diagnostic files.  If not specified,
# script default to binary diagnostic files.   Set diagnostic file
# variables here since used in both DA and vrfy jobs
export netcdf_diag=".true."
export binary_diag=".false."

# Verification options
export DO_METP="YES"         # Run METPLUS jobs - set METPLUS settings in config.metp

# Archiving options
export HPSSARCH="@HPSSARCH@"        # save data to HPSS archive
export LOCALARCH="@LOCALARCH@"        # save data to local archive
if [[ ${HPSSARCH} = "YES" ]] && [[ ${LOCALARCH} = "YES" ]]; then
   echo "Both HPSS and local archiving selected.  Please choose one or the other."
   exit 2
fi
export ARCH_CYC=00           # Archive data at this cycle for warm_start capability
export ARCH_WARMICFREQ=4     # Archive frequency in days for warm_start capability
export ARCH_FCSTICFREQ=1     # Archive frequency in days for gdas and gfs forecast-only capability

export DELETE_COM_IN_ARCHIVE_JOB="YES"   # NO=retain ROTDIR.  YES default in arch.sh and earc.sh.

echo "END: config.base"<|MERGE_RESOLUTION|>--- conflicted
+++ resolved
@@ -87,14 +87,8 @@
 export KEEPDATA="NO"
 export CHGRP_RSTPROD="@CHGRP_RSTPROD@"
 export CHGRP_CMD="@CHGRP_CMD@"
-<<<<<<< HEAD
-export NEMSIOGET="${HOMEgfs}/exec/nemsio_get"
-export NCDUMP="${NETCDF}/bin/ncdump"
-export NCLEN="${HOMEgfs}/ush/getncdimlen"
-=======
 export NCDUMP="$NETCDF/bin/ncdump"
 export NCLEN="$HOMEgfs/ush/getncdimlen"
->>>>>>> f98433ff
 
 # Machine environment, jobs, and other utility scripts
 export BASE_ENV="${HOMEgfs}/env"
@@ -283,21 +277,9 @@
 export WRITE_NSFLIP=".true."
 
 # suffix options depending on file format
-<<<<<<< HEAD
-if [[ ${OUTPUT_FILE} = "netcdf" ]]; then
-    export SUFFIX=".nc"
-    export NEMSIO_IN=".false."
-    export NETCDF_IN=".true."
-else
-    export SUFFIX=".nemsio"
-    export NEMSIO_IN=".true."
-    export NETCDF_IN=".false."
-fi
-=======
 export SUFFIX=".nc"
 export NEMSIO_IN=".false."
 export NETCDF_IN=".true."
->>>>>>> f98433ff
 
 # IAU related parameters
 export DOIAU="YES"        # Enable 4DIAU for control with 3 increments
@@ -386,14 +368,6 @@
 # Analysis increments to zero in CALCINCEXEC
 export INCREMENTS_TO_ZERO="'liq_wat_inc','icmr_inc'"
 
-<<<<<<< HEAD
-if [[ ${OUTPUT_FILE} = "nemsio" ]]; then
-    export DO_CALC_INCREMENT="YES"
-    export DO_CALC_ANALYSIS="NO"
-fi
-
-=======
->>>>>>> f98433ff
 # Stratospheric increments to zero
 export INCVARS_ZERO_STRAT="'sphum_inc','liq_wat_inc','icmr_inc'"
 export INCVARS_EFOLD="5"
