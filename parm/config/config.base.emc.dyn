--- conflicted
+++ resolved
@@ -229,26 +229,6 @@
     ;;
 esac
 
-<<<<<<< HEAD
-=======
-# Set operational resolution
-export OPS_RES="C768" # Do not change
-
-# Resolution specific parameters
-export LEVS=128
-export CASE="@CASECTL@"
-export CASE_ENKF="@CASEENS@"
-case "${CASE}" in
-    "C48") export OCNRES=500;;
-    "C96") export OCNRES=100;;
-    "C192") export OCNRES=050;;
-    "C384") export OCNRES=025;;
-    "C768") export OCNRES=025;;
-    *) export OCNRES=025;;
-esac
-export ICERES=${OCNRES}
-
->>>>>>> 659b462b
 # Surface cycle update frequency
 if [[ "${CDUMP}" == "gdas" ]] ; then
    export FHCYC=1
