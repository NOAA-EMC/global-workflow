#! /usr/bin/env bash

########## config.base ##########
# Common to all steps

echo "BEGIN: config.base"

# Machine environment
export machine="@MACHINE@"

# EMC parallel or NCO production
export RUN_ENVIR="emc"

# Account, queue, etc.
export ACCOUNT="@ACCOUNT@"
export QUEUE="@QUEUE@"
export QUEUE_SERVICE="@QUEUE_SERVICE@"
export PARTITION_BATCH="@PARTITION_BATCH@"
export PARTITION_SERVICE="@PARTITION_SERVICE@"

# Project to use in mass store:
HPSS_PROJECT=emc-global

# Directories relative to installation areas:
export HOMEgfs=@HOMEgfs@
export PARMgfs=${HOMEgfs}/parm
export FIXgfs=${HOMEgfs}/fix
export USHgfs=${HOMEgfs}/ush
export UTILgfs=${HOMEgfs}/util
export EXECgfs=${HOMEgfs}/exec
export SCRgfs=${HOMEgfs}/scripts

export FIXcice=${HOMEgfs}/fix/cice
export FIXmom=${HOMEgfs}/fix/mom6
export FIXreg2grb2=${HOMEgfs}/fix/reg2grb2

########################################################################

# GLOBAL static environment parameters
export PACKAGEROOT="@PACKAGEROOT@"    # TODO: set via prod_envir in Ops
export COMROOT="@COMROOT@"    # TODO: set via prod_envir in Ops
export COMINsyn="@COMINsyn@"
export DMPDIR="@DMPDIR@"

# USER specific paths
export HOMEDIR="@HOMEDIR@"
export STMP="@STMP@"
export PTMP="@PTMP@"
export NOSCRUB="@NOSCRUB@"

# Base directories for various builds
export BASE_GIT="@BASE_GIT@"

# Toggle to turn on/off GFS downstream processing.
export DO_BUFRSND="NO"     # BUFR sounding products
export DO_GEMPAK="NO"      # GEMPAK products
export DO_AWIPS="NO"       # AWIPS products
export WAFSF="NO"          # WAFS products
export DO_VRFY="YES"       # VRFY step

# NO for retrospective parallel; YES for real-time parallel
#  arch.sh uses REALTIME for MOS.  Need to set REALTIME=YES
#  if want MOS written to HPSS.   Should update arch.sh to
#  use RUNMOS flag (currently in config.vrfy)
export REALTIME="YES"

# Experiment mode (cycled or forecast-only)
export MODE="@MODE@" # cycled/forecast-only

####################################################
# DO NOT ADD MACHINE DEPENDENT STUFF BELOW THIS LINE
# IF YOU HAVE TO MAKE MACHINE SPECIFIC CHANGES BELOW
# FEEL FREE TO MOVE THEM ABOVE THIS LINE TO KEEP IT
# CLEAR
####################################################
# Build paths relative to $HOMEgfs
export FIXgsi="${HOMEgfs}/fix/gsi"
export HOMEfv3gfs="${HOMEgfs}/sorc/fv3gfs.fd"
export HOMEpost="${HOMEgfs}"
export HOMEobsproc="${BASE_GIT}/obsproc/v1.1.2"

# CONVENIENT utility scripts and other environment parameters
export NCP="/bin/cp -p"
export NMV="/bin/mv"
export NLN="/bin/ln -sf"
export VERBOSE="YES"
export KEEPDATA="NO"
export CHGRP_RSTPROD="@CHGRP_RSTPROD@"
export CHGRP_CMD="@CHGRP_CMD@"
export NCDUMP="$NETCDF/bin/ncdump"
export NCLEN="$HOMEgfs/ush/getncdimlen"

# Machine environment, jobs, and other utility scripts
export BASE_ENV="${HOMEgfs}/env"
export BASE_JOB="${HOMEgfs}/jobs/rocoto"

# EXPERIMENT specific environment parameters
export SDATE=@SDATE@
export FDATE=@FDATE@
export EDATE=@EDATE@
export EXP_WARM_START="@EXP_WARM_START@"
export assim_freq=6
export PSLOT="@PSLOT@"
export EXPDIR="@EXPDIR@/${PSLOT}"
export ROTDIR="@ROTDIR@/${PSLOT}"
export ROTDIR_DUMP="YES"                #Note: A value of "NO" does not currently work
export DUMP_SUFFIX=""
if [[ "${CDATE}" -ge "2019092100" && "${CDATE}" -le "2019110700" ]]; then
    export DUMP_SUFFIX="p"              # Use dumps from NCO GFS v15.3 parallel
fi
export DATAROOT="${STMP}/RUNDIRS/${PSLOT}"  # TODO: set via prod_envir in Ops
export RUNDIR="${DATAROOT}"  # TODO: Should be removed; use DATAROOT instead
export ARCDIR="${NOSCRUB}/archive/${PSLOT}"
export ICSDIR="@ICSDIR@"
export ATARDIR="@ATARDIR@"

# Commonly defined parameters in JJOBS
export envir=${envir:-"prod"}
export NET="gfs"  # NET is defined in the job-card (ecf)
export RUN=${RUN:-${CDUMP:-"gfs"}}  # RUN is defined in the job-card (ecf); CDUMP is used at EMC as a RUN proxy
# TODO: determine where is RUN actually used in the workflow other than here
# TODO: is it possible to replace all instances of ${CDUMP} to ${RUN} to be
#       consistent w/ EE2?
export COMIN_OBS=${COMIN_OBS:-${ROTDIR}/${CDUMP}.${PDY}/${cyc}/obs}
export COMIN_GES_OBS=${COMIN_GES_OBS:-${ROTDIR}/${CDUMP}.${PDY}/${cyc}/obs}

export COMINatmos=${ROTDIR}/${CDUMP}.${PDY}/${cyc}/atmos
export COMOUTatmos=${ROTDIR}/${CDUMP}.${PDY}/${cyc}/atmos
export COMINwave=${ROTDIR}/${CDUMP}.${PDY}/${cyc}/wave
export COMOUTwave=${ROTDIR}/${CDUMP}.${PDY}/${cyc}/wave
export COMINocean=${ROTDIR}/${CDUMP}.${PDY}/${cyc}/ocean
export COMOUTocean=${ROTDIR}/${CDUMP}.${PDY}/${cyc}/ocean
export COMINice=${ROTDIR}/${CDUMP}.${PDY}/${cyc}/ice
export COMOUTice=${ROTDIR}/${CDUMP}.${PDY}/${cyc}/ice
export COMINaero=${ROTDIR}/${CDUMP}.${PDY}/${cyc}/chem
export COMOUTaero=${ROTDIR}/${CDUMP}.${PDY}/${cyc}/chem

export ERRSCRIPT=${ERRSCRIPT:-'eval [[ $err = 0 ]]'}
export LOGSCRIPT=${LOGSCRIPT:-""}
#export ERRSCRIPT=${ERRSCRIPT:-"err_chk"}
#export LOGSCRIPT=${LOGSCRIPT:-"startmsg"}
export REDOUT="1>"
export REDERR="2>"

export SENDECF=${SENDECF:-"NO"}
export SENDCOM=${SENDCOM:-"NO"}
export SENDSDM=${SENDSDM:-"NO"}
export SENDDBN_NTC=${SENDDBN_NTC:-"NO"}
export SENDDBN=${SENDDBN:-"NO"}
export DBNROOT=${DBNROOT:-${UTILROOT}/fakedbn}

# APP settings
export APP=@APP@

# Defaults:
export DO_ATM="YES"
export DO_COUPLED="NO"
export DO_WAVE="NO"
export DO_OCN="NO"
export DO_ICE="NO"
export DO_AERO="NO"
export CCPP_SUITE="@CCPP_SUITE@"
export WAVE_CDUMP="" # When to include wave suite: gdas, gfs, or both
export DOBNDPNT_WAVE="NO"
export cplwav2atm=".false."
export FRAC_GRID=".true."

# Set operational resolution
export OPS_RES="C768" # Do not change

# Resolution specific parameters
export LEVS=128
export CASE="@CASECTL@"
export CASE_ENKF="@CASEENS@"
<<<<<<< HEAD
case "${CASE}" in
=======
case "$CASE" in
>>>>>>> 219c23b1
    "C48") export OCNRES=500;;
    "C96") export OCNRES=100;;
    "C192") export OCNRES=050;;
    "C384") export OCNRES=025;;
    "C768") export OCNRES=025;;
    *) export OCNRES=025;;
esac
<<<<<<< HEAD
export ICERES=${OCNRES}
=======
export ICERES=$OCNRES
>>>>>>> 219c23b1

case "${APP}" in
  ATM)
    export confignamevarfornems="atm"
    ;;
  ATMA)
    export DO_AERO="YES"
    export confignamevarfornems="atm_aero"
    ;;
  ATMW)
    export DO_COUPLED="YES"
    export DO_WAVE="YES"
    export WAVE_CDUMP="both"
    export confignamevarfornems="leapfrog_atm_wav"
    ;;
  NG-GODAS)
    export DO_ATM="NO"
    export DO_OCN="YES"
    export DO_ICE="YES"
    ;;
  S2S*)
    export DO_COUPLED="YES"
    export DO_OCN="YES"
    export DO_ICE="YES"
    export CCPP_SUITE="FV3_GFS_v17_coupled_p8"
    export confignamevarfornems="cpld"

    if [[ "${APP}" =~ A$ ]]; then
        export DO_AERO="YES"
        export confignamevarfornems="${confignamevarfornems}_aero"
    fi

    if [[ "${APP}" =~ ^S2SW ]]; then
        export DO_WAVE="YES"
        export WAVE_CDUMP="both"
        export cplwav2atm=".true."
        export confignamevarfornems="${confignamevarfornems}_wave_out"
    fi

    source ${EXPDIR}/config.defaults.s2sw

    ;;
  *)
    echo "Unrecognized APP: ${1}"
    exit 1
    ;;
esac

# Surface cycle update frequency
if [[ "${CDUMP}" == "gdas" ]] ; then
   export FHCYC=1
   export FTSFS=10
elif [[ "${CDUMP}" == "gfs" ]] ; then
   export FHCYC=24
fi

# Output frequency of the forecast model (for cycling)
export FHMIN=0
export FHMAX=9
export FHOUT=3           # Will be changed to 1 in config.base if DO_GLDAS is set or (DOHYBVAR set to NO and l4densvar set to false)

# Cycle to run EnKF  (set to BOTH for both gfs and gdas)
export EUPD_CYC="gdas"

# GFS cycle info
export gfs_cyc=@gfs_cyc@ # 0: no GFS cycle, 1: 00Z only, 2: 00Z and 12Z only, 4: all 4 cycles.

# GFS output and frequency
export FHMIN_GFS=0

export FHMAX_GFS_00=${FHMAX_GFS_00:-384}
export FHMAX_GFS_06=${FHMAX_GFS_06:-384}
export FHMAX_GFS_12=${FHMAX_GFS_12:-384}
export FHMAX_GFS_18=${FHMAX_GFS_18:-384}
export FHMAX_GFS=$(eval echo \${FHMAX_GFS_${cyc}})

export FHOUT_GFS=${FHOUT_GFS:-3}
export FHMAX_HF_GFS=${FHMAX_HF_GFS:-0}
export FHOUT_HF_GFS=${FHOUT_HF_GFS:-1}
if (( gfs_cyc != 0 )); then
    export STEP_GFS=$(( 24 / gfs_cyc ))
else
    export STEP_GFS="0"
fi
export ILPOST=1           # gempak output frequency up to F120

# GFS restart interval in hours
export restart_interval_gfs=0

export QUILTING=".true."
export OUTPUT_GRID="gaussian_grid"
export WRITE_DOPOST=".true." # WRITE_DOPOST=true, use inline POST
export WRITE_NSFLIP=".true."

# IAU related parameters
export DOIAU="YES"        # Enable 4DIAU for control with 3 increments
export IAUFHRS="3,6,9"
export IAU_FHROT=$(echo ${IAUFHRS} | cut -c1)
export IAU_DELTHRS=6
export IAU_OFFSET=6
export DOIAU_ENKF=${DOIAU:-"YES"}   # Enable 4DIAU for EnKF ensemble
export IAUFHRS_ENKF="3,6,9"
export IAU_DELTHRS_ENKF=6

# Use Jacobians in eupd and thereby remove need to run eomg
export lobsdiag_forenkf=".true."

# run GLDAS to spin up land ICs
export DO_GLDAS="NO"
export gldas_cyc=00

# Exception handling that when DO_GLDAS is set, the FHOUT must be 1
if [[ ${DO_GLDAS} = "YES" ]]; then
  export FHOUT=1
fi

# if [[ "$SDATE" -lt "2019020100" ]]; then # no rtofs in GDA
#   export DO_WAVE="NO"
#   echo "WARNING: Wave suite turned off due to lack of RTOFS in GDA for SDATE"
# fi

# Microphysics Options: 99-ZhaoCarr, 8-Thompson; 6-WSM6, 10-MG, 11-GFDL
export imp_physics=@IMP_PHYSICS@

# Shared parameters
# DA engine
export DO_JEDIVAR="NO"
export DO_JEDIENS="NO"
export DO_JEDIOCNVAR="NO"

# Hybrid related
export DOHYBVAR="@DOHYBVAR@"
export NMEM_ENKF=@NMEM_ENKF@
export NMEM_EFCS=30
export SMOOTH_ENKF="NO"
export l4densvar=".true."
export lwrite4danl=".true."

# EnKF output frequency
if [[ ${DOHYBVAR} = "YES" ]]; then
    export FHMIN_ENKF=3
    export FHMAX_ENKF=9
    export FHMAX_ENKF_GFS=120
    export FHOUT_ENKF_GFS=3
    if [ $l4densvar = ".true." ]; then
        export FHOUT=1
        export FHOUT_ENKF=1
    else
        export FHOUT_ENKF=3
    fi
fi

# if 3DVAR and IAU
if [[ ${DOHYBVAR} == "NO" && ${DOIAU} == "YES"  ]]; then
    export IAUFHRS="6"
    export IAU_FHROT="3"
    export IAU_FILTER_INCREMENTS=".true."
    export IAUFHRS_ENKF="6"
fi

# Check if cycle is cold starting, DOIAU off, or free-forecast mode
if [[ "${MODE}" = "cycled" && "${SDATE}" = "${CDATE}" && ${EXP_WARM_START} = ".false." ]] || [[ "${DOIAU}" = "NO" ]] || [[ "${MODE}" = "forecast-only" && ${EXP_WARM_START} = ".false." ]] ; then
  export IAU_OFFSET=0
  export IAU_FHROT=0
fi

# turned on nsst in anal and/or fcst steps, and turn off rtgsst
export DONST="YES"
if [[ ${DONST} = "YES" ]]; then export FNTSFA="        "; fi

# The switch to apply SST elevation correction or not
export nst_anl=.true.

# Make the nsstbufr file on the fly or use the GDA version
export MAKE_NSSTBUFR="@MAKE_NSSTBUFR@"

# Make the aircraft prepbufr file on the fly or use the GDA version
export MAKE_ACFTBUFR="@MAKE_ACFTBUFR@"

# Analysis increments to zero in CALCINCEXEC
export INCREMENTS_TO_ZERO="'liq_wat_inc','icmr_inc'"

# Write analysis files for early cycle EnKF
export DO_CALC_INCREMENT_ENKF_GFS="YES"

# Stratospheric increments to zero
export INCVARS_ZERO_STRAT="'sphum_inc','liq_wat_inc','icmr_inc'"
export INCVARS_EFOLD="5"

# Swith to generate netcdf or binary diagnostic files.  If not specified,
# script default to binary diagnostic files.   Set diagnostic file
# variables here since used in both DA and vrfy jobs
export netcdf_diag=".true."
export binary_diag=".false."

# Verification options
export DO_METP="YES"         # Run METPLUS jobs - set METPLUS settings in config.metp

# Archiving options
export HPSSARCH="@HPSSARCH@"        # save data to HPSS archive
export LOCALARCH="@LOCALARCH@"        # save data to local archive
if [[ ${HPSSARCH} = "YES" ]] && [[ ${LOCALARCH} = "YES" ]]; then
   echo "Both HPSS and local archiving selected.  Please choose one or the other."
   exit 2
fi
export ARCH_CYC=00           # Archive data at this cycle for warm_start capability
export ARCH_WARMICFREQ=4     # Archive frequency in days for warm_start capability
export ARCH_FCSTICFREQ=1     # Archive frequency in days for gdas and gfs forecast-only capability

export DELETE_COM_IN_ARCHIVE_JOB="YES"   # NO=retain ROTDIR.  YES default in arch.sh and earc.sh.

echo "END: config.base"<|MERGE_RESOLUTION|>--- conflicted
+++ resolved
@@ -172,11 +172,7 @@
 export LEVS=128
 export CASE="@CASECTL@"
 export CASE_ENKF="@CASEENS@"
-<<<<<<< HEAD
 case "${CASE}" in
-=======
-case "$CASE" in
->>>>>>> 219c23b1
     "C48") export OCNRES=500;;
     "C96") export OCNRES=100;;
     "C192") export OCNRES=050;;
@@ -184,11 +180,7 @@
     "C768") export OCNRES=025;;
     *) export OCNRES=025;;
 esac
-<<<<<<< HEAD
 export ICERES=${OCNRES}
-=======
-export ICERES=$OCNRES
->>>>>>> 219c23b1
 
 case "${APP}" in
   ATM)
