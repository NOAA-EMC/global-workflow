#! /usr/bin/env bash

########## config.base ##########
# Common to all steps

echo "BEGIN: config.base"

# Machine environment
export machine="@MACHINE@"

# EMC parallel or NCO production
export RUN_ENVIR="emc"

# Account, queue, etc.
export ACCOUNT="@ACCOUNT@"
export QUEUE="@QUEUE@"
export QUEUE_SERVICE="@QUEUE_SERVICE@"
export PARTITION_BATCH="@PARTITION_BATCH@"

# Project to use in mass store:
HPSS_PROJECT=emc-marine

# Directories relative to installation areas:
export HOMEgfs=@HOMEgfs@
export PARMgfs=$HOMEgfs/parm
export FIXgfs=$HOMEgfs/fix
export USHgfs=$HOMEgfs/ush
export UTILgfs=$HOMEgfs/util
export EXECgfs=$HOMEgfs/exec
export SCRgfs=$HOMEgfs/scripts

export FIXcice=$HOMEgfs/fix/fix_cice
export FIXmom=$HOMEgfs/fix/fix_mom6
export FIXdatm=$HOMEgfs/fix/fix_datm
export FIXreg2grb2=$HOMEgfs/fix/fix_reg2grb2

########################################################################

# GLOBAL static environment parameters
export NWPROD="@NWPROD@"
export COMROOT="@COMROOT@"
export DMPDIR="@DMPDIR@"
export RTMFIX=$CRTM_FIX

# USER specific paths
export HOMEDIR="@HOMEDIR@"
export STMP="@STMP@"
export PTMP="@PTMP@"
export NOSCRUB="@NOSCRUB@"

# Base directories for various builds
export BASE_GIT="@BASE_GIT@"

# Toggle to turn on/off GFS downstream processing.
export DO_BUFRSND="NO"     # BUFR sounding products
export DO_GEMPAK="NO"      # GEMPAK products
export DO_AWIPS="NO"       # AWIPS products
export WAFSF="NO"          # WAFS products
export DO_VRFY="YES"       # VRFY step

# NO for retrospective parallel; YES for real-time parallel
#  arch.sh uses REALTIME for MOS.  Need to set REALTIME=YES
#  if want MOS written to HPSS.   Should update arch.sh to
#  use RUNMOS flag (currently in config.vrfy)
export REALTIME="YES"

# Experiment mode (cycled or forecast-only)
export MODE="@MODE@" # cycled/forecast-only

####################################################
# DO NOT ADD MACHINE DEPENDENT STUFF BELOW THIS LINE
# IF YOU HAVE TO MAKE MACHINE SPECIFIC CHANGES BELOW
# FEEL FREE TO MOVE THEM ABOVE THIS LINE TO KEEP IT
# CLEAR
####################################################
# Build paths relative to $HOMEgfs
export FIXgsi="$HOMEgfs/fix/fix_gsi"
export HOMEfv3gfs="$HOMEgfs/sorc/fv3gfs.fd"
export HOMEpost="$HOMEgfs"
export HOMEobsproc_prep="$BASE_GIT/obsproc/obsproc_prep.v5.5.0_hpc-stack"
export HOMEobsproc_network="$BASE_GIT/obsproc/obsproc_global.v3.4.2_hpc-stack"
export HOMEobsproc_global=$HOMEobsproc_network

# CONVENIENT utility scripts and other environment parameters
export NCP="/bin/cp -p"
export NMV="/bin/mv"
export NLN="/bin/ln -sf"
export VERBOSE="YES"
export KEEPDATA="YES"

export CHGRP_RSTPROD="@CHGRP_RSTPROD@"
export CHGRP_CMD="@CHGRP_CMD@"
export NEMSIOGET="$HOMEgfs/exec/nemsio_get"
export NCDUMP="$NETCDF/bin/ncdump"
export NCLEN="$HOMEgfs/ush/getncdimlen"

# Machine environment, jobs, and other utility scripts
export BASE_ENV="$HOMEgfs/env"
export BASE_JOB="$HOMEgfs/jobs/rocoto"

# EXPERIMENT specific environment parameters
export SDATE=@SDATE@
export FDATE=@FDATE@
export EDATE=@EDATE@
export EXP_WARM_START="@EXP_WARM_START@"
export assim_freq=6
export PSLOT="@PSLOT@"
export EXPDIR="@EXPDIR@/$PSLOT"
export ROTDIR="@ROTDIR@/$PSLOT"
export ROTDIR_DUMP="YES"                #Note: A value of "NO" does not currently work
export DUMP_SUFFIX=""
if [[ "$CDATE" -ge "2019092100" && "$CDATE" -le "2019110700" ]]; then
    export DUMP_SUFFIX="p"              # Use dumps from NCO GFS v15.3 parallel
fi
export RUNDIR="$STMP/RUNDIRS/$PSLOT"
export DATAROOT="$RUNDIR/$CDATE/$CDUMP"
export ARCDIR="$NOSCRUB/archive/$PSLOT"
export ICSDIR="@ICSDIR@"
export ATARDIR="@ATARDIR@"

# Commonly defined parameters in JJOBS
export envir=${envir:-"prod"}
export NET="gfs"
export RUN=${RUN:-${CDUMP:-"gfs"}}
export COMIN_OBS=${DMPDIR}/${CDUMP}.${PDY}/$cyc/atmos
export COMIN_GES_OBS=${DMPDIR}/${CDUMP}.${PDY}/$cyc/atmos
export COMINatmos=${ROTDIR}/${CDUMP}.${PDY}/${cyc}/atmos
export COMOUTatmos=${ROTDIR}/${CDUMP}.${PDY}/${cyc}/atmos
export COMINwave=${ROTDIR}/${CDUMP}.${PDY}/${cyc}/wave
export COMOUTwave=${ROTDIR}/${CDUMP}.${PDY}/${cyc}/wave
export COMINocean=${ROTDIR}/${CDUMP}.${PDY}/${cyc}/ocean
export COMOUTocean=${ROTDIR}/${CDUMP}.${PDY}/${cyc}/ocean
export COMINice=${ROTDIR}/${CDUMP}.${PDY}/${cyc}/ice
export COMOUTice=${ROTDIR}/${CDUMP}.${PDY}/${cyc}/ice
export COMINaero=${ROTDIR}/${CDUMP}.${PDY}/${cyc}/chem
export COMOUTaero=${ROTDIR}/${CDUMP}.${PDY}/${cyc}/chem
export COMINdatm=${ROTDIR}/${CDUMP}.${PDY}/${cyc}/datm
export COMOUTdatm=${ROTDIR}/${CDUMP}.${PDY}/${cyc}/datm

export jlogfile="${EXPDIR}/logs/jlogfile"
export ERRSCRIPT=${ERRSCRIPT:-'eval [[ $err = 0 ]]'}
export LOGSCRIPT=${LOGSCRIPT:-""}
#export ERRSCRIPT=${ERRSCRIPT:-"err_chk"}
#export LOGSCRIPT=${LOGSCRIPT:-"startmsg"}
export REDOUT="1>"
export REDERR="2>"

export SENDECF=${SENDECF:-"NO"}
export SENDCOM=${SENDCOM:-"NO"}
export SENDSDM=${SENDSDM:-"NO"}
export SENDDBN_NTC=${SENDDBN_NTC:-"NO"}
export SENDDBN=${SENDDBN:-"NO"}
export DBNROOT=${DBNROOT:-${UTILROOT}/fakedbn}

# APP settings
export APP=@APP@

# Defaults:
export DO_ATM="YES"
export DO_COUPLED="NO"
export DO_WAVE="NO"
export DO_OCN="NO"
export DO_ICE="NO"
export DO_AERO="NO"
export CCPP_SUITE="FV3_GFS_v17_p8"
export WAVE_CDUMP="" # When to include wave suite: gdas, gfs, or both
export DOBNDPNT_WAVE="NO"
export cplwav2atm=".false."

<<<<<<< HEAD
aero_nems_string=""
if [[ $DO_AERO = "YES" ]]; then
    aero_nems_string="_aero"
else
    aero_nems_string=""
fi
export ATMTYPE="MODEL"
export DO_POST="YES"

# Verification options
export DO_METP="YES"        # Run METPLUS jobs - set METPLUS settings in config.metp

=======
>>>>>>> 1026b2c9
case "${APP}" in
  ATM)
    export confignamevarfornems="atm"
    ;;
  ATMA)
    export DO_AERO="YES"
    export confignamevarfornems="atm_aero"
    ;;
  ATMW)
    export DO_COUPLED="YES"
    export DO_WAVE="YES"
    export WAVE_CDUMP="both"
    export confignamevarfornems="leapfrog_atm_wav"
    ;;
  NG-GODAS)
    export DO_ATM="NO"
    export DO_OCN="YES"
    export DO_ICE="YES"
    ;;
<<<<<<< HEAD
  OCN-ICE)
    export REALTIME="NO"
    export DO_COUPLED="YES"
    export ATMTYPE="DATA"
    export DO_POST="NO"
    export DO_WAVE="NO"
    export DO_OCN="YES"
    export DO_ICE="YES"
    source $EXPDIR/config.defaults.datm
    ;;
  S2SW)
=======
  S2S*)
>>>>>>> 1026b2c9
    export DO_COUPLED="YES"
    export DO_OCN="YES"
    export DO_ICE="YES"
    export CCPP_SUITE="FV3_GFS_v17_coupled_p8"
    export confignamevarfornems="cpld"

    if [[ "$APP" =~ A$ ]]; then
        export DO_AERO="YES"
        export confignamevarfornems="${confignamevarfornems}_aero"
    fi

    if [[ "$APP" =~ ^S2SW ]]; then
        export DO_WAVE="YES"
        export WAVE_CDUMP="both"
        export cplwav2atm=".true."
        export confignamevarfornems="${confignamevarfornems}_wave"
    fi

    source $EXPDIR/config.defaults.s2sw

    ;;
  *)
    echo "Unrecognized APP: ${1}"
    exit 1
    ;;
esac

# Set operational resolution
export OPS_RES="C768" # Do not change

# Resolution specific parameters
export LEVS=128
export CASE="@CASECTL@"
export CASE_ENKF="@CASEENS@"
case "$CASE" in
    "C48") export OCNRES=400;;
    "C96") export OCNRES=100;;
    "C192") export OCNRES=050;;
    "C384") export OCNRES=025;;
    "C768") export OCNRES=025;;
    *) export OCNRES=025;;
esac
export ICERES=$OCNRES

# Surface cycle update frequency
if [[ "$CDUMP" == "gdas" ]] ; then
   export FHCYC=1
   export FTSFS=10
elif [[ "$CDUMP" == "gfs" ]] ; then
   export FHCYC=24
fi

# Output frequency of the forecast model (for cycling)
export FHMIN=0
export FHMAX=9
export FHOUT=3           # Will be changed to 1 in config.base if DO_GLDAS is set or (DOHYBVAR set to NO and l4densvar set to false)

# Cycle to run EnKF  (set to BOTH for both gfs and gdas)
export EUPD_CYC="gdas"

# GFS cycle info
export gfs_cyc=@gfs_cyc@ # 0: no GFS cycle, 1: 00Z only, 2: 00Z and 12Z only, 4: all 4 cycles.

# GFS output and frequency
export FHMIN_GFS=0

export FHMAX_GFS_00=${FHMAX_GFS_00:-384}
export FHMAX_GFS_06=${FHMAX_GFS_06:-384}
export FHMAX_GFS_12=${FHMAX_GFS_12:-384}
export FHMAX_GFS_18=${FHMAX_GFS_18:-384}
export FHMAX_GFS=$(eval echo \${FHMAX_GFS_$cyc})

export FHOUT_GFS=${FHOUT_GFS:-3}
export FHMAX_HF_GFS=${FHMAX_HF_GFS:-0}
export FHOUT_HF_GFS=${FHOUT_HF_GFS:-1}
if (( gfs_cyc != 0 )); then
    export STEP_GFS=$(( 24 / gfs_cyc ))
else
    export STEP_GFS="0"
fi
export ILPOST=1           # gempak output frequency up to F120

# GFS restart interval in hours
export restart_interval_gfs=0

# I/O QUILTING, true--use Write Component; false--use GFDL FMS
# if quilting=true, choose OUTPUT_GRID as cubed_sphere_grid in netcdf or gaussian_grid
# if gaussian_grid, set OUTPUT_FILE for nemsio or netcdf
# WRITE_DOPOST=true, use inline POST
export QUILTING=".true."
export OUTPUT_GRID="gaussian_grid"
export OUTPUT_FILE="netcdf"
export WRITE_DOPOST=".true."
export WRITE_NSFLIP=".true."

# suffix options depending on file format
if [ $OUTPUT_FILE = "netcdf" ]; then
    export SUFFIX=".nc"
    export NEMSIO_IN=".false."
    export NETCDF_IN=".true."
else
    export SUFFIX=".nemsio"
    export NEMSIO_IN=".true."
    export NETCDF_IN=".false."
fi

# IAU related parameters
export DOIAU="YES"        # Enable 4DIAU for control with 3 increments
export IAUFHRS="3,6,9"
export IAU_FHROT=$(echo $IAUFHRS | cut -c1)
export IAU_DELTHRS=6
export IAU_OFFSET=6
export DOIAU_ENKF=${DOIAU:-"YES"}   # Enable 4DIAU for EnKF ensemble
export IAUFHRS_ENKF="3,6,9"
export IAU_DELTHRS_ENKF=6
# Check if cycle is cold starting, DOIAU off, or free-forecast mode
if [[ "$MODE" = "cycled" && "$SDATE" = "$CDATE" && $EXP_WARM_START = ".false." ]] || [[ "$DOIAU" = "NO" ]] || [[ "$MODE" = "forecast-only" && $EXP_WARM_START = ".false." ]] ; then
  export IAU_OFFSET=0
  export IAU_FHROT=0
fi

# Use Jacobians in eupd and thereby remove need to run eomg
export lobsdiag_forenkf=".true."

# run GLDAS to spin up land ICs
export DO_GLDAS="YES"
export gldas_cyc=00

# Exception handling that when DO_GLDAS is set, the FHOUT must be 1
if [ $DO_GLDAS = "YES" ]; then
  export FHOUT=1
fi

# if [[ "$SDATE" -lt "2019020100" ]]; then # no rtofs in GDA
#   export DO_WAVE="NO"
#   echo "WARNING: Wave suite turned off due to lack of RTOFS in GDA for SDATE"
# fi

# Microphysics Options: 99-ZhaoCarr, 8-Thompson; 6-WSM6, 10-MG, 11-GFDL
export imp_physics=8

# Shared parameters
# DA engine
export DO_JEDIVAR="NO"
export DO_JEDIENS="NO"

# Hybrid related
export DOHYBVAR="YES"
export NMEM_ENKF=@NMEM_ENKF@
export SMOOTH_ENKF="NO"
export l4densvar=".true."
export lwrite4danl=".true."

# EnKF output frequency
if [ $DOHYBVAR = "YES" ]; then
    export FHMIN_ENKF=3
    export FHMAX_ENKF=9
    if [ $l4densvar = ".true." ]; then
        export FHOUT=1
        export FHOUT_ENKF=1
    else
        export FHOUT_ENKF=3
    fi
fi

# turned on nsst in anal and/or fcst steps, and turn off rtgsst
export DONST="YES"
if [ $DONST = "YES" ]; then export FNTSFA="        "; fi

# The switch to apply SST elevation correction or not
export nst_anl=.true.

# Analysis increments to zero in CALCINCEXEC
export INCREMENTS_TO_ZERO="'liq_wat_inc','icmr_inc'"

if [ $OUTPUT_FILE = "nemsio" ]; then
    export DO_CALC_INCREMENT="YES"
    export DO_CALC_ANALYSIS="NO"
fi

# Stratospheric increments to zero
export INCVARS_ZERO_STRAT="'sphum_inc','liq_wat_inc','icmr_inc'"
export INCVARS_EFOLD="5"

# Swith to generate netcdf or binary diagnostic files.  If not specified,
# script default to binary diagnostic files.   Set diagnostic file
# variables here since used in both DA and vrfy jobs
export netcdf_diag=".true."
export binary_diag=".false."

# Archiving options
export HPSSARCH="@HPSSARCH@"        # save data to HPSS archive
export LOCALARCH="@LOCALARCH@"        # save data to local archive
if [[ $HPSSARCH = "YES" ]] && [[ $LOCALARCH = "YES" ]]; then
   echo "Both HPSS and local archiving selected.  Please choose one or the other."
   exit 2
fi
export ARCH_CYC=00           # Archive data at this cycle for warm_start capability
export ARCH_WARMICFREQ=4     # Archive frequency in days for warm_start capability
export ARCH_FCSTICFREQ=1     # Archive frequency in days for gdas and gfs forecast-only capability

export DELETE_COM_IN_ARCHIVE_JOB="YES"   # NO=retain ROTDIR.  YES default in arch.sh and earc.sh.

echo "END: config.base"<|MERGE_RESOLUTION|>--- conflicted
+++ resolved
@@ -167,21 +167,12 @@
 export DOBNDPNT_WAVE="NO"
 export cplwav2atm=".false."
 
-<<<<<<< HEAD
-aero_nems_string=""
-if [[ $DO_AERO = "YES" ]]; then
-    aero_nems_string="_aero"
-else
-    aero_nems_string=""
-fi
 export ATMTYPE="MODEL"
 export DO_POST="YES"
 
 # Verification options
 export DO_METP="YES"        # Run METPLUS jobs - set METPLUS settings in config.metp
 
-=======
->>>>>>> 1026b2c9
 case "${APP}" in
   ATM)
     export confignamevarfornems="atm"
@@ -200,22 +191,16 @@
     export DO_ATM="NO"
     export DO_OCN="YES"
     export DO_ICE="YES"
-    ;;
-<<<<<<< HEAD
-  OCN-ICE)
     export REALTIME="NO"
     export DO_COUPLED="YES"
     export ATMTYPE="DATA"
+    export datm_src="gefs"
     export DO_POST="NO"
     export DO_WAVE="NO"
-    export DO_OCN="YES"
-    export DO_ICE="YES"
+    export DO_METP="YES"
     source $EXPDIR/config.defaults.datm
     ;;
-  S2SW)
-=======
   S2S*)
->>>>>>> 1026b2c9
     export DO_COUPLED="YES"
     export DO_OCN="YES"
     export DO_ICE="YES"
