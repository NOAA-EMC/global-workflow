#! /usr/bin/env bash

########## config.base ##########
# Common to all steps

echo "BEGIN: config.base"

# Machine environment
export machine="@MACHINE@"

# EMC parallel or NCO production
export RUN_ENVIR="emc"

# Account, queue, etc.
export ACCOUNT="@ACCOUNT@"
export QUEUE="@QUEUE@"
export QUEUE_SERVICE="@QUEUE_SERVICE@"
export PARTITION_BATCH="@PARTITION_BATCH@"
export PARTITION_SERVICE="@PARTITION_SERVICE@"

# Project to use in mass store:
export HPSS_PROJECT="@HPSS_PROJECT@"

# Directories relative to installation areas:
export HOMEgfs=@HOMEgfs@
export PARMgfs=${HOMEgfs}/parm
export FIXgfs=${HOMEgfs}/fix
export USHgfs=${HOMEgfs}/ush
export UTILgfs=${HOMEgfs}/util
export EXECgfs=${HOMEgfs}/exec
export SCRgfs=${HOMEgfs}/scripts

export FIXcice=${HOMEgfs}/fix/cice
export FIXmom=${HOMEgfs}/fix/mom6
export FIXreg2grb2=${HOMEgfs}/fix/reg2grb2

########################################################################

# GLOBAL static environment parameters
export PACKAGEROOT="@PACKAGEROOT@"    # TODO: set via prod_envir in Ops
export COMROOT="@COMROOT@"    # TODO: set via prod_envir in Ops
export COMINsyn="@COMINsyn@"
export DMPDIR="@DMPDIR@"
export BASE_CPLIC="@BASE_CPLIC@"

# USER specific paths
export HOMEDIR="@HOMEDIR@"
export STMP="@STMP@"
export PTMP="@PTMP@"
export NOSCRUB="@NOSCRUB@"

# Base directories for various builds
export BASE_GIT="@BASE_GIT@"

# Toggle to turn on/off GFS downstream processing.
export DO_BUFRSND="NO"     # BUFR sounding products
export DO_GEMPAK="NO"      # GEMPAK products
export DO_AWIPS="NO"       # AWIPS products
export DO_VRFY="YES"       # VRFY step

# NO for retrospective parallel; YES for real-time parallel
#  arch.sh uses REALTIME for MOS.  Need to set REALTIME=YES
#  if want MOS written to HPSS.   Should update arch.sh to
#  use RUNMOS flag (currently in config.vrfy)
export REALTIME="YES"

# Experiment mode (cycled or forecast-only)
export MODE="@MODE@" # cycled/forecast-only

####################################################
# DO NOT ADD MACHINE DEPENDENT STUFF BELOW THIS LINE
# IF YOU HAVE TO MAKE MACHINE SPECIFIC CHANGES BELOW
# FEEL FREE TO MOVE THEM ABOVE THIS LINE TO KEEP IT
# CLEAR
####################################################
# Build paths relative to $HOMEgfs
export FIXgsi="${HOMEgfs}/fix/gsi"
export HOMEpost="${HOMEgfs}"
export HOMEobsproc="${BASE_GIT:-}/obsproc/v${obsproc_run_ver:-1.1.2}"

# CONVENIENT utility scripts and other environment parameters
export NCP="/bin/cp -p"
export NMV="/bin/mv"
export NLN="/bin/ln -sf"
export VERBOSE="YES"
export KEEPDATA="NO"
export CHGRP_RSTPROD="@CHGRP_RSTPROD@"
export CHGRP_CMD="@CHGRP_CMD@"
export NCDUMP="${NETCDF:-}/bin/ncdump"
export NCLEN="${HOMEgfs}/ush/getncdimlen"

# Machine environment, jobs, and other utility scripts
export BASE_ENV="${HOMEgfs}/env"
export BASE_JOB="${HOMEgfs}/jobs/rocoto"

# EXPERIMENT specific environment parameters
export SDATE=@SDATE@
export EDATE=@EDATE@
export EXP_WARM_START="@EXP_WARM_START@"
export assim_freq=6
export PSLOT="@PSLOT@"
export EXPDIR="@EXPDIR@/${PSLOT}"
export ROTDIR="@ROTDIR@/${PSLOT}"
export ROTDIR_DUMP="YES"                #Note: A value of "NO" does not currently work
export DUMP_SUFFIX=""
if [[ "${PDY}${cyc}" -ge "2019092100" && "${PDY}${cyc}" -le "2019110700" ]]; then
    export DUMP_SUFFIX="p"              # Use dumps from NCO GFS v15.3 parallel
fi
export DATAROOT="${STMP}/RUNDIRS/${PSLOT}"  # TODO: set via prod_envir in Ops
export RUNDIR="${DATAROOT}"  # TODO: Should be removed; use DATAROOT instead
export ARCDIR="${NOSCRUB}/archive/${PSLOT}"
export ATARDIR="@ATARDIR@"

# Commonly defined parameters in JJOBS
export envir=${envir:-"prod"}
export NET="gfs"  # NET is defined in the job-card (ecf)
export RUN=${RUN:-${CDUMP:-"gfs"}}  # RUN is defined in the job-card (ecf); CDUMP is used at EMC as a RUN proxy
# TODO: determine where is RUN actually used in the workflow other than here
# TODO: is it possible to replace all instances of ${CDUMP} to ${RUN} to be
#       consistent w/ EE2?

# Get all the COM path templates
source "${EXPDIR}/config.com"

export ERRSCRIPT=${ERRSCRIPT:-'eval [[ $err = 0 ]]'}
export LOGSCRIPT=${LOGSCRIPT:-""}
#export ERRSCRIPT=${ERRSCRIPT:-"err_chk"}
#export LOGSCRIPT=${LOGSCRIPT:-"startmsg"}
export REDOUT="1>"
export REDERR="2>"

export SENDECF=${SENDECF:-"NO"}
export SENDCOM=${SENDCOM:-"YES"}
export SENDSDM=${SENDSDM:-"NO"}
export SENDDBN_NTC=${SENDDBN_NTC:-"NO"}
export SENDDBN=${SENDDBN:-"NO"}
export DBNROOT=${DBNROOT:-${UTILROOT:-}/fakedbn}

# APP settings
export APP=@APP@

# Defaults:
export DO_ATM="YES"
export DO_COUPLED="NO"
export DO_WAVE="NO"
export DO_OCN="NO"
export DO_ICE="NO"
export DO_AERO="NO"
export CCPP_SUITE="@CCPP_SUITE@"
export WAVE_CDUMP="" # When to include wave suite: gdas, gfs, or both
export DOBNDPNT_WAVE="NO"
export cplwav2atm=".false."
export FRAC_GRID=".true."

# Set operational resolution
export OPS_RES="C768" # Do not change

# Resolution specific parameters
export LEVS=128
export CASE="@CASECTL@"
export CASE_ENS="@CASEENS@"
# TODO: This should not depend on $CASE or $CASE_ENS
# These are the currently available grid-combinations
case "${CASE}" in
    "C48")
        export OCNRES=500
        export waveGRD='glo_500'
        ;;
    "C96")
        export OCNRES=500
        export waveGRD='glo_200'
        ;;
    "C192")
        export OCNRES=050
        export waveGRD='glo_200'
        ;;
    "C384")
        export OCNRES=025
        export waveGRD='glo_025'
        ;;
    "C768")
        export OCNRES=025
        export waveGRD='mx025'
        ;;
    *)
<<<<<<< HEAD
        export OCNRES=025
        export waveGRD='mx025'
=======
        echo "FATAL ERROR: Unrecognized CASE ${CASE}, ABORT!"
        exit 1
>>>>>>> ae56219c
        ;;
esac
export ICERES=${OCNRES}

case "${APP}" in
  ATM)
    export confignamevarfornems="atm"
    ;;
  ATMA)
    export DO_AERO="YES"
    export confignamevarfornems="atm_aero"
    ;;
  ATMW)
    export DO_COUPLED="YES"
    export DO_WAVE="YES"
    export WAVE_CDUMP="both"
    export confignamevarfornems="leapfrog_atm_wav"
    ;;
  NG-GODAS)
    export DO_ATM="NO"
    export DO_OCN="YES"
    export DO_ICE="YES"
    ;;
  S2S*)
    export DO_COUPLED="YES"
    export DO_OCN="YES"
    export DO_ICE="YES"
    export CCPP_SUITE="FV3_GFS_v17_coupled_p8"
    export confignamevarfornems="cpld"

    if [[ "${APP}" =~ A$ ]]; then
        export DO_AERO="YES"
        export confignamevarfornems="${confignamevarfornems}_aero"
    fi

    if [[ "${APP}" =~ ^S2SW ]]; then
        export DO_WAVE="YES"
        export WAVE_CDUMP="both"
        export cplwav2atm=".true."
        export confignamevarfornems="${confignamevarfornems}_outerwave"
    fi

    source "${EXPDIR}/config.defaults.s2sw"

    ;;
  *)
    echo "Unrecognized APP: '${APP}'"
    exit 1
    ;;
esac

# Surface cycle update frequency
if [[ "${CDUMP}" =~ "gdas" ]] ; then
   export FHCYC=1
   export FTSFS=10
elif [[ "${CDUMP}" =~ "gfs" ]] ; then
   export FHCYC=24
fi

# Output frequency of the forecast model (for cycling)
export FHMIN=0
export FHMAX=9
export FHOUT=3           # Will be changed to 1 in config.base if (DOHYBVAR set to NO and l4densvar set to false)

# Cycle to run EnKF  (set to BOTH for both gfs and gdas)
export EUPD_CYC="gdas"

# GFS cycle info
export gfs_cyc=@gfs_cyc@ # 0: no GFS cycle, 1: 00Z only, 2: 00Z and 12Z only, 4: all 4 cycles.

# GFS output and frequency
export FHMIN_GFS=0

export FHMAX_GFS_00=${FHMAX_GFS_00:-120}
export FHMAX_GFS_06=${FHMAX_GFS_06:-120}
export FHMAX_GFS_12=${FHMAX_GFS_12:-120}
export FHMAX_GFS_18=${FHMAX_GFS_18:-120}
current_fhmax_var=FHMAX_GFS_${cyc}; declare -x FHMAX_GFS=${!current_fhmax_var}

export FHOUT_GFS=${FHOUT_GFS:-3}
export FHMAX_HF_GFS=${FHMAX_HF_GFS:-0}
export FHOUT_HF_GFS=${FHOUT_HF_GFS:-1}
if (( gfs_cyc != 0 )); then
    export STEP_GFS=$(( 24 / gfs_cyc ))
else
    export STEP_GFS="0"
fi
export ILPOST=1           # gempak output frequency up to F120

# GFS restart interval in hours
export restart_interval_gfs=12
# NOTE: Do not set this to zero.  Instead set it to $FHMAX_GFS
# TODO: Remove this variable from config.base and reference from config.fcst
# TODO: rework logic in config.wave and push it to parsing_nameslist_WW3.sh where it is actually used

export QUILTING=".true."
export OUTPUT_GRID="gaussian_grid"
export WRITE_DOPOST=".true." # WRITE_DOPOST=true, use inline POST
export WRITE_NSFLIP=".true."

# IAU related parameters
export DOIAU="YES"        # Enable 4DIAU for control with 3 increments
export IAUFHRS="3,6,9"
export IAU_FHROT=${IAUFHRS%%,*}
export IAU_DELTHRS=6
export IAU_OFFSET=6
export DOIAU_ENKF=${DOIAU:-"YES"}   # Enable 4DIAU for EnKF ensemble
export IAUFHRS_ENKF="3,6,9"
export IAU_DELTHRS_ENKF=6

# Use Jacobians in eupd and thereby remove need to run eomg
export lobsdiag_forenkf=".true."

# if [[ "$SDATE" -lt "2019020100" ]]; then # no rtofs in GDA
#   export DO_WAVE="NO"
#   echo "WARNING: Wave suite turned off due to lack of RTOFS in GDA for SDATE"
# fi

# Microphysics Options: 99-ZhaoCarr, 8-Thompson; 6-WSM6, 10-MG, 11-GFDL
export imp_physics=@IMP_PHYSICS@

# Shared parameters
# DA engine
export DO_JEDIATMVAR="@DO_JEDIATMVAR@"
export DO_JEDIATMENS="@DO_JEDIATMENS@"
export DO_JEDIOCNVAR="@DO_JEDIOCNVAR@"
export DO_JEDILANDDA="@DO_JEDILANDDA@"
export DO_MERGENSST="@DO_MERGENSST@"

# Hybrid related
export DOHYBVAR="@DOHYBVAR@"
export NMEM_ENS=@NMEM_ENS@
export NMEM_ENS_GFS=@NMEM_ENS@
export SMOOTH_ENKF="NO"
export l4densvar=".true."
export lwrite4danl=".true."

# EnKF output frequency
if [[ ${DOHYBVAR} = "YES" ]]; then
    export FHMIN_ENKF=3
    export FHMAX_ENKF=9
    export FHMAX_ENKF_GFS=120
    export FHOUT_ENKF_GFS=3
    if [[ ${l4densvar} = ".true." ]]; then
        export FHOUT=1
        export FHOUT_ENKF=1
    else
        export FHOUT_ENKF=3
    fi
fi

# if 3DVAR and IAU
if [[ ${DOHYBVAR} == "NO" && ${DOIAU} == "YES"  ]]; then
    export IAUFHRS="6"
    export IAU_FHROT="3"
    export IAU_FILTER_INCREMENTS=".true."
    export IAUFHRS_ENKF="6"
fi

# Check if cycle is cold starting, DOIAU off, or free-forecast mode
if [[ "${MODE}" = "cycled" && "${SDATE}" = "${PDY}${cyc}" && ${EXP_WARM_START} = ".false." ]] || [[ "${DOIAU}" = "NO" ]] || [[ "${MODE}" = "forecast-only" && ${EXP_WARM_START} = ".false." ]] ; then
  export IAU_OFFSET=0
  export IAU_FHROT=0
  export IAUFHRS="6"
fi

if [[ "${DOIAU_ENKF}" = "NO" ]]; then export IAUFHRS_ENKF="6"; fi

# turned on nsst in anal and/or fcst steps, and turn off rtgsst
export DONST="YES"
if [[ ${DONST} = "YES" ]]; then export FNTSFA="        "; fi

# The switch to apply SST elevation correction or not
export nst_anl=.true.

# Make the nsstbufr file on the fly or use the GDA version
export MAKE_NSSTBUFR="@MAKE_NSSTBUFR@"

# Make the aircraft prepbufr file on the fly or use the GDA version
export MAKE_ACFTBUFR="@MAKE_ACFTBUFR@"

# Analysis increments to zero in CALCINCEXEC
export INCREMENTS_TO_ZERO="'liq_wat_inc','icmr_inc'"

# Write analysis files for early cycle EnKF
export DO_CALC_INCREMENT_ENKF_GFS="YES"

# Stratospheric increments to zero
export INCVARS_ZERO_STRAT="'sphum_inc','liq_wat_inc','icmr_inc'"
export INCVARS_EFOLD="5"

# Swith to generate netcdf or binary diagnostic files.  If not specified,
# script default to binary diagnostic files.   Set diagnostic file
# variables here since used in both DA and vrfy jobs
export netcdf_diag=".true."
export binary_diag=".false."

# Verification options
export DO_METP="YES"         # Run METPLUS jobs - set METPLUS settings in config.metp
export DO_FIT2OBS="NO"      # Run fit to observations package

# Archiving options
export HPSSARCH="@HPSSARCH@"        # save data to HPSS archive
export LOCALARCH="@LOCALARCH@"        # save data to local archive
if [[ ${HPSSARCH} = "YES" ]] && [[ ${LOCALARCH} = "YES" ]]; then
   echo "Both HPSS and local archiving selected.  Please choose one or the other."
   exit 2
fi
export ARCH_CYC=00           # Archive data at this cycle for warm_start capability
export ARCH_WARMICFREQ=4     # Archive frequency in days for warm_start capability
export ARCH_FCSTICFREQ=1     # Archive frequency in days for gdas and gfs forecast-only capability

export DELETE_COM_IN_ARCHIVE_JOB="YES"   # NO=retain ROTDIR.  YES default in arch.sh and earc.sh.

echo "END: config.base"<|MERGE_RESOLUTION|>--- conflicted
+++ resolved
@@ -183,13 +183,8 @@
         export waveGRD='mx025'
         ;;
     *)
-<<<<<<< HEAD
-        export OCNRES=025
-        export waveGRD='mx025'
-=======
         echo "FATAL ERROR: Unrecognized CASE ${CASE}, ABORT!"
         exit 1
->>>>>>> ae56219c
         ;;
 esac
 export ICERES=${OCNRES}
