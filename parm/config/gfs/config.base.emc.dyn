--- conflicted
+++ resolved
@@ -183,13 +183,8 @@
         export waveGRD='mx025'
         ;;
     *)
-<<<<<<< HEAD
         echo "FATAL ERROR: Unrecognized CASE ${CASE}, ABORT!"
         exit 1
-=======
-        export OCNRES=025
-        export waveGRD='mx025'
->>>>>>> cfc3d9cf
         ;;
 esac
 export ICERES=${OCNRES}
