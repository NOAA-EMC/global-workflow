#! /usr/bin/env bash

########## config.base ##########
# Common to all steps

echo "BEGIN: config.base"

# Machine environment
export machine="@MACHINE@"

# EMC parallel or NCO production
export RUN_ENVIR="emc"

# Account, queue, etc.
export ACCOUNT="@ACCOUNT@"
export QUEUE="@QUEUE@"
export QUEUE_SERVICE="@QUEUE_SERVICE@"
export PARTITION_BATCH="@PARTITION_BATCH@"
export PARTITION_SERVICE="@PARTITION_SERVICE@"

# Project to use in mass store:
export HPSS_PROJECT="@HPSS_PROJECT@"

# Directories relative to installation areas:
export HOMEgfs=@HOMEgfs@
export PARMgfs=${HOMEgfs}/parm
export FIXgfs=${HOMEgfs}/fix
export USHgfs=${HOMEgfs}/ush
export UTILgfs=${HOMEgfs}/util
export EXECgfs=${HOMEgfs}/exec
export SCRgfs=${HOMEgfs}/scripts

export FIXcice=${HOMEgfs}/fix/cice
export FIXmom=${HOMEgfs}/fix/mom6
export FIXreg2grb2=${HOMEgfs}/fix/reg2grb2

########################################################################

# GLOBAL static environment parameters
export PACKAGEROOT="@PACKAGEROOT@"    # TODO: set via prod_envir in Ops
export COMROOT="@COMROOT@"    # TODO: set via prod_envir in Ops
export COMINsyn="@COMINsyn@"
export DMPDIR="@DMPDIR@"
export BASE_CPLIC="@BASE_CPLIC@"

# USER specific paths
export HOMEDIR="@HOMEDIR@"
export STMP="@STMP@"
export PTMP="@PTMP@"
export NOSCRUB="@NOSCRUB@"

# Base directories for various builds
export BASE_GIT="@BASE_GIT@"

# Toggle to turn on/off GFS downstream processing.
export DO_BUFRSND="NO"     # BUFR sounding products
export DO_GEMPAK="NO"      # GEMPAK products
export DO_AWIPS="NO"       # AWIPS products
export DO_VRFY="YES"       # VRFY step
export DO_TRACKER="YES"    # Hurricane track verification
export DO_GENESIS="YES"    # Cyclone genesis verification
export DO_GENESIS_FSU="NO" # Cyclone genesis verification (FSU)
export DO_VERFOZN="YES"    # Ozone data assimilation monitoring
export DO_VERFRAD="YES"    # Radiance data assimilation monitoring
export DO_VMINMON="YES"    # GSI minimization monitoring

# NO for retrospective parallel; YES for real-time parallel
#  arch.sh uses REALTIME for MOS.  Need to set REALTIME=YES
#  if want MOS written to HPSS.   Should update arch.sh to
#  use RUNMOS flag (currently in config.vrfy)
export REALTIME="YES"

# Experiment mode (cycled or forecast-only)
export MODE="@MODE@" # cycled/forecast-only

####################################################
# DO NOT ADD MACHINE DEPENDENT STUFF BELOW THIS LINE
# IF YOU HAVE TO MAKE MACHINE SPECIFIC CHANGES BELOW
# FEEL FREE TO MOVE THEM ABOVE THIS LINE TO KEEP IT
# CLEAR
####################################################
# Build paths relative to $HOMEgfs
export FIXgsi="${HOMEgfs}/fix/gsi"
export HOMEpost="${HOMEgfs}"
export HOMEobsproc="${BASE_GIT:-}/obsproc/v${obsproc_run_ver:-1.1.2}"

# CONVENIENT utility scripts and other environment parameters
export NCP="/bin/cp -p"
export NMV="/bin/mv"
export NLN="/bin/ln -sf"
export VERBOSE="YES"
export KEEPDATA="NO"
export CHGRP_RSTPROD="@CHGRP_RSTPROD@"
export CHGRP_CMD="@CHGRP_CMD@"
export NCDUMP="${NETCDF:-}/bin/ncdump"
export NCLEN="${HOMEgfs}/ush/getncdimlen"

# Machine environment, jobs, and other utility scripts
export BASE_ENV="${HOMEgfs}/env"
export BASE_JOB="${HOMEgfs}/jobs/rocoto"

# EXPERIMENT specific environment parameters
export SDATE=@SDATE@
export EDATE=@EDATE@
export EXP_WARM_START="@EXP_WARM_START@"
export assim_freq=6
export PSLOT="@PSLOT@"
export EXPDIR="@EXPDIR@/${PSLOT}"
export ROTDIR="@ROTDIR@/${PSLOT}"
export ROTDIR_DUMP="YES"                #Note: A value of "NO" does not currently work
export DUMP_SUFFIX=""
if [[ "${PDY}${cyc}" -ge "2019092100" && "${PDY}${cyc}" -le "2019110700" ]]; then
    export DUMP_SUFFIX="p"              # Use dumps from NCO GFS v15.3 parallel
fi
export DATAROOT="${STMP}/RUNDIRS/${PSLOT}"  # TODO: set via prod_envir in Ops
export RUNDIR="${DATAROOT}"  # TODO: Should be removed; use DATAROOT instead
export ARCDIR="${NOSCRUB}/archive/${PSLOT}"
export ATARDIR="@ATARDIR@"

# Commonly defined parameters in JJOBS
export envir=${envir:-"prod"}
export NET="gfs"  # NET is defined in the job-card (ecf)
export RUN=${RUN:-${CDUMP:-"gfs"}}  # RUN is defined in the job-card (ecf); CDUMP is used at EMC as a RUN proxy
# TODO: determine where is RUN actually used in the workflow other than here
# TODO: is it possible to replace all instances of ${CDUMP} to ${RUN} to be
#       consistent w/ EE2?

# Get all the COM path templates
source "${EXPDIR}/config.com"

export ERRSCRIPT=${ERRSCRIPT:-'eval [[ $err = 0 ]]'}
export LOGSCRIPT=${LOGSCRIPT:-""}
#export ERRSCRIPT=${ERRSCRIPT:-"err_chk"}
#export LOGSCRIPT=${LOGSCRIPT:-"startmsg"}
export REDOUT="1>"
export REDERR="2>"

export SENDECF=${SENDECF:-"NO"}
export SENDSDM=${SENDSDM:-"NO"}
export SENDDBN_NTC=${SENDDBN_NTC:-"NO"}
export SENDDBN=${SENDDBN:-"NO"}
export DBNROOT=${DBNROOT:-${UTILROOT:-}/fakedbn}

# APP settings
export APP=@APP@

# Defaults:
export DO_ATM="YES"
export DO_COUPLED="NO"
export DO_WAVE="NO"
export DO_OCN="NO"
export DO_ICE="NO"
export DO_AERO="NO"
export CCPP_SUITE="FV3_GFS_v17_p8_ugwpv1"
export WAVE_CDUMP="" # When to include wave suite: gdas, gfs, or both
export DOBNDPNT_WAVE="NO"
export cplwav2atm=".false."
export FRAC_GRID=".true."

# Set operational resolution
export OPS_RES="C768" # Do not change # TODO: Why is this needed and where is it used?

# Resolution specific parameters
export LEVS=128
export CASE="@CASECTL@"
export CASE_ENS="@CASEENS@"
# TODO: This should not depend on $CASE or $CASE_ENS
# These are the currently available grid-combinations
case "${CASE}" in
    "C48")
        export OCNRES=500
        export waveGRD='glo_500'
        ;;
    "C96")
        export OCNRES=500
        export waveGRD='glo_200'
        ;;
    "C192")
        export OCNRES=050
        export waveGRD='glo_200'
        ;;
    "C384")
        export OCNRES=025
        export waveGRD='glo_025'
        ;;
    "C768" | "C1152")
        export OCNRES=025
        export waveGRD='mx025'
        ;;
    *)
        echo "FATAL ERROR: Unrecognized CASE ${CASE}, ABORT!"
        exit 1
        ;;
esac
export ICERES=${OCNRES}

case "${APP}" in
  ATM)
    export confignamevarforufs="atm"
    ;;
  ATMA)
    export DO_AERO="YES"
    export confignamevarforufs="atm_aero"
    ;;
  ATMW)
    export DO_COUPLED="YES"
    export DO_WAVE="YES"
    export WAVE_CDUMP="both"
    export confignamevarforufs="leapfrog_atm_wav"
    ;;
  NG-GODAS)
    export DO_ATM="NO"
    export DO_OCN="YES"
    export DO_ICE="YES"
    ;;
  S2S*)
    export DO_COUPLED="YES"
    export DO_OCN="YES"
    export DO_ICE="YES"
<<<<<<< HEAD
    export CCPP_SUITE="FV3_GFS_v17_coupled_p8"  # TODO: Does this include FV3_GFS_v17_p8?  Can this be used instead of FV3_GFS_v17_p8 on L149
    export confignamevarforufs="cpld"
=======
    export CCPP_SUITE="FV3_GFS_v17_coupled_p8_ugwpv1"  # TODO: Does this include FV3_GFS_v17_p8?  Can this be used instead of FV3_GFS_v17_p8 on L149
    export confignamevarfornems="cpld"
>>>>>>> 255616d3

    if [[ "${APP}" =~ A$ ]]; then
        export DO_AERO="YES"
        export confignamevarforufs="${confignamevarforufs}_aero"
    fi

    if [[ "${APP}" =~ ^S2SW ]]; then
        export DO_WAVE="YES"
        export WAVE_CDUMP="both"
        export cplwav2atm=".true."
        export confignamevarforufs="${confignamevarforufs}_outerwave"
    fi

    ;;
  *)
    echo "Unrecognized APP: '${APP}'"
    exit 1
    ;;
esac

# Surface cycle update frequency
if [[ "${CDUMP}" =~ "gdas" ]] ; then
   export FHCYC=1
   export FTSFS=10
elif [[ "${CDUMP}" =~ "gfs" ]] ; then
   export FHCYC=24
fi

# Output frequency of the forecast model (for cycling)
export FHMIN=0
export FHMAX=9
export FHOUT=3           # Will be changed to 1 in config.base if (DOHYBVAR set to NO and l4densvar set to false)

# Cycle to run EnKF  (set to BOTH for both gfs and gdas)
export EUPD_CYC="gdas"

# GFS cycle info
export gfs_cyc=@gfs_cyc@ # 0: no GFS cycle, 1: 00Z only, 2: 00Z and 12Z only, 4: all 4 cycles.

# GFS output and frequency
export FHMIN_GFS=0

export FHMAX_GFS_00=120
export FHMAX_GFS_06=120
export FHMAX_GFS_12=120
export FHMAX_GFS_18=120
current_fhmax_var=FHMAX_GFS_${cyc}; declare -x FHMAX_GFS=${!current_fhmax_var}

export FHOUT_GFS=6 # Must be 6 for S2S until #1629 is addressed; 3 for ops
export FHMAX_HF_GFS=0
export FHOUT_HF_GFS=1
if (( gfs_cyc != 0 )); then
    export STEP_GFS=$(( 24 / gfs_cyc ))
else
    export STEP_GFS="0"
fi
export ILPOST=1           # gempak output frequency up to F120

# GFS restart interval in hours
export restart_interval_gfs=12
# NOTE: Do not set this to zero.  Instead set it to $FHMAX_GFS
# TODO: Remove this variable from config.base and reference from config.fcst
# TODO: rework logic in config.wave and push it to parsing_nameslist_WW3.sh where it is actually used

export QUILTING=".true."
export OUTPUT_GRID="gaussian_grid"
export WRITE_DOPOST=".true." # WRITE_DOPOST=true, use inline POST
export WRITE_NSFLIP=".true."

# IAU related parameters
export DOIAU="@DOIAU@"        # Enable 4DIAU for control with 3 increments
export IAUFHRS="3,6,9"
export IAU_FHROT=${IAUFHRS%%,*}
export IAU_DELTHRS=6
export IAU_OFFSET=6
export DOIAU_ENKF=${DOIAU:-"YES"}   # Enable 4DIAU for EnKF ensemble
export IAUFHRS_ENKF="3,6,9"
export IAU_DELTHRS_ENKF=6

# Use Jacobians in eupd and thereby remove need to run eomg
export lobsdiag_forenkf=".true."

# if [[ "$SDATE" -lt "2019020100" ]]; then # no rtofs in GDA
#   export DO_WAVE="NO"
#   echo "WARNING: Wave suite turned off due to lack of RTOFS in GDA for SDATE"
# fi

# Microphysics Options: 99-ZhaoCarr, 8-Thompson; 6-WSM6, 10-MG, 11-GFDL
export imp_physics=8

# Shared parameters
# DA engine
export DO_JEDIATMVAR="@DO_JEDIATMVAR@"
export DO_JEDIATMENS="@DO_JEDIATMENS@"
export DO_JEDIOCNVAR="@DO_JEDIOCNVAR@"
export DO_JEDILANDDA="@DO_JEDILANDDA@"
export DO_MERGENSST="@DO_MERGENSST@"

# Hybrid related
export DOHYBVAR="@DOHYBVAR@"
export NMEM_ENS=@NMEM_ENS@
export NMEM_ENS_GFS=@NMEM_ENS@
export SMOOTH_ENKF="NO"
export l4densvar=".true."
export lwrite4danl=".true."

# EnKF output frequency
if [[ ${DOHYBVAR} = "YES" ]]; then
    export FHMIN_ENKF=3
    export FHMAX_ENKF=9
    export FHMAX_ENKF_GFS=120
    export FHOUT_ENKF_GFS=3
    if [[ ${l4densvar} = ".true." ]]; then
        export FHOUT=1
        export FHOUT_ENKF=1
    else
        export FHOUT_ENKF=3
    fi
fi

# if 3DVAR and IAU
if [[ ${DOHYBVAR} == "NO" && ${DOIAU} == "YES"  ]]; then
    export IAUFHRS="6"
    export IAU_FHROT="3"
    export IAU_FILTER_INCREMENTS=".true."
    export IAUFHRS_ENKF="6"
fi

# Check if cycle is cold starting, DOIAU off, or free-forecast mode
if [[ "${MODE}" = "cycled" && "${SDATE}" = "${PDY}${cyc}" && ${EXP_WARM_START} = ".false." ]] || [[ "${DOIAU}" = "NO" ]] || [[ "${MODE}" = "forecast-only" && ${EXP_WARM_START} = ".false." ]] ; then
  export IAU_OFFSET=0
  export IAU_FHROT=0
  export IAUFHRS="6"
fi

if [[ "${DOIAU_ENKF}" = "NO" ]]; then export IAUFHRS_ENKF="6"; fi

# turned on nsst in anal and/or fcst steps, and turn off rtgsst
export DONST="YES"
if [[ ${DONST} = "YES" ]]; then export FNTSFA="        "; fi

# The switch to apply SST elevation correction or not
export nst_anl=.true.

# Make the nsstbufr file on the fly or use the GDA version
export MAKE_NSSTBUFR="@MAKE_NSSTBUFR@"

# Make the aircraft prepbufr file on the fly or use the GDA version
export MAKE_ACFTBUFR="@MAKE_ACFTBUFR@"

# Analysis increments to zero in CALCINCEXEC
export INCREMENTS_TO_ZERO="'liq_wat_inc','icmr_inc'"

# Write analysis files for early cycle EnKF
export DO_CALC_INCREMENT_ENKF_GFS="YES"

# Stratospheric increments to zero
export INCVARS_ZERO_STRAT="'sphum_inc','liq_wat_inc','icmr_inc'"
export INCVARS_EFOLD="5"

# Swith to generate netcdf or binary diagnostic files.  If not specified,
# script default to binary diagnostic files.   Set diagnostic file
# variables here since used in both DA and vrfy jobs
export netcdf_diag=".true."
export binary_diag=".false."

# Verification options
export DO_METP="YES"         # Run METPLUS jobs - set METPLUS settings in config.metp
export DO_FIT2OBS="YES"      # Run fit to observations package

# Archiving options
export HPSSARCH="@HPSSARCH@"        # save data to HPSS archive
export LOCALARCH="@LOCALARCH@"        # save data to local archive
if [[ ${HPSSARCH} = "YES" ]] && [[ ${LOCALARCH} = "YES" ]]; then
   echo "Both HPSS and local archiving selected.  Please choose one or the other."
   exit 2
fi
export ARCH_CYC=00           # Archive data at this cycle for warm_start capability
export ARCH_WARMICFREQ=4     # Archive frequency in days for warm_start capability
export ARCH_FCSTICFREQ=1     # Archive frequency in days for gdas and gfs forecast-only capability

#--online archive of nemsio files for fit2obs verification
export FITSARC="YES"
export FHMAX_FITS=132
[[ "${FHMAX_FITS}" -gt "${FHMAX_GFS}" ]] && export FHMAX_FITS=${FHMAX_GFS}

echo "END: config.base"<|MERGE_RESOLUTION|>--- conflicted
+++ resolved
@@ -217,13 +217,8 @@
     export DO_COUPLED="YES"
     export DO_OCN="YES"
     export DO_ICE="YES"
-<<<<<<< HEAD
-    export CCPP_SUITE="FV3_GFS_v17_coupled_p8"  # TODO: Does this include FV3_GFS_v17_p8?  Can this be used instead of FV3_GFS_v17_p8 on L149
-    export confignamevarforufs="cpld"
-=======
     export CCPP_SUITE="FV3_GFS_v17_coupled_p8_ugwpv1"  # TODO: Does this include FV3_GFS_v17_p8?  Can this be used instead of FV3_GFS_v17_p8 on L149
     export confignamevarfornems="cpld"
->>>>>>> 255616d3
 
     if [[ "${APP}" =~ A$ ]]; then
         export DO_AERO="YES"
