--- conflicted
+++ resolved
@@ -1126,8 +1126,7 @@
     ;;
 
   "gempak")
-<<<<<<< HEAD
-    wtime="03:00:00"
+    wtime="00:30:00"
     npe_gdas=2
     npe_gfs=28
     npe_node_gdas=2
@@ -1135,25 +1134,6 @@
     nth=1
     memory_gdas="4GB"
     memory_gfs="2GB"
-=======
-    export wtime_gempak="00:30:00"
-    export npe_gempak_gdas=2
-    export npe_gempak_gfs=28
-    export npe_node_gempak_gdas=2
-    export npe_node_gempak_gfs=28
-    export nth_gempak=1
-    export memory_gempak_gdas="4GB"
-    export memory_gempak_gfs="2GB"
-
-    var_npe_node="npe_node_gempak_${RUN}"
-    var_npe="npe_gempak_${RUN}"
-    # RUN is set to a single value at setup time, so these won't be found
-    # TODO rework setup_xml.py to initialize RUN to the applicable option
-    if [[ -n "${!var_npe_node+0}" ]]; then
-      declare -x "npe_node_gempak"="${!var_npe_node}" \
-                 "npe_gempak"="${!var_npe}"
-    fi
->>>>>>> 7dc6651a
     ;;
 
   "mos_stn_prep")
