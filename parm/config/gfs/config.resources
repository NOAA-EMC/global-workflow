#! /usr/bin/env bash
# shellcheck disable=SC2034

########## config.resources ##########
# Set resource information for job tasks
# e.g. walltime, node, cores per node, memory etc.
# Note: machine-specific resources should be placed into the appropriate config file:
#       config.resources.${machine}

if (( $# != 1 )); then

    echo "Must specify an input task argument to set resource variables!"
    echo "argument can be any one of the following:"
    echo "stage_ic aerosol_init"
    echo "prep prepsnowobs prepatmiodaobs"
    echo "atmanlinit atmanlvar atmanlfv3inc atmanlfinal"
    echo "atmensanlinit atmensanlletkf atmensanlfv3inc atmensanlfinal"
<<<<<<< HEAD
    echo "snowanl"
    echo "prepobsaero aeroanlinit aeroanlvar aeroanlfinal"
=======
    echo "snowanl esnowrecen"
    echo "prepobsaero aeroanlinit aeroanlrun aeroanlfinal"
>>>>>>> 935ac645
    echo "anal sfcanl analcalc analdiag fcst echgres"
    echo "upp atmos_products"
    echo "tracker genesis genesis_fsu"
    echo "verfozn verfrad vminmon fit2obs metp arch cleanup"
    echo "eobs ediag eomg eupd ecen esfc efcs epos earc"
    echo "init_chem mom6ic oceanice_products"
    echo "waveinit waveprep wavepostsbs wavepostbndpnt wavepostbndpntbll wavepostpnt"
    echo "wavegempak waveawipsbulls waveawipsgridded"
    echo "postsnd awips gempak npoess"
    echo "ocnanalprep prepoceanobs marinebmat ocnanalrun ocnanalecen marineanalletkf ocnanalchkpt ocnanalpost ocnanalvrfy"
    exit 1

fi

step=$1

echo "BEGIN: config.resources"

case ${machine} in
  "WCOSS2")
              max_tasks_per_node=128
              # shellcheck disable=SC2034
              mem_node_max="500GB"
    ;;
  "HERA")
              max_tasks_per_node=40
              # shellcheck disable=SC2034
              mem_node_max="96GB"
    ;;
  "GAEA")
              max_tasks_per_node=128
              # shellcheck disable=SC2034
              mem_node_max="251GB"
    ;;
  "ORION")
              max_tasks_per_node=40
              # shellcheck disable=SC2034
              mem_node_max="192GB"
    ;;
  "HERCULES")
              max_tasks_per_node=80
              # shellcheck disable=SC2034
              mem_node_max="512GB"
    ;;
  "JET")
    case ${PARTITION_BATCH} in
      "xjet")
              max_tasks_per_node=24
              # shellcheck disable=SC2034
              mem_node_max="61GB"
        ;;
      "vjet")
              max_tasks_per_node=16
              # shellcheck disable=SC2034
              mem_node_max="61GB"
        ;;
      "sjet")
              max_tasks_per_node=16
              # shellcheck disable=SC2034
              mem_node_max="29GB"
        ;;
      "kjet")
              max_tasks_per_node=40
              # shellcheck disable=SC2034
              mem_node_max="88GB"
        ;;
      *)
        echo "FATAL ERROR: Unknown partition ${PARTITION_BATCH} specified for ${machine}"
        exit 3
    esac
    ;;
  "S4")
    case ${PARTITION_BATCH} in
      "s4")   max_tasks_per_node=32
              # shellcheck disable=SC2034
              mem_node_max="168GB"
        ;;
      "ivy")
              max_tasks_per_node=20
              # shellcheck disable=SC2034
              mem_node_max="128GB"
        ;;
      *)
        echo "FATAL ERROR: Unknown partition ${PARTITION_BATCH} specified for ${machine}"
        exit 3
    esac
    ;;
  "AWSPW")
    export PARTITION_BATCH="compute"
    npe_node_max=36
    max_tasks_per_node=36
    # TODO Supply a max mem/node value for AWS
    # shellcheck disable=SC2034
    mem_node_max=""
    ;;
  "AZUREPW")
    export PARTITION_BATCH="compute"
    npe_node_max=24
    max_tasks_per_node=24
    # TODO Supply a max mem/node value for AZURE
    # shellcheck disable=SC2034
    mem_node_max=""
    ;;
  "GOOGLEPW")
    export PARTITION_BATCH="compute"
    npe_node_max=30
    max_tasks_per_node=30
    # TODO Supply a max mem/node value for GOOGLE
    # shellcheck disable=SC2034
    mem_node_max=""
    ;;
  "CONTAINER")
    max_tasks_per_node=1
    # TODO Supply a max mem/node value for a container
    # shellcheck disable=SC2034
    mem_node_max=""
    ;;
  *)
    echo "FATAL ERROR: Unknown machine encountered by ${BASH_SOURCE[0]}"
    exit 2
    ;;
esac

export max_tasks_per_node

case ${step} in
  "prep")
    walltime='00:30:00'
    ntasks=4
    tasks_per_node=2
    threads_per_task=1
    memory="40GB"
    ;;

  "prepsnowobs")
    walltime="00:05:00"
    ntasks=1
    threads_per_task=1
    tasks_per_node=1
    ;;

  "prepatmiodaobs")
    walltime="00:30:00"
    ntasks=1
    threads_per_task=1
    tasks_per_node=$(( max_tasks_per_node / threads_per_task ))
    ;;

  "aerosol_init")
    walltime="00:05:00"
    ntasks=1
    threads_per_task=1
    tasks_per_node=$(( max_tasks_per_node / threads_per_task ))
    NTASKS=${ntasks}
    memory="6GB"
    ;;

  "waveinit")
    walltime="00:10:00"
    ntasks=12
    threads_per_task=1
    tasks_per_node=$(( max_tasks_per_node / threads_per_task ))
    NTASKS=${ntasks}
    memory="2GB"
    ;;

  "waveprep")
    walltime="00:10:00"
    ntasks_gdas=5
    ntasks_gfs=65
    threads_per_task=1

    tasks_per_node=$(( max_tasks_per_node / threads_per_task ))
    NTASKS_gdas=${ntasks_gdas}
    NTASKS_gfs=${ntasks_gfs}
    memory_gdas="100GB"
    memory_gfs="150GB"
    ;;

  "wavepostsbs")
    walltime_gdas="00:20:00"
    walltime_gfs="03:00:00"
    ntasks=8
    threads_per_task=1
    tasks_per_node=$(( max_tasks_per_node / threads_per_task ))
    NTASKS=${ntasks}
    memory_gdas="10GB"
    memory_gfs="10GB"
    ;;

  # The wavepost*pnt* jobs are I/O heavy and do not scale well to large nodes.
  # Limit the number of tasks/node to 40.
  "wavepostbndpnt")
    walltime="03:00:00"
    ntasks=240
    threads_per_task=1
    tasks_per_node=$(( max_tasks_per_node / threads_per_task ))
    export is_exclusive=True
    if [[ ${tasks_per_node} -gt 40 ]]; then
        tasks_per_node=40
        export is_exclusive=False
    fi
    NTASKS=${ntasks}
    ;;

  "wavepostbndpntbll")
    walltime="01:00:00"
    ntasks=448
    threads_per_task=1
    tasks_per_node=$(( max_tasks_per_node / threads_per_task ))
    export is_exclusive=True
    if [[ ${tasks_per_node} -gt 40 ]]; then
        tasks_per_node=40
        export is_exclusive=False
    fi
    NTASKS=${ntasks}
    ;;

  "wavepostpnt")
    walltime="04:00:00"
    ntasks=200
    threads_per_task=1
    tasks_per_node=$(( max_tasks_per_node / threads_per_task ))
    export is_exclusive=True
    if [[ ${tasks_per_node} -gt 40 ]]; then
        tasks_per_node=40
        export is_exclusive=False
    fi
    NTASKS=${ntasks}
    ;;

  "wavegempak")
    walltime="02:00:00"
    ntasks=1
    threads_per_task=1
    tasks_per_node=$(( max_tasks_per_node / threads_per_task ))
    NTASKS=${ntasks}
    memory="1GB"
    ;;

  "waveawipsbulls")
    walltime="00:20:00"
    ntasks=1
    threads_per_task=1
    tasks_per_node=$(( max_tasks_per_node / threads_per_task ))
    NTASKS=${ntasks}
    export is_exclusive=True
    ;;

  "waveawipsgridded")
    walltime="02:00:00"
    ntasks=1
    threads_per_task=1
    tasks_per_node=$(( max_tasks_per_node / threads_per_task ))
    NTASKS=${ntasks}
    memory_gfs="1GB"
    ;;

  "atmanlinit")
    export layout_x=${layout_x_atmanl}
    export layout_y=${layout_y_atmanl}

    export layout_gsib_x=$(( layout_x * 3 ))
    export layout_gsib_y=$(( layout_y * 2 ))

    walltime="00:10:00"
    ntasks=1
    threads_per_task=1
    tasks_per_node=$(( max_tasks_per_node / threads_per_task ))
    memory="3072M"
    ;;

  "atmanlvar")
    export layout_x=${layout_x_atmanl}
    export layout_y=${layout_y_atmanl}

    walltime="00:30:00"
    ntasks_gdas=$(( layout_x * layout_y * 6 ))
    ntasks_gfs=$(( layout_x * layout_y * 6 ))
    threads_per_task_gdas=1
    threads_per_task_gfs=${threads_per_task_gdas}
    tasks_per_node_gdas=$(( max_tasks_per_node / threads_per_task_gdas ))
    tasks_per_node_gfs=$(( max_tasks_per_node / threads_per_task_gfs ))
    memory="96GB"
    export is_exclusive=True
    ;;

  "atmanlfv3inc")
    export layout_x=${layout_x_atmanl}
    export layout_y=${layout_y_atmanl}

    walltime="00:30:00"
    ntasks_gdas=$(( layout_x * layout_y * 6 ))
    ntasks_gfs=$(( layout_x * layout_y * 6 ))
    threads_per_task_gdas=1
    threads_per_task_gfs=${threads_per_task_gdas}
    tasks_per_node_gdas=$(( max_tasks_per_node / threads_per_task_gdas ))
    tasks_per_node_gfs=$(( max_tasks_per_node / threads_per_task_gfs ))
    memory="96GB"
    export is_exclusive=True
    ;;

  "atmanlfinal")
    walltime="00:30:00"
    ntasks=${max_tasks_per_node}
    threads_per_task=1
    tasks_per_node=$(( max_tasks_per_node / threads_per_task ))
    export is_exclusive=True
    ;;

  "snowanl")
    # below lines are for creating JEDI YAML
    case ${CASE} in
      "C768")
        layout_x=6
        layout_y=6
        ;;
      "C384")
        layout_x=5
        layout_y=5
        ;;
      "C192" | "C96" | "C48")
        layout_x=1
        layout_y=1
        ;;
      *)
        echo "FATAL ERROR: Resources not defined for job ${step} at resolution ${CASE}"
        exit 4
    esac

    export layout_x
    export layout_y

    walltime="00:15:00"
    ntasks=$(( layout_x * layout_y * 6 ))
    threads_per_task=1
    tasks_per_node=$(( max_tasks_per_node / threads_per_task ))
    ;;

  "esnowrecen")
    # below lines are for creating JEDI YAML
    case ${CASE} in
      "C768")
        layout_x=6
        layout_y=6
        ;;
      "C384")
        layout_x=5
        layout_y=5
        ;;
      "C192" | "C96" | "C48")
        layout_x=1
        layout_y=1
        ;;
      *)
        echo "FATAL ERROR: Resources not defined for job ${step} at resolution ${CASE}"
        exit 4
    esac

    export layout_x
    export layout_y

    walltime="00:15:00"
    ntasks=$(( layout_x * layout_y * 6 ))
    threads_per_task=1
    tasks_per_node=$(( max_tasks_per_node / threads_per_task ))
    ;;

  "prepobsaero")
    walltime="00:30:00"
    ntasks=1
    threads_per_task=1
    tasks_per_node=1
    memory="96GB"
    ;;

  "aeroanlinit")
    # below lines are for creating JEDI YAML
    case ${CASE} in
      "C768")
        layout_x=8
        layout_y=8
        ;;
      "C384")
        layout_x=6
        layout_y=6
        ;;
      "C192" | "C96")
        layout_x=4
        layout_y=4
        ;;
      "C48" )
        # this case is for testing only
        layout_x=1
        layout_y=1
        ;;
      *)
        echo "FATAL ERROR: Resources not defined for job ${step} at resolution ${CASE}"
        exit 4
    esac

    export layout_x
    export layout_y
    walltime="00:10:00"
    ntasks=1
    threads_per_task=1
    tasks_per_node=$(( max_tasks_per_node / threads_per_task ))
    memory="3072M"
    ;;

  "aeroanlvar")
    case ${CASE} in
      "C768")
        layout_x=8
        layout_y=8
        ;;
      "C384")
        layout_x=6
        layout_y=6
        ;;
      "C192" | "C96")
        layout_x=4
        layout_y=4
        ;;
      "C48" )
        # this case is for testing only
        layout_x=1
        layout_y=1
        ;;
      *)
        echo "FATAL ERROR: Resources not defined for job ${step} at resolution ${CASE}"
        exit 4
    esac

    export layout_x
    export layout_y

    walltime="00:30:00"
    ntasks=$(( layout_x * layout_y * 6 ))
    threads_per_task=1
    tasks_per_node=$(( max_tasks_per_node / threads_per_task ))
    export is_exclusive=True
    ;;

  "aeroanlgenb")
    case ${CASE} in
      "C768")
        layout_x=8
        layout_y=8
        ;;
      "C384")
        layout_x=6
        layout_y=6
        ;;
      "C192" | "C96")
        layout_x=4
        layout_y=4
        ;;
      "C48" )
        # this case is for testing only
        layout_x=1
        layout_y=1
        ;;
      *)
        echo "FATAL ERROR: Resources not defined for job ${job} at resolution ${CASE}"
        exit 4
    esac

    export layout_x
    export layout_y

    walltime="00:30:00"
    ntasks=$(( layout_x * layout_y * 6 ))
    threads_per_task=1
    tasks_per_node=$(( max_tasks_per_node / threads_per_task ))
    export is_exclusive=True

    ;;


  "aeroanlfinal")
    walltime="00:10:00"
    ntasks=1
    threads_per_task=1
    tasks_per_node=$(( max_tasks_per_node / threads_per_task ))
    memory="3072M"
    ;;

  "ocnanalprep")
    walltime="00:10:00"
    ntasks=1
    threads_per_task=1
    tasks_per_node=$(( max_tasks_per_node / threads_per_task ))
    memory="24GB"
    ;;

  "prepoceanobs")
    walltime="00:10:00"
    ntasks=1
    threads_per_task=1
    tasks_per_node=$(( max_tasks_per_node / threads_per_task ))
    memory="48GB"
    ;;

  "marinebmat")
    npes=16
    ntasks=16
    case ${OCNRES} in
      "025") ntasks=480;;
      "050")  ntasks=16;;
      "500")  ntasks=16;;
      *)
        echo "FATAL ERROR: Resources not defined for job ${step} at resolution ${OCNRES}"
        exit 4
    esac

    walltime="00:30:00"
    threads_per_task=1
    export is_exclusive=True
    tasks_per_node=$(( max_tasks_per_node / threads_per_task ))
    ;;

  "ocnanalrun")
    ntasks=16
    case ${OCNRES} in
      "025")
        ntasks=480
        memory="96GB"
        ;;
      "050")
        ntasks=16
        memory="96GB"
        ;;
      "500")
        ntasks=16
        memory="24GB"
        ;;
      *)
        echo "FATAL ERROR: Resources not defined for job ${step} at resolution ${OCNRES}"
        exit 4
    esac

    walltime="00:15:00"
    threads_per_task=1
    export is_exclusive=True
    tasks_per_node=$(( max_tasks_per_node / threads_per_task ))
    ;;

  "ocnanalecen")
    ntasks=16
    case ${OCNRES} in
      "025")
        ntasks=40
        memory="96GB"
        ;;
      "050")
        ntasks=16
        memory="96GB"
        ;;
      "500")
        ntasks=16
        memory="24GB"
        ;;
      *)
        echo "FATAL ERROR: Resources not defined for job ${step} at resolution ${OCNRES}"
        exit 4
    esac

    walltime="00:10:00"
    threads_per_task=1
    export is_exclusive=True
    tasks_per_node=$(( max_tasks_per_node / threads_per_task ))
    ;;

  "marineanalletkf")
    ntasks=16
    case ${OCNRES} in
      "025")
        ntasks=480
        memory="96GB"
        ;;
      "050")
        ntasks=16
        memory="96GB"
        ;;
      "500")
        ntasks=16
        memory="24GB"
        ;;
      *)
        echo "FATAL ERROR: Resources not defined for job ${step} at resolution ${OCNRES}"
        exit 4
    esac

    walltime="00:10:00"
    threads_per_task=1
    export is_exclusive=True
    tasks_per_node=$(( max_tasks_per_node / threads_per_task ))
    ;;


  "ocnanalchkpt")
    walltime="00:10:00"
    ntasks=1
    threads_per_task=1
    tasks_per_node=$(( max_tasks_per_node / threads_per_task ))
    case ${OCNRES} in
      "025")
        memory="128GB"
        ntasks=16;;
      "050")
        memory="32GB"
        ntasks=16;;
      "500")
        memory="32GB"
        ntasks=8;;
      *)
        echo "FATAL ERROR: Resources not defined for job ${step} at resolution ${OCNRES}"
        exit 4
    esac
    ;;

  "ocnanalpost")
    walltime="00:30:00"
    ntasks=${max_tasks_per_node}
    threads_per_task=1
    tasks_per_node=$(( max_tasks_per_node / threads_per_task ))
    ;;

  "ocnanalvrfy")
    walltime="00:35:00"
    ntasks=1
    threads_per_task=1
    tasks_per_node=$(( max_tasks_per_node / threads_per_task ))
    memory="24GB"
    ;;

  "anal")
    walltime_gdas="01:20:00"
    walltime_gfs="01:00:00"
    case ${CASE} in
      "C768")
        ntasks_gdas=780
        ntasks_gfs=825
        threads_per_task=5
        ;;
      "C384")
        ntasks_gdas=160
        ntasks_gfs=160
        threads_per_task=10
        ;;
      "C192" | "C96" | "C48")
        ntasks_gdas=84
        ntasks_gfs=84
        threads_per_task=5
        ;;
      *)
        echo "FATAL ERROR: Resources not defined for job ${step} at resolution ${CASE}"
        exit 4
        ;;
    esac
    tasks_per_node=$(( max_tasks_per_node / threads_per_task ))
    export threads_per_task_cycle=${threads_per_task}
    export tasks_per_node_cycle=$(( max_tasks_per_node / threads_per_task_cycle ))
    export is_exclusive=True
    ;;

  "analcalc")
    walltime="00:15:00"
    ntasks=127
    export ntasks_calcanl="${ntasks}"
    threads_per_task=1
    tasks_per_node=$(( max_tasks_per_node / threads_per_task ))
    export threads_per_task_echgres_gdas=4
    export threads_per_task_echgres_gfs=12
    export is_exclusive=True
    memory="48GB"
    if [[ "${CASE}" == "C384" || "${CASE}" == "C768" ]]; then
       memory="${mem_node_max}"
    fi
    ;;

  "analdiag")
    walltime="00:15:00"
    ntasks=96             # Should be at least twice ediag's tasks
    threads_per_task=1
    tasks_per_node=$(( max_tasks_per_node / threads_per_task ))
    memory="48GB"
    ;;

  "sfcanl")
    walltime="00:20:00"
    ntasks=${ntiles:-6}
    threads_per_task=1
    tasks_per_node=$(( max_tasks_per_node / threads_per_task ))
    export is_exclusive=True
    ;;

  "fcst" | "efcs")
    export is_exclusive=True

    _RUN=${RUN:-"gfs"}
    _RUN=${RUN/enkf/}

    # Declare variables from config.ufs based on _RUN
    # Export layout and write task variables, but not ntasks/threads
    # Capitalize _RUN for write tasks
    for var in layout_x layout_y ntasks_fv3 ntasks_quilt nthreads_fv3 nthreads_ufs \
               WRITE_GROUP WRTTASK_PER_GROUP_PER_THREAD; do
      if [[ ${var} =~ "layout" ]]; then
        ufs_var_name="${var}_${_RUN}"
        declare -x "${var}"="${!ufs_var_name}"
      elif [[ ${var} =~ "WR" ]]; then
        ufs_var_name="${var}_${_RUN^^}"
        declare -x "${var}"="${!ufs_var_name}"
      else
        ufs_var_name="${var}_${_RUN}"
        declare "${var}"="${!ufs_var_name}"
      fi
    done

    # Will not set mediator threads if we are skipping the mediator
    if [[ ${_RUN} == "gfs" ]]; then
      nthreads_mediator=${nthreads_mediator_gfs:-}
    elif [[ ${_RUN} == "gdas" ]]; then
      nthreads_mediator=${nthreads_mediator_gdas:-}
    fi

    # Determine if using ESMF-managed threading or traditional threading
    # If using traditional threading, set them to 1
    if [[ "${USE_ESMF_THREADING:-}" == "YES" ]]; then
      export UFS_THREADS=1
    else  # traditional threading
      export UFS_THREADS=${nthreads_ufs:-1}
      nthreads_fv3=1
      nthreads_mediator=1
      [[ "${DO_WAVE}" == "YES" ]] && nthreads_ww3=1
      [[ "${DO_OCN}" == "YES" ]] && nthreads_mom6=1
      [[ "${DO_ICE}" == "YES" ]] && nthreads_cice6=1
    fi

    if (( ntiles > 6 )); then
      export layout_x_nest=${layout_x_nest:-10}
      export layout_y_nest=${layout_y_nest:-10}
      export npx_nest=${npx_nest:-1441}
      export npy_nest=${npy_nest:-961}
    fi

    # PETS for the atmosphere dycore
    (( FV3PETS = ntasks_fv3 * nthreads_fv3 ))
    echo "FV3 using (nthreads, PETS) = (${nthreads_fv3}, ${FV3PETS})"

    # PETS for quilting
    if [[ "${QUILTING:-}" == ".true." ]]; then
      (( QUILTPETS = ntasks_quilt * nthreads_fv3 ))
      (( WRTTASK_PER_GROUP = WRTTASK_PER_GROUP_PER_THREAD ))
      export WRTTASK_PER_GROUP
    else
      QUILTPETS=0
    fi
    echo "QUILT using (nthreads, PETS) = (${nthreads_fv3}, ${QUILTPETS})"

    # Total PETS for the atmosphere component
    ATMTHREADS=${nthreads_fv3}
    (( ATMPETS = FV3PETS + QUILTPETS ))
    export ATMPETS ATMTHREADS
    echo "FV3ATM using (nthreads, PETS) = (${ATMTHREADS}, ${ATMPETS})"

    # Total PETS for the coupled model (starting w/ the atmosphere)
    NTASKS_TOT=${ATMPETS}

    # The mediator PETS can overlap with other components, usually it lands on the atmosphere tasks.
    # However, it is suggested limiting mediator PETS to 300, as it may cause the slow performance.
    # See https://docs.google.com/document/d/1bKpi-52t5jIfv2tuNHmQkYUe3hkKsiG_DG_s6Mnukog/edit
    # TODO: Update reference when moved to ufs-weather-model RTD
    MEDTHREADS=${nthreads_mediator:-1}
    MEDPETS=${MEDPETS:-${FV3PETS}}
    (( "${MEDPETS}" > 300 )) && MEDPETS=300
    export MEDPETS MEDTHREADS
    echo "MEDIATOR using (threads, PETS) = (${MEDTHREADS}, ${MEDPETS})"

    CHMPETS=0; CHMTHREADS=0
    if [[ "${DO_AERO}" == "YES" ]]; then
      # GOCART shares the same grid and forecast tasks as FV3 (do not add write grid component tasks).
      (( CHMTHREADS = ATMTHREADS ))
      (( CHMPETS = FV3PETS ))
      # Do not add to NTASKS_TOT
      echo "GOCART using (threads, PETS) = (${CHMTHREADS}, ${CHMPETS})"
    fi
    export CHMPETS CHMTHREADS

    WAVPETS=0; WAVTHREADS=0
    if [[ "${DO_WAVE}" == "YES" ]]; then
      (( WAVPETS = ntasks_ww3 * nthreads_ww3 ))
      (( WAVTHREADS = nthreads_ww3 ))
      echo "WW3 using (threads, PETS) = (${WAVTHREADS}, ${WAVPETS})"
      (( NTASKS_TOT = NTASKS_TOT + WAVPETS ))
    fi
    export WAVPETS WAVTHREADS

    OCNPETS=0; OCNTHREADS=0
    if [[ "${DO_OCN}" == "YES" ]]; then
      (( OCNPETS = ntasks_mom6 * nthreads_mom6 ))
      (( OCNTHREADS = nthreads_mom6 ))
      echo "MOM6 using (threads, PETS) = (${OCNTHREADS}, ${OCNPETS})"
      (( NTASKS_TOT = NTASKS_TOT + OCNPETS ))
    fi
    export OCNPETS OCNTHREADS

    ICEPETS=0; ICETHREADS=0
    if [[ "${DO_ICE}" == "YES" ]]; then
      (( ICEPETS = ntasks_cice6 * nthreads_cice6 ))
      (( ICETHREADS = nthreads_cice6 ))
      echo "CICE6 using (threads, PETS) = (${ICETHREADS}, ${ICEPETS})"
      (( NTASKS_TOT = NTASKS_TOT + ICEPETS ))
    fi
    export ICEPETS ICETHREADS

    echo "Total PETS for ${RUN:-gfs} = ${NTASKS_TOT}"

    declare -x "ntasks"="${NTASKS_TOT}"
    declare -x "threads_per_task"="${UFS_THREADS}"
    declare -x "tasks_per_node"="${max_tasks_per_node}"

    case "${CASE}" in
      "C48" | "C96" | "C192")
        declare -x "walltime_gdas"="00:20:00"
        declare -x "walltime_enkfgdas"="00:20:00"
        declare -x "walltime_gfs"="03:00:00"
        declare -x "walltime_enkfgfs"="00:20:00"
        ;;
      "C384")
        declare -x "walltime_gdas"="00:30:00"
        declare -x "walltime_enkfgdas"="00:30:00"
        declare -x "walltime_gfs"="06:00:00"
        declare -x "walltime_enkfgfs"="00:30:00"
        ;;
      "C768" | "C1152")
        # Not valid resolutions for ensembles
        declare -x "walltime_gdas"="00:40:00"
        declare -x "walltime_gfs"="06:00:00"
        ;;
      *)
        echo "FATAL ERROR: Resources not defined for job ${step} at resolution ${CASE}"
        exit 4
        ;;
    esac

    unset _RUN
    unset NTASKS_TOT
    ;;

  "oceanice_products")
    walltime="00:15:00"
    ntasks=1
    tasks_per_node=1
    threads_per_task=1
    memory="96GB"
    ;;

  "upp")
    case "${CASE}" in
      "C48" | "C96")
        ntasks=${CASE:1}
      ;;
      "C192" | "C384" | "C768" )
        ntasks=120
        memory="${mem_node_max}"
      ;;
      *)
        echo "FATAL ERROR: Resources not defined for job ${step} at resolution ${CASE}"
        exit 4
      ;;
    esac
    tasks_per_node=${ntasks}

    threads_per_task=1

    walltime="00:15:00"
    if (( tasks_per_node > max_tasks_per_node )); then
      tasks_per_node=${max_tasks_per_node}
    fi
    export is_exclusive=True
    ;;

  "atmos_products")
    walltime="00:15:00"
    ntasks=24
    threads_per_task=1
    tasks_per_node="${ntasks}"
    export is_exclusive=True
    ;;

  "verfozn")
    walltime="00:05:00"
    ntasks=1
    threads_per_task=1
    tasks_per_node=1
    memory="1G"
    ;;

  "verfrad")
    walltime="00:40:00"
    ntasks=1
    threads_per_task=1
    tasks_per_node=1
    memory="5G"
    ;;

  "vminmon")
    walltime="00:05:00"
    ntasks=1
    threads_per_task=1
    tasks_per_node=1
    memory="1G"
    ;;

  "tracker")
    walltime="00:10:00"
    ntasks=1
    threads_per_task=1
    tasks_per_node=1
    memory="4G"
    ;;

  "genesis")
    walltime="00:25:00"
    ntasks=1
    threads_per_task=1
    tasks_per_node=1
    memory="10G"
    ;;

  "genesis_fsu")
    walltime="00:10:00"
    ntasks=1
    threads_per_task=1
    tasks_per_node=1
    memory="10G"
    ;;

  "fit2obs")
    walltime="00:20:00"
    ntasks=3
    threads_per_task=1
    tasks_per_node=1
    memory="20G"
    [[ ${CASE} == "C768" ]] && memory="80GB"
    ;;

  "metp")
    threads_per_task=1
    walltime_gdas="03:00:00"
    walltime_gfs="06:00:00"
    ntasks=1
    tasks_per_node=1
    export memory="80G"
    ;;

  "echgres")
    walltime="00:10:00"
    ntasks=3
    threads_per_task=${max_tasks_per_node}
    tasks_per_node=1
    ;;

  "init")
    walltime="00:30:00"
    ntasks=24
    threads_per_task=1
    tasks_per_node=6
    memory="70GB"
    ;;

  "init_chem")
    walltime="00:30:00"
    ntasks=1
    tasks_per_node=1
    export is_exclusive=True
    ;;

  "mom6ic")
    walltime="00:30:00"
    ntasks=24
    tasks_per_node=24
    export is_exclusive=True
    ;;

  "arch" | "earc" | "getic")
    walltime="06:00:00"
    ntasks=1
    tasks_per_node=1
    threads_per_task=1
    memory="4096M"
    ;;

  "cleanup")
    walltime="00:15:00"
    ntasks=1
    tasks_per_node=1
    threads_per_task=1
    memory="4096M"
    ;;

  "stage_ic")
    walltime="00:15:00"
    ntasks=1
    tasks_per_node=1
    threads_per_task=1
    export is_exclusive=True
    ;;

  "atmensanlinit")
    export layout_x=${layout_x_atmensanl}
    export layout_y=${layout_y_atmensanl}

    walltime="00:10:00"
    ntasks=1
    threads_per_task=1
    tasks_per_node=$(( max_tasks_per_node / threads_per_task ))
    memory="3072M"
    ;;

  "atmensanlletkf")
    export layout_x=${layout_x_atmensanl}
    export layout_y=${layout_y_atmensanl}

    walltime="00:30:00"
    ntasks=$(( layout_x * layout_y * 6 ))
    threads_per_task=1
    tasks_per_node=$(( max_tasks_per_node / threads_per_task ))
    memory="96GB"
    export is_exclusive=True
    ;;

  "atmensanlfv3inc")
    export layout_x=${layout_x_atmensanl}
    export layout_y=${layout_y_atmensanl}

    walltime="00:30:00"
    ntasks=$(( layout_x * layout_y * 6 ))
    threads_per_task=1
    tasks_per_node=$(( max_tasks_per_node / threads_per_task ))
    memory="96GB"
    export is_exclusive=True
    ;;

  "atmensanlfinal")
    walltime="00:30:00"
    ntasks=${max_tasks_per_node}
    threads_per_task=1
    tasks_per_node=$(( max_tasks_per_node / threads_per_task ))
    export is_exclusive=True
    ;;

  "eobs" | "eomg")
    if [[ "${step}" == "eobs" ]]; then
      walltime="00:15:00"
    else
      walltime="00:30:00"
    fi

    case ${CASE} in
      "C768")                 ntasks=200;;
      "C384")                 ntasks=100;;
      "C192" | "C96" | "C48") ntasks=40;;
      *)
        echo "FATAL ERROR: Resources not defined for job ${step} at resolution ${CASE}"
        exit 4
        ;;
    esac
    threads_per_task=2
    # NOTE The number of tasks and cores used must be the same for eobs
    # See https://github.com/NOAA-EMC/global-workflow/issues/2092 for details
    tasks_per_node=$(( max_tasks_per_node / threads_per_task ))
    export is_exclusive=True
    # Unset tasks_per_node if it is not a multiple of max_tasks_per_node
    # to prevent dropping data on the floor.  This should be set int
    # config.resources.{machine} instead.  This will result in an error at
    # experiment setup time if not set in config.resources.{machine}.
    if [[ $(( max_tasks_per_node % tasks_per_node )) != 0 ]]; then
      unset max_tasks_per_node
    fi
    ;;

  "ediag")
    walltime="00:15:00"
    ntasks=48
    threads_per_task=1
    tasks_per_node=$(( max_tasks_per_node / threads_per_task ))
    memory="30GB"
    ;;

  "eupd")
    walltime="00:30:00"
    case ${CASE} in
      "C768")
        ntasks=480
        threads_per_task=6
        ;;
      "C384")
        ntasks=270
        threads_per_task=8
        ;;
      "C192" | "C96" | "C48")
        ntasks=42
        threads_per_task=2
        ;;
      *)
        echo "FATAL ERROR: Resources not defined for job ${step} at resolution ${CASE}"
        exit 4
        ;;
    esac
    tasks_per_node=$(( max_tasks_per_node / threads_per_task ))
    export is_exclusive=True
    ;;

  "ecen")
    walltime="00:10:00"
    ntasks=80
    threads_per_task=4
    if [[ ${CASE} == "C384" || ${CASE} == "C192" || ${CASE} == "C96" || ${CASE} == "C48" ]]; then
      threads_per_task=2
    fi
    tasks_per_node=$(( max_tasks_per_node / threads_per_task ))
    export threads_per_task_cycle=${threads_per_task}
    export tasks_per_node_cycle=${tasks_per_node}
    export is_exclusive=True
    ;;

  "esfc")
    walltime="00:15:00"
    ntasks=80
    threads_per_task=1
    tasks_per_node=$(( max_tasks_per_node / threads_per_task ))
    threads_per_task_cycle=${threads_per_task}
    tasks_per_node_cycle=$(( max_tasks_per_node / threads_per_task_cycle ))
    ;;

  "epos")
    walltime="00:15:00"
    [[ ${CASE} == "C768" ]] && walltime="00:25:00"
    ntasks=80
    threads_per_task=1
    tasks_per_node=$(( max_tasks_per_node / threads_per_task ))
    export is_exclusive=True
    ;;

  "postsnd")
    walltime="02:00:00"
    ntasks=40
    threads_per_task=8
    tasks_per_node=10
    export ntasks_postsndcfp=9
    export tasks_per_node_postsndcfp=1
    postsnd_req_cores=$(( tasks_per_node * threads_per_task ))
    if (( postsnd_req_cores > max_tasks_per_node )); then
        tasks_per_node=$(( max_tasks_per_node / threads_per_task ))
    fi
    export is_exclusive=True
    ;;

  "awips")
    walltime="03:30:00"
    ntasks=1
    tasks_per_node=1
    threads_per_task=1
    memory="3GB"
    ;;

  "npoess")
    walltime="03:30:00"
    ntasks=1
    tasks_per_node=1
    threads_per_task=1
    memory="3GB"
    ;;

  "gempak")
    walltime="00:30:00"
    ntasks_gdas=2
    ntasks_gfs=28
    tasks_per_node_gdas=2
    tasks_per_node_gfs=28
    threads_per_task=1
    memory_gdas="4GB"
    memory_gfs="2GB"
    ;;

  "fbwind")
    walltime="00:05:00"
    ntasks=1
    threads_per_task=1
    memory="4GB"
    ;;

  "mos_stn_prep")
    walltime="00:10:00"
    ntasks=3
    tasks_per_node=3
    threads_per_task=1
    memory="5GB"
    NTASK="${ntasks}"
    export PTILE="${tasks_per_node}"
    ;;

  "mos_grd_prep")
    walltime="00:10:00"
    ntasks=4
    tasks_per_node=4
    threads_per_task=1
    memory="16GB"
    NTASK="${ntasks}"
    export PTILE="${tasks_per_node}"
    ;;

  "mos_ext_stn_prep")
    walltime="00:15:00"
    ntasks=2
    tasks_per_node=2
    threads_per_task=1
    memory="5GB"
    NTASK="${ntasks}"
    export PTILE="${tasks_per_node}"
    ;;

  "mos_ext_grd_prep")
    walltime="00:10:00"
    ntasks=7
    tasks_per_node=7
    threads_per_task=1
    memory="3GB"
    NTASK="${ntasks}"
    export PTILE="${tasks_per_node}"
    ;;

  "mos_stn_fcst")
    walltime="00:10:00"
    ntasks=5
    tasks_per_node=5
    threads_per_task=1
    memory="40GB"
    NTASK="${ntasks}"
    export PTILE="${tasks_per_node}"
    ;;

  "mos_grd_fcst")
    walltime="00:10:00"
    ntasks=7
    tasks_per_node=7
    threads_per_task=1
    memory="50GB"
    NTASK="${ntasks}"
    export PTILE="${tasks_per_node}"
    ;;

  "mos_ext_stn_fcst")
    walltime="00:20:00"
    ntasks=3
    tasks_per_node=3
    threads_per_task=1
    memory="50GB"
    NTASK="${ntasks}"
    export PTILE="${tasks_per_node}"
    export prepost=True
    ;;

  "mos_ext_grd_fcst")
    walltime="00:10:00"
    ntasks=7
    tasks_per_node=7
    threads_per_task=1
    memory="50GB"
    NTASK="${ntasks}"
    export PTILE="${tasks_per_node}"
    ;;

  "mos_stn_prdgen")
    walltime="00:10:00"
    ntasks=1
    tasks_per_node=1
    threads_per_task=1
    memory="15GB"
    NTASK="${ntasks}"
    export PTILE="${tasks_per_node}"
    export prepost=True
    ;;

  "mos_grd_prdgen")
    walltime="00:40:00"
    ntasks=72
    tasks_per_node=18
    threads_per_task=4
    memory="20GB"
    NTASK="${ntasks}"
    export PTILE="${tasks_per_node}"
    export OMP_NUM_THREADS="${threads_per_task}"
    ;;

  "mos_ext_stn_prdgen")
    walltime="00:10:00"
    ntasks=1
    tasks_per_node=1
    threads_per_task=1
    memory="15GB"
    NTASK="${ntasks}"
    export PTILE="${tasks_per_node}"
    export prepost=True
    ;;

  "mos_ext_grd_prdgen")
    walltime="00:30:00"
    ntasks=96
    tasks_per_node=6
    threads_per_task=16
    memory="30GB"
    NTASK="${ntasks}"
    export PTILE="${tasks_per_node}"
    export OMP_NUM_THREADS="${threads_per_task}"
    ;;

  "mos_wx_prdgen")
    walltime="00:10:00"
    ntasks=4
    tasks_per_node=2
    threads_per_task=2
    memory="10GB"
    NTASK="${ntasks}"
    export PTILE="${tasks_per_node}"
    export OMP_NUM_THREADS="${threads_per_task}"
    ;;

  "mos_wx_ext_prdgen")
    walltime="00:10:00"
    ntasks=4
    tasks_per_node=2
    threads_per_task=2
    memory="10GB"
    NTASK="${ntasks}"
    export PTILE="${tasks_per_node}"
    export OMP_NUM_THREADS="${threads_per_task}"
    ;;

  *)
    echo "FATAL ERROR: Invalid job ${step} passed to ${BASH_SOURCE[0]}"
    exit 1
    ;;

esac

# Get machine-specific resources, overriding/extending the above assignments
if [[ -f "${EXPDIR}/config.resources.${machine}" ]]; then
   source "${EXPDIR}/config.resources.${machine}"
fi

# Check for RUN-specific variables and export them
for resource_var in threads_per_task ntasks tasks_per_node NTASKS memory walltime; do
   run_resource_var="${resource_var}_${RUN}"
   if [[ -n "${!run_resource_var+0}" ]]; then
      declare -x "${resource_var}"="${!run_resource_var}"
   elif [[ -n "${!resource_var+0}" ]]; then
      export "${resource_var?}"
   fi
done

echo "END: config.resources"<|MERGE_RESOLUTION|>--- conflicted
+++ resolved
@@ -15,13 +15,8 @@
     echo "prep prepsnowobs prepatmiodaobs"
     echo "atmanlinit atmanlvar atmanlfv3inc atmanlfinal"
     echo "atmensanlinit atmensanlletkf atmensanlfv3inc atmensanlfinal"
-<<<<<<< HEAD
-    echo "snowanl"
+    echo "snowanl esnowrecen"
     echo "prepobsaero aeroanlinit aeroanlvar aeroanlfinal"
-=======
-    echo "snowanl esnowrecen"
-    echo "prepobsaero aeroanlinit aeroanlrun aeroanlfinal"
->>>>>>> 935ac645
     echo "anal sfcanl analcalc analdiag fcst echgres"
     echo "upp atmos_products"
     echo "tracker genesis genesis_fsu"
