--- conflicted
+++ resolved
@@ -434,23 +434,16 @@
     export npe_ocnanalchkpt=1
     export nth_ocnanalchkpt=1
     export npe_node_ocnanalchkpt=$(( npe_node_max / nth_ocnanalchkpt ))
-<<<<<<< HEAD
     case ${OCNRES} in
-      "500") memory_ocnanalchkpt="128GB";;
-      "050")  memory_ocnanalchkpt="32GB";;
-      "025")  memory_ocnanalchkpt="32GB";;
-=======
-    case ${CASE} in
-      "C384")
+      "500")
         memory_ocnanalchkpt="128GB"
         npes=40;;
-      "C96")
+      "050")
         memory_ocnanalchkpt="32GB"
         npes=16;;
-      "C48")
+      "025")
         memory_ocnanalchkpt="32GB"
         npes=8;;
->>>>>>> 842adf38
       *)
         echo "FATAL ERROR: Resources not defined for job ${job} at resolution ${OCNRES}"
         exit 4
