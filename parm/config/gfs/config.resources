#! /usr/bin/env bash

########## config.resources ##########
# Set resource information for job tasks
# e.g. walltime, node, cores per node, memory etc.
# Note: machine-specific resources should be placed into the appropriate config file:
#       config.resources.${machine}

if (( $# != 1 )); then

    echo "Must specify an input task argument to set resource variables!"
    echo "argument can be any one of the following:"
    echo "stage_ic aerosol_init"
    echo "prep prepsnowobs prepatmiodaobs"
    echo "atmanlinit atmanlvar atmanlfv3inc atmanlfinal"
    echo "atmensanlinit atmensanlletkf atmensanlfv3inc atmensanlfinal"
    echo "snowanl esnowanl"
    echo "prepobsaero aeroanlinit aeroanlrun aeroanlfinal"
    echo "anal sfcanl analcalc analdiag fcst echgres"
    echo "upp atmos_products"
    echo "tracker genesis genesis_fsu"
    echo "verfozn verfrad vminmon fit2obs metp arch cleanup"
    echo "eobs ediag eomg eupd ecen esfc efcs epos earc"
    echo "init_chem mom6ic oceanice_products"
    echo "waveinit waveprep wavepostsbs wavepostbndpnt wavepostbndpntbll wavepostpnt"
    echo "wavegempak waveawipsbulls waveawipsgridded"
    echo "postsnd awips gempak npoess"
    echo "ocnanalprep prepoceanobs ocnanalbmat ocnanalrun ocnanalecen ocnanalletkf ocnanalchkpt ocnanalpost ocnanalvrfy"
    exit 1

fi

step=$1

echo "BEGIN: config.resources"

case ${machine} in
  "WCOSS2")
              npe_node_max=128
              # shellcheck disable=SC2034
              mem_node_max="500GB"
    ;;
  "HERA")
              npe_node_max=40
              # shellcheck disable=SC2034
              mem_node_max="96GB"
    ;;
  "GAEA")
              npe_node_max=128
              # shellcheck disable=SC2034
              mem_node_max="251GB"
    ;;
  "ORION")
              npe_node_max=40
              # shellcheck disable=SC2034
              mem_node_max="192GB"
    ;;
  "HERCULES")
              npe_node_max=80
              # shellcheck disable=SC2034
              mem_node_max="512GB"
    ;;
  "JET")
    case ${PARTITION_BATCH} in
      "xjet")
              npe_node_max=24
              # shellcheck disable=SC2034
              mem_node_max="61GB"
        ;;
      "vjet")
              npe_node_max=16
              # shellcheck disable=SC2034
              mem_node_max="61GB"
        ;;
      "sjet")
              npe_node_max=16
              # shellcheck disable=SC2034
              mem_node_max="29GB"
        ;;
      "kjet")
              npe_node_max=40
              # shellcheck disable=SC2034
              mem_node_max="88GB"
        ;;
      *)
        echo "FATAL ERROR: Unknown partition ${PARTITION_BATCH} specified for ${machine}"
        exit 3
    esac
    ;;
  "S4")
    case ${PARTITION_BATCH} in
      "s4")   npe_node_max=32
              # shellcheck disable=SC2034
              mem_node_max="168GB"
        ;;
      "ivy")
              npe_node_max=20
              # shellcheck disable=SC2034
              mem_node_max="128GB"
        ;;
      *)
        echo "FATAL ERROR: Unknown partition ${PARTITION_BATCH} specified for ${machine}"
        exit 3
    esac
    ;;
  "AWSPW")
    export PARTITION_BATCH="compute"
    npe_node_max=40
    # TODO Supply a max mem/node value for AWS
    # shellcheck disable=SC2034
    mem_node_max=""
    ;;
  "CONTAINER")
    npe_node_max=1
    # TODO Supply a max mem/node value for a container
    # shellcheck disable=SC2034
    mem_node_max=""
    ;;
  *)
    echo "FATAL ERROR: Unknown machine encountered by ${BASH_SOURCE[0]}"
    exit 2
    ;;
esac

export npe_node_max

case ${step} in
  "prep")
    export wtime_prep='00:30:00'
    export npe_prep=4
    export npe_node_prep=2
    export nth_prep=1
    export memory_prep="40GB"
    ;;

  "prepsnowobs")
    export wtime_prepsnowobs="00:05:00"
    export npe_prepsnowobs=1
    export nth_prepsnowobs=1
    export npe_node_prepsnowobs=1
    ;;

  "prepatmiodaobs")
    export wtime_prepatmiodaobs="00:30:00"
    export npe_prepatmiodaobs=1
    export nth_prepatmiodaobs=1
    export npe_node_prepatmiodaobs=$(( npe_node_max / nth_prepatmiodaobs ))
    ;;

  "aerosol_init")
    export wtime_aerosol_init="00:05:00"
    export npe_aerosol_init=1
    export nth_aerosol_init=1
    export npe_node_aerosol_init=$(( npe_node_max / nth_aerosol_init ))
    export NTASKS=${npe_aerosol_init}
    export memory_aerosol_init="6GB"
    ;;

  "waveinit")
    export wtime_waveinit="00:10:00"
    export npe_waveinit=12
    export nth_waveinit=1
    export npe_node_waveinit=$(( npe_node_max / nth_waveinit ))
    export NTASKS=${npe_waveinit}
    export memory_waveinit="2GB"
    ;;

  "waveprep")
    export wtime_waveprep="00:10:00"
    export npe_waveprep_gdas=5
    export npe_waveprep_gfs=65
    export nth_waveprep_gdas=1
    export nth_waveprep_gfs=1
    export npe_node_waveprep_gdas=$(( npe_node_max / nth_waveprep_gdas ))
    export npe_node_waveprep_gfs=$(( npe_node_max / nth_waveprep_gfs ))
    export NTASKS_gdas=${npe_waveprep_gdas}
    export NTASKS_gfs=${npe_waveprep_gfs}
    export memory_waveprep_gdas="100GB"
    export memory_waveprep_gfs="150GB"

    var_npe_node="npe_node_waveprep_${RUN}"
    var_nth="nth_waveprep_${RUN}"
    var_npe="npe_waveprep_${RUN}"
    var_NTASKS="ntasks_${RUN}"
    # RUN is set to a single value at setup time, so these won't be found
    # TODO rework setup_xml.py to initialize RUN to the applicable option
    if [[ -n "${!var_npe_node+0}" ]]; then
      declare -x "npe_node_waveprep"="${!var_npe_node}" \
                 "nth_waveprep"="${!var_nth}" \
                 "npe_waveprep"="${!var_npe}" \
                 "NTASKS"="${!var_NTASKS}"
    fi
    ;;

  "wavepostsbs")
    export wtime_wavepostsbs_gdas="00:20:00"
    export wtime_wavepostsbs_gfs="03:00:00"
    export npe_wavepostsbs=8
    export nth_wavepostsbs=1
    export npe_node_wavepostsbs=$(( npe_node_max / nth_wavepostsbs ))
    export NTASKS=${npe_wavepostsbs}
    export memory_wavepostsbs_gdas="10GB"
    export memory_wavepostsbs_gfs="10GB"
    ;;

  # The wavepost*pnt* jobs are I/O heavy and do not scale well to large nodes.
  # Limit the number of tasks/node to 40.
  "wavepostbndpnt")
    export wtime_wavepostbndpnt="03:00:00"
    export npe_wavepostbndpnt=240
    export nth_wavepostbndpnt=1
    export npe_node_wavepostbndpnt=$(( npe_node_max / nth_wavepostbndpnt ))
    export is_exclusive=True
    if [[ ${npe_node_wavepostbndpnt} -gt 40 ]]; then
        export npe_node_wavepostbndpnt=40
        export is_exclusive=False
    fi
    export NTASKS=${npe_wavepostbndpnt}
    ;;

  "wavepostbndpntbll")
    export wtime_wavepostbndpntbll="01:00:00"
    export npe_wavepostbndpntbll=448
    export nth_wavepostbndpntbll=1
    export npe_node_wavepostbndpntbll=$(( npe_node_max / nth_wavepostbndpntbll ))
    export is_exclusive=True
    if [[ ${npe_node_wavepostbndpntbll} -gt 40 ]]; then
        export npe_node_wavepostbndpntbll=40
        export is_exclusive=False
    fi
    export NTASKS=${npe_wavepostbndpntbll}
    ;;

  "wavepostpnt")
    export wtime_wavepostpnt="04:00:00"
    export npe_wavepostpnt=200
    export nth_wavepostpnt=1
    export npe_node_wavepostpnt=$(( npe_node_max / nth_wavepostpnt ))
    export is_exclusive=True
    if [[ ${npe_node_wavepostpnt} -gt 40 ]]; then
        export npe_node_wavepostpnt=40
        export is_exclusive=False
    fi
    export NTASKS=${npe_wavepostpnt}
    ;;

  "wavegempak")
    export wtime_wavegempak="02:00:00"
    export npe_wavegempak=1
    export nth_wavegempak=1
    export npe_node_wavegempak=$(( npe_node_max / nth_wavegempak ))
    export NTASKS=${npe_wavegempak}
    export memory_wavegempak="1GB"
    ;;

  "waveawipsbulls")
    export wtime_waveawipsbulls="00:20:00"
    export npe_waveawipsbulls=1
    export nth_waveawipsbulls=1
    export npe_node_waveawipsbulls=$(( npe_node_max / nth_waveawipsbulls ))
    export NTASKS=${npe_waveawipsbulls}
    export is_exclusive=True
    ;;

  "waveawipsgridded")
    export wtime_waveawipsgridded="02:00:00"
    export npe_waveawipsgridded=1
    export nth_waveawipsgridded=1
    export npe_node_waveawipsgridded=$(( npe_node_max / nth_waveawipsgridded ))
    export NTASKS=${npe_waveawipsgridded}
    export memory_waveawipsgridded_gfs="1GB"
    ;;

  "atmanlinit")
    export layout_x=${layout_x_atmanl}
    export layout_y=${layout_y_atmanl}

    export layout_gsib_x=$(( layout_x * 3 ))
    export layout_gsib_y=$(( layout_y * 2 ))

    export wtime_atmanlinit="00:10:00"
    export npe_atmanlinit=1
    export nth_atmanlinit=1
    export npe_node_atmanlinit=$(( npe_node_max / nth_atmanlinit ))
    export npe_node_atmanlinit
    export memory_atmanlinit="3072M"
    ;;

  "atmanlvar")
    export layout_x=${layout_x_atmanl}
    export layout_y=${layout_y_atmanl}

    export wtime_atmanlvar="00:30:00"
    export npe_atmanlvar_gdas=$(( layout_x * layout_y * 6 ))
    export npe_atmanlvar_gfs=$(( layout_x * layout_y * 6 ))
    export nth_atmanlvar_gdas=1
    export nth_atmanlvar_gfs=${nth_atmanlvar_gdas}
    export npe_node_atmanlvar_gdas=$(( npe_node_max / nth_atmanlvar_gdas ))
    export npe_node_atmanlvar_gfs=$(( npe_node_max / nth_atmanlvar_gfs ))
    export memory_atmanlvar="96GB"
    export is_exclusive=True

    var_npe_node="npe_node_atmanlvar_${RUN}"
    var_nth="nth_atmanlvar_${RUN}"
    var_npe="npe_atmanlvar_${RUN}"
    if [[ -n "${!var_npe_node+0}" ]]; then
      declare -x "npe_node_atmanlvar"="${!var_npe_node}" \
                 "nth_atmanlvar"="${!var_nth}" \
                 "npe_atmanlvar"="${!var_npe}"
    fi
    ;;

  "atmanlfv3inc")
    export layout_x=${layout_x_atmanl}
    export layout_y=${layout_y_atmanl}

    export wtime_atmanlfv3inc="00:30:00"
    export npe_atmanlfv3inc_gdas=$(( layout_x * layout_y * 6 ))
    export npe_atmanlfv3inc_gfs=$(( layout_x * layout_y * 6 ))
    export nth_atmanlfv3inc_gdas=1
    export nth_atmanlfv3inc_gfs=${nth_atmanlfv3inc_gdas}
    export npe_node_atmanlfv3inc_gdas=$(( npe_node_max / nth_atmanlfv3inc_gdas ))
    export npe_node_atmanlfv3inc_gfs=$(( npe_node_max / nth_atmanlfv3inc_gfs ))
    export memory_atmanlfv3inc="96GB"
    export is_exclusive=True

    var_npe_node="npe_node_atmanlfv3inc_${RUN}"
    var_nth="nth_atmanlfv3inc_${RUN}"
    var_npe="npe_atmanlfv3inc_${RUN}"
    if [[ -n "${!var_npe_node+0}" ]]; then
      declare -x "npe_node_atmanlfv3inc"="${!var_npe_node}" \
                 "nth_atmanlfv3inc"="${!var_nth}" \
                 "npe_atmanlfv3inc"="${!var_npe}"
    fi
    ;;

  "atmanlfinal")
    export wtime_atmanlfinal="00:30:00"
    export npe_atmanlfinal=${npe_node_max}
    export nth_atmanlfinal=1
    export npe_node_atmanlfinal=$(( npe_node_max / nth_atmanlfinal ))
    export is_exclusive=True
    ;;

  "snowanl")
    # below lines are for creating JEDI YAML
    case ${CASE} in
      "C768")
        layout_x=6
        layout_y=6
        ;;
      "C384")
        layout_x=5
        layout_y=5
        ;;
      "C192" | "C96" | "C48")
        layout_x=1
        layout_y=1
        ;;
      *)
        echo "FATAL ERROR: Resources not defined for job ${step} at resolution ${CASE}"
        exit 4
    esac

    export layout_x
    export layout_y

    export wtime_snowanl="00:15:00"
    export npe_snowanl=$(( layout_x * layout_y * 6 ))
    export nth_snowanl=1
    export npe_node_snowanl=$(( npe_node_max / nth_snowanl ))
    ;;

  "esnowanl")
    # below lines are for creating JEDI YAML
    case ${CASE} in
      "C768")
        layout_x=6
        layout_y=6
        ;;
      "C384")
        layout_x=5
        layout_y=5
        ;;
      "C192" | "C96" | "C48")
        layout_x=1
        layout_y=1
        ;;
      *)
        echo "FATAL ERROR: Resources not defined for job ${job} at resolution ${CASE}"
        exit 4
    esac

    export layout_x
    export layout_y

    export wtime_esnowanl="00:15:00"
    export npe_esnowanl=$(( layout_x * layout_y * 6 ))
    export nth_esnowanl=1
    export npe_node_esnowanl=$(( npe_node_max / nth_esnowanl ))
    ;;
  
  "prepobsaero")
    export wtime_prepobsaero="00:30:00"
    export npe_prepobsaero=1
    export nth_prepobsaero=1
    export npe_node_prepobsaero=1
    export memory_prepobsaero="96GB"
    ;;

  "aeroanlinit")
    # below lines are for creating JEDI YAML
    case ${CASE} in
      "C768")
        layout_x=8
        layout_y=8
        ;;
      "C384")
        layout_x=8
        layout_y=8
        ;;
      "C192" | "C96")
        layout_x=8
        layout_y=8
        ;;
      "C48" )
        # this case is for testing only
        layout_x=1
        layout_y=1
        ;;
      *)
        echo "FATAL ERROR: Resources not defined for job ${step} at resolution ${CASE}"
        exit 4
    esac

    export layout_x
    export layout_y
    export wtime_aeroanlinit="00:10:00"
    export npe_aeroanlinit=1
    export nth_aeroanlinit=1
    export npe_node_aeroanlinit=$(( npe_node_max / nth_aeroanlinit ))
    export memory_aeroanlinit="3072M"
    ;;

  "aeroanlrun")
    case ${CASE} in
      "C768")
        layout_x=8
        layout_y=8
        ;;
      "C384")
        layout_x=8
        layout_y=8
        ;;
      "C192" | "C96")
        layout_x=8
        layout_y=8
        ;;
      "C48" )
        # this case is for testing only
        layout_x=1
        layout_y=1
        ;;
      *)
        echo "FATAL ERROR: Resources not defined for job ${step} at resolution ${CASE}"
        exit 4
    esac

    export layout_x
    export layout_y

    export wtime_aeroanlrun="00:30:00"
    export npe_aeroanlrun_gdas=$(( layout_x * layout_y * 6 ))
    export npe_aeroanlrun_gfs=$(( layout_x * layout_y * 6 ))
    export nth_aeroanlrun_gdas=1
    export nth_aeroanlrun_gfs=1
    export npe_node_aeroanlrun_gdas=$(( npe_node_max / nth_aeroanlrun_gdas ))
    export npe_node_aeroanlrun_gfs=$(( npe_node_max / nth_aeroanlrun_gfs ))
    export is_exclusive=True

    var_npe_node="npe_node_aeroanlrun_${RUN}"
    var_nth="nth_aeroanlrun_${RUN}"
    var_npe="npe_aeroanlrun_${RUN}"
    if [[ -n "${!var_npe_node+0}" ]]; then
      declare -x "npe_node_aeroanlrun"="${!var_npe_node}" \
                 "nth_aeroanlrun"="${!var_nth}" \
                 "npe_aeroanlrun"="${!var_npe}"
    fi
    ;;

  "aeroanlfinal")
    export wtime_aeroanlfinal="00:10:00"
    export npe_aeroanlfinal=1
    export nth_aeroanlfinal=1
    export npe_node_aeroanlfinal=$(( npe_node_max / nth_aeroanlfinal ))
    export memory_aeroanlfinal="3072M"
    ;;

  "ocnanalprep")
    export wtime_ocnanalprep="00:10:00"
    export npe_ocnanalprep=1
    export nth_ocnanalprep=1
    export npe_node_ocnanalprep=$(( npe_node_max / nth_ocnanalprep ))
    export memory_ocnanalprep="24GB"
    ;;

  "prepoceanobs")
    export wtime_prepoceanobs="00:10:00"
    export npe_prepoceanobs=1
    export nth_prepoceanobs=1
    export npe_node_prepoceanobs=$(( npe_node_max / nth_prepoceanobs ))
    export memory_prepoceanobs="48GB"
    ;;

  "ocnanalbmat")
    npes=16
    case ${OCNRES} in
      "025") npes=480;;
      "050")  npes=16;;
      "500")  npes=16;;
      *)
        echo "FATAL ERROR: Resources not defined for job ${step} at resolution ${OCNRES}"
        exit 4
    esac

    export wtime_ocnanalbmat="00:30:00"
    export npe_ocnanalbmat=${npes}
    export nth_ocnanalbmat=1
    export is_exclusive=True
    export npe_node_ocnanalbmat=$(( npe_node_max / nth_ocnanalbmat ))
    ;;

  "ocnanalrun")
    npes=16
    case ${OCNRES} in
      "025")
        npes=480
        memory_ocnanalrun="96GB"
        ;;
      "050")
        npes=16
        memory_ocnanalrun="96GB"
        ;;
      "500")
        npes=16
        memory_ocnanalrun="24GB"
        ;;
      *)
        echo "FATAL ERROR: Resources not defined for job ${step} at resolution ${OCNRES}"
        exit 4
    esac

    export wtime_ocnanalrun="00:15:00"
    export npe_ocnanalrun=${npes}
    export nth_ocnanalrun=1
    export is_exclusive=True
    export npe_node_ocnanalrun=$(( npe_node_max / nth_ocnanalrun ))
    export memory_ocnanalrun
    ;;

  "ocnanalecen")
    npes=16
    case ${OCNRES} in
      "025")
        npes=40
        memory_ocnanalecen="96GB"
        ;;
      "050")
        npes=16
        memory_ocnanalecen="96GB"
        ;;
      "500")
        npes=16
        memory_ocnanalecen="24GB"
        ;;
      *)
        echo "FATAL ERROR: Resources not defined for job ${step} at resolution ${OCNRES}"
        exit 4
    esac

    export wtime_ocnanalecen="00:10:00"
    export npe_ocnanalecen=${npes}
    export nth_ocnanalecen=1
    export is_exclusive=True
    export npe_node_ocnanalecen=$(( npe_node_max / nth_ocnanalecen ))
    export memory_ocnanalecen
    ;;

  "ocnanalletkf")
    npes=16
    case ${OCNRES} in
      "025")
        npes=480
        memory_ocnanalletkf="96GB"
        ;;
      "050")
        npes=16
        memory_ocnanalletkf="96GB"
        ;;
      "500")
        npes=16
        memory_ocnanalletkf="24GB"
        ;;
      *)
        echo "FATAL ERROR: Resources not defined for job ${step} at resolution ${OCNRES}"
        exit 4
    esac

    export wtime_ocnanalletkf="00:10:00"
    export npe_ocnanalletkf=${npes}
    export nth_ocnanalletkf=1
    export is_exclusive=True
    export npe_node_ocnanalletkf=$(( npe_node_max / nth_ocnanalletkf ))
    export memory_ocnanalletkf
    ;;


  "ocnanalchkpt")
    export wtime_ocnanalchkpt="00:10:00"
    export npe_ocnanalchkpt=1
    export nth_ocnanalchkpt=1
    export npe_node_ocnanalchkpt=$(( npe_node_max / nth_ocnanalchkpt ))
    case ${OCNRES} in
      "025")
        memory_ocnanalchkpt="128GB"
        npes=40;;
      "050")
        memory_ocnanalchkpt="32GB"
        npes=16;;
      "500")
        memory_ocnanalchkpt="32GB"
        npes=8;;
      *)
        echo "FATAL ERROR: Resources not defined for job ${step} at resolution ${OCNRES}"
        exit 4
    esac
    export npe_ocnanalchkpt=${npes}
    export memory_ocnanalchkpt
    ;;

  "ocnanalpost")
    export wtime_ocnanalpost="00:30:00"
    export npe_ocnanalpost=${npe_node_max}
    export nth_ocnanalpost=1
    export npe_node_ocnanalpost=$(( npe_node_max / nth_ocnanalpost ))
    ;;

  "ocnanalvrfy")
    export wtime_ocnanalvrfy="00:35:00"
    export npe_ocnanalvrfy=1
    export nth_ocnanalvrfy=1
    export npe_node_ocnanalvrfy=$(( npe_node_max / nth_ocnanalvrfy ))
    export memory_ocnanalvrfy="24GB"
    ;;

  "anal")
    export wtime_anal_gdas="01:20:00"
    export wtime_anal_gfs="01:00:00"
    case ${CASE} in
      "C768")
        export npe_anal_gdas=780
        export npe_anal_gfs=825
        export nth_anal=5
        ;;
      "C384")
        export npe_anal_gdas=160
        export npe_anal_gfs=160
        export nth_anal=10
<<<<<<< HEAD
        export nth_anal_gfs=10
        if [[ ${machine} = "HERA" ]]; then
          export npe_anal=270
          export npe_anal_gfs=270
          export nth_anal=8
          export nth_anal_gfs=8
        fi
        if [[ ${machine} = "S4" ]]; then
          #On the S4-s4 partition, this is accomplished by increasing the task
          #count to a multiple of 32
          if [[ ${PARTITION_BATCH} = "s4" ]]; then
            export npe_anal=416
            export npe_anal_gfs=416
          fi
          #S4 is small, so run this task with just 1 thread
          export nth_anal=1
          export nth_anal_gfs=1
          export wtime_anal="02:00:00"
        fi
=======
>>>>>>> 9476c123
        ;;
      "C192" | "C96" | "C48")
        export npe_anal_gdas=84
        export npe_anal_gfs=84
        export nth_anal=5
        ;;
      *)
        echo "FATAL ERROR: Resources not defined for job ${step} at resolution ${CASE}"
        exit 4
        ;;
    esac
    export npe_node_anal=$(( npe_node_max / nth_anal ))
    export nth_cycle=${nth_anal}
    export npe_node_cycle=$(( npe_node_max / nth_cycle ))
    export is_exclusive=True

    var_npe="npe_anal_${RUN}"
    if [[ -n "${!var_npe+0}" ]]; then
      declare -x "npe_anal"="${!var_npe}"
    fi
    ;;

  "analcalc")
    export wtime_analcalc="00:15:00"
    export npe_analcalc=127
    export ntasks="${npe_analcalc}"
    export nth_analcalc=1
    export npe_node_analcalc=$(( npe_node_max / nth_analcalc ))
    export nth_echgres_gdas=4
    export nth_echgres_gfs=12
    export is_exclusive=True
    export memory_analcalc="48GB"
    if [[ "${CASE}" == "C384" || "${CASE}" == "C768" ]]; then
       export memory_analcalc="${mem_node_max}"
    fi

    var_nth="nth_echgres_${RUN}"
    if [[ -n "${!var_nth+0}" ]]; then
      declare -x "nth_echgres"="${!var_nth}"
    fi
    ;;

  "analdiag")
    export wtime_analdiag="00:15:00"
    export npe_analdiag=96             # Should be at least twice npe_ediag
    export nth_analdiag=1
    export npe_node_analdiag=$(( npe_node_max / nth_analdiag ))
    export memory_analdiag="48GB"
    ;;

  "sfcanl")
    export wtime_sfcanl="00:20:00"
    export npe_sfcanl=6
    export nth_sfcanl=1
    export npe_node_sfcanl=$(( npe_node_max / nth_sfcanl ))
    export is_exclusive=True
    ;;

  "fcst" | "efcs")
    export is_exclusive=True

    if [[ "${step}" == "fcst" ]]; then
      _CDUMP_LIST=${CDUMP:-"gdas gfs"}
    elif [[ "${step}" == "efcs" ]]; then
      _CDUMP_LIST=${CDUMP:-"enkfgdas enkfgfs"}
    fi

    # During workflow creation, we need resources for all CDUMPs and CDUMP is undefined
    for _CDUMP in ${_CDUMP_LIST}; do
      if [[ "${_CDUMP}" =~ "gfs" ]]; then
        export layout_x=${layout_x_gfs}
        export layout_y=${layout_y_gfs}
        export WRITE_GROUP=${WRITE_GROUP_GFS}
        export WRTTASK_PER_GROUP_PER_THREAD=${WRTTASK_PER_GROUP_PER_THREAD_GFS}
        ntasks_fv3=${ntasks_fv3_gfs}
        ntasks_quilt=${ntasks_quilt_gfs}
        nthreads_fv3=${nthreads_fv3_gfs}
        nthreads_ufs=${nthreads_ufs_gfs}
        # Will not be set if we are skipping the mediator
        nthreads_mediator=${nthreads_mediator_gfs:-}
      elif [[ "${_CDUMP}" =~ "gdas" ]]; then
        export layout_x=${layout_x_gdas}
        export layout_y=${layout_y_gdas}
        export WRITE_GROUP=${WRITE_GROUP_GDAS}
        export WRTTASK_PER_GROUP_PER_THREAD=${WRTTASK_PER_GROUP_PER_THREAD_GDAS}
        ntasks_fv3=${ntasks_fv3_gdas}
        ntasks_quilt=${ntasks_quilt_gdas}
        nthreads_fv3=${nthreads_fv3_gdas}
        nthreads_ufs=${nthreads_ufs_gdas}
        nthreads_mediator=${nthreads_mediator_gdas:-}
      fi

      # Determine if using ESMF-managed threading or traditional threading
      # If using traditional threading, set them to 1
      if [[ "${USE_ESMF_THREADING:-}" == "YES" ]]; then
        export UFS_THREADS=1
      else  # traditional threading
        export UFS_THREADS=${nthreads_ufs:-1}
        nthreads_fv3=1
        nthreads_mediator=1
        [[ "${DO_WAVE}" == "YES" ]] && nthreads_ww3=1
        [[ "${DO_OCN}" == "YES" ]] && nthreads_mom6=1
        [[ "${DO_ICE}" == "YES" ]] && nthreads_cice6=1
      fi

      if (( ntiles > 6 )); then
        export layout_x_nest=${layout_x_nest:-10}
        export layout_y_nest=${layout_y_nest:-10}
        export npx_nest=${npx_nest:-1441}
        export npy_nest=${npy_nest:-961}
      fi

      # PETS for the atmosphere dycore
      (( FV3PETS = ntasks_fv3 * nthreads_fv3 ))
      echo "FV3 using (nthreads, PETS) = (${nthreads_fv3}, ${FV3PETS})"

      # PETS for quilting
      if [[ "${QUILTING:-}" == ".true." ]]; then
        (( QUILTPETS = ntasks_quilt * nthreads_fv3 ))
        (( WRTTASK_PER_GROUP = WRTTASK_PER_GROUP_PER_THREAD ))
        export WRTTASK_PER_GROUP
      else
        QUILTPETS=0
      fi
      echo "QUILT using (nthreads, PETS) = (${nthreads_fv3}, ${QUILTPETS})"

      # Total PETS for the atmosphere component
      ATMTHREADS=${nthreads_fv3}
      (( ATMPETS = FV3PETS + QUILTPETS ))
      export ATMPETS ATMTHREADS
      echo "FV3ATM using (nthreads, PETS) = (${ATMTHREADS}, ${ATMPETS})"

      # Total PETS for the coupled model (starting w/ the atmosphere)
      NTASKS_TOT=${ATMPETS}

      # The mediator PETS can overlap with other components, usually it lands on the atmosphere tasks.
      # However, it is suggested limiting mediator PETS to 300, as it may cause the slow performance.
      # See https://docs.google.com/document/d/1bKpi-52t5jIfv2tuNHmQkYUe3hkKsiG_DG_s6Mnukog/edit
      # TODO: Update reference when moved to ufs-weather-model RTD
      MEDTHREADS=${nthreads_mediator:-1}
      MEDPETS=${MEDPETS:-${FV3PETS}}
      (( "${MEDPETS}" > 300 )) && MEDPETS=300
      export MEDPETS MEDTHREADS
      echo "MEDIATOR using (threads, PETS) = (${MEDTHREADS}, ${MEDPETS})"

      CHMPETS=0; CHMTHREADS=0
      if [[ "${DO_AERO}" == "YES" ]]; then
        # GOCART shares the same grid and forecast tasks as FV3 (do not add write grid component tasks).
        (( CHMTHREADS = ATMTHREADS ))
        (( CHMPETS = FV3PETS ))
        # Do not add to NTASKS_TOT
        echo "GOCART using (threads, PETS) = (${CHMTHREADS}, ${CHMPETS})"
      fi
      export CHMPETS CHMTHREADS

      WAVPETS=0; WAVTHREADS=0
      if [[ "${DO_WAVE}" == "YES" ]]; then
        (( WAVPETS = ntasks_ww3 * nthreads_ww3 ))
        (( WAVTHREADS = nthreads_ww3 ))
        echo "WW3 using (threads, PETS) = (${WAVTHREADS}, ${WAVPETS})"
        (( NTASKS_TOT = NTASKS_TOT + WAVPETS ))
      fi
      export WAVPETS WAVTHREADS

      OCNPETS=0; OCNTHREADS=0
      if [[ "${DO_OCN}" == "YES" ]]; then
        (( OCNPETS = ntasks_mom6 * nthreads_mom6 ))
        (( OCNTHREADS = nthreads_mom6 ))
        echo "MOM6 using (threads, PETS) = (${OCNTHREADS}, ${OCNPETS})"
        (( NTASKS_TOT = NTASKS_TOT + OCNPETS ))
      fi
      export OCNPETS OCNTHREADS

      ICEPETS=0; ICETHREADS=0
      if [[ "${DO_ICE}" == "YES" ]]; then
        (( ICEPETS = ntasks_cice6 * nthreads_cice6 ))
        (( ICETHREADS = nthreads_cice6 ))
        echo "CICE6 using (threads, PETS) = (${ICETHREADS}, ${ICEPETS})"
        (( NTASKS_TOT = NTASKS_TOT + ICEPETS ))
      fi
      export ICEPETS ICETHREADS

      echo "Total PETS for ${_CDUMP} = ${NTASKS_TOT}"

      declare -x "npe_${step}_${_CDUMP}"="${NTASKS_TOT}"
      declare -x "nth_${step}_${_CDUMP}"="${UFS_THREADS}"
      declare -x "npe_node_${step}_${_CDUMP}"="${npe_node_max}"

    done

    case "${CASE}" in
      "C48" | "C96" | "C192")
        declare -x "wtime_${step}_gdas"="00:20:00"
        declare -x "wtime_${step}_enkfgdas"="00:20:00"
        declare -x "wtime_${step}_gfs"="03:00:00"
        declare -x "wtime_${step}_enkfgfs"="00:20:00"
        ;;
      "C384")
        declare -x "wtime_${step}_gdas"="00:30:00"
        declare -x "wtime_${step}_enkfgdas"="00:30:00"
        declare -x "wtime_${step}_gfs"="06:00:00"
        declare -x "wtime_${step}_enkfgfs"="00:30:00"
        ;;
      "C768" | "C1152")
        # Not valid resolutions for ensembles
        declare -x "wtime_${step}_gdas"="00:40:00"
        declare -x "wtime_${step}_gfs"="06:00:00"
        ;;
      *)
        echo "FATAL ERROR: Resources not defined for job ${step} at resolution ${CASE}"
        exit 4
        ;;
    esac

    var_npe_node="npe_node_${step}_${RUN}"
    var_nth="nth_${step}_${RUN}"
    var_npe="npe_${step}_${RUN}"
    if [[ -n "${!var_npe_node+0}" ]]; then
      declare -x "npe_node_${step}"="${!var_npe_node}" \
                 "nth_${step}"="${!var_nth}" \
                 "npe_${step}"="${!var_npe}"
    fi

    unset _CDUMP _CDUMP_LIST
    unset NTASKS_TOT
    ;;

  "oceanice_products")
    export wtime_oceanice_products="00:15:00"
    export npe_oceanice_products=1
    export npe_node_oceanice_products=1
    export nth_oceanice_products=1
    export memory_oceanice_products="96GB"
    ;;

  "upp")
    case "${CASE}" in
      "C48" | "C96")
        export npe_upp=${CASE:1}
      ;;
      "C192" | "C384" | "C768" )
        export npe_upp=120
        export memory_upp="${mem_node_max}"
      ;;
      *)
        echo "FATAL ERROR: Resources not defined for job ${step} at resolution ${CASE}"
        exit 4
      ;;
    esac
    export npe_node_upp=${npe_upp}

    export nth_upp=1

    export wtime_upp="00:15:00"
    if (( npe_node_upp > npe_node_max )); then
      export npe_node_upp=${npe_node_max}
    fi
    export is_exclusive=True
    ;;

  "atmos_products")
    export wtime_atmos_products="00:15:00"
    export npe_atmos_products=24
    export nth_atmos_products=1
    export npe_node_atmos_products="${npe_atmos_products}"
    export is_exclusive=True
    ;;

  "verfozn")
    export wtime_verfozn="00:05:00"
    export npe_verfozn=1
    export nth_verfozn=1
    export npe_node_verfozn=1
    export memory_verfozn="1G"
    ;;

  "verfrad")
    export wtime_verfrad="00:40:00"
    export npe_verfrad=1
    export nth_verfrad=1
    export npe_node_verfrad=1
    export memory_verfrad="5G"
    ;;

  "vminmon")
    export wtime_vminmon="00:05:00"
    export npe_vminmon=1
    export nth_vminmon=1
    export npe_node_vminmon=1
    export memory_vminmon="1G"
    ;;

  "tracker")
    export wtime_tracker="00:10:00"
    export npe_tracker=1
    export nth_tracker=1
    export npe_node_tracker=1
    export memory_tracker="4G"
    ;;

  "genesis")
    export wtime_genesis="00:25:00"
    export npe_genesis=1
    export nth_genesis=1
    export npe_node_genesis=1
    export memory_genesis="10G"
    ;;

  "genesis_fsu")
    export wtime_genesis_fsu="00:10:00"
    export npe_genesis_fsu=1
    export nth_genesis_fsu=1
    export npe_node_genesis_fsu=1
    export memory_genesis_fsu="10G"
    ;;

  "fit2obs")
    export wtime_fit2obs="00:20:00"
    export npe_fit2obs=3
    export nth_fit2obs=1
    export npe_node_fit2obs=1
    export memory_fit2obs="20G"
    ;;

  "metp")
    export nth_metp=1
    export wtime_metp_gdas="03:00:00"
    export wtime_metp_gfs="06:00:00"
    export npe_metp=4
    export npe_node_metp=4
    export is_exclusive=True
    ;;

  "echgres")
    export wtime_echgres="00:10:00"
    export npe_echgres=3
    export nth_echgres=${npe_node_max}
    export npe_node_echgres=1
    ;;

  "init")
    export wtime_init="00:30:00"
    export npe_init=24
    export nth_init=1
    export npe_node_init=6
    export memory_init="70GB"
    ;;

  "init_chem")
    export wtime_init_chem="00:30:00"
    export npe_init_chem=1
    export npe_node_init_chem=1
    export is_exclusive=True
    ;;

  "mom6ic")
    export wtime_mom6ic="00:30:00"
    export npe_mom6ic=24
    export npe_node_mom6ic=24
    export is_exclusive=True
    ;;

  "arch" | "earc" | "getic")
    declare -x "wtime_${step}"="06:00:00"
    declare -x "npe_${step}"="1"
    declare -x "npe_node_${step}"="1"
    declare -x "nth_${step}"="1"
    declare -x "memory_${step}"="4096M"
    ;;

  "cleanup")
    export wtime_cleanup="00:15:00"
    export npe_cleanup=1
    export npe_node_cleanup=1
    export nth_cleanup=1
    export memory_cleanup="4096M"
    ;;

  "stage_ic")
    export wtime_stage_ic="00:15:00"
    export npe_stage_ic=1
    export npe_node_stage_ic=1
    export nth_stage_ic=1
    export is_exclusive=True
    ;;

  "atmensanlinit")
    export layout_x=${layout_x_atmensanl}
    export layout_y=${layout_y_atmensanl}

    export wtime_atmensanlinit="00:10:00"
    export npe_atmensanlinit=1
    export nth_atmensanlinit=1
    export npe_node_atmensanlinit=$(( npe_node_max / nth_atmensanlinit ))
    export memory_atmensanlinit="3072M"
    ;;

  "atmensanlletkf")
    export layout_x=${layout_x_atmensanl}
    export layout_y=${layout_y_atmensanl}

    export wtime_atmensanlletkf="00:30:00"
    export npe_atmensanlletkf_enkfgdas=$(( layout_x * layout_y * 6 ))
    export npe_atmensanlletkf_enkfgfs=$(( layout_x * layout_y * 6 ))
    export nth_atmensanlletkf_enkfgdas=1
    export nth_atmensanlletkf_enkfgfs=${nth_atmensanlletkf_enkfgdas}
    export npe_node_atmensanlletkf_enkfgdas=$(( npe_node_max / nth_atmensanlletkf_enkfgdas ))
    export npe_node_atmensanlletkf_enkfgfs=$(( npe_node_max / nth_atmensanlletkf_enkfgfs ))
    export memory_atmensanlletkf="96GB"
    export is_exclusive=True

    var_npe_node="npe_node_atmensanlletkf_${RUN}"
    var_nth="nth_atmensanlletkf_${RUN}"
    var_npe="npe_atmensanlletkf_${RUN}"
    # RUN is set to a single value at setup time, so these won't be found
    # TODO rework setup_xml.py to initialize RUN to the applicable option
    if [[ -n "${!var_npe_node+0}" ]]; then
      declare -x "npe_node_atmensanlletkf"="${!var_npe_node}" \
                 "nth_atmensanlletkf"="${!var_nth}" \
                 "npe_atmensanlletkf"="${!var_npe}"
    fi
    ;;

  "atmensanlfv3inc")
    export layout_x=${layout_x_atmensanl}
    export layout_y=${layout_y_atmensanl}

    export wtime_atmensanlfv3inc="00:30:00"
    export npe_atmensanlfv3inc_enkfgdas=$(( layout_x * layout_y * 6 ))
    export npe_atmensanlfv3inc_enkfgfs=$(( layout_x * layout_y * 6 ))
    export nth_atmensanlfv3inc_enkfgdas=1
    export nth_atmensanlfv3inc_enkfgfs=${nth_atmensanlfv3inc_enkfgdas}
    export npe_node_atmensanlfv3inc_enkfgdas=$(( npe_node_max / nth_atmensanlfv3inc_enkfgdas ))
    export npe_node_atmensanlfv3inc_enkfgfs=$(( npe_node_max / nth_atmensanlfv3inc_enkfgfs ))
    export memory_atmensanlfv3inc="96GB"
    export is_exclusive=True

    var_npe_node="npe_node_atmensanlfv3inc_${RUN}"
    var_nth="nth_atmensanlfv3inc_${RUN}"
    var_npe="npe_atmensanlfv3inc_${RUN}"
    # RUN is set to a single value at setup time, so these won't be found
    # TODO rework setup_xml.py to initialize RUN to the applicable option
    if [[ -n "${!var_npe_node+0}" ]]; then
      declare -x "npe_node_atmensanlfv3inc"="${!var_npe_node}" \
                 "nth_atmensanlfv3inc"="${!var_nth}" \
                 "npe_atmensanlfv3inc"="${!var_npe}"
    fi
    ;;

  "atmensanlfinal")
    export wtime_atmensanlfinal="00:30:00"
    export npe_atmensanlfinal=${npe_node_max}
    export nth_atmensanlfinal=1
    export npe_node_atmensanlfinal=$(( npe_node_max / nth_atmensanlfinal ))
    export is_exclusive=True
    ;;

  "eobs" | "eomg")
    export wtime_eobs="00:15:00"
    export wtime_eomg="00:30:00"
    case ${CASE} in
      "C768")                 export npe_eobs=200;;
      "C384")                 export npe_eobs=100;;
      "C192" | "C96" | "C48") export npe_eobs=40;;
      *)
        echo "FATAL ERROR: Resources not defined for job ${step} at resolution ${CASE}"
        exit 4
        ;;
    esac
    export npe_eomg=${npe_eobs}
    export nth_eobs=2
    export nth_eomg=${nth_eobs}
    # NOTE The number of tasks and cores used must be the same for eobs
    # See https://github.com/NOAA-EMC/global-workflow/issues/2092 for details
    export npe_node_eobs=$(( npe_node_max / nth_eobs ))
    export is_exclusive=True
    export npe_node_eomg=${npe_node_eobs}
    # Unset npe_node_eobs if it is not a multiple of npe_node_max
    # to prevent dropping data on the floor.  This should be set int
    # config.resources.{machine} instead.  This will result in an error at
    # experiment setup time if not set in config.resources.{machine}.
    if [[ $(( npe_node_max % npe_node_eobs )) != 0 ]]; then
      unset npe_node_max
    fi
    ;;

  "ediag")
    export wtime_ediag="00:15:00"
    export npe_ediag=48
    export nth_ediag=1
    export npe_node_ediag=$(( npe_node_max / nth_ediag ))
    export memory_ediag="30GB"
    ;;

  "eupd")
    export wtime_eupd="00:30:00"
    case ${CASE} in
      "C768")
        export npe_eupd=480
        export nth_eupd=6
        ;;
      "C384")
        export npe_eupd=270
        export nth_eupd=8
        ;;
      "C192" | "C96" | "C48")
        export npe_eupd=42
        export nth_eupd=2
        ;;
      *)
        echo "FATAL ERROR: Resources not defined for job ${step} at resolution ${CASE}"
        exit 4
        ;;
    esac
    export npe_node_eupd=$(( npe_node_max / nth_eupd ))
    export is_exclusive=True
    ;;

  "ecen")
    export wtime_ecen="00:10:00"
    export npe_ecen=80
    export nth_ecen=4
    if [[ ${CASE} == "C384" || ${CASE} == "C192" || ${CASE} == "C96" || ${CASE} == "C48" ]]; then
      export nth_ecen=2
    fi
    export npe_node_ecen=$(( npe_node_max / nth_ecen ))
    export nth_cycle=${nth_ecen}
    export npe_node_cycle=$(( npe_node_max / nth_cycle ))
    export is_exclusive=True
    ;;

  "esfc")
    export wtime_esfc="00:15:00"
    export npe_esfc=80
    export nth_esfc=1
    export npe_node_esfc=$(( npe_node_max / nth_esfc ))
    export nth_cycle=${nth_esfc}
    export npe_node_cycle=$(( npe_node_max / nth_cycle ))
    ;;

  "epos")
    export wtime_epos="00:15:00"
    [[ ${CASE} == "C768" ]] && export wtime_epos="00:25:00"
    export npe_epos=80
    export nth_epos=1
    export npe_node_epos=$(( npe_node_max / nth_epos ))
    export is_exclusive=True
    ;;

  "postsnd")
    export wtime_postsnd="02:00:00"
    export npe_postsnd=40
    export nth_postsnd=8
    export npe_node_postsnd=10
    export npe_postsndcfp=9
    export npe_node_postsndcfp=1
    postsnd_req_cores=$(( npe_node_postsnd * nth_postsnd ))
    if (( postsnd_req_cores > npe_node_max )); then
        export npe_node_postsnd=$(( npe_node_max / nth_postsnd ))
    fi
    export is_exclusive=True
    ;;

  "awips")
    export wtime_awips="03:30:00"
    export npe_awips=1
    export npe_node_awips=1
    export nth_awips=1
    export memory_awips="3GB"
    ;;

  "npoess")
    export wtime_npoess="03:30:00"
    export npe_npoess=1
    export npe_node_npoess=1
    export nth_npoess=1
    export memory_npoess="3GB"
    ;;

  "gempak")
    export wtime_gempak="03:00:00"
    export npe_gempak_gdas=2
    export npe_gempak_gfs=28
    export npe_node_gempak_gdas=2
    export npe_node_gempak_gfs=28
    export nth_gempak=1
    export memory_gempak_gdas="4GB"
    export memory_gempak_gfs="2GB"

    var_npe_node="npe_node_gempak_${RUN}"
    var_npe="npe_gempak_${RUN}"
    # RUN is set to a single value at setup time, so these won't be found
    # TODO rework setup_xml.py to initialize RUN to the applicable option
    if [[ -n "${!var_npe_node+0}" ]]; then
      declare -x "npe_node_gempak"="${!var_npe_node}" \
                 "npe_gempak"="${!var_npe}"
    fi
    ;;

  "mos_stn_prep")
    export wtime_mos_stn_prep="00:10:00"
    export npe_mos_stn_prep=3
    export npe_node_mos_stn_prep=3
    export nth_mos_stn_prep=1
    export memory_mos_stn_prep="5GB"
    export NTASK="${npe_mos_stn_prep}"
    export PTILE="${npe_node_mos_stn_prep}"
    ;;

  "mos_grd_prep")
    export wtime_mos_grd_prep="00:10:00"
    export npe_mos_grd_prep=4
    export npe_node_mos_grd_prep=4
    export nth_mos_grd_prep=1
    export memory_mos_grd_prep="16GB"
    export NTASK="${npe_mos_grd_prep}"
    export PTILE="${npe_node_mos_grd_prep}"
    ;;

  "mos_ext_stn_prep")
    export wtime_mos_ext_stn_prep="00:15:00"
    export npe_mos_ext_stn_prep=2
    export npe_node_mos_ext_stn_prep=2
    export nth_mos_ext_stn_prep=1
    export memory_mos_ext_stn_prep="5GB"
    export NTASK="${npe_mos_ext_stn_prep}"
    export PTILE="${npe_node_mos_ext_stn_prep}"
    ;;

  "mos_ext_grd_prep")
    export wtime_mos_ext_grd_prep="00:10:00"
    export npe_mos_ext_grd_prep=7
    export npe_node_mos_ext_grd_prep=7
    export nth_mos_ext_grd_prep=1
    export memory_mos_ext_grd_prep="3GB"
    export NTASK="${npe_mos_ext_grd_prep}"
    export PTILE="${npe_node_mos_ext_grd_prep}"
    ;;

  "mos_stn_fcst")
    export wtime_mos_stn_fcst="00:10:00"
    export npe_mos_stn_fcst=5
    export npe_node_mos_stn_fcst=5
    export nth_mos_stn_fcst=1
    export memory_mos_stn_fcst="40GB"
    export NTASK="${npe_mos_stn_fcst}"
    export PTILE="${npe_node_mos_stn_fcst}"
    ;;

  "mos_grd_fcst")
    export wtime_mos_grd_fcst="00:10:00"
    export npe_mos_grd_fcst=7
    export npe_node_mos_grd_fcst=7
    export nth_mos_grd_fcst=1
    export memory_mos_grd_fcst="50GB"
    export NTASK="${npe_mos_grd_fcst}"
    export PTILE="${npe_node_mos_grd_fcst}"
    ;;

  "mos_ext_stn_fcst")
    export wtime_mos_ext_stn_fcst="00:20:00"
    export npe_mos_ext_stn_fcst=3
    export npe_node_mos_ext_stn_fcst=3
    export nth_mos_ext_stn_fcst=1
    export memory_mos_ext_stn_fcst="50GB"
    export NTASK="${npe_mos_ext_stn_fcst}"
    export PTILE="${npe_node_mos_ext_stn_fcst}"
    export prepost=True
    ;;

  "mos_ext_grd_fcst")
    export wtime_mos_ext_grd_fcst="00:10:00"
    export npe_mos_ext_grd_fcst=7
    export npe_node_mos_ext_grd_fcst=7
    export nth_mos_ext_grd_fcst=1
    export memory_mos_ext_grd_fcst="50GB"
    export NTASK="${npe_mos_ext_grd_fcst}"
    export PTILE="${npe_node_mos_ext_grd_fcst}"
    ;;

  "mos_stn_prdgen")
    export wtime_mos_stn_prdgen="00:10:00"
    export npe_mos_stn_prdgen=1
    export npe_node_mos_stn_prdgen=1
    export nth_mos_stn_prdgen=1
    export memory_mos_stn_prdgen="15GB"
    export NTASK="${npe_mos_stn_prdgen}"
    export PTILE="${npe_node_mos_stn_prdgen}"
    export prepost=True
    ;;

  "mos_grd_prdgen")
    export wtime_mos_grd_prdgen="00:40:00"
    export npe_mos_grd_prdgen=72
    export npe_node_mos_grd_prdgen=18
    export nth_mos_grd_prdgen=4
    export memory_mos_grd_prdgen="20GB"
    export NTASK="${npe_mos_grd_prdgen}"
    export PTILE="${npe_node_mos_grd_prdgen}"
    export OMP_NUM_THREADS="${nth_mos_grd_prdgen}"
    ;;

  "mos_ext_stn_prdgen")
    export wtime_mos_ext_stn_prdgen="00:10:00"
    export npe_mos_ext_stn_prdgen=1
    export npe_node_mos_ext_stn_prdgen=1
    export nth_mos_ext_stn_prdgen=1
    export memory_mos_ext_stn_prdgen="15GB"
    export NTASK="${npe_mos_ext_stn_prdgen}"
    export PTILE="${npe_node_mos_ext_stn_prdgen}"
    export prepost=True
    ;;

  "mos_ext_grd_prdgen")
    export wtime_mos_ext_grd_prdgen="00:30:00"
    export npe_mos_ext_grd_prdgen=96
    export npe_node_mos_ext_grd_prdgen=6
    export nth_mos_ext_grd_prdgen=16
    export memory_mos_ext_grd_prdgen="30GB"
    export NTASK="${npe_mos_ext_grd_prdgen}"
    export PTILE="${npe_node_mos_ext_grd_prdgen}"
    export OMP_NUM_THREADS="${nth_mos_ext_grd_prdgen}"
    ;;

  "mos_wx_prdgen")
    export wtime_mos_wx_prdgen="00:10:00"
    export npe_mos_wx_prdgen=4
    export npe_node_mos_wx_prdgen=2
    export nth_mos_wx_prdgen=2
    export memory_mos_wx_prdgen="10GB"
    export NTASK="${npe_mos_wx_prdgen}"
    export PTILE="${npe_node_mos_wx_prdgen}"
    export OMP_NUM_THREADS="${nth_mos_wx_prdgen}"
    ;;

  "mos_wx_ext_prdgen")
    export wtime_mos_wx_ext_prdgen="00:10:00"
    export npe_mos_wx_ext_prdgen=4
    export npe_node_mos_wx_ext_prdgen=2
    export nth_mos_wx_ext_prdgen=2
    export memory_mos_wx_ext_prdgen="10GB"
    export NTASK="${npe_mos_wx_ext_prdgen}"
    export PTILE="${npe_node_mos_wx_ext_prdgen}"
    export OMP_NUM_THREADS="${nth_mos_wx_ext_prdgen}"
    ;;

  *)
    echo "FATAL ERROR: Invalid job ${step} passed to ${BASH_SOURCE[0]}"
    exit 1
    ;;

esac

# Unset dynamic variable names
unset var_NTASKS \
      var_npe \
      var_npe_node \
      var_nth

# Get machine-specific resources, overriding/extending the above assignments
if [[ -f "${EXPDIR}/config.resources.${machine}" ]]; then
   source "${EXPDIR}/config.resources.${machine}"
fi

echo "END: config.resources"<|MERGE_RESOLUTION|>--- conflicted
+++ resolved
@@ -399,7 +399,7 @@
     export nth_esnowanl=1
     export npe_node_esnowanl=$(( npe_node_max / nth_esnowanl ))
     ;;
-  
+
   "prepobsaero")
     export wtime_prepobsaero="00:30:00"
     export npe_prepobsaero=1
@@ -666,28 +666,6 @@
         export npe_anal_gdas=160
         export npe_anal_gfs=160
         export nth_anal=10
-<<<<<<< HEAD
-        export nth_anal_gfs=10
-        if [[ ${machine} = "HERA" ]]; then
-          export npe_anal=270
-          export npe_anal_gfs=270
-          export nth_anal=8
-          export nth_anal_gfs=8
-        fi
-        if [[ ${machine} = "S4" ]]; then
-          #On the S4-s4 partition, this is accomplished by increasing the task
-          #count to a multiple of 32
-          if [[ ${PARTITION_BATCH} = "s4" ]]; then
-            export npe_anal=416
-            export npe_anal_gfs=416
-          fi
-          #S4 is small, so run this task with just 1 thread
-          export nth_anal=1
-          export nth_anal_gfs=1
-          export wtime_anal="02:00:00"
-        fi
-=======
->>>>>>> 9476c123
         ;;
       "C192" | "C96" | "C48")
         export npe_anal_gdas=84
