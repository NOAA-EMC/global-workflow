--- conflicted
+++ resolved
@@ -508,8 +508,7 @@
     tasks_per_node=$(( max_tasks_per_node / threads_per_task ))
     ;;
 
-<<<<<<< HEAD
-  "ocnanalletkf")
+  "marineanalletkf")
     ntasks=16
     case ${OCNRES} in
       "025")
@@ -523,41 +522,16 @@
       "500")
         ntasks=16
         memory="24GB"
-=======
-  "marineanalletkf")
-    npes=16
-    case ${OCNRES} in
-      "025")
-        npes=480
-        memory_marineanalletkf="96GB"
-        ;;
-      "050")
-        npes=16
-        memory_marineanalletkf="96GB"
-        ;;
-      "500")
-        npes=16
-        memory_marineanalletkf="24GB"
->>>>>>> 4968f3a8
         ;;
       *)
         echo "FATAL ERROR: Resources not defined for job ${step} at resolution ${OCNRES}"
         exit 4
     esac
 
-<<<<<<< HEAD
-    walltime="00:10:00"
-    threads_per_task=1
-    export is_exclusive=True
-    tasks_per_node=$(( max_tasks_per_node / threads_per_task ))
-=======
-    export wtime_marineanalletkf="00:10:00"
-    export npe_marineanalletkf=${npes}
-    export nth_marineanalletkf=1
-    export is_exclusive=True
-    export npe_node_marineanalletkf=$(( npe_node_max / nth_marineanalletkf ))
-    export memory_marineanalletkf
->>>>>>> 4968f3a8
+    walltime="00:10:00"
+    threads_per_task=1
+    export is_exclusive=True
+    tasks_per_node=$(( max_tasks_per_node / threads_per_task ))
     ;;
 
 
