#! /usr/bin/env bash

########## config.resources ##########
# Set resource information for job tasks
# e.g. walltime, node, cores per node, memory etc.
# Note: machine-specific resources should be placed into the appropriate config file:
#       config.resources.${machine}

if (( $# != 1 )); then

    echo "Must specify an input task argument to set resource variables!"
    echo "argument can be any one of the following:"
    echo "stage_ic aerosol_init"
    echo "prep prepsnowobs prepatmiodaobs"
    echo "atmanlinit atmanlvar atmanlfv3inc atmanlfinal"
    echo "atmensanlinit atmensanlletkf atmensanlfv3inc atmensanlfinal"
    echo "snowanl"
    echo "prepobsaero aeroanlinit aeroanlrun aeroanlfinal"
    echo "anal sfcanl analcalc analdiag fcst echgres"
    echo "upp atmos_products"
    echo "tracker genesis genesis_fsu"
    echo "verfozn verfrad vminmon fit2obs metp arch cleanup"
    echo "eobs ediag eomg eupd ecen esfc efcs epos earc"
    echo "init_chem mom6ic oceanice_products"
    echo "waveinit waveprep wavepostsbs wavepostbndpnt wavepostbndpntbll wavepostpnt"
    echo "wavegempak waveawipsbulls waveawipsgridded"
    echo "postsnd awips gempak npoess"
    echo "ocnanalprep prepoceanobs ocnanalbmat ocnanalrun ocnanalecen ocnanalletkf ocnanalchkpt ocnanalpost ocnanalvrfy"
    exit 1

fi

step=$1

echo "BEGIN: config.resources"

case ${machine} in
  "WCOSS2")
              npe_node_max=128
              # shellcheck disable=SC2034
              mem_node_max="500GB"
    ;;
  "HERA")
              npe_node_max=40
              # shellcheck disable=SC2034
              mem_node_max="96GB"
    ;;
  "GAEA")
              npe_node_max=128
              # shellcheck disable=SC2034
              mem_node_max="251GB"
    ;;
  "ORION")
              npe_node_max=40
              # shellcheck disable=SC2034
              mem_node_max="192GB"
    ;;
  "HERCULES")
              npe_node_max=80
              # shellcheck disable=SC2034
              mem_node_max="512GB"
    ;;
  "JET")
    case ${PARTITION_BATCH} in
      "xjet")
              npe_node_max=24
              # shellcheck disable=SC2034
              mem_node_max="61GB"
        ;;
      "vjet")
              npe_node_max=16
              # shellcheck disable=SC2034
              mem_node_max="61GB"
        ;;
      "sjet")
              npe_node_max=16
              # shellcheck disable=SC2034
              mem_node_max="29GB"
        ;;
      "kjet")
              npe_node_max=40
              # shellcheck disable=SC2034
              mem_node_max="88GB"
        ;;
      *)
        echo "FATAL ERROR: Unknown partition ${PARTITION_BATCH} specified for ${machine}"
        exit 3
    esac
    ;;
  "S4")
    case ${PARTITION_BATCH} in
      "s4")   npe_node_max=32
              # shellcheck disable=SC2034
              mem_node_max="168GB"
        ;;
      "ivy")
              npe_node_max=20
              # shellcheck disable=SC2034
              mem_node_max="128GB"
        ;;
      *)
        echo "FATAL ERROR: Unknown partition ${PARTITION_BATCH} specified for ${machine}"
        exit 3
    esac
    ;;
  "AWSPW")
    export PARTITION_BATCH="compute"
    npe_node_max=40
    # TODO Supply a max mem/node value for AWS
    # shellcheck disable=SC2034
    mem_node_max=""
    ;;
  "CONTAINER")
    npe_node_max=1
    # TODO Supply a max mem/node value for a container
    # shellcheck disable=SC2034
    mem_node_max=""
    ;;
  *)
    echo "FATAL ERROR: Unknown machine encountered by ${BASH_SOURCE[0]}"
    exit 2
    ;;
esac

export npe_node_max

case ${step} in
  "prep")
    export wtime_prep='00:30:00'
    export npe_prep=4
    export npe_node_prep=2
    export nth_prep=1
    export memory_prep="40GB"
    ;;

  "prepsnowobs")
    export wtime_prepsnowobs="00:05:00"
    export npe_prepsnowobs=1
    export nth_prepsnowobs=1
    export npe_node_prepsnowobs=1
    ;;

  "prepatmiodaobs")
    export wtime_prepatmiodaobs="00:30:00"
    export npe_prepatmiodaobs=1
    export nth_prepatmiodaobs=1
    export npe_node_prepatmiodaobs=$(( npe_node_max / nth_prepatmiodaobs ))
    ;;

  "aerosol_init")
    export wtime_aerosol_init="00:05:00"
    export npe_aerosol_init=1
    export nth_aerosol_init=1
    export npe_node_aerosol_init=$(( npe_node_max / nth_aerosol_init ))
    export NTASKS=${npe_aerosol_init}
    export memory_aerosol_init="6GB"
    ;;

  "waveinit")
    export wtime_waveinit="00:10:00"
    export npe_waveinit=12
    export nth_waveinit=1
    export npe_node_waveinit=$(( npe_node_max / nth_waveinit ))
    export NTASKS=${npe_waveinit}
    export memory_waveinit="2GB"
    ;;

  "waveprep")
    export wtime_waveprep="00:10:00"
    export npe_waveprep_gdas=5
    export npe_waveprep_gfs=65
    export nth_waveprep_gdas=1
    export nth_waveprep_gfs=1
    export npe_node_waveprep_gdas=$(( npe_node_max / nth_waveprep_gdas ))
    export npe_node_waveprep_gfs=$(( npe_node_max / nth_waveprep_gfs ))
    export NTASKS_gdas=${npe_waveprep_gdas}
    export NTASKS_gfs=${npe_waveprep_gfs}
    export memory_waveprep_gdas="100GB"
    export memory_waveprep_gfs="150GB"

    var_npe_node="npe_node_waveprep_${RUN}"
    var_nth="nth_waveprep_${RUN}"
    var_npe="npe_waveprep_${RUN}"
    var_NTASKS="ntasks_${RUN}"
    # RUN is set to a single value at setup time, so these won't be found
    # TODO rework setup_xml.py to initialize RUN to the applicable option
    if [[ -n "${!var_npe_node+0}" ]]; then
      declare -x "npe_node_waveprep"="${!var_npe_node}" \
                 "nth_waveprep"="${!var_nth}" \
                 "npe_waveprep"="${!var_npe}" \
                 "NTASKS"="${!var_NTASKS}"
    fi
    ;;

  "wavepostsbs")
    export wtime_wavepostsbs_gdas="00:20:00"
    export wtime_wavepostsbs_gfs="03:00:00"
    export npe_wavepostsbs=8
    export nth_wavepostsbs=1
    export npe_node_wavepostsbs=$(( npe_node_max / nth_wavepostsbs ))
    export NTASKS=${npe_wavepostsbs}
    export memory_wavepostsbs_gdas="10GB"
    export memory_wavepostsbs_gfs="10GB"
    ;;

  # The wavepost*pnt* jobs are I/O heavy and do not scale well to large nodes.
  # Limit the number of tasks/node to 40.
  "wavepostbndpnt")
    export wtime_wavepostbndpnt="03:00:00"
    export npe_wavepostbndpnt=240
    export nth_wavepostbndpnt=1
    export npe_node_wavepostbndpnt=$(( npe_node_max / nth_wavepostbndpnt ))
    export is_exclusive=True
    if [[ ${npe_node_wavepostbndpnt} -gt 40 ]]; then
        export npe_node_wavepostbndpnt=40
        export is_exclusive=False
    fi
    export NTASKS=${npe_wavepostbndpnt}
    ;;

  "wavepostbndpntbll")
    export wtime_wavepostbndpntbll="01:00:00"
    export npe_wavepostbndpntbll=448
    export nth_wavepostbndpntbll=1
    export npe_node_wavepostbndpntbll=$(( npe_node_max / nth_wavepostbndpntbll ))
    export is_exclusive=True
    if [[ ${npe_node_wavepostbndpntbll} -gt 40 ]]; then
        export npe_node_wavepostbndpntbll=40
        export is_exclusive=False
    fi
    export NTASKS=${npe_wavepostbndpntbll}
    ;;

  "wavepostpnt")
    export wtime_wavepostpnt="04:00:00"
    export npe_wavepostpnt=200
    export nth_wavepostpnt=1
    export npe_node_wavepostpnt=$(( npe_node_max / nth_wavepostpnt ))
    export is_exclusive=True
    if [[ ${npe_node_wavepostpnt} -gt 40 ]]; then
        export npe_node_wavepostpnt=40
        export is_exclusive=False
    fi
    export NTASKS=${npe_wavepostpnt}
    ;;

  "wavegempak")
    export wtime_wavegempak="02:00:00"
    export npe_wavegempak=1
    export nth_wavegempak=1
    export npe_node_wavegempak=$(( npe_node_max / nth_wavegempak ))
    export NTASKS=${npe_wavegempak}
    export memory_wavegempak="1GB"
    ;;

  "waveawipsbulls")
    export wtime_waveawipsbulls="00:20:00"
    export npe_waveawipsbulls=1
    export nth_waveawipsbulls=1
    export npe_node_waveawipsbulls=$(( npe_node_max / nth_waveawipsbulls ))
    export NTASKS=${npe_waveawipsbulls}
    export is_exclusive=True
    ;;

  "waveawipsgridded")
    export wtime_waveawipsgridded="02:00:00"
    export npe_waveawipsgridded=1
    export nth_waveawipsgridded=1
    export npe_node_waveawipsgridded=$(( npe_node_max / nth_waveawipsgridded ))
    export NTASKS=${npe_waveawipsgridded}
    export memory_waveawipsgridded_gfs="1GB"
    ;;

  "atmanlinit")
    export layout_x=${layout_x_atmanl}
    export layout_y=${layout_y_atmanl}

    export layout_gsib_x=$(( layout_x * 3 ))
    export layout_gsib_y=$(( layout_y * 2 ))

    export wtime_atmanlinit="00:10:00"
    export npe_atmanlinit=1
    export nth_atmanlinit=1
    export npe_node_atmanlinit=$(( npe_node_max / nth_atmanlinit ))
    export npe_node_atmanlinit
    export memory_atmanlinit="3072M"
    ;;

  "atmanlvar")
    export layout_x=${layout_x_atmanl}
    export layout_y=${layout_y_atmanl}

    export wtime_atmanlvar="00:30:00"
    export npe_atmanlvar_gdas=$(( layout_x * layout_y * 6 ))
    export npe_atmanlvar_gfs=$(( layout_x * layout_y * 6 ))
    export nth_atmanlvar_gdas=1
    export nth_atmanlvar_gfs=${nth_atmanlvar_gdas}
    export npe_node_atmanlvar_gdas=$(( npe_node_max / nth_atmanlvar_gdas ))
    export npe_node_atmanlvar_gfs=$(( npe_node_max / nth_atmanlvar_gfs ))
    export memory_atmanlvar="96GB"
    export is_exclusive=True

    var_npe_node="npe_node_atmanlvar_${RUN}"
    var_nth="nth_atmanlvar_${RUN}"
    var_npe="npe_atmanlvar_${RUN}"
    if [[ -n "${!var_npe_node+0}" ]]; then
      declare -x "npe_node_atmanlvar"="${!var_npe_node}" \
                 "nth_atmanlvar"="${!var_nth}" \
                 "npe_atmanlvar"="${!var_npe}"
    fi
    ;;

  "atmanlfv3inc")
    export layout_x=${layout_x_atmanl}
    export layout_y=${layout_y_atmanl}

    export wtime_atmanlfv3inc="00:30:00"
    export npe_atmanlfv3inc_gdas=$(( layout_x * layout_y * 6 ))
    export npe_atmanlfv3inc_gfs=$(( layout_x * layout_y * 6 ))
    export nth_atmanlfv3inc_gdas=1
    export nth_atmanlfv3inc_gfs=${nth_atmanlfv3inc_gdas}
    export npe_node_atmanlfv3inc_gdas=$(( npe_node_max / nth_atmanlfv3inc_gdas ))
    export npe_node_atmanlfv3inc_gfs=$(( npe_node_max / nth_atmanlfv3inc_gfs ))
    export memory_atmanlfv3inc="96GB"
    export is_exclusive=True

    var_npe_node="npe_node_atmanlfv3inc_${RUN}"
    var_nth="nth_atmanlfv3inc_${RUN}"
    var_npe="npe_atmanlfv3inc_${RUN}"
    if [[ -n "${!var_npe_node+0}" ]]; then
      declare -x "npe_node_atmanlfv3inc"="${!var_npe_node}" \
                 "nth_atmanlfv3inc"="${!var_nth}" \
                 "npe_atmanlfv3inc"="${!var_npe}"
    fi
    ;;

  "atmanlfinal")
    export wtime_atmanlfinal="00:30:00"
    export npe_atmanlfinal=${npe_node_max}
    export nth_atmanlfinal=1
    export npe_node_atmanlfinal=$(( npe_node_max / nth_atmanlfinal ))
    export is_exclusive=True
    ;;

  "snowanl")
    # below lines are for creating JEDI YAML
    case ${CASE} in
      "C768")
        layout_x=6
        layout_y=6
        ;;
      "C384")
        layout_x=5
        layout_y=5
        ;;
      "C192" | "C96" | "C48")
        layout_x=1
        layout_y=1
        ;;
      *)
        echo "FATAL ERROR: Resources not defined for job ${step} at resolution ${CASE}"
        exit 4
    esac

    export layout_x
    export layout_y

    export wtime_snowanl="00:15:00"
    export npe_snowanl=$(( layout_x * layout_y * 6 ))
    export nth_snowanl=1
    export npe_node_snowanl=$(( npe_node_max / nth_snowanl ))
    ;;

  "prepobsaero")
    export wtime_prepobsaero="00:30:00"
    export npe_prepobsaero=1
    export nth_prepobsaero=1
    export npe_node_prepobsaero=1
    export memory_prepobsaero="96GB"
    ;;

  "aeroanlinit")
    # below lines are for creating JEDI YAML
    case ${CASE} in
      "C768")
        layout_x=8
        layout_y=8
        ;;
      "C384")
        layout_x=8
        layout_y=8
        ;;
      "C192" | "C96")
        layout_x=8
        layout_y=8
        ;;
      "C48" )
        # this case is for testing only
        layout_x=1
        layout_y=1
        ;;
      *)
        echo "FATAL ERROR: Resources not defined for job ${step} at resolution ${CASE}"
        exit 4
    esac

    export layout_x
    export layout_y
    export wtime_aeroanlinit="00:10:00"
    export npe_aeroanlinit=1
    export nth_aeroanlinit=1
    export npe_node_aeroanlinit=$(( npe_node_max / nth_aeroanlinit ))
    export memory_aeroanlinit="3072M"
    ;;

  "aeroanlrun")
    case ${CASE} in
      "C768")
        layout_x=8
        layout_y=8
        ;;
      "C384")
        layout_x=8
        layout_y=8
        ;;
      "C192" | "C96")
        layout_x=8
        layout_y=8
        ;;
      "C48" )
        # this case is for testing only
        layout_x=1
        layout_y=1
        ;;
      *)
        echo "FATAL ERROR: Resources not defined for job ${step} at resolution ${CASE}"
        exit 4
    esac

    export layout_x
    export layout_y

    export wtime_aeroanlrun="00:30:00"
    export npe_aeroanlrun_gdas=$(( layout_x * layout_y * 6 ))
    export npe_aeroanlrun_gfs=$(( layout_x * layout_y * 6 ))
    export nth_aeroanlrun_gdas=1
    export nth_aeroanlrun_gfs=1
    export npe_node_aeroanlrun_gdas=$(( npe_node_max / nth_aeroanlrun_gdas ))
    export npe_node_aeroanlrun_gfs=$(( npe_node_max / nth_aeroanlrun_gfs ))
    export is_exclusive=True

    var_npe_node="npe_node_aeroanlrun_${RUN}"
    var_nth="nth_aeroanlrun_${RUN}"
    var_npe="npe_aeroanlrun_${RUN}"
    if [[ -n "${!var_npe_node+0}" ]]; then
      declare -x "npe_node_aeroanlrun"="${!var_npe_node}" \
                 "nth_aeroanlrun"="${!var_nth}" \
                 "npe_aeroanlrun"="${!var_npe}"
    fi
    ;;

  "aeroanlfinal")
    export wtime_aeroanlfinal="00:10:00"
    export npe_aeroanlfinal=1
    export nth_aeroanlfinal=1
    export npe_node_aeroanlfinal=$(( npe_node_max / nth_aeroanlfinal ))
    export memory_aeroanlfinal="3072M"
    ;;

  "ocnanalprep")
    export wtime_ocnanalprep="00:10:00"
    export npe_ocnanalprep=1
    export nth_ocnanalprep=1
    export npe_node_ocnanalprep=$(( npe_node_max / nth_ocnanalprep ))
    export memory_ocnanalprep="24GB"
    ;;

  "prepoceanobs")
    export wtime_prepoceanobs="00:10:00"
    export npe_prepoceanobs=1
    export nth_prepoceanobs=1
    export npe_node_prepoceanobs=$(( npe_node_max / nth_prepoceanobs ))
    export memory_prepoceanobs="48GB"
    ;;

  "ocnanalbmat")
    npes=16
    case ${OCNRES} in
      "025") npes=480;;
      "050")  npes=16;;
      "500")  npes=16;;
      *)
        echo "FATAL ERROR: Resources not defined for job ${step} at resolution ${OCNRES}"
        exit 4
    esac

    export wtime_ocnanalbmat="00:30:00"
    export npe_ocnanalbmat=${npes}
    export nth_ocnanalbmat=1
    export is_exclusive=True
    export npe_node_ocnanalbmat=$(( npe_node_max / nth_ocnanalbmat ))
    ;;

  "ocnanalrun")
    npes=16
    case ${OCNRES} in
      "025")
        npes=480
        memory_ocnanalrun="96GB"
        ;;
      "050")
        npes=16
        memory_ocnanalrun="96GB"
        ;;
      "500")
        npes=16
        memory_ocnanalrun="24GB"
        ;;
      *)
        echo "FATAL ERROR: Resources not defined for job ${step} at resolution ${OCNRES}"
        exit 4
    esac

    export wtime_ocnanalrun="00:15:00"
    export npe_ocnanalrun=${npes}
    export nth_ocnanalrun=1
    export is_exclusive=True
    export npe_node_ocnanalrun=$(( npe_node_max / nth_ocnanalrun ))
    export memory_ocnanalrun
    ;;

  "ocnanalecen")
    npes=16
    case ${OCNRES} in
      "025")
        npes=40
        memory_ocnanalecen="96GB"
        ;;
      "050")
        npes=16
        memory_ocnanalecen="96GB"
        ;;
      "500")
        npes=16
        memory_ocnanalecen="24GB"
        ;;
      *)
        echo "FATAL ERROR: Resources not defined for job ${step} at resolution ${OCNRES}"
        exit 4
    esac

    export wtime_ocnanalecen="00:10:00"
    export npe_ocnanalecen=${npes}
    export nth_ocnanalecen=1
    export is_exclusive=True
    export npe_node_ocnanalecen=$(( npe_node_max / nth_ocnanalecen ))
    export memory_ocnanalecen
    ;;

  "ocnanalletkf")
    npes=16
    case ${OCNRES} in
      "025")
        npes=480
        memory_ocnanalletkf="96GB"
        ;;
      "050")
        npes=16
        memory_ocnanalletkf="96GB"
        ;;
      "500")
        npes=16
        memory_ocnanalletkf="24GB"
        ;;
      *)
        echo "FATAL ERROR: Resources not defined for job ${step} at resolution ${OCNRES}"
        exit 4
    esac

    export wtime_ocnanalletkf="00:10:00"
    export npe_ocnanalletkf=${npes}
    export nth_ocnanalletkf=1
    export is_exclusive=True
    export npe_node_ocnanalletkf=$(( npe_node_max / nth_ocnanalletkf ))
    export memory_ocnanalletkf
    ;;


  "ocnanalchkpt")
    export wtime_ocnanalchkpt="00:10:00"
    export npe_ocnanalchkpt=1
    export nth_ocnanalchkpt=1
    export npe_node_ocnanalchkpt=$(( npe_node_max / nth_ocnanalchkpt ))
    case ${OCNRES} in
      "025")
        memory_ocnanalchkpt="128GB"
        npes=40;;
      "050")
        memory_ocnanalchkpt="32GB"
        npes=16;;
      "500")
        memory_ocnanalchkpt="32GB"
        npes=8;;
      *)
        echo "FATAL ERROR: Resources not defined for job ${step} at resolution ${OCNRES}"
        exit 4
    esac
    export npe_ocnanalchkpt=${npes}
    export memory_ocnanalchkpt
    ;;

  "ocnanalpost")
    export wtime_ocnanalpost="00:30:00"
    export npe_ocnanalpost=${npe_node_max}
    export nth_ocnanalpost=1
    export npe_node_ocnanalpost=$(( npe_node_max / nth_ocnanalpost ))
    ;;

  "ocnanalvrfy")
    export wtime_ocnanalvrfy="00:35:00"
    export npe_ocnanalvrfy=1
    export nth_ocnanalvrfy=1
    export npe_node_ocnanalvrfy=$(( npe_node_max / nth_ocnanalvrfy ))
    export memory_ocnanalvrfy="24GB"
    ;;

  "anal")
    export wtime_anal_gdas="01:20:00"
    export wtime_anal_gfs="01:00:00"
    case ${CASE} in
      "C768")
        export npe_anal_gdas=780
        export npe_anal_gfs=825
        export nth_anal=5
        ;;
      "C384")
        export npe_anal_gdas=160
        export npe_anal_gfs=160
        export nth_anal=10
        ;;
      "C192" | "C96" | "C48")
        export npe_anal_gdas=84
        export npe_anal_gfs=84
        export nth_anal=5
        ;;
      *)
        echo "FATAL ERROR: Resources not defined for job ${step} at resolution ${CASE}"
        exit 4
        ;;
    esac
    export npe_node_anal=$(( npe_node_max / nth_anal ))
    export nth_cycle=${nth_anal}
    export npe_node_cycle=$(( npe_node_max / nth_cycle ))
    export is_exclusive=True

    var_npe="npe_anal_${RUN}"
    if [[ -n "${!var_npe+0}" ]]; then
      declare -x "npe_anal"="${!var_npe}"
    fi
    ;;

  "analcalc")
    export wtime_analcalc="00:15:00"
    export npe_analcalc=127
    export ntasks="${npe_analcalc}"
    export nth_analcalc=1
    export npe_node_analcalc=$(( npe_node_max / nth_analcalc ))
    export nth_echgres_gdas=4
    export nth_echgres_gfs=12
    export is_exclusive=True
    export memory_analcalc="48GB"
    if [[ "${CASE}" == "C384" || "${CASE}" == "C768" ]]; then
       export memory_analcalc="${mem_node_max}"
    fi

    var_nth="nth_echgres_${RUN}"
    if [[ -n "${!var_nth+0}" ]]; then
      declare -x "nth_echgres"="${!var_nth}"
    fi
    ;;

  "analdiag")
    export wtime_analdiag="00:15:00"
    export npe_analdiag=96             # Should be at least twice npe_ediag
    export nth_analdiag=1
    export npe_node_analdiag=$(( npe_node_max / nth_analdiag ))
    export memory_analdiag="48GB"
    ;;

  "sfcanl")
    export wtime_sfcanl="00:20:00"
    export npe_sfcanl=6
    export nth_sfcanl=1
    export npe_node_sfcanl=$(( npe_node_max / nth_sfcanl ))
    export is_exclusive=True
    ;;

  "fcst" | "efcs")
    export is_exclusive=True

    if [[ "${step}" == "fcst" ]]; then
      _CDUMP_LIST=${CDUMP:-"gdas gfs"}
    elif [[ "${step}" == "efcs" ]]; then
      _CDUMP_LIST=${CDUMP:-"enkfgdas enkfgfs"}
    fi

    # During workflow creation, we need resources for all CDUMPs and CDUMP is undefined
    for _CDUMP in ${_CDUMP_LIST}; do
      if [[ "${_CDUMP}" =~ "gfs" ]]; then
        export layout_x=${layout_x_gfs}
        export layout_y=${layout_y_gfs}
        export WRITE_GROUP=${WRITE_GROUP_GFS}
        export WRTTASK_PER_GROUP_PER_THREAD=${WRTTASK_PER_GROUP_PER_THREAD_GFS}
        ntasks_fv3=${ntasks_fv3_gfs}
        ntasks_quilt=${ntasks_quilt_gfs}
        nthreads_fv3=${nthreads_fv3_gfs}
        nthreads_ufs=${nthreads_ufs_gfs}
        # Will not be set if we are skipping the mediator
        nthreads_mediator=${nthreads_mediator_gfs:-}
      elif [[ "${_CDUMP}" =~ "gdas" ]]; then
        export layout_x=${layout_x_gdas}
        export layout_y=${layout_y_gdas}
        export WRITE_GROUP=${WRITE_GROUP_GDAS}
        export WRTTASK_PER_GROUP_PER_THREAD=${WRTTASK_PER_GROUP_PER_THREAD_GDAS}
        ntasks_fv3=${ntasks_fv3_gdas}
        ntasks_quilt=${ntasks_quilt_gdas}
        nthreads_fv3=${nthreads_fv3_gdas}
        nthreads_ufs=${nthreads_ufs_gdas}
        nthreads_mediator=${nthreads_mediator_gdas:-}
      fi

      # Determine if using ESMF-managed threading or traditional threading
      # If using traditional threading, set them to 1
      if [[ "${USE_ESMF_THREADING:-}" == "YES" ]]; then
        export UFS_THREADS=1
      else  # traditional threading
        export UFS_THREADS=${nthreads_ufs:-1}
        nthreads_fv3=1
        nthreads_mediator=1
        [[ "${DO_WAVE}" == "YES" ]] && nthreads_ww3=1
        [[ "${DO_OCN}" == "YES" ]] && nthreads_mom6=1
        [[ "${DO_ICE}" == "YES" ]] && nthreads_cice6=1
      fi

      if (( ntiles > 6 )); then
        export layout_x_nest=${layout_x_nest:-10}
        export layout_y_nest=${layout_y_nest:-10}
        export npx_nest=${npx_nest:-1441}
        export npy_nest=${npy_nest:-961}
      fi

      # PETS for the atmosphere dycore
      (( FV3PETS = ntasks_fv3 * nthreads_fv3 ))
      echo "FV3 using (nthreads, PETS) = (${nthreads_fv3}, ${FV3PETS})"

      # PETS for quilting
      if [[ "${QUILTING:-}" == ".true." ]]; then
        (( QUILTPETS = ntasks_quilt * nthreads_fv3 ))
        (( WRTTASK_PER_GROUP = WRTTASK_PER_GROUP_PER_THREAD ))
        export WRTTASK_PER_GROUP
      else
        QUILTPETS=0
      fi
      echo "QUILT using (nthreads, PETS) = (${nthreads_fv3}, ${QUILTPETS})"

      # Total PETS for the atmosphere component
      ATMTHREADS=${nthreads_fv3}
      (( ATMPETS = FV3PETS + QUILTPETS ))
      export ATMPETS ATMTHREADS
      echo "FV3ATM using (nthreads, PETS) = (${ATMTHREADS}, ${ATMPETS})"

      # Total PETS for the coupled model (starting w/ the atmosphere)
      NTASKS_TOT=${ATMPETS}

      # The mediator PETS can overlap with other components, usually it lands on the atmosphere tasks.
      # However, it is suggested limiting mediator PETS to 300, as it may cause the slow performance.
      # See https://docs.google.com/document/d/1bKpi-52t5jIfv2tuNHmQkYUe3hkKsiG_DG_s6Mnukog/edit
      # TODO: Update reference when moved to ufs-weather-model RTD
      MEDTHREADS=${nthreads_mediator:-1}
      MEDPETS=${MEDPETS:-${FV3PETS}}
      (( "${MEDPETS}" > 300 )) && MEDPETS=300
      export MEDPETS MEDTHREADS
      echo "MEDIATOR using (threads, PETS) = (${MEDTHREADS}, ${MEDPETS})"

      CHMPETS=0; CHMTHREADS=0
      if [[ "${DO_AERO}" == "YES" ]]; then
        # GOCART shares the same grid and forecast tasks as FV3 (do not add write grid component tasks).
        (( CHMTHREADS = ATMTHREADS ))
        (( CHMPETS = FV3PETS ))
        # Do not add to NTASKS_TOT
        echo "GOCART using (threads, PETS) = (${CHMTHREADS}, ${CHMPETS})"
      fi
      export CHMPETS CHMTHREADS

      WAVPETS=0; WAVTHREADS=0
      if [[ "${DO_WAVE}" == "YES" ]]; then
        (( WAVPETS = ntasks_ww3 * nthreads_ww3 ))
        (( WAVTHREADS = nthreads_ww3 ))
        echo "WW3 using (threads, PETS) = (${WAVTHREADS}, ${WAVPETS})"
        (( NTASKS_TOT = NTASKS_TOT + WAVPETS ))
      fi
      export WAVPETS WAVTHREADS

      OCNPETS=0; OCNTHREADS=0
      if [[ "${DO_OCN}" == "YES" ]]; then
        (( OCNPETS = ntasks_mom6 * nthreads_mom6 ))
        (( OCNTHREADS = nthreads_mom6 ))
        echo "MOM6 using (threads, PETS) = (${OCNTHREADS}, ${OCNPETS})"
        (( NTASKS_TOT = NTASKS_TOT + OCNPETS ))
      fi
      export OCNPETS OCNTHREADS

      ICEPETS=0; ICETHREADS=0
      if [[ "${DO_ICE}" == "YES" ]]; then
        (( ICEPETS = ntasks_cice6 * nthreads_cice6 ))
        (( ICETHREADS = nthreads_cice6 ))
        echo "CICE6 using (threads, PETS) = (${ICETHREADS}, ${ICEPETS})"
        (( NTASKS_TOT = NTASKS_TOT + ICEPETS ))
      fi
      export ICEPETS ICETHREADS

      echo "Total PETS for ${_CDUMP} = ${NTASKS_TOT}"

      declare -x "npe_${step}_${_CDUMP}"="${NTASKS_TOT}"
      declare -x "nth_${step}_${_CDUMP}"="${UFS_THREADS}"
      declare -x "npe_node_${step}_${_CDUMP}"="${npe_node_max}"

    done

    case "${CASE}" in
      "C48" | "C96" | "C192")
        declare -x "wtime_${step}_gdas"="00:20:00"
        declare -x "wtime_${step}_enkfgdas"="00:20:00"
        declare -x "wtime_${step}_gfs"="03:00:00"
        declare -x "wtime_${step}_enkfgfs"="00:20:00"
        ;;
      "C384")
        declare -x "wtime_${step}_gdas"="00:30:00"
        declare -x "wtime_${step}_enkfgdas"="00:30:00"
        declare -x "wtime_${step}_gfs"="06:00:00"
        declare -x "wtime_${step}_enkfgfs"="00:30:00"
        ;;
      "C768" | "C1152")
        # Not valid resolutions for ensembles
        declare -x "wtime_${step}_gdas"="00:40:00"
        declare -x "wtime_${step}_gfs"="06:00:00"
        ;;
      *)
        echo "FATAL ERROR: Resources not defined for job ${step} at resolution ${CASE}"
        exit 4
        ;;
    esac

    var_npe_node="npe_node_${step}_${RUN}"
    var_nth="nth_${step}_${RUN}"
    var_npe="npe_${step}_${RUN}"
    if [[ -n "${!var_npe_node+0}" ]]; then
      declare -x "npe_node_${step}"="${!var_npe_node}" \
                 "nth_${step}"="${!var_nth}" \
                 "npe_${step}"="${!var_npe}"
    fi

    unset _CDUMP _CDUMP_LIST
    unset NTASKS_TOT
    ;;

  "oceanice_products")
    export wtime_oceanice_products="00:15:00"
    export npe_oceanice_products=1
    export npe_node_oceanice_products=1
    export nth_oceanice_products=1
    export memory_oceanice_products="96GB"
    ;;

  "upp")
    case "${CASE}" in
      "C48" | "C96")
        export npe_upp=${CASE:1}
      ;;
      "C192" | "C384" | "C768" )
        export npe_upp=120
        export memory_upp="${mem_node_max}"
      ;;
      *)
        echo "FATAL ERROR: Resources not defined for job ${step} at resolution ${CASE}"
        exit 4
      ;;
    esac
    export npe_node_upp=${npe_upp}

    export nth_upp=1

    export wtime_upp="00:15:00"
    if (( npe_node_upp > npe_node_max )); then
      export npe_node_upp=${npe_node_max}
    fi
    export is_exclusive=True
    ;;

  "atmos_products")
    export wtime_atmos_products="00:15:00"
    export npe_atmos_products=24
    export nth_atmos_products=1
    export npe_node_atmos_products="${npe_atmos_products}"
    export is_exclusive=True
    ;;

  "verfozn")
    export wtime_verfozn="00:05:00"
    export npe_verfozn=1
    export nth_verfozn=1
    export npe_node_verfozn=1
    export memory_verfozn="1G"
    ;;

  "verfrad")
    export wtime_verfrad="00:40:00"
    export npe_verfrad=1
    export nth_verfrad=1
    export npe_node_verfrad=1
    export memory_verfrad="5G"
    ;;

  "vminmon")
    export wtime_vminmon="00:05:00"
    export npe_vminmon=1
    export nth_vminmon=1
    export npe_node_vminmon=1
    export memory_vminmon="1G"
    ;;

  "tracker")
    export wtime_tracker="00:10:00"
    export npe_tracker=1
    export nth_tracker=1
    export npe_node_tracker=1
    export memory_tracker="4G"
    ;;

  "genesis")
    export wtime_genesis="00:25:00"
    export npe_genesis=1
    export nth_genesis=1
    export npe_node_genesis=1
    export memory_genesis="10G"
    ;;

  "genesis_fsu")
    export wtime_genesis_fsu="00:10:00"
    export npe_genesis_fsu=1
    export nth_genesis_fsu=1
    export npe_node_genesis_fsu=1
    export memory_genesis_fsu="10G"
    ;;

  "fit2obs")
    export wtime_fit2obs="00:20:00"
    export npe_fit2obs=3
    export nth_fit2obs=1
    export npe_node_fit2obs=1
    export memory_fit2obs="20G"
    ;;

  "metp")
    export nth_metp=1
    export wtime_metp_gdas="03:00:00"
    export wtime_metp_gfs="06:00:00"
    export npe_metp=4
    export npe_node_metp=4
    export is_exclusive=True
    ;;

  "echgres")
    export wtime_echgres="00:10:00"
    export npe_echgres=3
    export nth_echgres=${npe_node_max}
    export npe_node_echgres=1
    ;;

  "init")
    export wtime_init="00:30:00"
    export npe_init=24
    export nth_init=1
    export npe_node_init=6
    export memory_init="70GB"
    ;;

  "init_chem")
    export wtime_init_chem="00:30:00"
    export npe_init_chem=1
    export npe_node_init_chem=1
    export is_exclusive=True
    ;;

  "mom6ic")
    export wtime_mom6ic="00:30:00"
    export npe_mom6ic=24
    export npe_node_mom6ic=24
    export is_exclusive=True
    ;;

  "arch" | "earc" | "getic")
    declare -x "wtime_${step}"="06:00:00"
    declare -x "npe_${step}"="1"
    declare -x "npe_node_${step}"="1"
    declare -x "nth_${step}"="1"
    declare -x "memory_${step}"="4096M"
    ;;

  "cleanup")
    export wtime_cleanup="00:15:00"
    export npe_cleanup=1
    export npe_node_cleanup=1
    export nth_cleanup=1
    export memory_cleanup="4096M"
    ;;

  "stage_ic")
    export wtime_stage_ic="00:15:00"
    export npe_stage_ic=1
    export npe_node_stage_ic=1
    export nth_stage_ic=1
    export is_exclusive=True
    ;;

  "atmensanlinit")
    export layout_x=${layout_x_atmensanl}
    export layout_y=${layout_y_atmensanl}

    export wtime_atmensanlinit="00:10:00"
    export npe_atmensanlinit=1
    export nth_atmensanlinit=1
    export npe_node_atmensanlinit=$(( npe_node_max / nth_atmensanlinit ))
    export memory_atmensanlinit="3072M"
    ;;

  "atmensanlletkf")
    export layout_x=${layout_x_atmensanl}
    export layout_y=${layout_y_atmensanl}

    export wtime_atmensanlletkf="00:30:00"
    export npe_atmensanlletkf_enkfgdas=$(( layout_x * layout_y * 6 ))
    export npe_atmensanlletkf_enkfgfs=$(( layout_x * layout_y * 6 ))
    export nth_atmensanlletkf_enkfgdas=1
    export nth_atmensanlletkf_enkfgfs=${nth_atmensanlletkf_enkfgdas}
    export npe_node_atmensanlletkf_enkfgdas=$(( npe_node_max / nth_atmensanlletkf_enkfgdas ))
    export npe_node_atmensanlletkf_enkfgfs=$(( npe_node_max / nth_atmensanlletkf_enkfgfs ))
    export memory_atmensanlletkf="96GB"
    export is_exclusive=True

    var_npe_node="npe_node_atmensanlletkf_${RUN}"
    var_nth="nth_atmensanlletkf_${RUN}"
    var_npe="npe_atmensanlletkf_${RUN}"
    # RUN is set to a single value at setup time, so these won't be found
    # TODO rework setup_xml.py to initialize RUN to the applicable option
    if [[ -n "${!var_npe_node+0}" ]]; then
      declare -x "npe_node_atmensanlletkf"="${!var_npe_node}" \
                 "nth_atmensanlletkf"="${!var_nth}" \
                 "npe_atmensanlletkf"="${!var_npe}"
    fi
    ;;

  "atmensanlfv3inc")
    export layout_x=${layout_x_atmensanl}
    export layout_y=${layout_y_atmensanl}

    export wtime_atmensanlfv3inc="00:30:00"
    export npe_atmensanlfv3inc_enkfgdas=$(( layout_x * layout_y * 6 ))
    export npe_atmensanlfv3inc_enkfgfs=$(( layout_x * layout_y * 6 ))
    export nth_atmensanlfv3inc_enkfgdas=1
    export nth_atmensanlfv3inc_enkfgfs=${nth_atmensanlfv3inc_enkfgdas}
    export npe_node_atmensanlfv3inc_enkfgdas=$(( npe_node_max / nth_atmensanlfv3inc_enkfgdas ))
    export npe_node_atmensanlfv3inc_enkfgfs=$(( npe_node_max / nth_atmensanlfv3inc_enkfgfs ))
    export memory_atmensanlfv3inc="96GB"
    export is_exclusive=True

    var_npe_node="npe_node_atmensanlfv3inc_${RUN}"
    var_nth="nth_atmensanlfv3inc_${RUN}"
    var_npe="npe_atmensanlfv3inc_${RUN}"
    # RUN is set to a single value at setup time, so these won't be found
    # TODO rework setup_xml.py to initialize RUN to the applicable option
    if [[ -n "${!var_npe_node+0}" ]]; then
      declare -x "npe_node_atmensanlfv3inc"="${!var_npe_node}" \
                 "nth_atmensanlfv3inc"="${!var_nth}" \
                 "npe_atmensanlfv3inc"="${!var_npe}"
    fi
    ;;

  "atmensanlfinal")
    export wtime_atmensanlfinal="00:30:00"
    export npe_atmensanlfinal=${npe_node_max}
    export nth_atmensanlfinal=1
    export npe_node_atmensanlfinal=$(( npe_node_max / nth_atmensanlfinal ))
    export is_exclusive=True
    ;;

  "eobs" | "eomg")
    export wtime_eobs="00:15:00"
    export wtime_eomg="00:30:00"
    case ${CASE} in
      "C768")                 export npe_eobs=200;;
      "C384")                 export npe_eobs=100;;
      "C192" | "C96" | "C48") export npe_eobs=40;;
      *)
        echo "FATAL ERROR: Resources not defined for job ${step} at resolution ${CASE}"
        exit 4
        ;;
    esac
    export npe_eomg=${npe_eobs}
    export nth_eobs=2
    export nth_eomg=${nth_eobs}
    # NOTE The number of tasks and cores used must be the same for eobs
    # See https://github.com/NOAA-EMC/global-workflow/issues/2092 for details
    export npe_node_eobs=$(( npe_node_max / nth_eobs ))
    export is_exclusive=True
    export npe_node_eomg=${npe_node_eobs}
    # Unset npe_node_eobs if it is not a multiple of npe_node_max
    # to prevent dropping data on the floor.  This should be set int
    # config.resources.{machine} instead.  This will result in an error at
    # experiment setup time if not set in config.resources.{machine}.
    if [[ $(( npe_node_max % npe_node_eobs )) != 0 ]]; then
      unset npe_node_max
    fi
    ;;

  "ediag")
    export wtime_ediag="00:15:00"
    export npe_ediag=48
    export nth_ediag=1
    export npe_node_ediag=$(( npe_node_max / nth_ediag ))
    export memory_ediag="30GB"
    ;;

  "eupd")
    export wtime_eupd="00:30:00"
    case ${CASE} in
      "C768")
        export npe_eupd=480
        export nth_eupd=6
        ;;
      "C384")
        export npe_eupd=270
        export nth_eupd=8
        ;;
      "C192" | "C96" | "C48")
        export npe_eupd=42
        export nth_eupd=2
        ;;
      *)
        echo "FATAL ERROR: Resources not defined for job ${step} at resolution ${CASE}"
        exit 4
        ;;
    esac
    export npe_node_eupd=$(( npe_node_max / nth_eupd ))
    export is_exclusive=True
    ;;

  "ecen")
    export wtime_ecen="00:10:00"
    export npe_ecen=80
    export nth_ecen=4
    if [[ ${CASE} == "C384" || ${CASE} == "C192" || ${CASE} == "C96" || ${CASE} == "C48" ]]; then
      export nth_ecen=2
    fi
    export npe_node_ecen=$(( npe_node_max / nth_ecen ))
    export nth_cycle=${nth_ecen}
    export npe_node_cycle=$(( npe_node_max / nth_cycle ))
    export is_exclusive=True
    ;;

  "esfc")
    export wtime_esfc="00:15:00"
    export npe_esfc=80
    export nth_esfc=1
    export npe_node_esfc=$(( npe_node_max / nth_esfc ))
    export nth_cycle=${nth_esfc}
    export npe_node_cycle=$(( npe_node_max / nth_cycle ))
    ;;

  "epos")
    export wtime_epos="00:15:00"
    [[ ${CASE} == "C768" ]] && export wtime_epos="00:25:00"
    export npe_epos=80
    export nth_epos=1
    export npe_node_epos=$(( npe_node_max / nth_epos ))
    export is_exclusive=True
    ;;

  "postsnd")
    export wtime_postsnd="02:00:00"
    export npe_postsnd=40
    export nth_postsnd=8
    export npe_node_postsnd=10
    export npe_postsndcfp=9
    export npe_node_postsndcfp=1
    postsnd_req_cores=$(( npe_node_postsnd * nth_postsnd ))
    if (( postsnd_req_cores > npe_node_max )); then
        export npe_node_postsnd=$(( npe_node_max / nth_postsnd ))
    fi
    export is_exclusive=True
    ;;

  "awips")
    export wtime_awips="03:30:00"
    export npe_awips=1
    export npe_node_awips=1
    export nth_awips=1
    export memory_awips="3GB"
    ;;

  "npoess")
    export wtime_npoess="03:30:00"
    export npe_npoess=1
    export npe_node_npoess=1
    export nth_npoess=1
    export memory_npoess="3GB"
    ;;

  "gempak")
    export wtime_gempak="03:00:00"
    export npe_gempak_gdas=2
    export npe_gempak_gfs=28
    export npe_node_gempak_gdas=2
    export npe_node_gempak_gfs=28
    export nth_gempak=1
    export memory_gempak_gdas="4GB"
    export memory_gempak_gfs="2GB"

    var_npe_node="npe_node_gempak_${RUN}"
    var_npe="npe_gempak_${RUN}"
    # RUN is set to a single value at setup time, so these won't be found
    # TODO rework setup_xml.py to initialize RUN to the applicable option
    if [[ -n "${!var_npe_node+0}" ]]; then
      declare -x "npe_node_gempak"="${!var_npe_node}" \
                 "npe_gempak"="${!var_npe}"
    fi
    ;;

  "mos_stn_prep")
    export wtime_mos_stn_prep="00:10:00"
    export npe_mos_stn_prep=3
    export npe_node_mos_stn_prep=3
    export nth_mos_stn_prep=1
    export memory_mos_stn_prep="5GB"
    export NTASK="${npe_mos_stn_prep}"
    export PTILE="${npe_node_mos_stn_prep}"
    ;;

  "mos_grd_prep")
    export wtime_mos_grd_prep="00:10:00"
    export npe_mos_grd_prep=4
    export npe_node_mos_grd_prep=4
    export nth_mos_grd_prep=1
    export memory_mos_grd_prep="16GB"
    export NTASK="${npe_mos_grd_prep}"
    export PTILE="${npe_node_mos_grd_prep}"
    ;;

  "mos_ext_stn_prep")
    export wtime_mos_ext_stn_prep="00:15:00"
    export npe_mos_ext_stn_prep=2
    export npe_node_mos_ext_stn_prep=2
    export nth_mos_ext_stn_prep=1
    export memory_mos_ext_stn_prep="5GB"
    export NTASK="${npe_mos_ext_stn_prep}"
    export PTILE="${npe_node_mos_ext_stn_prep}"
    ;;

  "mos_ext_grd_prep")
    export wtime_mos_ext_grd_prep="00:10:00"
    export npe_mos_ext_grd_prep=7
    export npe_node_mos_ext_grd_prep=7
    export nth_mos_ext_grd_prep=1
    export memory_mos_ext_grd_prep="3GB"
    export NTASK="${npe_mos_ext_grd_prep}"
    export PTILE="${npe_node_mos_ext_grd_prep}"
    ;;

  "mos_stn_fcst")
    export wtime_mos_stn_fcst="00:10:00"
    export npe_mos_stn_fcst=5
    export npe_node_mos_stn_fcst=5
    export nth_mos_stn_fcst=1
    export memory_mos_stn_fcst="40GB"
    export NTASK="${npe_mos_stn_fcst}"
    export PTILE="${npe_node_mos_stn_fcst}"
    ;;

  "mos_grd_fcst")
    export wtime_mos_grd_fcst="00:10:00"
    export npe_mos_grd_fcst=7
    export npe_node_mos_grd_fcst=7
    export nth_mos_grd_fcst=1
    export memory_mos_grd_fcst="50GB"
    export NTASK="${npe_mos_grd_fcst}"
    export PTILE="${npe_node_mos_grd_fcst}"
    ;;

  "mos_ext_stn_fcst")
    export wtime_mos_ext_stn_fcst="00:20:00"
    export npe_mos_ext_stn_fcst=3
    export npe_node_mos_ext_stn_fcst=3
    export nth_mos_ext_stn_fcst=1
    export memory_mos_ext_stn_fcst="50GB"
    export NTASK="${npe_mos_ext_stn_fcst}"
    export PTILE="${npe_node_mos_ext_stn_fcst}"
    export prepost=True
    ;;

  "mos_ext_grd_fcst")
    export wtime_mos_ext_grd_fcst="00:10:00"
    export npe_mos_ext_grd_fcst=7
    export npe_node_mos_ext_grd_fcst=7
    export nth_mos_ext_grd_fcst=1
    export memory_mos_ext_grd_fcst="50GB"
    export NTASK="${npe_mos_ext_grd_fcst}"
    export PTILE="${npe_node_mos_ext_grd_fcst}"
    ;;

  "mos_stn_prdgen")
    export wtime_mos_stn_prdgen="00:10:00"
    export npe_mos_stn_prdgen=1
    export npe_node_mos_stn_prdgen=1
    export nth_mos_stn_prdgen=1
    export memory_mos_stn_prdgen="15GB"
    export NTASK="${npe_mos_stn_prdgen}"
    export PTILE="${npe_node_mos_stn_prdgen}"
    export prepost=True
    ;;

  "mos_grd_prdgen")
    export wtime_mos_grd_prdgen="00:40:00"
    export npe_mos_grd_prdgen=72
    export npe_node_mos_grd_prdgen=18
    export nth_mos_grd_prdgen=4
    export memory_mos_grd_prdgen="20GB"
    export NTASK="${npe_mos_grd_prdgen}"
    export PTILE="${npe_node_mos_grd_prdgen}"
    export OMP_NUM_THREADS="${nth_mos_grd_prdgen}"
    ;;

  "mos_ext_stn_prdgen")
    export wtime_mos_ext_stn_prdgen="00:10:00"
    export npe_mos_ext_stn_prdgen=1
    export npe_node_mos_ext_stn_prdgen=1
    export nth_mos_ext_stn_prdgen=1
    export memory_mos_ext_stn_prdgen="15GB"
    export NTASK="${npe_mos_ext_stn_prdgen}"
    export PTILE="${npe_node_mos_ext_stn_prdgen}"
    export prepost=True
    ;;

  "mos_ext_grd_prdgen")
    export wtime_mos_ext_grd_prdgen="00:30:00"
    export npe_mos_ext_grd_prdgen=96
    export npe_node_mos_ext_grd_prdgen=6
    export nth_mos_ext_grd_prdgen=16
    export memory_mos_ext_grd_prdgen="30GB"
    export NTASK="${npe_mos_ext_grd_prdgen}"
    export PTILE="${npe_node_mos_ext_grd_prdgen}"
    export OMP_NUM_THREADS="${nth_mos_ext_grd_prdgen}"
    ;;

  "mos_wx_prdgen")
    export wtime_mos_wx_prdgen="00:10:00"
    export npe_mos_wx_prdgen=4
    export npe_node_mos_wx_prdgen=2
    export nth_mos_wx_prdgen=2
    export memory_mos_wx_prdgen="10GB"
    export NTASK="${npe_mos_wx_prdgen}"
    export PTILE="${npe_node_mos_wx_prdgen}"
    export OMP_NUM_THREADS="${nth_mos_wx_prdgen}"
    ;;

  "mos_wx_ext_prdgen")
    export wtime_mos_wx_ext_prdgen="00:10:00"
    export npe_mos_wx_ext_prdgen=4
    export npe_node_mos_wx_ext_prdgen=2
    export nth_mos_wx_ext_prdgen=2
    export memory_mos_wx_ext_prdgen="10GB"
    export NTASK="${npe_mos_wx_ext_prdgen}"
    export PTILE="${npe_node_mos_wx_ext_prdgen}"
    export OMP_NUM_THREADS="${nth_mos_wx_ext_prdgen}"
    ;;

  *)
    echo "FATAL ERROR: Invalid job ${step} passed to ${BASH_SOURCE[0]}"
    exit 1
    ;;

esac

<<<<<<< HEAD
if [[ "${machine}" == "GAEA" ]]; then
  for mem_var in $(env | grep '^memory_' | cut -d= -f1); do
    unset "${mem_var}"
  done
=======
# Unset dynamic variable names
unset var_NTASKS \
      var_npe \
      var_npe_node \
      var_nth

# Get machine-specific resources, overriding/extending the above assignments
if [[ -f "${EXPDIR}/config.resources.${machine}" ]]; then
   source "${EXPDIR}/config.resources.${machine}"
>>>>>>> de870670
fi

echo "END: config.resources"<|MERGE_RESOLUTION|>--- conflicted
+++ resolved
@@ -1390,12 +1390,6 @@
 
 esac
 
-<<<<<<< HEAD
-if [[ "${machine}" == "GAEA" ]]; then
-  for mem_var in $(env | grep '^memory_' | cut -d= -f1); do
-    unset "${mem_var}"
-  done
-=======
 # Unset dynamic variable names
 unset var_NTASKS \
       var_npe \
@@ -1405,7 +1399,6 @@
 # Get machine-specific resources, overriding/extending the above assignments
 if [[ -f "${EXPDIR}/config.resources.${machine}" ]]; then
    source "${EXPDIR}/config.resources.${machine}"
->>>>>>> de870670
 fi
 
 echo "END: config.resources"