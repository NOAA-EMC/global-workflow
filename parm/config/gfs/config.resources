--- conflicted
+++ resolved
@@ -106,13 +106,10 @@
     ;;
   "AWSPW")
     export PARTITION_BATCH="compute"
-<<<<<<< HEAD
     npe_node_max=36
-=======
-    max_tasks_per_node=40
+    max_tasks_per_node=36
     # TODO Supply a max mem/node value for AWS
     # shellcheck disable=SC2034
->>>>>>> 1cf8b448
     mem_node_max=""
     ;;
   "CONTAINER")
