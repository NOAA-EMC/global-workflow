#! /usr/bin/env bash
# shellcheck disable=SC2034

########## config.resources ##########
# Set resource information for job tasks
# e.g. walltime, node, cores per node, memory etc.
# Note: machine-specific resources should be placed into the appropriate config file:
#       config.resources.${machine}

if (( $# != 1 )); then

    echo "Must specify an input task argument to set resource variables!"
    echo "argument can be any one of the following:"
    echo "stage_ic aerosol_init"
    echo "prep prepsnowobs prepatmiodaobs"
    echo "atmanlinit atmanlvar atmanlfv3inc atmanlfinal"
    echo "atmensanlinit atmensanlletkf atmensanlfv3inc atmensanlfinal"
    echo "snowanl"
    echo "prepobsaero aeroanlinit aeroanlrun aeroanlfinal"
    echo "anal sfcanl analcalc analdiag fcst echgres"
    echo "upp atmos_products"
    echo "tracker genesis genesis_fsu"
    echo "verfozn verfrad vminmon fit2obs metp arch cleanup"
    echo "eobs ediag eomg eupd ecen esfc efcs epos earc"
    echo "init_chem mom6ic oceanice_products"
    echo "waveinit waveprep wavepostsbs wavepostbndpnt wavepostbndpntbll wavepostpnt"
    echo "wavegempak waveawipsbulls waveawipsgridded"
    echo "postsnd awips gempak npoess"
    echo "ocnanalprep prepoceanobs marinebmat ocnanalrun ocnanalecen marineanalletkf ocnanalchkpt ocnanalpost ocnanalvrfy"
    exit 1

fi

step=$1

echo "BEGIN: config.resources"

case ${machine} in
  "WCOSS2")
              max_tasks_per_node=128
              # shellcheck disable=SC2034
              mem_node_max="500GB"
    ;;
  "HERA")
              max_tasks_per_node=40
              # shellcheck disable=SC2034
              mem_node_max="96GB"
    ;;
  "GAEA")
              max_tasks_per_node=128
              # shellcheck disable=SC2034
              mem_node_max="251GB"
    ;;
  "ORION")
              max_tasks_per_node=40
              # shellcheck disable=SC2034
              mem_node_max="192GB"
    ;;
  "HERCULES")
              max_tasks_per_node=80
              # shellcheck disable=SC2034
              mem_node_max="512GB"
    ;;
  "JET")
    case ${PARTITION_BATCH} in
      "xjet")
              max_tasks_per_node=24
              # shellcheck disable=SC2034
              mem_node_max="61GB"
        ;;
      "vjet")
              max_tasks_per_node=16
              # shellcheck disable=SC2034
              mem_node_max="61GB"
        ;;
      "sjet")
              max_tasks_per_node=16
              # shellcheck disable=SC2034
              mem_node_max="29GB"
        ;;
      "kjet")
              max_tasks_per_node=40
              # shellcheck disable=SC2034
              mem_node_max="88GB"
        ;;
      *)
        echo "FATAL ERROR: Unknown partition ${PARTITION_BATCH} specified for ${machine}"
        exit 3
    esac
    ;;
  "S4")
    case ${PARTITION_BATCH} in
      "s4")   max_tasks_per_node=32
              # shellcheck disable=SC2034
              mem_node_max="168GB"
        ;;
      "ivy")
              max_tasks_per_node=20
              # shellcheck disable=SC2034
              mem_node_max="128GB"
        ;;
      *)
        echo "FATAL ERROR: Unknown partition ${PARTITION_BATCH} specified for ${machine}"
        exit 3
    esac
    ;;
  "AWSPW")
    export PARTITION_BATCH="compute"
    max_tasks_per_node=40
    # TODO Supply a max mem/node value for AWS
    # shellcheck disable=SC2034
    mem_node_max=""
    ;;
  "CONTAINER")
    max_tasks_per_node=1
    # TODO Supply a max mem/node value for a container
    # shellcheck disable=SC2034
    mem_node_max=""
    ;;
  *)
    echo "FATAL ERROR: Unknown machine encountered by ${BASH_SOURCE[0]}"
    exit 2
    ;;
esac

export max_tasks_per_node

case ${step} in
  "prep")
    walltime='00:30:00'
    ntasks=4
    tasks_per_node=2
    threads_per_task=1
    memory="40GB"
    ;;

  "prepsnowobs")
    walltime="00:05:00"
    ntasks=1
    threads_per_task=1
    tasks_per_node=1
    ;;

  "prepatmiodaobs")
    walltime="00:30:00"
    ntasks=1
    threads_per_task=1
    tasks_per_node=$(( max_tasks_per_node / threads_per_task ))
    ;;

  "aerosol_init")
    walltime="00:05:00"
    ntasks=1
    threads_per_task=1
    tasks_per_node=$(( max_tasks_per_node / threads_per_task ))
    NTASKS=${ntasks}
    memory="6GB"
    ;;

  "waveinit")
    walltime="00:10:00"
    ntasks=12
    threads_per_task=1
    tasks_per_node=$(( max_tasks_per_node / threads_per_task ))
    NTASKS=${ntasks}
    memory="2GB"
    ;;

  "waveprep")
    walltime="00:10:00"
    ntasks_gdas=5
    ntasks_gfs=65
    threads_per_task=1

    tasks_per_node=$(( max_tasks_per_node / threads_per_task ))
    NTASKS_gdas=${ntasks_gdas}
    NTASKS_gfs=${ntasks_gfs}
    memory_gdas="100GB"
    memory_gfs="150GB"
    ;;

  "wavepostsbs")
    walltime_gdas="00:20:00"
    walltime_gfs="03:00:00"
    ntasks=8
    threads_per_task=1
    tasks_per_node=$(( max_tasks_per_node / threads_per_task ))
    NTASKS=${ntasks}
    memory_gdas="10GB"
    memory_gfs="10GB"
    ;;

  # The wavepost*pnt* jobs are I/O heavy and do not scale well to large nodes.
  # Limit the number of tasks/node to 40.
  "wavepostbndpnt")
    walltime="03:00:00"
    ntasks=240
    threads_per_task=1
    tasks_per_node=$(( max_tasks_per_node / threads_per_task ))
    export is_exclusive=True
    if [[ ${tasks_per_node} -gt 40 ]]; then
        tasks_per_node=40
        export is_exclusive=False
    fi
    NTASKS=${ntasks}
    ;;

  "wavepostbndpntbll")
    walltime="01:00:00"
    ntasks=448
    threads_per_task=1
    tasks_per_node=$(( max_tasks_per_node / threads_per_task ))
    export is_exclusive=True
    if [[ ${tasks_per_node} -gt 40 ]]; then
        tasks_per_node=40
        export is_exclusive=False
    fi
    NTASKS=${ntasks}
    ;;

  "wavepostpnt")
    walltime="04:00:00"
    ntasks=200
    threads_per_task=1
    tasks_per_node=$(( max_tasks_per_node / threads_per_task ))
    export is_exclusive=True
    if [[ ${tasks_per_node} -gt 40 ]]; then
        tasks_per_node=40
        export is_exclusive=False
    fi
    NTASKS=${ntasks}
    ;;

  "wavegempak")
    walltime="02:00:00"
    ntasks=1
    threads_per_task=1
    tasks_per_node=$(( max_tasks_per_node / threads_per_task ))
    NTASKS=${ntasks}
    memory="1GB"
    ;;

  "waveawipsbulls")
    walltime="00:20:00"
    ntasks=1
    threads_per_task=1
    tasks_per_node=$(( max_tasks_per_node / threads_per_task ))
    NTASKS=${ntasks}
    export is_exclusive=True
    ;;

  "waveawipsgridded")
    walltime="02:00:00"
    ntasks=1
    threads_per_task=1
    tasks_per_node=$(( max_tasks_per_node / threads_per_task ))
    NTASKS=${ntasks}
    memory_gfs="1GB"
    ;;

  "atmanlinit")
    export layout_x=${layout_x_atmanl}
    export layout_y=${layout_y_atmanl}

    export layout_gsib_x=$(( layout_x * 3 ))
    export layout_gsib_y=$(( layout_y * 2 ))

    walltime="00:10:00"
    ntasks=1
    threads_per_task=1
    tasks_per_node=$(( max_tasks_per_node / threads_per_task ))
    memory="3072M"
    ;;

  "atmanlvar")
    export layout_x=${layout_x_atmanl}
    export layout_y=${layout_y_atmanl}

    walltime="00:30:00"
    ntasks_gdas=$(( layout_x * layout_y * 6 ))
    ntasks_gfs=$(( layout_x * layout_y * 6 ))
    threads_per_task_gdas=1
    threads_per_task_gfs=${threads_per_task_gdas}
    tasks_per_node_gdas=$(( max_tasks_per_node / threads_per_task_gdas ))
    tasks_per_node_gfs=$(( max_tasks_per_node / threads_per_task_gfs ))
    memory="96GB"
    export is_exclusive=True
    ;;

  "atmanlfv3inc")
    export layout_x=${layout_x_atmanl}
    export layout_y=${layout_y_atmanl}

    walltime="00:30:00"
    ntasks_gdas=$(( layout_x * layout_y * 6 ))
    ntasks_gfs=$(( layout_x * layout_y * 6 ))
    threads_per_task_gdas=1
    threads_per_task_gfs=${threads_per_task_gdas}
    tasks_per_node_gdas=$(( max_tasks_per_node / threads_per_task_gdas ))
    tasks_per_node_gfs=$(( max_tasks_per_node / threads_per_task_gfs ))
    memory="96GB"
    export is_exclusive=True
    ;;

  "atmanlfinal")
    walltime="00:30:00"
    ntasks=${max_tasks_per_node}
    threads_per_task=1
    tasks_per_node=$(( max_tasks_per_node / threads_per_task ))
    export is_exclusive=True
    ;;

  "snowanl")
    # below lines are for creating JEDI YAML
    case ${CASE} in
      "C768")
        layout_x=6
        layout_y=6
        ;;
      "C384")
        layout_x=5
        layout_y=5
        ;;
      "C192" | "C96" | "C48")
        layout_x=1
        layout_y=1
        ;;
      *)
        echo "FATAL ERROR: Resources not defined for job ${step} at resolution ${CASE}"
        exit 4
    esac

    export layout_x
    export layout_y

    walltime="00:15:00"
    ntasks=$(( layout_x * layout_y * 6 ))
    threads_per_task=1
    tasks_per_node=$(( max_tasks_per_node / threads_per_task ))
    ;;

  "prepobsaero")
    walltime="00:30:00"
    ntasks=1
    threads_per_task=1
    tasks_per_node=1
    memory="96GB"
    ;;

  "aeroanlinit")
    # below lines are for creating JEDI YAML
    case ${CASE} in
      "C768")
        layout_x=8
        layout_y=8
        ;;
      "C384")
        layout_x=8
        layout_y=8
        ;;
      "C192" | "C96")
        layout_x=8
        layout_y=8
        ;;
      "C48" )
        # this case is for testing only
        layout_x=1
        layout_y=1
        ;;
      *)
        echo "FATAL ERROR: Resources not defined for job ${step} at resolution ${CASE}"
        exit 4
    esac

    export layout_x
    export layout_y
    walltime="00:10:00"
    ntasks=1
    threads_per_task=1
    tasks_per_node=$(( max_tasks_per_node / threads_per_task ))
    memory="3072M"
    ;;

  "aeroanlrun")
    case ${CASE} in
      "C768")
        layout_x=8
        layout_y=8
        ;;
      "C384")
        layout_x=8
        layout_y=8
        ;;
      "C192" | "C96")
        layout_x=8
        layout_y=8
        ;;
      "C48" )
        # this case is for testing only
        layout_x=1
        layout_y=1
        ;;
      *)
        echo "FATAL ERROR: Resources not defined for job ${step} at resolution ${CASE}"
        exit 4
    esac

    export layout_x
    export layout_y

    walltime="00:30:00"
    ntasks=$(( layout_x * layout_y * 6 ))
    threads_per_task=1
    tasks_per_node=$(( max_tasks_per_node / threads_per_task ))
    export is_exclusive=True
    ;;

  "aeroanlfinal")
    walltime="00:10:00"
    ntasks=1
    threads_per_task=1
    tasks_per_node=$(( max_tasks_per_node / threads_per_task ))
    memory="3072M"
    ;;

  "ocnanalprep")
    walltime="00:10:00"
    ntasks=1
    threads_per_task=1
    tasks_per_node=$(( max_tasks_per_node / threads_per_task ))
    memory="24GB"
    ;;

  "prepoceanobs")
    walltime="00:10:00"
    ntasks=1
    threads_per_task=1
    tasks_per_node=$(( max_tasks_per_node / threads_per_task ))
    memory="48GB"
    ;;

  "marinebmat")
    npes=16
    ntasks=16
    case ${OCNRES} in
      "025") ntasks=480;;
      "050")  ntasks=16;;
      "500")  ntasks=16;;
      *)
        echo "FATAL ERROR: Resources not defined for job ${step} at resolution ${OCNRES}"
        exit 4
    esac

    walltime="00:30:00"
    threads_per_task=1
    export is_exclusive=True
    tasks_per_node=$(( max_tasks_per_node / threads_per_task ))
    ;;

  "ocnanalrun")
    ntasks=16
    case ${OCNRES} in
      "025")
        ntasks=480
        memory="96GB"
        ;;
      "050")
        ntasks=16
        memory="96GB"
        ;;
      "500")
        ntasks=16
        memory="24GB"
        ;;
      *)
        echo "FATAL ERROR: Resources not defined for job ${step} at resolution ${OCNRES}"
        exit 4
    esac

    walltime="00:15:00"
    threads_per_task=1
    export is_exclusive=True
    tasks_per_node=$(( max_tasks_per_node / threads_per_task ))
    ;;

  "ocnanalecen")
    ntasks=16
    case ${OCNRES} in
      "025")
        ntasks=40
        memory="96GB"
        ;;
      "050")
        ntasks=16
        memory="96GB"
        ;;
      "500")
        ntasks=16
        memory="24GB"
        ;;
      *)
        echo "FATAL ERROR: Resources not defined for job ${step} at resolution ${OCNRES}"
        exit 4
    esac

    walltime="00:10:00"
    threads_per_task=1
    export is_exclusive=True
    tasks_per_node=$(( max_tasks_per_node / threads_per_task ))
    ;;

  "marineanalletkf")
    ntasks=16
    case ${OCNRES} in
      "025")
        ntasks=480
        memory="96GB"
        ;;
      "050")
        ntasks=16
        memory="96GB"
        ;;
      "500")
        ntasks=16
        memory="24GB"
        ;;
      *)
        echo "FATAL ERROR: Resources not defined for job ${step} at resolution ${OCNRES}"
        exit 4
    esac

    walltime="00:10:00"
    threads_per_task=1
    export is_exclusive=True
    tasks_per_node=$(( max_tasks_per_node / threads_per_task ))
    ;;


  "ocnanalchkpt")
    walltime="00:10:00"
    ntasks=1
    threads_per_task=1
    tasks_per_node=$(( max_tasks_per_node / threads_per_task ))
    case ${OCNRES} in
      "025")
        memory="128GB"
        ntasks=40;;
      "050")
        memory="32GB"
        ntasks=16;;
      "500")
        memory="32GB"
        ntasks=8;;
      *)
        echo "FATAL ERROR: Resources not defined for job ${step} at resolution ${OCNRES}"
        exit 4
    esac
    ;;

  "ocnanalpost")
    walltime="00:30:00"
    ntasks=${max_tasks_per_node}
    threads_per_task=1
    tasks_per_node=$(( max_tasks_per_node / threads_per_task ))
    ;;

  "ocnanalvrfy")
    walltime="00:35:00"
    ntasks=1
    threads_per_task=1
    tasks_per_node=$(( max_tasks_per_node / threads_per_task ))
    memory="24GB"
    ;;

  "anal")
    walltime_gdas="01:20:00"
    walltime_gfs="01:00:00"
    case ${CASE} in
      "C768")
        ntasks_gdas=780
        ntasks_gfs=825
        threads_per_task=5
        ;;
      "C384")
        ntasks_gdas=160
        ntasks_gfs=160
        threads_per_task=10
        ;;
      "C192" | "C96" | "C48")
        ntasks_gdas=84
        ntasks_gfs=84
        threads_per_task=5
        ;;
      *)
        echo "FATAL ERROR: Resources not defined for job ${step} at resolution ${CASE}"
        exit 4
        ;;
    esac
    tasks_per_node=$(( max_tasks_per_node / threads_per_task ))
    export threads_per_task_cycle=${threads_per_task}
    export tasks_per_node_cycle=$(( max_tasks_per_node / threads_per_task_cycle ))
    export is_exclusive=True
    ;;

  "analcalc")
    walltime="00:15:00"
    ntasks=127
    export ntasks_calcanl="${ntasks}"
    threads_per_task=1
    tasks_per_node=$(( max_tasks_per_node / threads_per_task ))
    export threads_per_task_echgres_gdas=4
    export threads_per_task_echgres_gfs=12
    export is_exclusive=True
    memory="48GB"
    if [[ "${CASE}" == "C384" || "${CASE}" == "C768" ]]; then
       memory="${mem_node_max}"
    fi
    ;;

  "analdiag")
    walltime="00:15:00"
    ntasks=96             # Should be at least twice ediag's tasks
    threads_per_task=1
    tasks_per_node=$(( max_tasks_per_node / threads_per_task ))
    memory="48GB"
    ;;

  "sfcanl")
    walltime="00:20:00"
    ntasks=${ntiles:-6}
    threads_per_task=1
    tasks_per_node=$(( max_tasks_per_node / threads_per_task ))
    export is_exclusive=True
    ;;

  "fcst" | "efcs")
    export is_exclusive=True

    _RUN=${RUN:-"gfs"}
    _RUN=${RUN/enkf/}

    # Declare variables from config.ufs based on _RUN
    # Export layout and write task variables, but not ntasks/threads
    # Capitalize _RUN for write tasks
    for var in layout_x layout_y ntasks_fv3 ntasks_quilt nthreads_fv3 nthreads_ufs \
               WRITE_GROUP WRTTASK_PER_GROUP_PER_THREAD; do
      if [[ ${var} =~ "layout" ]]; then
        ufs_var_name="${var}_${_RUN}"
        declare -x "${var}"="${!ufs_var_name}"
      elif [[ ${var} =~ "WR" ]]; then
        ufs_var_name="${var}_${_RUN^^}"
        declare -x "${var}"="${!ufs_var_name}"
      else
        ufs_var_name="${var}_${_RUN}"
        declare "${var}"="${!ufs_var_name}"
      fi
    done

    # Will not set mediator threads if we are skipping the mediator
    if [[ ${_RUN} == "gfs" ]]; then
      nthreads_mediator=${nthreads_mediator_gfs:-}
    elif [[ ${_RUN} == "gdas" ]]; then
      nthreads_mediator=${nthreads_mediator_gdas:-}
    fi

    # Determine if using ESMF-managed threading or traditional threading
    # If using traditional threading, set them to 1
    if [[ "${USE_ESMF_THREADING:-}" == "YES" ]]; then
      export UFS_THREADS=1
    else  # traditional threading
      export UFS_THREADS=${nthreads_ufs:-1}
      nthreads_fv3=1
      nthreads_mediator=1
      [[ "${DO_WAVE}" == "YES" ]] && nthreads_ww3=1
      [[ "${DO_OCN}" == "YES" ]] && nthreads_mom6=1
      [[ "${DO_ICE}" == "YES" ]] && nthreads_cice6=1
    fi

    if (( ntiles > 6 )); then
      export layout_x_nest=${layout_x_nest:-10}
      export layout_y_nest=${layout_y_nest:-10}
      export npx_nest=${npx_nest:-1441}
      export npy_nest=${npy_nest:-961}
    fi

    # PETS for the atmosphere dycore
    (( FV3PETS = ntasks_fv3 * nthreads_fv3 ))
    echo "FV3 using (nthreads, PETS) = (${nthreads_fv3}, ${FV3PETS})"

    # PETS for quilting
    if [[ "${QUILTING:-}" == ".true." ]]; then
      (( QUILTPETS = ntasks_quilt * nthreads_fv3 ))
      (( WRTTASK_PER_GROUP = WRTTASK_PER_GROUP_PER_THREAD ))
      export WRTTASK_PER_GROUP
    else
      QUILTPETS=0
    fi
    echo "QUILT using (nthreads, PETS) = (${nthreads_fv3}, ${QUILTPETS})"

    # Total PETS for the atmosphere component
    ATMTHREADS=${nthreads_fv3}
    (( ATMPETS = FV3PETS + QUILTPETS ))
    export ATMPETS ATMTHREADS
    echo "FV3ATM using (nthreads, PETS) = (${ATMTHREADS}, ${ATMPETS})"

    # Total PETS for the coupled model (starting w/ the atmosphere)
    NTASKS_TOT=${ATMPETS}

    # The mediator PETS can overlap with other components, usually it lands on the atmosphere tasks.
    # However, it is suggested limiting mediator PETS to 300, as it may cause the slow performance.
    # See https://docs.google.com/document/d/1bKpi-52t5jIfv2tuNHmQkYUe3hkKsiG_DG_s6Mnukog/edit
    # TODO: Update reference when moved to ufs-weather-model RTD
    MEDTHREADS=${nthreads_mediator:-1}
    MEDPETS=${MEDPETS:-${FV3PETS}}
    (( "${MEDPETS}" > 300 )) && MEDPETS=300
    export MEDPETS MEDTHREADS
    echo "MEDIATOR using (threads, PETS) = (${MEDTHREADS}, ${MEDPETS})"

    CHMPETS=0; CHMTHREADS=0
    if [[ "${DO_AERO}" == "YES" ]]; then
      # GOCART shares the same grid and forecast tasks as FV3 (do not add write grid component tasks).
      (( CHMTHREADS = ATMTHREADS ))
      (( CHMPETS = FV3PETS ))
      # Do not add to NTASKS_TOT
      echo "GOCART using (threads, PETS) = (${CHMTHREADS}, ${CHMPETS})"
    fi
    export CHMPETS CHMTHREADS

    WAVPETS=0; WAVTHREADS=0
    if [[ "${DO_WAVE}" == "YES" ]]; then
      (( WAVPETS = ntasks_ww3 * nthreads_ww3 ))
      (( WAVTHREADS = nthreads_ww3 ))
      echo "WW3 using (threads, PETS) = (${WAVTHREADS}, ${WAVPETS})"
      (( NTASKS_TOT = NTASKS_TOT + WAVPETS ))
    fi
    export WAVPETS WAVTHREADS

    OCNPETS=0; OCNTHREADS=0
    if [[ "${DO_OCN}" == "YES" ]]; then
      (( OCNPETS = ntasks_mom6 * nthreads_mom6 ))
      (( OCNTHREADS = nthreads_mom6 ))
      echo "MOM6 using (threads, PETS) = (${OCNTHREADS}, ${OCNPETS})"
      (( NTASKS_TOT = NTASKS_TOT + OCNPETS ))
    fi
    export OCNPETS OCNTHREADS

    ICEPETS=0; ICETHREADS=0
    if [[ "${DO_ICE}" == "YES" ]]; then
      (( ICEPETS = ntasks_cice6 * nthreads_cice6 ))
      (( ICETHREADS = nthreads_cice6 ))
      echo "CICE6 using (threads, PETS) = (${ICETHREADS}, ${ICEPETS})"
      (( NTASKS_TOT = NTASKS_TOT + ICEPETS ))
    fi
    export ICEPETS ICETHREADS

    echo "Total PETS for ${RUN:-gfs} = ${NTASKS_TOT}"

    declare -x "ntasks"="${NTASKS_TOT}"
    declare -x "threads_per_task"="${UFS_THREADS}"
    declare -x "tasks_per_node"="${max_tasks_per_node}"

    case "${CASE}" in
      "C48" | "C96" | "C192")
        declare -x "walltime_gdas"="00:20:00"
        declare -x "walltime_enkfgdas"="00:20:00"
        declare -x "walltime_gfs"="03:00:00"
        declare -x "walltime_enkfgfs"="00:20:00"
        ;;
      "C384")
        declare -x "walltime_gdas"="00:30:00"
        declare -x "walltime_enkfgdas"="00:30:00"
        declare -x "walltime_gfs"="06:00:00"
        declare -x "walltime_enkfgfs"="00:30:00"
        ;;
      "C768" | "C1152")
        # Not valid resolutions for ensembles
        declare -x "walltime_gdas"="00:40:00"
        declare -x "walltime_gfs"="06:00:00"
        ;;
      *)
        echo "FATAL ERROR: Resources not defined for job ${step} at resolution ${CASE}"
        exit 4
        ;;
    esac

    unset _RUN
    unset NTASKS_TOT
    ;;

  "oceanice_products")
    walltime="00:15:00"
    ntasks=1
    tasks_per_node=1
    threads_per_task=1
    memory="96GB"
    ;;

  "upp")
    case "${CASE}" in
      "C48" | "C96")
        ntasks=${CASE:1}
      ;;
      "C192" | "C384" | "C768" )
        ntasks=120
        memory="${mem_node_max}"
      ;;
      *)
        echo "FATAL ERROR: Resources not defined for job ${step} at resolution ${CASE}"
        exit 4
      ;;
    esac
    tasks_per_node=${ntasks}

    threads_per_task=1

    walltime="00:15:00"
    if (( tasks_per_node > max_tasks_per_node )); then
      tasks_per_node=${max_tasks_per_node}
    fi
    export is_exclusive=True
    ;;

  "atmos_products")
    walltime="00:15:00"
    ntasks=24
    threads_per_task=1
    tasks_per_node="${ntasks}"
    export is_exclusive=True
    ;;

  "verfozn")
    walltime="00:05:00"
    ntasks=1
    threads_per_task=1
    tasks_per_node=1
    memory="1G"
    ;;

  "verfrad")
    walltime="00:40:00"
    ntasks=1
    threads_per_task=1
    tasks_per_node=1
    memory="5G"
    ;;

  "vminmon")
    walltime="00:05:00"
    ntasks=1
    threads_per_task=1
    tasks_per_node=1
    memory="1G"
    ;;

  "tracker")
    walltime="00:10:00"
    ntasks=1
    threads_per_task=1
    tasks_per_node=1
    memory="4G"
    ;;

  "genesis")
    walltime="00:25:00"
    ntasks=1
    threads_per_task=1
    tasks_per_node=1
    memory="10G"
    ;;

  "genesis_fsu")
    walltime="00:10:00"
    ntasks=1
    threads_per_task=1
    tasks_per_node=1
    memory="10G"
    ;;

  "fit2obs")
    walltime="00:20:00"
    ntasks=3
    threads_per_task=1
    tasks_per_node=1
    memory="20G"
    [[ ${CASE} == "C768" ]] && memory="80GB"
    ;;

  "metp")
<<<<<<< HEAD
    export nth_metp=1
    export wtime_metp_gdas="03:00:00"
    export wtime_metp_gfs="06:00:00"
    export npe_metp=4
    export npe_node_metp=4
    export memory_fit2obs="80G"
=======
    threads_per_task=1
    walltime_gdas="03:00:00"
    walltime_gfs="06:00:00"
    ntasks=4
    tasks_per_node=4
    export is_exclusive=True
>>>>>>> 1cf8b448
    ;;

  "echgres")
    walltime="00:10:00"
    ntasks=3
    threads_per_task=${max_tasks_per_node}
    tasks_per_node=1
    ;;

  "init")
    walltime="00:30:00"
    ntasks=24
    threads_per_task=1
    tasks_per_node=6
    memory="70GB"
    ;;

  "init_chem")
    walltime="00:30:00"
    ntasks=1
    tasks_per_node=1
    export is_exclusive=True
    ;;

  "mom6ic")
    walltime="00:30:00"
    ntasks=24
    tasks_per_node=24
    export is_exclusive=True
    ;;

  "arch" | "earc" | "getic")
    walltime="06:00:00"
    ntasks=1
    tasks_per_node=1
    threads_per_task=1
    memory="4096M"
    ;;

  "cleanup")
    walltime="00:15:00"
    ntasks=1
    tasks_per_node=1
    threads_per_task=1
    memory="4096M"
    ;;

  "stage_ic")
    walltime="00:15:00"
    ntasks=1
    tasks_per_node=1
    threads_per_task=1
    export is_exclusive=True
    ;;

  "atmensanlinit")
    export layout_x=${layout_x_atmensanl}
    export layout_y=${layout_y_atmensanl}

    walltime="00:10:00"
    ntasks=1
    threads_per_task=1
    tasks_per_node=$(( max_tasks_per_node / threads_per_task ))
    memory="3072M"
    ;;

  "atmensanlletkf")
    export layout_x=${layout_x_atmensanl}
    export layout_y=${layout_y_atmensanl}

    walltime="00:30:00"
    ntasks=$(( layout_x * layout_y * 6 ))
    threads_per_task=1
    tasks_per_node=$(( max_tasks_per_node / threads_per_task ))
    memory="96GB"
    export is_exclusive=True
    ;;

  "atmensanlfv3inc")
    export layout_x=${layout_x_atmensanl}
    export layout_y=${layout_y_atmensanl}

    walltime="00:30:00"
    ntasks=$(( layout_x * layout_y * 6 ))
    threads_per_task=1
    tasks_per_node=$(( max_tasks_per_node / threads_per_task ))
    memory="96GB"
    export is_exclusive=True
    ;;

  "atmensanlfinal")
    walltime="00:30:00"
    ntasks=${max_tasks_per_node}
    threads_per_task=1
    tasks_per_node=$(( max_tasks_per_node / threads_per_task ))
    export is_exclusive=True
    ;;

  "eobs" | "eomg")
    if [[ "${step}" == "eobs" ]]; then
      walltime="00:15:00"
    else
      walltime="00:30:00"
    fi

    case ${CASE} in
      "C768")                 ntasks=200;;
      "C384")                 ntasks=100;;
      "C192" | "C96" | "C48") ntasks=40;;
      *)
        echo "FATAL ERROR: Resources not defined for job ${step} at resolution ${CASE}"
        exit 4
        ;;
    esac
    threads_per_task=2
    # NOTE The number of tasks and cores used must be the same for eobs
    # See https://github.com/NOAA-EMC/global-workflow/issues/2092 for details
    tasks_per_node=$(( max_tasks_per_node / threads_per_task ))
    export is_exclusive=True
    # Unset tasks_per_node if it is not a multiple of max_tasks_per_node
    # to prevent dropping data on the floor.  This should be set int
    # config.resources.{machine} instead.  This will result in an error at
    # experiment setup time if not set in config.resources.{machine}.
    if [[ $(( max_tasks_per_node % tasks_per_node )) != 0 ]]; then
      unset max_tasks_per_node
    fi
    ;;

  "ediag")
    walltime="00:15:00"
    ntasks=48
    threads_per_task=1
    tasks_per_node=$(( max_tasks_per_node / threads_per_task ))
    memory="30GB"
    ;;

  "eupd")
    walltime="00:30:00"
    case ${CASE} in
      "C768")
        ntasks=480
        threads_per_task=6
        ;;
      "C384")
        ntasks=270
        threads_per_task=8
        ;;
      "C192" | "C96" | "C48")
        ntasks=42
        threads_per_task=2
        ;;
      *)
        echo "FATAL ERROR: Resources not defined for job ${step} at resolution ${CASE}"
        exit 4
        ;;
    esac
    tasks_per_node=$(( max_tasks_per_node / threads_per_task ))
    export is_exclusive=True
    ;;

  "ecen")
    walltime="00:10:00"
    ntasks=80
    threads_per_task=4
    if [[ ${CASE} == "C384" || ${CASE} == "C192" || ${CASE} == "C96" || ${CASE} == "C48" ]]; then
      threads_per_task=2
    fi
    tasks_per_node=$(( max_tasks_per_node / threads_per_task ))
    export threads_per_task_cycle=${threads_per_task}
    export tasks_per_node_cycle=${tasks_per_node}
    export is_exclusive=True
    ;;

  "esfc")
    walltime="00:15:00"
    ntasks=80
    threads_per_task=1
    tasks_per_node=$(( max_tasks_per_node / threads_per_task ))
    threads_per_task_cycle=${threads_per_task}
    tasks_per_node_cycle=$(( max_tasks_per_node / threads_per_task_cycle ))
    ;;

  "epos")
    walltime="00:15:00"
    [[ ${CASE} == "C768" ]] && walltime="00:25:00"
    ntasks=80
    threads_per_task=1
    tasks_per_node=$(( max_tasks_per_node / threads_per_task ))
    export is_exclusive=True
    ;;

  "postsnd")
    walltime="02:00:00"
    ntasks=40
    threads_per_task=8
    tasks_per_node=10
    export ntasks_postsndcfp=9
    export tasks_per_node_postsndcfp=1
    postsnd_req_cores=$(( tasks_per_node * threads_per_task ))
    if (( postsnd_req_cores > max_tasks_per_node )); then
        tasks_per_node=$(( max_tasks_per_node / threads_per_task ))
    fi
    export is_exclusive=True
    ;;

  "awips")
    walltime="03:30:00"
    ntasks=1
    tasks_per_node=1
    threads_per_task=1
    memory="3GB"
    ;;

  "npoess")
    walltime="03:30:00"
    ntasks=1
    tasks_per_node=1
    threads_per_task=1
    memory="3GB"
    ;;

  "gempak")
    walltime="00:30:00"
    ntasks_gdas=2
    ntasks_gfs=28
    tasks_per_node_gdas=2
    tasks_per_node_gfs=28
    threads_per_task=1
    memory_gdas="4GB"
    memory_gfs="2GB"
    ;;

  "mos_stn_prep")
    walltime="00:10:00"
    ntasks=3
    tasks_per_node=3
    threads_per_task=1
    memory="5GB"
    NTASK="${ntasks}"
    export PTILE="${tasks_per_node}"
    ;;

  "mos_grd_prep")
    walltime="00:10:00"
    ntasks=4
    tasks_per_node=4
    threads_per_task=1
    memory="16GB"
    NTASK="${ntasks}"
    export PTILE="${tasks_per_node}"
    ;;

  "mos_ext_stn_prep")
    walltime="00:15:00"
    ntasks=2
    tasks_per_node=2
    threads_per_task=1
    memory="5GB"
    NTASK="${ntasks}"
    export PTILE="${tasks_per_node}"
    ;;

  "mos_ext_grd_prep")
    walltime="00:10:00"
    ntasks=7
    tasks_per_node=7
    threads_per_task=1
    memory="3GB"
    NTASK="${ntasks}"
    export PTILE="${tasks_per_node}"
    ;;

  "mos_stn_fcst")
    walltime="00:10:00"
    ntasks=5
    tasks_per_node=5
    threads_per_task=1
    memory="40GB"
    NTASK="${ntasks}"
    export PTILE="${tasks_per_node}"
    ;;

  "mos_grd_fcst")
    walltime="00:10:00"
    ntasks=7
    tasks_per_node=7
    threads_per_task=1
    memory="50GB"
    NTASK="${ntasks}"
    export PTILE="${tasks_per_node}"
    ;;

  "mos_ext_stn_fcst")
    walltime="00:20:00"
    ntasks=3
    tasks_per_node=3
    threads_per_task=1
    memory="50GB"
    NTASK="${ntasks}"
    export PTILE="${tasks_per_node}"
    export prepost=True
    ;;

  "mos_ext_grd_fcst")
    walltime="00:10:00"
    ntasks=7
    tasks_per_node=7
    threads_per_task=1
    memory="50GB"
    NTASK="${ntasks}"
    export PTILE="${tasks_per_node}"
    ;;

  "mos_stn_prdgen")
    walltime="00:10:00"
    ntasks=1
    tasks_per_node=1
    threads_per_task=1
    memory="15GB"
    NTASK="${ntasks}"
    export PTILE="${tasks_per_node}"
    export prepost=True
    ;;

  "mos_grd_prdgen")
    walltime="00:40:00"
    ntasks=72
    tasks_per_node=18
    threads_per_task=4
    memory="20GB"
    NTASK="${ntasks}"
    export PTILE="${tasks_per_node}"
    export OMP_NUM_THREADS="${threads_per_task}"
    ;;

  "mos_ext_stn_prdgen")
    walltime="00:10:00"
    ntasks=1
    tasks_per_node=1
    threads_per_task=1
    memory="15GB"
    NTASK="${ntasks}"
    export PTILE="${tasks_per_node}"
    export prepost=True
    ;;

  "mos_ext_grd_prdgen")
    walltime="00:30:00"
    ntasks=96
    tasks_per_node=6
    threads_per_task=16
    memory="30GB"
    NTASK="${ntasks}"
    export PTILE="${tasks_per_node}"
    export OMP_NUM_THREADS="${threads_per_task}"
    ;;

  "mos_wx_prdgen")
    walltime="00:10:00"
    ntasks=4
    tasks_per_node=2
    threads_per_task=2
    memory="10GB"
    NTASK="${ntasks}"
    export PTILE="${tasks_per_node}"
    export OMP_NUM_THREADS="${threads_per_task}"
    ;;

  "mos_wx_ext_prdgen")
    walltime="00:10:00"
    ntasks=4
    tasks_per_node=2
    threads_per_task=2
    memory="10GB"
    NTASK="${ntasks}"
    export PTILE="${tasks_per_node}"
    export OMP_NUM_THREADS="${threads_per_task}"
    ;;

  *)
    echo "FATAL ERROR: Invalid job ${step} passed to ${BASH_SOURCE[0]}"
    exit 1
    ;;

esac

# Get machine-specific resources, overriding/extending the above assignments
if [[ -f "${EXPDIR}/config.resources.${machine}" ]]; then
   source "${EXPDIR}/config.resources.${machine}"
fi

# Check for RUN-specific variables and export them
for resource_var in threads_per_task ntasks tasks_per_node NTASKS memory walltime; do
   run_resource_var="${resource_var}_${RUN}"
   if [[ -n "${!run_resource_var+0}" ]]; then
      declare -x "${resource_var}"="${!run_resource_var}"
   elif [[ -n "${!resource_var+0}" ]]; then
      export "${resource_var?}"
   fi
done

echo "END: config.resources"<|MERGE_RESOLUTION|>--- conflicted
+++ resolved
@@ -886,21 +886,12 @@
     ;;
 
   "metp")
-<<<<<<< HEAD
-    export nth_metp=1
-    export wtime_metp_gdas="03:00:00"
-    export wtime_metp_gfs="06:00:00"
-    export npe_metp=4
-    export npe_node_metp=4
-    export memory_fit2obs="80G"
-=======
     threads_per_task=1
     walltime_gdas="03:00:00"
     walltime_gfs="06:00:00"
     ntasks=4
     tasks_per_node=4
-    export is_exclusive=True
->>>>>>> 1cf8b448
+    export memory="80G"
     ;;
 
   "echgres")
