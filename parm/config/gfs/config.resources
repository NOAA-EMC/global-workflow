#! /usr/bin/env bash

########## config.resources ##########
# Set resource information for job tasks
# e.g. walltime, node, cores per node, memory etc.

if (( $# != 1 )); then

    echo "Must specify an input task argument to set resource variables!"
    echo "argument can be any one of the following:"
    echo "stage_ic aerosol_init"
    echo "prep prepsnowobs prepatmiodaobs"
<<<<<<< HEAD
    echo "atmanlinit atmanlrun atmanlfinal"
    echo "atmensanlinit atmensanlobs atmensanlrun atmensanlfinal"
=======
    echo "atmanlinit atmanlvar atmanlfv3inc atmanlfinal"
    echo "atmensanlinit atmensanlrun atmensanlfinal"
>>>>>>> 6ca106e6
    echo "snowanl"
    echo "aeroanlinit aeroanlrun aeroanlfinal"
    echo "anal sfcanl analcalc analdiag fcst echgres"
    echo "upp atmos_products"
    echo "tracker genesis genesis_fsu"
    echo "verfozn verfrad vminmon fit2obs metp arch cleanup"
    echo "eobs ediag eomg eupd ecen esfc efcs epos earc"
    echo "init_chem mom6ic oceanice_products"
    echo "waveinit waveprep wavepostsbs wavepostbndpnt wavepostbndpntbll wavepostpnt"
    echo "wavegempak waveawipsbulls waveawipsgridded"
    echo "postsnd awips gempak npoess"
    echo "ocnanalprep prepoceanobs ocnanalbmat ocnanalrun ocnanalecen ocnanalchkpt ocnanalpost ocnanalvrfy"
    exit 1

fi

step=$1

echo "BEGIN: config.resources"

case ${machine} in
  "WCOSS2")   npe_node_max=128;;
  "HERA")     npe_node_max=40;;
  "ORION")    npe_node_max=40;;
  "HERCULES") npe_node_max=80;;
  "JET")
    case ${PARTITION_BATCH} in
      "xjet")          npe_node_max=24;;
      "vjet" | "sjet") npe_node_max=16;;
      "kjet")          npe_node_max=40;;
      *)
        echo "FATAL ERROR: Unknown partition ${PARTITION_BATCH} specified for ${machine}"
        exit 3
    esac
    ;;
  "S4")
    case ${PARTITION_BATCH} in
      "s4")  npe_node_max=32;;
      "ivy") npe_node_max=20;;
      *)
        echo "FATAL ERROR: Unknown partition ${PARTITION_BATCH} specified for ${machine}"
        exit 3
    esac
    ;;
  "AWSPW")
    export PARTITION_BATCH="compute"
    npe_node_max=40
    ;;
  "CONTAINER")
    npe_node_max=1
    ;;
  *)
    echo "FATAL ERROR: Unknown machine encountered by ${BASH_SOURCE[0]}"
    exit 2
    ;;
esac
export npe_node_max

case ${step} in
  "prep")
    export wtime_prep='00:30:00'
    export npe_prep=4
    export npe_node_prep=2
    export nth_prep=1
    if [[ "${machine}" == "WCOSS2" ]]; then
      export is_exclusive=True
    else
      export memory_prep="40GB"
    fi
    ;;

  "prepsnowobs")
    export wtime_prepsnowobs="00:05:00"
    export npe_prepsnowobs=1
    export nth_prepsnowobs=1
    export npe_node_prepsnowobs=1
    ;;

  "prepatmiodaobs")
    export wtime_prepatmiodaobs="00:30:00"
    export npe_prepatmiodaobs=1
    export nth_prepatmiodaobs=1
    export npe_node_prepatmiodaobs=$(( npe_node_max / nth_prepatmiodaobs ))
    ;;

  "aerosol_init")
    export wtime_aerosol_init="00:05:00"
    export npe_aerosol_init=1
    export nth_aerosol_init=1
    export npe_node_aerosol_init=$(( npe_node_max / nth_aerosol_init ))
    export NTASKS=${npe_aerosol_init}
    export memory_aerosol_init="6GB"
    ;;

  "waveinit")
    export wtime_waveinit="00:10:00"
    export npe_waveinit=12
    export nth_waveinit=1
    export npe_node_waveinit=$(( npe_node_max / nth_waveinit ))
    export NTASKS=${npe_waveinit}
    export memory_waveinit="2GB"
    ;;

  "waveprep")
    export wtime_waveprep="00:10:00"
    export npe_waveprep=5
    export npe_waveprep_gfs=65
    export nth_waveprep=1
    export nth_waveprep_gfs=1
    export npe_node_waveprep=$(( npe_node_max / nth_waveprep ))
    export npe_node_waveprep_gfs=$(( npe_node_max / nth_waveprep_gfs ))
    export NTASKS=${npe_waveprep}
    export NTASKS_gfs=${npe_waveprep_gfs}
    export memory_waveprep="100GB"
    export memory_waveprep_gfs="150GB"
    ;;

  "wavepostsbs")
    export wtime_wavepostsbs="00:20:00"
    export wtime_wavepostsbs_gfs="03:00:00"
    export npe_wavepostsbs=8
    export nth_wavepostsbs=1
    export npe_node_wavepostsbs=$(( npe_node_max / nth_wavepostsbs ))
    export NTASKS=${npe_wavepostsbs}
    export memory_wavepostsbs="10GB"
    export memory_wavepostsbs_gfs="10GB"
    ;;

  # The wavepost*pnt* jobs are I/O heavy and do not scale well to large nodes.
  # Limit the number of tasks/node to 40.
  "wavepostbndpnt")
    export wtime_wavepostbndpnt="01:00:00"
    export npe_wavepostbndpnt=240
    export nth_wavepostbndpnt=1
    export npe_node_wavepostbndpnt=$(( npe_node_max / nth_wavepostbndpnt ))
    export is_exclusive=True
    if [[ ${npe_node_wavepostbndpnt} -gt 40 ]]; then
        export npe_node_wavepostbndpnt=40
        export is_exclusive=False
    fi
    export NTASKS=${npe_wavepostbndpnt}
    ;;

  "wavepostbndpntbll")
    export wtime_wavepostbndpntbll="01:00:00"
    export npe_wavepostbndpntbll=448
    export nth_wavepostbndpntbll=1
    export npe_node_wavepostbndpntbll=$(( npe_node_max / nth_wavepostbndpntbll ))
    export is_exclusive=True
    if [[ ${npe_node_wavepostbndpntbll} -gt 40 ]]; then
        export npe_node_wavepostbndpntbll=40
        export is_exclusive=False
    fi
    export NTASKS=${npe_wavepostbndpntbll}
    ;;

  "wavepostpnt")
    export wtime_wavepostpnt="04:00:00"
    export npe_wavepostpnt=200
    export nth_wavepostpnt=1
    export npe_node_wavepostpnt=$(( npe_node_max / nth_wavepostpnt ))
    export is_exclusive=True
    if [[ ${npe_node_wavepostpnt} -gt 40 ]]; then
        export npe_node_wavepostpnt=40
        export is_exclusive=False
    fi
    export NTASKS=${npe_wavepostpnt}
    ;;

  "wavegempak")
    export wtime_wavegempak="02:00:00"
    export npe_wavegempak=1
    export nth_wavegempak=1
    export npe_node_wavegempak=$(( npe_node_max / nth_wavegempak ))
    export NTASKS=${npe_wavegempak}
    export memory_wavegempak="1GB"
    ;;

  "waveawipsbulls")
    export wtime_waveawipsbulls="00:20:00"
    export npe_waveawipsbulls=1
    export nth_waveawipsbulls=1
    export npe_node_waveawipsbulls=$(( npe_node_max / nth_waveawipsbulls ))
    export NTASKS=${npe_waveawipsbulls}
    export is_exclusive=True
    ;;

  "waveawipsgridded")
    export wtime_waveawipsgridded="02:00:00"
    export npe_waveawipsgridded=1
    export nth_waveawipsgridded=1
    export npe_node_waveawipsgridded=$(( npe_node_max / nth_waveawipsgridded ))
    export NTASKS=${npe_waveawipsgridded}
    export memory_waveawipsgridded_gfs="1GB"
    ;;

  "atmanlinit")
    export layout_x=${layout_x_atmanl}
    export layout_y=${layout_y_atmanl}

    export layout_gsib_x=$(( layout_x * 3 ))
    export layout_gsib_y=$(( layout_y * 2 ))

    export wtime_atmanlinit="00:10:00"
    export npe_atmanlinit=1
    export nth_atmanlinit=1
    export npe_node_atmanlinit=$(( npe_node_max / nth_atmanlinit ))
    export npe_node_atmanlinit
    export memory_atmanlinit="3072M"
    ;;

  "atmanlvar")
    export layout_x=${layout_x_atmanl}
    export layout_y=${layout_y_atmanl}

    export wtime_atmanlvar="00:30:00"
    export npe_atmanlvar=$(( layout_x * layout_y * 6 ))
    export npe_atmanlvar_gfs=$(( layout_x * layout_y * 6 ))
    export nth_atmanlvar=1
    export nth_atmanlvar_gfs=${nth_atmanlvar}
    export npe_node_atmanlvar=$(( npe_node_max / nth_atmanlvar ))
    export memory_atmanlvar="96GB"
    export is_exclusive=True
    ;;

  "atmanlfv3inc")
    export layout_x=${layout_x_atmanl}
    export layout_y=${layout_y_atmanl}

    export wtime_atmanlfv3inc="00:30:00"
    export npe_atmanlfv3inc=$(( layout_x * layout_y * 6 ))
    export npe_atmanlfv3inc_gfs=$(( layout_x * layout_y * 6 ))
    export nth_atmanlfv3inc=1
    export nth_atmanlfv3inc_gfs=${nth_atmanlfv3inc}
    export npe_node_atmanlfv3inc=$(( npe_node_max / nth_atmanlfv3inc ))
    export memory_atmanlfv3inc="96GB"
    export is_exclusive=True
    ;;

  "atmanlfinal")
    export wtime_atmanlfinal="00:30:00"
    export npe_atmanlfinal=${npe_node_max}
    export nth_atmanlfinal=1
    export npe_node_atmanlfinal=$(( npe_node_max / nth_atmanlfinal ))
    export is_exclusive=True
    ;;

  "snowanl")
    # below lines are for creating JEDI YAML
    case ${CASE} in
      "C768")
        layout_x=6
        layout_y=6
        ;;
      "C384")
        layout_x=5
        layout_y=5
        ;;
      "C192" | "C96" | "C48")
        layout_x=1
        layout_y=1
        ;;
      *)
        echo "FATAL ERROR: Resources not defined for job ${job} at resolution ${CASE}"
        exit 4
    esac

    export layout_x
    export layout_y

    export wtime_snowanl="00:15:00"
    export npe_snowanl=$(( layout_x * layout_y * 6 ))
    export nth_snowanl=1
    export npe_node_snowanl=$(( npe_node_max / nth_snowanl ))
    ;;

  "aeroanlinit")
    # below lines are for creating JEDI YAML
    case ${CASE} in
      "C768")
        layout_x=8
        layout_y=8
        ;;
      "C384")
        layout_x=8
        layout_y=8
        ;;
      "C192" | "C96")
        layout_x=8
        layout_y=8
        ;;
      "C48" )
        # this case is for testing only
        layout_x=1
        layout_y=1
        ;;
      *)
        echo "FATAL ERROR: Resources not defined for job ${job} at resolution ${CASE}"
        exit 4
    esac

    export layout_x
    export layout_y
    export wtime_aeroanlinit="00:10:00"
    export npe_aeroanlinit=1
    export nth_aeroanlinit=1
    export npe_node_aeroanlinit=$(( npe_node_max / nth_aeroanlinit ))
    export memory_aeroanlinit="3072M"
    ;;

  "aeroanlrun")
    case ${CASE} in
      "C768")
        layout_x=8
        layout_y=8
        ;;
      "C384")
        layout_x=8
        layout_y=8
        ;;
      "C192" | "C96")
        layout_x=8
        layout_y=8
        ;;
      "C48" )
        # this case is for testing only
        layout_x=1
        layout_y=1
        ;;
      *)
        echo "FATAL ERROR: Resources not defined for job ${job} at resolution ${CASE}"
        exit 4
    esac

    export layout_x
    export layout_y

    export wtime_aeroanlrun="00:30:00"
    export npe_aeroanlrun=$(( layout_x * layout_y * 6 ))
    export npe_aeroanlrun_gfs=$(( layout_x * layout_y * 6 ))
    export nth_aeroanlrun=1
    export nth_aeroanlrun_gfs=1
    export npe_node_aeroanlrun=$(( npe_node_max / nth_aeroanlrun ))
    export is_exclusive=True
    ;;

  "aeroanlfinal")
    export wtime_aeroanlfinal="00:10:00"
    export npe_aeroanlfinal=1
    export nth_aeroanlfinal=1
    export npe_node_aeroanlfinal=$(( npe_node_max / nth_aeroanlfinal ))
    export memory_aeroanlfinal="3072M"
    ;;

  "ocnanalprep")
    export wtime_ocnanalprep="00:10:00"
    export npe_ocnanalprep=1
    export nth_ocnanalprep=1
    export npe_node_ocnanalprep=$(( npe_node_max / nth_ocnanalprep ))
    export memory_ocnanalprep="24GB"
    ;;

  "prepoceanobs")
    export wtime_prepoceanobs="00:10:00"
    export npe_prepoceanobs=1
    export nth_prepoceanobs=1
    export npe_node_prepoceanobs=$(( npe_node_max / nth_prepoceanobs ))
    export memory_prepoceanobs="48GB"
    ;;

  "ocnanalbmat")
    npes=16
    case ${OCNRES} in
      "025") npes=480;;
      "050")  npes=16;;
      "500")  npes=16;;
      *)
        echo "FATAL ERROR: Resources not defined for job ${job} at resolution ${OCNRES}"
        exit 4
    esac

    export wtime_ocnanalbmat="00:30:00"
    export npe_ocnanalbmat=${npes}
    export nth_ocnanalbmat=1
    export is_exclusive=True
    export npe_node_ocnanalbmat=$(( npe_node_max / nth_ocnanalbmat ))
    ;;

  "ocnanalrun")
    npes=16
    case ${OCNRES} in
      "025")
        npes=480
        memory_ocnanalrun="96GB"
        ;;
      "050")
        npes=16
        memory_ocnanalrun="96GB"
        ;;
      "500")
        npes=16
        memory_ocnanalrun="24GB"
        ;;
      *)
        echo "FATAL ERROR: Resources not defined for job ${job} at resolution ${OCNRES}"
        exit 4
    esac

    export wtime_ocnanalrun="00:15:00"
    export npe_ocnanalrun=${npes}
    export nth_ocnanalrun=1
    export is_exclusive=True
    export npe_node_ocnanalrun=$(( npe_node_max / nth_ocnanalrun ))
    export memory_ocnanalrun
    ;;

  "ocnanalecen")
    npes=16
    case ${OCNRES} in
      "025")
        npes=40
        memory_ocnanalecen="96GB"
        ;;
      "050")
        npes=16
        memory_ocnanalecen="96GB"
        ;;
      "500")
        npes=16
        memory_ocnanalecen="24GB"
        ;;
      *)
        echo "FATAL ERROR: Resources not defined for job ${job} at resolution ${OCNRES}"
        exit 4
    esac

    export wtime_ocnanalecen="00:10:00"
    export npe_ocnanalecen=${npes}
    export nth_ocnanalecen=1
    export is_exclusive=True
    export npe_node_ocnanalecen=$(( npe_node_max / nth_ocnanalecen ))
    export memory_ocnanalecen
    ;;

  "ocnanalchkpt")
    export wtime_ocnanalchkpt="00:10:00"
    export npe_ocnanalchkpt=1
    export nth_ocnanalchkpt=1
    export npe_node_ocnanalchkpt=$(( npe_node_max / nth_ocnanalchkpt ))
    case ${OCNRES} in
      "025")
        memory_ocnanalchkpt="128GB"
        npes=40;;
      "050")
        memory_ocnanalchkpt="32GB"
        npes=16;;
      "500")
        memory_ocnanalchkpt="32GB"
        npes=8;;
      *)
        echo "FATAL ERROR: Resources not defined for job ${job} at resolution ${OCNRES}"
        exit 4
    esac
    export npe_ocnanalchkpt=${npes}
    export memory_ocnanalchkpt
    ;;

  "ocnanalpost")
    export wtime_ocnanalpost="00:30:00"
    export npe_ocnanalpost=${npe_node_max}
    export nth_ocnanalpost=1
    export npe_node_ocnanalpost=$(( npe_node_max / nth_ocnanalpost ))
    ;;

  "ocnanalvrfy")
    export wtime_ocnanalvrfy="00:35:00"
    export npe_ocnanalvrfy=1
    export nth_ocnanalvrfy=1
    export npe_node_ocnanalvrfy=$(( npe_node_max / nth_ocnanalvrfy ))
    export memory_ocnanalvrfy="24GB"
    ;;

  "anal")
    export wtime_anal="01:20:00"
    export wtime_anal_gfs="01:00:00"
    export npe_anal=780
    export nth_anal=5
    export npe_anal_gfs=825
    export nth_anal_gfs=5
    if [[ "${machine}" == "WCOSS2" ]]; then
      export nth_anal=8
      export nth_anal_gfs=8
    fi
    case ${CASE} in
      "C384")
        export npe_anal=160
        export npe_anal_gfs=160
        export nth_anal=10
        export nth_anal_gfs=10
        if [[ ${machine} = "HERA" ]]; then
          export npe_anal=270
          export npe_anal_gfs=270
          export nth_anal=8
          export nth_anal_gfs=8
        fi	  
        if [[ ${machine} = "S4" ]]; then
          #On the S4-s4 partition, this is accomplished by increasing the task
          #count to a multiple of 32
          if [[ ${PARTITION_BATCH} = "s4" ]]; then
            export npe_anal=416
            export npe_anal_gfs=416
          fi
          #S4 is small, so run this task with just 1 thread
          export nth_anal=1
          export nth_anal_gfs=1
          export wtime_anal="02:00:00"
        fi
        ;;
      "C192" | "C96" | "C48")
        export npe_anal=84
        export npe_anal_gfs=84
        if [[ ${machine} == "S4" ]]; then
          export nth_anal=4
          export nth_anal_gfs=4
          #Adjust job count for S4
          if [[ ${PARTITION_BATCH} == "s4" ]]; then
            export npe_anal=88
            export npe_anal_gfs=88
          elif [[ ${PARTITION_BATCH} == "ivy" ]]; then
            export npe_anal=90
            export npe_anal_gfs=90
          fi
        fi
        ;;
      *)
        echo "FATAL ERROR: Resources not defined for job ${job} at resolution ${CASE}"
        exit 4
        ;;
    esac
    export npe_node_anal=$(( npe_node_max / nth_anal ))
    export nth_cycle=${nth_anal}
    export npe_node_cycle=$(( npe_node_max / nth_cycle ))
    export is_exclusive=True
    ;;

  "analcalc")
    export wtime_analcalc="00:10:00"
    export npe_analcalc=127
    export ntasks="${npe_analcalc}"
    export nth_analcalc=1
    export nth_echgres=4
    export nth_echgres_gfs=12
    export npe_node_analcalc=$(( npe_node_max / nth_analcalc ))
    export is_exclusive=True
    export memory_analcalc="48GB"
    ;;

  "analdiag")
    export wtime_analdiag="00:15:00"
    export npe_analdiag=96             # Should be at least twice npe_ediag
    export nth_analdiag=1
    export npe_node_analdiag=$(( npe_node_max / nth_analdiag ))
    export memory_analdiag="48GB"
    ;;

  "sfcanl")
    export wtime_sfcanl="00:20:00"
    export npe_sfcanl=6
    export nth_sfcanl=1
    export npe_node_sfcanl=$(( npe_node_max / nth_sfcanl ))
    export is_exclusive=True
    ;;

  "fcst" | "efcs")
    export is_exclusive=True

    if [[ "${step}" == "fcst" ]]; then
      _CDUMP_LIST=${CDUMP:-"gdas gfs"}
    elif [[ "${step}" == "efcs" ]]; then
      _CDUMP_LIST=${CDUMP:-"enkfgdas enkfgfs"}
    fi

    # During workflow creation, we need resources for all CDUMPs and CDUMP is undefined
    for _CDUMP in ${_CDUMP_LIST}; do
      if [[ "${_CDUMP}" =~ "gfs" ]]; then
        export layout_x=${layout_x_gfs}
        export layout_y=${layout_y_gfs}
        export WRITE_GROUP=${WRITE_GROUP_GFS}
        export WRTTASK_PER_GROUP_PER_THREAD=${WRTTASK_PER_GROUP_PER_THREAD_GFS}
        ntasks_fv3=${ntasks_fv3_gfs}
        ntasks_quilt=${ntasks_quilt_gfs}
        nthreads_fv3=${nthreads_fv3_gfs}
        nthreads_ufs=${nthreads_ufs_gfs}
      fi

      # Determine if using ESMF-managed threading or traditional threading
      # If using traditional threading, set them to 1
      if [[ "${USE_ESMF_THREADING:-}" == "YES" ]]; then
        export UFS_THREADS=1
      else  # traditional threading
        export UFS_THREADS=${nthreads_ufs:-1}
        nthreads_fv3=1
        nthreads_mediator=1
        [[ "${DO_WAVE}" == "YES" ]] && nthreads_ww3=1
        [[ "${DO_OCN}" == "YES" ]] && nthreads_mom6=1
        [[ "${DO_ICE}" == "YES" ]] && nthreads_cice6=1
      fi

      if (( ntiles > 6 )); then
        export layout_x_nest=${layout_x_nest:-10}
        export layout_y_nest=${layout_y_nest:-10}
        export npx_nest=${npx_nest:-1441}
        export npy_nest=${npy_nest:-961}
      fi

      # PETS for the atmosphere dycore
      (( FV3PETS = ntasks_fv3 * nthreads_fv3 ))
      echo "FV3 using (nthreads, PETS) = (${nthreads_fv3}, ${FV3PETS})"

      # PETS for quilting
      if [[ "${QUILTING:-}" == ".true." ]]; then
        (( QUILTPETS = ntasks_quilt * nthreads_fv3 ))
        (( WRTTASK_PER_GROUP = WRTTASK_PER_GROUP_PER_THREAD ))
        export WRTTASK_PER_GROUP
      else
        QUILTPETS=0
      fi
      echo "QUILT using (nthreads, PETS) = (${nthreads_fv3}, ${QUILTPETS})"

      # Total PETS for the atmosphere component
      ATMTHREADS=${nthreads_fv3}
      (( ATMPETS = FV3PETS + QUILTPETS ))
      export ATMPETS ATMTHREADS
      echo "FV3ATM using (nthreads, PETS) = (${ATMTHREADS}, ${ATMPETS})"

      # Total PETS for the coupled model (starting w/ the atmosphere)
      NTASKS_TOT=${ATMPETS}

      # The mediator PETS can overlap with other components, usually it lands on the atmosphere tasks.
      # However, it is suggested limiting mediator PETS to 300, as it may cause the slow performance.
      # See https://docs.google.com/document/d/1bKpi-52t5jIfv2tuNHmQkYUe3hkKsiG_DG_s6Mnukog/edit
      # TODO: Update reference when moved to ufs-weather-model RTD
      MEDTHREADS=${nthreads_mediator:-1}
      MEDPETS=${MEDPETS:-${FV3PETS}}
      (( "${MEDPETS}" > 300 )) && MEDPETS=300
      export MEDPETS MEDTHREADS
      echo "MEDIATOR using (threads, PETS) = (${MEDTHREADS}, ${MEDPETS})"

      CHMPETS=0; CHMTHREADS=0
      if [[ "${DO_AERO}" == "YES" ]]; then
        # GOCART shares the same grid and forecast tasks as FV3 (do not add write grid component tasks).
        (( CHMTHREADS = ATMTHREADS ))
        (( CHMPETS = FV3PETS ))
        # Do not add to NTASKS_TOT
        echo "GOCART using (threads, PETS) = (${CHMTHREADS}, ${CHMPETS})"
      fi
      export CHMPETS CHMTHREADS

      WAVPETS=0; WAVTHREADS=0
      if [[ "${DO_WAVE}" == "YES" ]]; then
        (( WAVPETS = ntasks_ww3 * nthreads_ww3 ))
        (( WAVTHREADS = nthreads_ww3 ))
        echo "WW3 using (threads, PETS) = (${WAVTHREADS}, ${WAVPETS})"
        (( NTASKS_TOT = NTASKS_TOT + WAVPETS ))
      fi
      export WAVPETS WAVTHREADS

      OCNPETS=0; OCNTHREADS=0
      if [[ "${DO_OCN}" == "YES" ]]; then
        (( OCNPETS = ntasks_mom6 * nthreads_mom6 ))
        (( OCNTHREADS = nthreads_mom6 ))
        echo "MOM6 using (threads, PETS) = (${OCNTHREADS}, ${OCNPETS})"
        (( NTASKS_TOT = NTASKS_TOT + OCNPETS ))
      fi
      export OCNPETS OCNTHREADS

      ICEPETS=0; ICETHREADS=0
      if [[ "${DO_ICE}" == "YES" ]]; then
        (( ICEPETS = ntasks_cice6 * nthreads_cice6 ))
        (( ICETHREADS = nthreads_cice6 ))
        echo "CICE6 using (threads, PETS) = (${ICETHREADS}, ${ICEPETS})"
        (( NTASKS_TOT = NTASKS_TOT + ICEPETS ))
      fi
      export ICEPETS ICETHREADS

      echo "Total PETS for ${_CDUMP} = ${NTASKS_TOT}"

      if [[ "${_CDUMP}" =~ "gfs" ]]; then
        declare -x "npe_${step}_gfs"="${NTASKS_TOT}"
        declare -x "nth_${step}_gfs"="${UFS_THREADS}"
        declare -x "npe_node_${step}_gfs"="${npe_node_max}"
      else
        declare -x "npe_${step}"="${NTASKS_TOT}"
        declare -x "nth_${step}"="${UFS_THREADS}"
        declare -x "npe_node_${step}"="${npe_node_max}"
      fi

    done

    case "${CASE}" in
      "C48" | "C96" | "C192")
        declare -x "wtime_${step}"="00:20:00"
        declare -x "wtime_${step}_gfs"="03:00:00"
        ;;
      "C384")
        declare -x "wtime_${step}"="00:30:00"
        declare -x "wtime_${step}_gfs"="06:00:00"
        ;;
      "C768" | "C1152")
        declare -x "wtime_${step}"="00:30:00"
        declare -x "wtime_${step}_gfs"="06:00:00"
        ;;
      *)
        echo "FATAL ERROR: Resources not defined for job ${job} at resolution ${CASE}"
        exit 4
        ;;
    esac

    unset _CDUMP _CDUMP_LIST
    unset NTASKS_TOT
    ;;

  "oceanice_products")
    export wtime_oceanice_products="00:15:00"
    export npe_oceanice_products=1
    export npe_node_oceanice_products=1
    export nth_oceanice_products=1
    export memory_oceanice_products="96GB"
    ;;

  "upp")
    case "${CASE}" in
      "C48" | "C96")
        export npe_upp=${CASE:1}
      ;;
      "C192" | "C384")
        export npe_upp=120
        export memory_upp="96GB"
      ;;
      "C768")
        export npe_upp=120
        export memory_upp="96GB"
        if [[ ${machine} == "WCOSS2" ]]; then export memory_upp="480GB" ; fi
      ;;
      *)
        echo "FATAL ERROR: Resources not defined for job ${job} at resolution ${CASE}"
        exit 4
      ;;
    esac
    if [[ ${machine} == "JET" ]]; then unset memory_upp ; fi
    export npe_node_upp=${npe_upp}

    export nth_upp=1

    export wtime_upp="00:15:00"
    if (( npe_node_upp > npe_node_max )); then
      export npe_node_upp=${npe_node_max}
    fi
    export is_exclusive=True
    ;;

  "atmos_products")
    export wtime_atmos_products="00:15:00"
    export npe_atmos_products=24
    export nth_atmos_products=1
    export npe_node_atmos_products="${npe_atmos_products}"
    export wtime_atmos_products_gfs="${wtime_atmos_products}"
    export npe_atmos_products_gfs="${npe_atmos_products}"
    export nth_atmos_products_gfs="${nth_atmos_products}"
    export npe_node_atmos_products_gfs="${npe_node_atmos_products}"
    export is_exclusive=True
    ;;

  "verfozn")
    export wtime_verfozn="00:05:00"
    export npe_verfozn=1
    export nth_verfozn=1
    export npe_node_verfozn=1
    export memory_verfozn="1G"
    ;;

  "verfrad")
    export wtime_verfrad="00:40:00"
    export npe_verfrad=1
    export nth_verfrad=1
    export npe_node_verfrad=1
    export memory_verfrad="5G"
    ;;

  "vminmon")
    export wtime_vminmon="00:05:00"
    export npe_vminmon=1
    export nth_vminmon=1
    export npe_node_vminmon=1
    export wtime_vminmon_gfs="00:05:00"
    export npe_vminmon_gfs=1
    export nth_vminmon_gfs=1
    export npe_node_vminmon_gfs=1
    export memory_vminmon="1G"
    ;;

  "tracker")
    export wtime_tracker="00:10:00"
    export npe_tracker=1
    export nth_tracker=1
    export npe_node_tracker=1
    export memory_tracker="4G"
    ;;

  "genesis")
    export wtime_genesis="00:25:00"
    export npe_genesis=1
    export nth_genesis=1
    export npe_node_genesis=1
    export memory_genesis="10G"
    ;;

  "genesis_fsu")
    export wtime_genesis_fsu="00:10:00"
    export npe_genesis_fsu=1
    export nth_genesis_fsu=1
    export npe_node_genesis_fsu=1
    export memory_genesis_fsu="10G"
    ;;

  "fit2obs")
    export wtime_fit2obs="00:20:00"
    export npe_fit2obs=3
    export nth_fit2obs=1
    export npe_node_fit2obs=1
    export memory_fit2obs="20G"
    if [[ ${machine} == "WCOSS2" ]]; then export npe_node_fit2obs=3 ; fi
    ;;

  "metp")
    export nth_metp=1
    export wtime_metp="03:00:00"
    export npe_metp=4
    export npe_node_metp=4
    export wtime_metp_gfs="06:00:00"
    export npe_metp_gfs=4
    export npe_node_metp_gfs=4
    export is_exclusive=True
    ;;

  "echgres")
    export wtime_echgres="00:10:00"
    export npe_echgres=3
    export nth_echgres=${npe_node_max}
    export npe_node_echgres=1
    if [[ "${machine}" == "WCOSS2" ]]; then
      export memory_echgres="200GB"
    fi
    ;;

  "init")
    export wtime_init="00:30:00"
    export npe_init=24
    export nth_init=1
    export npe_node_init=6
    export memory_init="70GB"
    ;;

  "init_chem")
    export wtime_init_chem="00:30:00"
    export npe_init_chem=1
    export npe_node_init_chem=1
    export is_exclusive=True
    ;;

  "mom6ic")
    export wtime_mom6ic="00:30:00"
    export npe_mom6ic=24
    export npe_node_mom6ic=24
    export is_exclusive=True
    ;;

  "arch" | "earc" | "getic")
    declare -x "wtime_${step}"="06:00:00"
    declare -x "npe_${step}"="1"
    declare -x "npe_node_${step}"="1"
    declare -x "nth_${step}"="1"
    declare -x "memory_${step}"="4096M"
    if [[ "${machine}" == "WCOSS2" ]]; then
      declare -x "memory_${step}"="50GB"
    fi
    ;;

  "cleanup")
    export wtime_cleanup="00:15:00"
    export npe_cleanup=1
    export npe_node_cleanup=1
    export nth_cleanup=1
    export memory_cleanup="4096M"
    ;;

  "stage_ic")
    export wtime_stage_ic="00:15:00"
    export npe_stage_ic=1
    export npe_node_stage_ic=1
    export nth_stage_ic=1
    export is_exclusive=True
    ;;

  "atmensanlinit")
    export layout_x=${layout_x_atmensanl}
    export layout_y=${layout_y_atmensanl}

    export wtime_atmensanlinit="00:10:00"
    export npe_atmensanlinit=1
    export nth_atmensanlinit=1
    export npe_node_atmensanlinit=$(( npe_node_max / nth_atmensanlinit ))
    export memory_atmensanlinit="3072M"
    ;;

  "atmensanlobs")
    export layout_x=${layout_x_atmensanl}
    export layout_y=${layout_y_atmensanl}

    export wtime_atmensanlobs="00:30:00"
    export npe_atmensanlobs=$(( layout_x * layout_y * 6 ))
    export npe_atmensanlobs_gfs=$(( layout_x * layout_y * 6 ))
    export nth_atmensanlobs=1
    export nth_atmensanlobs_gfs=${nth_atmensanlobs}
    export npe_node_atmensanlobs=$(( npe_node_max / nth_atmensanlobs ))
    export memory_atmensanlobs="96GB"
    export is_exclusive=True
    ;;

  "atmensanlrun")
    export layout_x=${layout_x_atmensanl}
    export layout_y=${layout_y_atmensanl}

    export wtime_atmensanlrun="00:30:00"
    export npe_atmensanlrun=$(( layout_x * layout_y * 6 ))
    export npe_atmensanlrun_gfs=$(( layout_x * layout_y * 6 ))
    export nth_atmensanlrun=1
    export nth_atmensanlrun_gfs=${nth_atmensanlrun}
    export npe_node_atmensanlrun=$(( npe_node_max / nth_atmensanlrun ))
    export memory_atmensanlrun="96GB"
    export is_exclusive=True
    ;;

  "atmensanlfinal")
    export wtime_atmensanlfinal="00:30:00"
    export npe_atmensanlfinal=${npe_node_max}
    export nth_atmensanlfinal=1
    export npe_node_atmensanlfinal=$(( npe_node_max / nth_atmensanlfinal ))
    export is_exclusive=True
    ;;

  "eobs" | "eomg")
    export wtime_eobs="00:15:00"
    export wtime_eomg="00:30:00"
    case ${CASE} in
      "C768")                 export npe_eobs=200;;
      "C384")                 export npe_eobs=100;;
      "C192" | "C96" | "C48") export npe_eobs=40;;
      *)
        echo "FATAL ERROR: Resources not defined for job ${job} at resolution ${CASE}"
        exit 4
        ;;
    esac
    export npe_eomg=${npe_eobs}
    export nth_eobs=2
    export nth_eomg=${nth_eobs}
    export npe_node_eobs=$(( npe_node_max / nth_eobs ))
    export is_exclusive=True
    # The number of tasks and cores used must be the same for eobs
    # See https://github.com/NOAA-EMC/global-workflow/issues/2092 for details
    # For S4, this is accomplished by running 10 tasks/node
    if [[ ${machine} = "S4" ]]; then
      export npe_node_eobs=10
    elif [[ ${machine} = "HERCULES" ]]; then
      # For Hercules, this is only an issue at C384; use 20 tasks/node
      if [[ ${CASE} = "C384" ]]; then
        export npe_node_eobs=20
      fi
    fi
    export npe_node_eomg=${npe_node_eobs}
    ;;

  "ediag")
    export wtime_ediag="00:15:00"
    export npe_ediag=48
    export nth_ediag=1
    export npe_node_ediag=$(( npe_node_max / nth_ediag ))
    export memory_ediag="30GB"
    ;;

  "eupd")
    export wtime_eupd="00:30:00"
    case ${CASE} in
      "C768")
        export npe_eupd=480
        export nth_eupd=6
        if [[ "${machine}" == "WCOSS2" ]]; then
          export npe_eupd=315
          export nth_eupd=14
        fi
        ;;
      "C384")
        export npe_eupd=270
        export nth_eupd=8
        if [[ "${machine}" == "WCOSS2" ]]; then
          export npe_eupd=315
          export nth_eupd=14
        elif [[ ${machine} == "S4" ]]; then
           export npe_eupd=160
           export nth_eupd=2
        fi
        ;;
      "C192" | "C96" | "C48")
        export npe_eupd=42
        export nth_eupd=2
        if [[ "${machine}" == "HERA" || "${machine}" == "JET" ]]; then
          export nth_eupd=4
        fi
        ;;
      *)
        echo "FATAL ERROR: Resources not defined for job ${job} at resolution ${CASE}"
        exit 4
        ;;
    esac
    export npe_node_eupd=$(( npe_node_max / nth_eupd ))
    export is_exclusive=True
    ;;

  "ecen")
    export wtime_ecen="00:10:00"
    export npe_ecen=80
    export nth_ecen=4
    if [[ "${machine}" == "HERA" ]]; then export nth_ecen=6; fi
    if [[ ${CASE} == "C384" || ${CASE} == "C192" || ${CASE} == "C96" || ${CASE} == "C48" ]]; then
      export nth_ecen=2
    fi
    export npe_node_ecen=$(( npe_node_max / nth_ecen ))
    export nth_cycle=${nth_ecen}
    export npe_node_cycle=$(( npe_node_max / nth_cycle ))
    export is_exclusive=True
    ;;

  "esfc")
    export wtime_esfc="00:15:00"
    export npe_esfc=80
    export nth_esfc=1
    export npe_node_esfc=$(( npe_node_max / nth_esfc ))
    export nth_cycle=${nth_esfc}
    export npe_node_cycle=$(( npe_node_max / nth_cycle ))
    if [[ ${machine} != "JET" ]]; then export memory_esfc="80G" ; fi
    ;;

  "epos")
    export wtime_epos="00:15:00"
    export npe_epos=80
    export nth_epos=1
    export npe_node_epos=$(( npe_node_max / nth_epos ))
    export is_exclusive=True
    ;;

  "postsnd")
    export wtime_postsnd="02:00:00"
    export npe_postsnd=40
    export nth_postsnd=8
    export npe_node_postsnd=10
    export npe_postsndcfp=9
    export npe_node_postsndcfp=1
    postsnd_req_cores=$(( npe_node_postsnd * nth_postsnd ))
    if (( postsnd_req_cores > npe_node_max )); then
        export npe_node_postsnd=$(( npe_node_max / nth_postsnd ))
    fi
    export is_exclusive=True
    ;;

  "awips")
    export wtime_awips="03:30:00"
    export npe_awips=1
    export npe_node_awips=1
    export nth_awips=1
    export memory_awips="3GB"
    ;;

  "npoess")
    export wtime_npoess="03:30:00"
    export npe_npoess=1
    export npe_node_npoess=1
    export nth_npoess=1
    export memory_npoess="3GB"
    ;;

  "gempak")
    export wtime_gempak="03:00:00"
    export npe_gempak=2
    export npe_gempak_gfs=28
    export npe_node_gempak=2
    export npe_node_gempak_gfs=28
    export nth_gempak=1
    export memory_gempak="4GB"
    export memory_gempak_gfs="2GB"
    ;;

  "mos_stn_prep")
    export wtime_mos_stn_prep="00:10:00"
    export npe_mos_stn_prep=3
    export npe_node_mos_stn_prep=3
    export nth_mos_stn_prep=1
    export memory_mos_stn_prep="5GB"
    export NTASK="${npe_mos_stn_prep}"
    export PTILE="${npe_node_mos_stn_prep}"
    ;;

  "mos_grd_prep")
    export wtime_mos_grd_prep="00:10:00"
    export npe_mos_grd_prep=4
    export npe_node_mos_grd_prep=4
    export nth_mos_grd_prep=1
    export memory_mos_grd_prep="16GB"
    export NTASK="${npe_mos_grd_prep}"
    export PTILE="${npe_node_mos_grd_prep}"
    ;;

  "mos_ext_stn_prep")
    export wtime_mos_ext_stn_prep="00:15:00"
    export npe_mos_ext_stn_prep=2
    export npe_node_mos_ext_stn_prep=2
    export nth_mos_ext_stn_prep=1
    export memory_mos_ext_stn_prep="5GB"
    export NTASK="${npe_mos_ext_stn_prep}"
    export PTILE="${npe_node_mos_ext_stn_prep}"
    ;;

  "mos_ext_grd_prep")
    export wtime_mos_ext_grd_prep="00:10:00"
    export npe_mos_ext_grd_prep=7
    export npe_node_mos_ext_grd_prep=7
    export nth_mos_ext_grd_prep=1
    export memory_mos_ext_grd_prep="3GB"
    export NTASK="${npe_mos_ext_grd_prep}"
    export PTILE="${npe_node_mos_ext_grd_prep}"
    ;;

  "mos_stn_fcst")
    export wtime_mos_stn_fcst="00:10:00"
    export npe_mos_stn_fcst=5
    export npe_node_mos_stn_fcst=5
    export nth_mos_stn_fcst=1
    export memory_mos_stn_fcst="40GB"
    export NTASK="${npe_mos_stn_fcst}"
    export PTILE="${npe_node_mos_stn_fcst}"
    ;;

  "mos_grd_fcst")
    export wtime_mos_grd_fcst="00:10:00"
    export npe_mos_grd_fcst=7
    export npe_node_mos_grd_fcst=7
    export nth_mos_grd_fcst=1
    export memory_mos_grd_fcst="50GB"
    export NTASK="${npe_mos_grd_fcst}"
    export PTILE="${npe_node_mos_grd_fcst}"
    ;;

  "mos_ext_stn_fcst")
    export wtime_mos_ext_stn_fcst="00:20:00"
    export npe_mos_ext_stn_fcst=3
    export npe_node_mos_ext_stn_fcst=3
    export nth_mos_ext_stn_fcst=1
    export memory_mos_ext_stn_fcst="50GB"
    export NTASK="${npe_mos_ext_stn_fcst}"
    export PTILE="${npe_node_mos_ext_stn_fcst}"
    export prepost=True
    ;;

  "mos_ext_grd_fcst")
    export wtime_mos_ext_grd_fcst="00:10:00"
    export npe_mos_ext_grd_fcst=7
    export npe_node_mos_ext_grd_fcst=7
    export nth_mos_ext_grd_fcst=1
    export memory_mos_ext_grd_fcst="50GB"
    export NTASK="${npe_mos_ext_grd_fcst}"
    export PTILE="${npe_node_mos_ext_grd_fcst}"
    ;;

  "mos_stn_prdgen")
    export wtime_mos_stn_prdgen="00:10:00"
    export npe_mos_stn_prdgen=1
    export npe_node_mos_stn_prdgen=1
    export nth_mos_stn_prdgen=1
    export memory_mos_stn_prdgen="15GB"
    export NTASK="${npe_mos_stn_prdgen}"
    export PTILE="${npe_node_mos_stn_prdgen}"
    export prepost=True
    ;;

  "mos_grd_prdgen")
    export wtime_mos_grd_prdgen="00:40:00"
    export npe_mos_grd_prdgen=72
    export npe_node_mos_grd_prdgen=18
    export nth_mos_grd_prdgen=4
    export memory_mos_grd_prdgen="20GB"
    export NTASK="${npe_mos_grd_prdgen}"
    export PTILE="${npe_node_mos_grd_prdgen}"
    export OMP_NUM_THREADS="${nth_mos_grd_prdgen}"
    ;;

  "mos_ext_stn_prdgen")
    export wtime_mos_ext_stn_prdgen="00:10:00"
    export npe_mos_ext_stn_prdgen=1
    export npe_node_mos_ext_stn_prdgen=1
    export nth_mos_ext_stn_prdgen=1
    export memory_mos_ext_stn_prdgen="15GB"
    export NTASK="${npe_mos_ext_stn_prdgen}"
    export PTILE="${npe_node_mos_ext_stn_prdgen}"
    export prepost=True
    ;;

  "mos_ext_grd_prdgen")
    export wtime_mos_ext_grd_prdgen="00:30:00"
    export npe_mos_ext_grd_prdgen=96
    export npe_node_mos_ext_grd_prdgen=6
    export nth_mos_ext_grd_prdgen=16
    export memory_mos_ext_grd_prdgen="30GB"
    export NTASK="${npe_mos_ext_grd_prdgen}"
    export PTILE="${npe_node_mos_ext_grd_prdgen}"
    export OMP_NUM_THREADS="${nth_mos_ext_grd_prdgen}"
    ;;

  "mos_wx_prdgen")
    export wtime_mos_wx_prdgen="00:10:00"
    export npe_mos_wx_prdgen=4
    export npe_node_mos_wx_prdgen=2
    export nth_mos_wx_prdgen=2
    export memory_mos_wx_prdgen="10GB"
    export NTASK="${npe_mos_wx_prdgen}"
    export PTILE="${npe_node_mos_wx_prdgen}"
    export OMP_NUM_THREADS="${nth_mos_wx_prdgen}"
    ;;

  "mos_wx_ext_prdgen")
    export wtime_mos_wx_ext_prdgen="00:10:00"
    export npe_mos_wx_ext_prdgen=4
    export npe_node_mos_wx_ext_prdgen=2
    export nth_mos_wx_ext_prdgen=2
    export memory_mos_wx_ext_prdgen="10GB"
    export NTASK="${npe_mos_wx_ext_prdgen}"
    export PTILE="${npe_node_mos_wx_ext_prdgen}"
    export OMP_NUM_THREADS="${nth_mos_wx_ext_prdgen}"
    ;;

  *)
    echo "FATAL ERROR: Invalid job ${step} passed to ${BASH_SOURCE[0]}"
    exit 1
    ;;

esac

echo "END: config.resources"<|MERGE_RESOLUTION|>--- conflicted
+++ resolved
@@ -10,13 +10,8 @@
     echo "argument can be any one of the following:"
     echo "stage_ic aerosol_init"
     echo "prep prepsnowobs prepatmiodaobs"
-<<<<<<< HEAD
-    echo "atmanlinit atmanlrun atmanlfinal"
+    echo "atmanlinit atmanlvar atmanlfv3inc atmanlfinal"
     echo "atmensanlinit atmensanlobs atmensanlrun atmensanlfinal"
-=======
-    echo "atmanlinit atmanlvar atmanlfv3inc atmanlfinal"
-    echo "atmensanlinit atmensanlrun atmensanlfinal"
->>>>>>> 6ca106e6
     echo "snowanl"
     echo "aeroanlinit aeroanlrun aeroanlfinal"
     echo "anal sfcanl analcalc analdiag fcst echgres"
