--- conflicted
+++ resolved
@@ -439,13 +439,9 @@
     memory="48GB"
     ;;
 
-<<<<<<< HEAD
-  "ocnanalbmat")
-    ntasks=16
-=======
   "marinebmat")
     npes=16
->>>>>>> 84865969
+    ntasks=16
     case ${OCNRES} in
       "025") ntasks=480;;
       "050")  ntasks=16;;
@@ -455,18 +451,10 @@
         exit 4
     esac
 
-<<<<<<< HEAD
-    walltime="00:30:00"
-    threads_per_task=1
-    export is_exclusive=True
-    tasks_per_node=$(( max_tasks_per_node / threads_per_task ))
-=======
-    export wtime_marinebmat="00:30:00"
-    export npe_marinebmat=${npes}
-    export nth_marinebmat=1
-    export is_exclusive=True
-    export npe_node_marinebmat=$(( npe_node_max / nth_marinebmat ))
->>>>>>> 84865969
+    walltime="00:30:00"
+    threads_per_task=1
+    export is_exclusive=True
+    tasks_per_node=$(( max_tasks_per_node / threads_per_task ))
     ;;
 
   "ocnanalrun")
