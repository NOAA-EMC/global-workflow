--- conflicted
+++ resolved
@@ -543,13 +543,8 @@
     tasks_per_node=$(( max_tasks_per_node / threads_per_task ))
     case ${OCNRES} in
       "025")
-<<<<<<< HEAD
-        memory_ocnanalchkpt="128GB"
-        npes=16;;
-=======
         memory="128GB"
-        ntasks=40;;
->>>>>>> 1cf8b448
+        ntasks=16;;
       "050")
         memory="32GB"
         ntasks=16;;
