#! /usr/bin/env bash
# shellcheck disable=SC2034

########## config.resources ##########
# Set resource information for job tasks
# e.g. walltime, node, cores per node, memory etc.
# Note: machine-specific resources should be placed into the appropriate config file:
#       config.resources.${machine}

if (( $# != 1 )); then

    echo "Must specify an input task argument to set resource variables!"
    echo "argument can be any one of the following:"
    echo "stage_ic aerosol_init"
    echo "prep prepsnowobs prepatmiodaobs"
    echo "atmanlinit atmanlvar atmanlfv3inc atmanlfinal"
    echo "atmensanlinit atmensanlobs atmensanlsol atmensanlletkf atmensanlfv3inc atmensanlfinal"
    echo "snowanl esnowrecen"
    echo "prepobsaero aeroanlinit aeroanlvar aeroanlfinal aeroanlgenb"
    echo "anal sfcanl analcalc analdiag fcst echgres"
    echo "upp atmos_products"
    echo "tracker genesis genesis_fsu"
    echo "verfozn verfrad vminmon fit2obs metp arch cleanup"
    echo "eobs ediag eomg eupd ecen esfc efcs epos earc"
    echo "init_chem mom6ic oceanice_products"
    echo "waveinit waveprep wavepostsbs wavepostbndpnt wavepostbndpntbll wavepostpnt"
    echo "wavegempak waveawipsbulls waveawipsgridded"
    echo "postsnd awips gempak npoess"
<<<<<<< HEAD
    echo "ocnanalprep prepoceanobs marinebmat ocnanalrun ocnanalecen marineanlletkf ocnanalchkpt ocnanalpost ocnanalvrfy"
=======
    echo "marineanlinit prepoceanobs marinebmat marineanlvar ocnanalecen marineanalletkf marineanlchkpt marineanlfinal ocnanalvrfy"
>>>>>>> a694cf14
    exit 1

fi

step=$1

echo "BEGIN: config.resources"

case ${machine} in
  "WCOSS2")
              max_tasks_per_node=128
              # WCOSS2 nodes have 512GB of RAM, but only 500GB are reservable
              # shellcheck disable=SC2034
              mem_node_max="500GB"
    ;;
  "HERA")
              max_tasks_per_node=40
              # shellcheck disable=SC2034
              mem_node_max="96GB"
    ;;
  "GAEA")
              max_tasks_per_node=128
              # shellcheck disable=SC2034
              mem_node_max="251GB"
    ;;
  "ORION")
              max_tasks_per_node=40
              # shellcheck disable=SC2034
              mem_node_max="180GB"
    ;;
  "HERCULES")
              max_tasks_per_node=80
              # shellcheck disable=SC2034
              mem_node_max="500GB"
    ;;
  "JET")
    case ${PARTITION_BATCH} in
      "xjet")
              max_tasks_per_node=24
              # shellcheck disable=SC2034
              mem_node_max="61GB"
        ;;
      "vjet")
              max_tasks_per_node=16
              # shellcheck disable=SC2034
              mem_node_max="61GB"
        ;;
      "sjet")
              max_tasks_per_node=16
              # shellcheck disable=SC2034
              mem_node_max="29GB"
        ;;
      "kjet")
              max_tasks_per_node=40
              # shellcheck disable=SC2034
              mem_node_max="88GB"
        ;;
      *)
        echo "FATAL ERROR: Unknown partition ${PARTITION_BATCH} specified for ${machine}"
        exit 3
    esac
    ;;
  "S4")
    case ${PARTITION_BATCH} in
      "s4")   max_tasks_per_node=32
              # shellcheck disable=SC2034
              mem_node_max="168GB"
        ;;
      "ivy")
              max_tasks_per_node=20
              # shellcheck disable=SC2034
              mem_node_max="128GB"
        ;;
      *)
        echo "FATAL ERROR: Unknown partition ${PARTITION_BATCH} specified for ${machine}"
        exit 3
    esac
    ;;
  "AWSPW")
    export PARTITION_BATCH="compute"
    npe_node_max=36
    max_tasks_per_node=36
    # TODO Supply a max mem/node value for AWS
    # shellcheck disable=SC2034
    mem_node_max=""
    ;;
  "AZUREPW")
    export PARTITION_BATCH="compute"
    npe_node_max=24
    max_tasks_per_node=24
    # TODO Supply a max mem/node value for AZURE
    # shellcheck disable=SC2034
    mem_node_max=""
    ;;
  "GOOGLEPW")
    export PARTITION_BATCH="compute"
    npe_node_max=30
    max_tasks_per_node=30
    # TODO Supply a max mem/node value for GOOGLE
    # shellcheck disable=SC2034
    mem_node_max=""
    ;;
  "CONTAINER")
    max_tasks_per_node=1
    # TODO Supply a max mem/node value for a container
    # shellcheck disable=SC2034
    mem_node_max=""
    ;;
  *)
    echo "FATAL ERROR: Unknown machine encountered by ${BASH_SOURCE[0]}"
    exit 2
    ;;
esac

export max_tasks_per_node

case ${step} in
  "prep")
    walltime='00:30:00'
    ntasks=14
    tasks_per_node=14
    threads_per_task=1
    memory="${mem_node_max}"
    ;;

  "prepsnowobs")
    walltime="00:05:00"
    ntasks=1
    threads_per_task=1
    tasks_per_node=1
    ;;

  "prepatmiodaobs")
    walltime="00:30:00"
    ntasks=1
    threads_per_task=1
    tasks_per_node=$(( max_tasks_per_node / threads_per_task ))
    ;;

  "aerosol_init")
    walltime="00:05:00"
    ntasks=1
    threads_per_task=1
    tasks_per_node=$(( max_tasks_per_node / threads_per_task ))
    NTASKS=${ntasks}
    memory="6GB"
    ;;

  "waveinit")
    walltime="00:10:00"
    ntasks=12
    threads_per_task=1
    tasks_per_node=$(( max_tasks_per_node / threads_per_task ))
    NTASKS=${ntasks}
    memory="2GB"
    ;;

  "waveprep")
    walltime="00:10:00"
    ntasks_gdas=5
    ntasks_gfs=65
    threads_per_task=1

    tasks_per_node=$(( max_tasks_per_node / threads_per_task ))
    NTASKS_gdas=${ntasks_gdas}
    NTASKS_gfs=${ntasks_gfs}
    memory_gdas="100GB"
    memory_gfs="150GB"
    ;;

  "wavepostsbs")
    walltime_gdas="00:20:00"
    walltime_gfs="03:00:00"
    ntasks=8
    threads_per_task=1
    tasks_per_node=$(( max_tasks_per_node / threads_per_task ))
    NTASKS=${ntasks}
    memory_gdas="10GB"
    memory_gfs="10GB"
    ;;

  # The wavepost*pnt* jobs are I/O heavy and do not scale well to large nodes.
  # Limit the number of tasks/node to 40.
  "wavepostbndpnt")
    walltime="03:00:00"
    ntasks=240
    threads_per_task=1
    tasks_per_node=$(( max_tasks_per_node / threads_per_task ))
    export is_exclusive=True
    if [[ ${tasks_per_node} -gt 40 ]]; then
        tasks_per_node=40
        export is_exclusive=False
    fi
    NTASKS=${ntasks}
    ;;

  "wavepostbndpntbll")
    walltime="01:00:00"
    ntasks=448
    threads_per_task=1
    tasks_per_node=$(( max_tasks_per_node / threads_per_task ))
    export is_exclusive=True
    if [[ ${tasks_per_node} -gt 40 ]]; then
        tasks_per_node=40
        export is_exclusive=False
    fi
    NTASKS=${ntasks}
    ;;

  "wavepostpnt")
    walltime="04:00:00"
    ntasks=200
    threads_per_task=1
    tasks_per_node=$(( max_tasks_per_node / threads_per_task ))
    export is_exclusive=True
    if [[ ${tasks_per_node} -gt 40 ]]; then
        tasks_per_node=40
        export is_exclusive=False
    fi
    NTASKS=${ntasks}
    ;;

  "wavegempak")
    walltime="02:00:00"
    ntasks=1
    threads_per_task=1
    tasks_per_node=$(( max_tasks_per_node / threads_per_task ))
    NTASKS=${ntasks}
    memory="1GB"
    ;;

  "waveawipsbulls")
    walltime="00:20:00"
    ntasks=1
    threads_per_task=1
    tasks_per_node=$(( max_tasks_per_node / threads_per_task ))
    NTASKS=${ntasks}
    export is_exclusive=True
    ;;

  "waveawipsgridded")
    walltime="02:00:00"
    ntasks=1
    threads_per_task=1
    tasks_per_node=$(( max_tasks_per_node / threads_per_task ))
    NTASKS=${ntasks}
    memory_gfs="1GB"
    ;;

  "atmanlinit")
    export layout_x=${layout_x_atmanl}
    export layout_y=${layout_y_atmanl}

    export layout_gsib_x=$(( layout_x * 3 ))
    export layout_gsib_y=$(( layout_y * 2 ))

    walltime="00:10:00"
    ntasks=1
    threads_per_task=1
    tasks_per_node=$(( max_tasks_per_node / threads_per_task ))
    memory="4GB"
    ;;

  "atmanlvar")
    export layout_x=${layout_x_atmanl}
    export layout_y=${layout_y_atmanl}

    walltime="00:30:00"
    ntasks_gdas=$(( layout_x * layout_y * 6 ))
    ntasks_gfs=$(( layout_x * layout_y * 6 ))
    threads_per_task_gdas=1
    threads_per_task_gfs=${threads_per_task_gdas}
    tasks_per_node_gdas=$(( max_tasks_per_node / threads_per_task_gdas ))
    tasks_per_node_gfs=$(( max_tasks_per_node / threads_per_task_gfs ))
    memory="96GB"
    export is_exclusive=True
    ;;

  "atmanlfv3inc")
    export layout_x=${layout_x_atmanl}
    export layout_y=${layout_y_atmanl}

    walltime="00:30:00"
    ntasks_gdas=$(( layout_x * layout_y * 6 ))
    ntasks_gfs=$(( layout_x * layout_y * 6 ))
    threads_per_task_gdas=1
    threads_per_task_gfs=${threads_per_task_gdas}
    tasks_per_node_gdas=$(( max_tasks_per_node / threads_per_task_gdas ))
    tasks_per_node_gfs=$(( max_tasks_per_node / threads_per_task_gfs ))
    memory="96GB"
    export is_exclusive=True
    ;;

  "atmanlfinal")
    walltime="00:30:00"
    ntasks=${max_tasks_per_node}
    threads_per_task=1
    tasks_per_node=$(( max_tasks_per_node / threads_per_task ))
    export is_exclusive=True
    ;;

  "snowanl")
    # below lines are for creating JEDI YAML
    case ${CASE} in
      "C768")
        layout_x=6
        layout_y=6
        ;;
      "C384")
        layout_x=5
        layout_y=5
        ;;
      "C192" | "C96" | "C48")
        layout_x=1
        layout_y=1
        ;;
      *)
        echo "FATAL ERROR: Resources not defined for job ${step} at resolution ${CASE}"
        exit 4
    esac

    export layout_x
    export layout_y

    walltime="00:15:00"
    ntasks=$(( layout_x * layout_y * 6 ))
    threads_per_task=1
    tasks_per_node=$(( max_tasks_per_node / threads_per_task ))
    ;;

  "esnowrecen")
    # below lines are for creating JEDI YAML
    case ${CASE} in
      "C768")
        layout_x=6
        layout_y=6
        ;;
      "C384")
        layout_x=5
        layout_y=5
        ;;
      "C192" | "C96" | "C48")
        layout_x=1
        layout_y=1
        ;;
      *)
        echo "FATAL ERROR: Resources not defined for job ${step} at resolution ${CASE}"
        exit 4
    esac

    export layout_x
    export layout_y

    walltime="00:15:00"
    ntasks=$(( layout_x * layout_y * 6 ))
    threads_per_task=1
    tasks_per_node=$(( max_tasks_per_node / threads_per_task ))
    ;;

  "prepobsaero")
    walltime="00:30:00"
    ntasks=1
    threads_per_task=1
    tasks_per_node=1
    memory="96GB"
    ;;

  "aeroanlinit")
    # below lines are for creating JEDI YAML
    case ${CASE} in
      "C768")
        layout_x=8
        layout_y=8
        ;;
      "C384")
        layout_x=6
        layout_y=6
        ;;
      "C192" | "C96")
        layout_x=4
        layout_y=4
        ;;
      "C48" )
        # this case is for testing only
        layout_x=1
        layout_y=1
        ;;
      *)
        echo "FATAL ERROR: Resources not defined for job ${step} at resolution ${CASE}"
        exit 4
    esac

    export layout_x
    export layout_y
    walltime="00:10:00"
    ntasks=1
    threads_per_task=1
    tasks_per_node=$(( max_tasks_per_node / threads_per_task ))
    memory="3072M"
    ;;

  "aeroanlvar")
    case ${CASE} in
      "C768")
        layout_x=8
        layout_y=8
        ;;
      "C384")
        layout_x=6
        layout_y=6
        ;;
      "C192" | "C96")
        layout_x=4
        layout_y=4
        ;;
      "C48" )
        # this case is for testing only
        layout_x=1
        layout_y=1
        ;;
      *)
        echo "FATAL ERROR: Resources not defined for job ${step} at resolution ${CASE}"
        exit 4
    esac

    export layout_x
    export layout_y

    walltime="00:30:00"
    ntasks=$(( layout_x * layout_y * 6 ))
    threads_per_task=1
    tasks_per_node=$(( max_tasks_per_node / threads_per_task ))
    export is_exclusive=True
    ;;

  "aeroanlgenb")
    case ${CASE} in
      "C768")
        layout_x=8
        layout_y=8
        ;;
      "C384")
        layout_x=6
        layout_y=6
        ;;
      "C192" | "C96")
        layout_x=4
        layout_y=4
        ;;
      "C48" )
        # this case is for testing only
        layout_x=1
        layout_y=1
        ;;
      *)
        echo "FATAL ERROR: Resources not defined for job ${job} at resolution ${CASE}"
        exit 4
    esac

    export layout_x
    export layout_y

    walltime="00:30:00"
    ntasks=$(( layout_x * layout_y * 6 ))
    threads_per_task=1
    tasks_per_node=$(( max_tasks_per_node / threads_per_task ))
    export is_exclusive=True

    ;;


  "aeroanlfinal")
    walltime="00:10:00"
    ntasks=1
    threads_per_task=1
    tasks_per_node=$(( max_tasks_per_node / threads_per_task ))
    memory="3072M"
    ;;

  "marineanlinit")
    walltime="00:10:00"
    ntasks=1
    threads_per_task=1
    tasks_per_node=$(( max_tasks_per_node / threads_per_task ))
    memory="24GB"
    ;;

  "prepoceanobs")
    walltime="00:10:00"
    ntasks=1
    threads_per_task=1
    tasks_per_node=$(( max_tasks_per_node / threads_per_task ))
    memory="48GB"
    ;;

  "marinebmat")
    npes=16
    ntasks=16
    case ${OCNRES} in
      "025") ntasks=480;;
      "050")  ntasks=16;;
      "100")  ntasks=16;;
      "500")  ntasks=16;;
      *)
        echo "FATAL ERROR: Resources not defined for job ${step} at resolution ${OCNRES}"
        exit 4
    esac

    walltime="00:30:00"
    threads_per_task=1
    export is_exclusive=True
    tasks_per_node=$(( max_tasks_per_node / threads_per_task ))
    ;;

  "marineanlvar")
    ntasks=16
    case ${OCNRES} in
      "025")
        ntasks=480
        memory="96GB"
        ;;
      "050")
        ntasks=16
        memory="96GB"
        ;;
      "100")
        ntasks=16
        memory="96GB"
        ;;
      "500")
        ntasks=16
        memory="24GB"
        ;;
      *)
        echo "FATAL ERROR: Resources not defined for job ${step} at resolution ${OCNRES}"
        exit 4
    esac

    walltime="00:15:00"
    threads_per_task=1
    export is_exclusive=True
    tasks_per_node=$(( max_tasks_per_node / threads_per_task ))
    ;;

  "ocnanalecen")
    ntasks=16
    case ${OCNRES} in
      "025")
        ntasks=40
        memory="96GB"
        ;;
      "050")
        ntasks=16
        memory="96GB"
        ;;
      "100")
        ntasks=16
        memory="96GB"
        ;;
      "500")
        ntasks=16
        memory="24GB"
        ;;
      *)
        echo "FATAL ERROR: Resources not defined for job ${step} at resolution ${OCNRES}"
        exit 4
    esac

    walltime="00:10:00"
    threads_per_task=1
    export is_exclusive=True
    tasks_per_node=$(( max_tasks_per_node / threads_per_task ))
    ;;

  "marineanlletkf")
    ntasks=16
    case ${OCNRES} in
      "025")
        ntasks=480
        memory="96GB"
        ;;
      "050")
        ntasks=16
        memory="96GB"
        ;;
      "100")
        ntasks=16
        memory="96GB"
        ;;
      "500")
        ntasks=16
        memory="24GB"
        ;;
      *)
        echo "FATAL ERROR: Resources not defined for job ${step} at resolution ${OCNRES}"
        exit 4
    esac

    walltime="00:10:00"
    threads_per_task=1
    export is_exclusive=True
    tasks_per_node=$(( max_tasks_per_node / threads_per_task ))
    ;;


  "marineanlchkpt")
    walltime="00:10:00"
    ntasks=1
    threads_per_task=1
    tasks_per_node=$(( max_tasks_per_node / threads_per_task ))
    case ${OCNRES} in
      "025")
        memory="128GB"
        ntasks=16;;
      "050")
        memory="32GB"
        ntasks=16;;
      "100")
        memory="32GB"
        ntasks=16;;
      "500")
        memory="32GB"
        ntasks=8;;
      *)
        echo "FATAL ERROR: Resources not defined for job ${step} at resolution ${OCNRES}"
        exit 4
    esac
    ;;

  "marineanlfinal")
    walltime="00:30:00"
    ntasks=${max_tasks_per_node}
    threads_per_task=1
    tasks_per_node=$(( max_tasks_per_node / threads_per_task ))
    ;;

  "ocnanalvrfy")
    walltime="00:35:00"
    ntasks=1
    threads_per_task=1
    tasks_per_node=$(( max_tasks_per_node / threads_per_task ))
    memory="24GB"
    ;;

  "anal")
    walltime_gdas="01:20:00"
    walltime_gfs="01:00:00"
    case ${CASE} in
      "C768")
        ntasks_gdas=780
        ntasks_gfs=825
        threads_per_task=5
        ;;
      "C384")
        ntasks_gdas=160
        ntasks_gfs=160
        threads_per_task=10
        ;;
      "C192" | "C96" | "C48")
        ntasks_gdas=84
        ntasks_gfs=84
        threads_per_task=5
        ;;
      *)
        echo "FATAL ERROR: Resources not defined for job ${step} at resolution ${CASE}"
        exit 4
        ;;
    esac
    tasks_per_node=$(( max_tasks_per_node / threads_per_task ))
    export threads_per_task_cycle=${threads_per_task}
    export tasks_per_node_cycle=$(( max_tasks_per_node / threads_per_task_cycle ))
    export is_exclusive=True
    ;;

  "analcalc")
    walltime="00:15:00"
    ntasks=127
    export ntasks_calcanl="${ntasks}"
    threads_per_task=1
    tasks_per_node=$(( max_tasks_per_node / threads_per_task ))
    export threads_per_task_echgres_gdas=4
    export threads_per_task_echgres_gfs=12
    export is_exclusive=True
    memory="48GB"
    if [[ "${CASE}" == "C384" || "${CASE}" == "C768" ]]; then
       memory="${mem_node_max}"
    fi
    ;;

  "analdiag")
    walltime="00:15:00"
    ntasks=96             # Should be at least twice ediag's tasks
    threads_per_task=1
    tasks_per_node=$(( max_tasks_per_node / threads_per_task ))
    memory="48GB"
    ;;

  "sfcanl")
    walltime="00:20:00"
    ntasks=${ntiles:-6}
    threads_per_task=1
    tasks_per_node=$(( max_tasks_per_node / threads_per_task ))
    export is_exclusive=True
    ;;

  "fcst" | "efcs")
    export is_exclusive=True

    _RUN=${RUN:-"gfs"}
    _RUN=${RUN/enkf/}

    # Declare variables from config.ufs based on _RUN
    # Export layout and write task variables, but not ntasks/threads
    # Capitalize _RUN for write tasks
    for var in layout_x layout_y ntasks_fv3 ntasks_quilt nthreads_fv3 nthreads_ufs \
               WRITE_GROUP WRTTASK_PER_GROUP_PER_THREAD; do
      if [[ ${var} =~ "layout" ]]; then
        ufs_var_name="${var}_${_RUN}"
        declare -x "${var}"="${!ufs_var_name}"
      elif [[ ${var} =~ "WR" ]]; then
        ufs_var_name="${var}_${_RUN^^}"
        declare -x "${var}"="${!ufs_var_name}"
      else
        ufs_var_name="${var}_${_RUN}"
        declare "${var}"="${!ufs_var_name}"
      fi
    done

    # Will not set mediator threads if we are skipping the mediator
    if [[ ${_RUN} == "gfs" ]]; then
      nthreads_mediator=${nthreads_mediator_gfs:-}
    elif [[ ${_RUN} == "gdas" ]]; then
      nthreads_mediator=${nthreads_mediator_gdas:-}
    fi

    # Determine if using ESMF-managed threading or traditional threading
    # If using traditional threading, set them to 1
    if [[ "${USE_ESMF_THREADING:-}" == "YES" ]]; then
      export UFS_THREADS=1
    else  # traditional threading
      export UFS_THREADS=${nthreads_ufs:-1}
      nthreads_fv3=1
      nthreads_mediator=1
      [[ "${DO_WAVE}" == "YES" ]] && nthreads_ww3=1
      [[ "${DO_OCN}" == "YES" ]] && nthreads_mom6=1
      [[ "${DO_ICE}" == "YES" ]] && nthreads_cice6=1
    fi

    if (( ntiles > 6 )); then
      export layout_x_nest=${layout_x_nest:-10}
      export layout_y_nest=${layout_y_nest:-10}
      export npx_nest=${npx_nest:-1441}
      export npy_nest=${npy_nest:-961}
    fi

    # PETS for the atmosphere dycore
    (( FV3PETS = ntasks_fv3 * nthreads_fv3 ))
    echo "FV3 using (nthreads, PETS) = (${nthreads_fv3}, ${FV3PETS})"

    # PETS for quilting
    if [[ "${QUILTING:-}" == ".true." ]]; then
      (( QUILTPETS = ntasks_quilt * nthreads_fv3 ))
      (( WRTTASK_PER_GROUP = WRTTASK_PER_GROUP_PER_THREAD ))
      export WRTTASK_PER_GROUP
    else
      QUILTPETS=0
    fi
    echo "QUILT using (nthreads, PETS) = (${nthreads_fv3}, ${QUILTPETS})"

    # Total PETS for the atmosphere component
    ATMTHREADS=${nthreads_fv3}
    (( ATMPETS = FV3PETS + QUILTPETS ))
    export ATMPETS ATMTHREADS
    echo "FV3ATM using (nthreads, PETS) = (${ATMTHREADS}, ${ATMPETS})"

    # Total PETS for the coupled model (starting w/ the atmosphere)
    NTASKS_TOT=${ATMPETS}

    # The mediator PETS can overlap with other components, usually it lands on the atmosphere tasks.
    # However, it is suggested limiting mediator PETS to 300, as it may cause the slow performance.
    # See https://docs.google.com/document/d/1bKpi-52t5jIfv2tuNHmQkYUe3hkKsiG_DG_s6Mnukog/edit
    # TODO: Update reference when moved to ufs-weather-model RTD
    MEDTHREADS=${nthreads_mediator:-1}
    MEDPETS=${MEDPETS:-${FV3PETS}}
    (( "${MEDPETS}" > 300 )) && MEDPETS=300
    export MEDPETS MEDTHREADS
    echo "MEDIATOR using (threads, PETS) = (${MEDTHREADS}, ${MEDPETS})"

    CHMPETS=0; CHMTHREADS=0
    if [[ "${DO_AERO}" == "YES" ]]; then
      # GOCART shares the same grid and forecast tasks as FV3 (do not add write grid component tasks).
      (( CHMTHREADS = ATMTHREADS ))
      (( CHMPETS = FV3PETS ))
      # Do not add to NTASKS_TOT
      echo "GOCART using (threads, PETS) = (${CHMTHREADS}, ${CHMPETS})"
    fi
    export CHMPETS CHMTHREADS

    WAVPETS=0; WAVTHREADS=0
    if [[ "${DO_WAVE}" == "YES" ]]; then
      (( WAVPETS = ntasks_ww3 * nthreads_ww3 ))
      (( WAVTHREADS = nthreads_ww3 ))
      echo "WW3 using (threads, PETS) = (${WAVTHREADS}, ${WAVPETS})"
      (( NTASKS_TOT = NTASKS_TOT + WAVPETS ))
    fi
    export WAVPETS WAVTHREADS

    OCNPETS=0; OCNTHREADS=0
    if [[ "${DO_OCN}" == "YES" ]]; then
      (( OCNPETS = ntasks_mom6 * nthreads_mom6 ))
      (( OCNTHREADS = nthreads_mom6 ))
      echo "MOM6 using (threads, PETS) = (${OCNTHREADS}, ${OCNPETS})"
      (( NTASKS_TOT = NTASKS_TOT + OCNPETS ))
    fi
    export OCNPETS OCNTHREADS

    ICEPETS=0; ICETHREADS=0
    if [[ "${DO_ICE}" == "YES" ]]; then
      (( ICEPETS = ntasks_cice6 * nthreads_cice6 ))
      (( ICETHREADS = nthreads_cice6 ))
      echo "CICE6 using (threads, PETS) = (${ICETHREADS}, ${ICEPETS})"
      (( NTASKS_TOT = NTASKS_TOT + ICEPETS ))
    fi
    export ICEPETS ICETHREADS

    echo "Total PETS for ${RUN:-gfs} = ${NTASKS_TOT}"

    declare -x "ntasks"="${NTASKS_TOT}"
    declare -x "threads_per_task"="${UFS_THREADS}"
    declare -x "tasks_per_node"="${max_tasks_per_node}"

    case "${CASE}" in
      "C48" | "C96" | "C192")
        declare -x "walltime_gdas"="00:20:00"
        declare -x "walltime_enkfgdas"="00:20:00"
        declare -x "walltime_gfs"="03:00:00"
        declare -x "walltime_enkfgfs"="00:20:00"
        ;;
      "C384")
        declare -x "walltime_gdas"="00:30:00"
        declare -x "walltime_enkfgdas"="00:30:00"
        declare -x "walltime_gfs"="06:00:00"
        declare -x "walltime_enkfgfs"="00:30:00"
        ;;
      "C768" | "C1152")
        # Not valid resolutions for ensembles
        declare -x "walltime_gdas"="00:40:00"
        declare -x "walltime_gfs"="06:00:00"
        ;;
      *)
        echo "FATAL ERROR: Resources not defined for job ${step} at resolution ${CASE}"
        exit 4
        ;;
    esac

    unset _RUN
    unset NTASKS_TOT
    ;;

  "oceanice_products")
    walltime="00:15:00"
    ntasks=1
    tasks_per_node=1
    threads_per_task=1
    memory="96GB"
    ;;

  "upp")
    case "${CASE}" in
      "C48" | "C96")
        ntasks=${CASE:1}
      ;;
      "C192" | "C384" | "C768" )
        ntasks=120
        memory="${mem_node_max}"
      ;;
      *)
        echo "FATAL ERROR: Resources not defined for job ${step} at resolution ${CASE}"
        exit 4
      ;;
    esac
    tasks_per_node=${ntasks}

    threads_per_task=1

    walltime="00:15:00"
    if (( tasks_per_node > max_tasks_per_node )); then
      tasks_per_node=${max_tasks_per_node}
    fi
    export is_exclusive=True
    ;;

  "atmos_products")
    walltime="00:15:00"
    ntasks=24
    threads_per_task=1
    tasks_per_node="${ntasks}"
    export is_exclusive=True
    ;;

  "verfozn")
    walltime="00:10:00"
    ntasks=1
    threads_per_task=1
    tasks_per_node=1
    memory="1G"
    ;;

  "verfrad")
    walltime="00:40:00"
    ntasks=1
    threads_per_task=1
    tasks_per_node=1
    memory="5G"
    ;;

  "vminmon")
    walltime="00:05:00"
    ntasks=1
    threads_per_task=1
    tasks_per_node=1
    memory="1G"
    ;;

  "tracker")
    walltime="00:10:00"
    ntasks=1
    threads_per_task=1
    tasks_per_node=1
    memory="4G"
    ;;

  "genesis")
    walltime="00:25:00"
    ntasks=1
    threads_per_task=1
    tasks_per_node=1
    memory="10G"
    ;;

  "genesis_fsu")
    walltime="00:10:00"
    ntasks=1
    threads_per_task=1
    tasks_per_node=1
    memory="10G"
    ;;

  "fit2obs")
    walltime="00:20:00"
    ntasks=3
    threads_per_task=1
    tasks_per_node=1
    memory="20G"
    [[ ${CASE} == "C768" ]] && memory="80GB"
    ;;

  "metp")
    threads_per_task=1
    walltime_gdas="03:00:00"
    walltime_gfs="06:00:00"
    ntasks=1
    tasks_per_node=1
    export memory="80G"
    ;;

  "echgres")
    walltime="00:10:00"
    ntasks=3
    threads_per_task=${max_tasks_per_node}
    tasks_per_node=1
    ;;

  "init")
    walltime="00:30:00"
    ntasks=24
    threads_per_task=1
    tasks_per_node=6
    memory="70GB"
    ;;

  "init_chem")
    walltime="00:30:00"
    ntasks=1
    tasks_per_node=1
    export is_exclusive=True
    ;;

  "mom6ic")
    walltime="00:30:00"
    ntasks=24
    tasks_per_node=24
    export is_exclusive=True
    ;;

  "arch" | "earc" | "getic")
    walltime="06:00:00"
    ntasks=1
    tasks_per_node=1
    threads_per_task=1
    memory="4096M"
    ;;

  "cleanup")
    walltime="00:15:00"
    ntasks=1
    tasks_per_node=1
    threads_per_task=1
    memory="4096M"
    ;;

  "stage_ic")
    walltime="00:15:00"
    ntasks=1
    tasks_per_node=1
    threads_per_task=1
    export is_exclusive=True
    ;;

  "atmensanlinit")
    export layout_x=${layout_x_atmensanl}
    export layout_y=${layout_y_atmensanl}

    walltime="00:10:00"
    ntasks=1
    threads_per_task=1
    tasks_per_node=$(( max_tasks_per_node / threads_per_task ))
    memory="3072M"
    ;;

  "atmensanlobs")
    export layout_x=${layout_x_atmensanl}
    export layout_y=${layout_y_atmensanl}

    walltime="00:30:00"
    ntasks=$(( layout_x * layout_y * 6 ))
    threads_per_task=1
    tasks_per_node=$(( max_tasks_per_node / threads_per_task ))
    memory="96GB"
    export is_exclusive=True
    ;;

  "atmensanlsol")
    export layout_x=${layout_x_atmensanl}
    export layout_y=${layout_y_atmensanl}

    walltime="00:30:00"
    ntasks=$(( layout_x * layout_y * 6 ))
    threads_per_task=1
    tasks_per_node=$(( max_tasks_per_node / threads_per_task ))
    memory="96GB"
    export is_exclusive=True
    ;;

  "atmensanlletkf")
    export layout_x=${layout_x_atmensanl}
    export layout_y=${layout_y_atmensanl}

    walltime="00:30:00"
    ntasks=$(( layout_x * layout_y * 6 ))
    threads_per_task=1
    tasks_per_node=$(( max_tasks_per_node / threads_per_task ))
    memory="96GB"
    export is_exclusive=True
    ;;

  "atmensanlfv3inc")
    export layout_x=${layout_x_atmensanl}
    export layout_y=${layout_y_atmensanl}

    walltime="00:30:00"
    ntasks=$(( layout_x * layout_y * 6 ))
    threads_per_task=1
    tasks_per_node=$(( max_tasks_per_node / threads_per_task ))
    memory="96GB"
    export is_exclusive=True
    ;;

  "atmensanlfinal")
    walltime="00:30:00"
    ntasks=${max_tasks_per_node}
    threads_per_task=1
    tasks_per_node=$(( max_tasks_per_node / threads_per_task ))
    export is_exclusive=True
    ;;

  "eobs" | "eomg")
    if [[ "${step}" == "eobs" ]]; then
      walltime="00:15:00"
    else
      walltime="00:30:00"
    fi

    case ${CASE} in
      "C768")                 ntasks=200;;
      "C384")                 ntasks=100;;
      "C192" | "C96" | "C48") ntasks=40;;
      *)
        echo "FATAL ERROR: Resources not defined for job ${step} at resolution ${CASE}"
        exit 4
        ;;
    esac
    threads_per_task=2
    # NOTE The number of tasks and cores used must be the same for eobs
    # See https://github.com/NOAA-EMC/global-workflow/issues/2092 for details
    tasks_per_node=$(( max_tasks_per_node / threads_per_task ))
    export is_exclusive=True
    # Unset tasks_per_node if it is not a multiple of max_tasks_per_node
    # to prevent dropping data on the floor.  This should be set int
    # config.resources.{machine} instead.  This will result in an error at
    # experiment setup time if not set in config.resources.{machine}.
    if [[ $(( max_tasks_per_node % tasks_per_node )) != 0 ]]; then
      unset max_tasks_per_node
    fi
    ;;

  "ediag")
    walltime="00:15:00"
    ntasks=48
    threads_per_task=1
    tasks_per_node=$(( max_tasks_per_node / threads_per_task ))
    memory="30GB"
    ;;

  "eupd")
    walltime="00:30:00"
    case ${CASE} in
      "C768")
        ntasks=480
        threads_per_task=6
        ;;
      "C384")
        ntasks=270
        threads_per_task=8
        ;;
      "C192" | "C96" | "C48")
        ntasks=42
        threads_per_task=2
        ;;
      *)
        echo "FATAL ERROR: Resources not defined for job ${step} at resolution ${CASE}"
        exit 4
        ;;
    esac
    tasks_per_node=$(( max_tasks_per_node / threads_per_task ))
    export is_exclusive=True
    ;;

  "ecen")
    walltime="00:10:00"
    ntasks=80
    threads_per_task=4
    if [[ ${CASE} == "C384" || ${CASE} == "C192" || ${CASE} == "C96" || ${CASE} == "C48" ]]; then
      threads_per_task=2
    fi
    tasks_per_node=$(( max_tasks_per_node / threads_per_task ))
    export threads_per_task_cycle=${threads_per_task}
    export tasks_per_node_cycle=${tasks_per_node}
    export is_exclusive=True
    ;;

  "esfc")
    walltime="00:15:00"
    ntasks=80
    threads_per_task=1
    tasks_per_node=$(( max_tasks_per_node / threads_per_task ))
    threads_per_task_cycle=${threads_per_task}
    tasks_per_node_cycle=$(( max_tasks_per_node / threads_per_task_cycle ))
    ;;

  "epos")
    walltime="00:15:00"
    [[ ${CASE} == "C768" ]] && walltime="00:25:00"
    ntasks=80
    threads_per_task=1
    tasks_per_node=$(( max_tasks_per_node / threads_per_task ))
    export is_exclusive=True
    ;;

  "postsnd")
    walltime="02:00:00"
    export ntasks=141
    export ntasks_postsndcfp=9
    case ${CASE} in
      "C768")
        tasks_per_node=21
        threads_per_task=6
        memory="23GB"
        ;;
      "C1152")
        tasks_per_node=9
        threads_per_task=14
        memory="50GB"
        ;;
      *)
        tasks_per_node=21
        threads_per_task=6
        ;;
    esac
    export tasks_per_node_postsndcfp=1
    postsnd_req_cores=$(( tasks_per_node * threads_per_task ))
    if (( postsnd_req_cores > max_tasks_per_node )); then
        tasks_per_node=$(( max_tasks_per_node / threads_per_task ))
    fi
    export is_exclusive=True
    ;;

  "awips")
    walltime="03:30:00"
    ntasks=1
    tasks_per_node=1
    threads_per_task=1
    memory="3GB"
    ;;

  "npoess")
    walltime="03:30:00"
    ntasks=1
    tasks_per_node=1
    threads_per_task=1
    memory="3GB"
    ;;

  "gempak")
    walltime="00:30:00"
    ntasks_gdas=2
    ntasks_gfs=28
    tasks_per_node_gdas=2
    tasks_per_node_gfs=28
    threads_per_task=1
    memory_gdas="4GB"
    memory_gfs="2GB"
    ;;

  "fbwind")
    walltime="00:05:00"
    ntasks=1
    threads_per_task=1
    memory="4GB"
    ;;

  "mos_stn_prep")
    walltime="00:10:00"
    ntasks=3
    tasks_per_node=3
    threads_per_task=1
    memory="5GB"
    NTASK="${ntasks}"
    export PTILE="${tasks_per_node}"
    ;;

  "mos_grd_prep")
    walltime="00:10:00"
    ntasks=4
    tasks_per_node=4
    threads_per_task=1
    memory="16GB"
    NTASK="${ntasks}"
    export PTILE="${tasks_per_node}"
    ;;

  "mos_ext_stn_prep")
    walltime="00:15:00"
    ntasks=2
    tasks_per_node=2
    threads_per_task=1
    memory="5GB"
    NTASK="${ntasks}"
    export PTILE="${tasks_per_node}"
    ;;

  "mos_ext_grd_prep")
    walltime="00:10:00"
    ntasks=7
    tasks_per_node=7
    threads_per_task=1
    memory="3GB"
    NTASK="${ntasks}"
    export PTILE="${tasks_per_node}"
    ;;

  "mos_stn_fcst")
    walltime="00:10:00"
    ntasks=5
    tasks_per_node=5
    threads_per_task=1
    memory="40GB"
    NTASK="${ntasks}"
    export PTILE="${tasks_per_node}"
    ;;

  "mos_grd_fcst")
    walltime="00:10:00"
    ntasks=7
    tasks_per_node=7
    threads_per_task=1
    memory="50GB"
    NTASK="${ntasks}"
    export PTILE="${tasks_per_node}"
    ;;

  "mos_ext_stn_fcst")
    walltime="00:20:00"
    ntasks=3
    tasks_per_node=3
    threads_per_task=1
    memory="50GB"
    NTASK="${ntasks}"
    export PTILE="${tasks_per_node}"
    export prepost=True
    ;;

  "mos_ext_grd_fcst")
    walltime="00:10:00"
    ntasks=7
    tasks_per_node=7
    threads_per_task=1
    memory="50GB"
    NTASK="${ntasks}"
    export PTILE="${tasks_per_node}"
    ;;

  "mos_stn_prdgen")
    walltime="00:10:00"
    ntasks=1
    tasks_per_node=1
    threads_per_task=1
    memory="15GB"
    NTASK="${ntasks}"
    export PTILE="${tasks_per_node}"
    export prepost=True
    ;;

  "mos_grd_prdgen")
    walltime="00:40:00"
    ntasks=72
    tasks_per_node=18
    threads_per_task=4
    memory="20GB"
    NTASK="${ntasks}"
    export PTILE="${tasks_per_node}"
    export OMP_NUM_THREADS="${threads_per_task}"
    ;;

  "mos_ext_stn_prdgen")
    walltime="00:10:00"
    ntasks=1
    tasks_per_node=1
    threads_per_task=1
    memory="15GB"
    NTASK="${ntasks}"
    export PTILE="${tasks_per_node}"
    export prepost=True
    ;;

  "mos_ext_grd_prdgen")
    walltime="00:30:00"
    ntasks=96
    tasks_per_node=6
    threads_per_task=16
    memory="30GB"
    NTASK="${ntasks}"
    export PTILE="${tasks_per_node}"
    export OMP_NUM_THREADS="${threads_per_task}"
    ;;

  "mos_wx_prdgen")
    walltime="00:10:00"
    ntasks=4
    tasks_per_node=2
    threads_per_task=2
    memory="10GB"
    NTASK="${ntasks}"
    export PTILE="${tasks_per_node}"
    export OMP_NUM_THREADS="${threads_per_task}"
    ;;

  "mos_wx_ext_prdgen")
    walltime="00:10:00"
    ntasks=4
    tasks_per_node=2
    threads_per_task=2
    memory="10GB"
    NTASK="${ntasks}"
    export PTILE="${tasks_per_node}"
    export OMP_NUM_THREADS="${threads_per_task}"
    ;;

  *)
    echo "FATAL ERROR: Invalid job ${step} passed to ${BASH_SOURCE[0]}"
    exit 1
    ;;

esac

# Get machine-specific resources, overriding/extending the above assignments
if [[ -f "${EXPDIR}/config.resources.${machine}" ]]; then
   source "${EXPDIR}/config.resources.${machine}"
fi

# Check for RUN-specific variables and export them
for resource_var in threads_per_task ntasks tasks_per_node NTASKS memory walltime; do
   run_resource_var="${resource_var}_${RUN}"
   if [[ -n "${!run_resource_var+0}" ]]; then
      declare -x "${resource_var}"="${!run_resource_var}"
   elif [[ -n "${!resource_var+0}" ]]; then
      export "${resource_var?}"
   fi
done

echo "END: config.resources"<|MERGE_RESOLUTION|>--- conflicted
+++ resolved
@@ -26,11 +26,7 @@
     echo "waveinit waveprep wavepostsbs wavepostbndpnt wavepostbndpntbll wavepostpnt"
     echo "wavegempak waveawipsbulls waveawipsgridded"
     echo "postsnd awips gempak npoess"
-<<<<<<< HEAD
-    echo "ocnanalprep prepoceanobs marinebmat ocnanalrun ocnanalecen marineanlletkf ocnanalchkpt ocnanalpost ocnanalvrfy"
-=======
     echo "marineanlinit prepoceanobs marinebmat marineanlvar ocnanalecen marineanalletkf marineanlchkpt marineanlfinal ocnanalvrfy"
->>>>>>> a694cf14
     exit 1
 
 fi
