#! /usr/bin/env bash

########## config.resources ##########
# Set resource information for job tasks
# e.g. walltime, node, cores per node, memory etc.

if [[ $# -ne 1 ]]; then

    echo "Must specify an input task argument to set resource variables!"
    echo "argument can be any one of the following:"
    echo "stage_ic aerosol_init"
    echo "prep preplandobs prepatmiodaobs"
    echo "atmanlinit atmanlrun atmanlfinal"
    echo "atmensanlinit atmensanlrun atmensanlfinal"
    echo "landanl"
    echo "aeroanlinit aeroanlrun aeroanlfinal"
<<<<<<< HEAD
    echo "anal sfcanl analcalc analdiag fcst post echgres"
    echo "verfozn verfrad vminmon vrfy fit2obs metp arch"
=======
    echo "anal sfcanl analcalc analdiag fcst post vrfy fit2obs metp arch cleanup echgres"
>>>>>>> e817f5dd
    echo "eobs ediag eomg eupd ecen esfc efcs epos earc"
    echo "init_chem mom6ic ocnpost"
    echo "waveinit waveprep wavepostsbs wavepostbndpnt wavepostbndpntbll wavepostpnt"
    echo "wavegempak waveawipsbulls waveawipsgridded"
    echo "postsnd awips gempak"
    echo "ocnanalprep prepoceanobs ocnanalbmat ocnanalrun ocnanalchkpt ocnanalpost ocnanalvrfy"
    exit 1

fi

step=$1

echo "BEGIN: config.resources"

if [[ "${machine}" = "WCOSS2" ]]; then
   export npe_node_max=128
elif [[ "${machine}" = "JET" ]]; then
   if [[ ${PARTITION_BATCH} = "xjet" ]]; then
     export npe_node_max=24
   elif [[ ${PARTITION_BATCH} = "vjet" || ${PARTITION_BATCH} = "sjet" ]]; then
     export npe_node_max=16
   elif [[ ${PARTITION_BATCH} = "kjet" ]]; then
     export npe_node_max=40
   fi
elif [[ ${machine} = "HERA" ]]; then
   export npe_node_max=40
elif [[ ${machine} = "S4" ]]; then
   if [[ ${PARTITION_BATCH} = "s4" ]]; then
      export npe_node_max=32
   elif [[ ${PARTITION_BATCH} = "ivy" ]]; then
      export npe_node_max=20
   fi
elif [[ "${machine}" = "AWSPW" ]]; then
     export PARTITION_BATCH="compute"
     export npe_node_max=40
elif [[ ${machine} = "ORION" ]]; then
   export npe_node_max=40
fi

if [[ ${step} = "prep" ]]; then
    export wtime_prep='00:30:00'
    export npe_prep=4
    export npe_node_prep=2
    export nth_prep=1
    if [[ "${machine}" = "WCOSS2" ]]; then
      export is_exclusive=True
    else
      export memory_prep="40G"
    fi

elif [[ "${step}" = "preplandobs" ]]; then
    export wtime_preplandobs="00:05:00"
    npe_preplandobs=1
    export npe_preplandobs
    export nth_preplandobs=1
    npe_node_preplandobs=1
    export npe_node_preplandobs

elif [[ "${step}" = "prepatmiodaobs" ]]; then
    export wtime_prepatmiodaobs="00:10:00"
    export npe_prepatmiodaobs=1
    export nth_prepatmiodaobs=1
    npe_node_prepatmiodaobs=$(echo "${npe_node_max} / ${nth_prepatmiodaobs}" | bc)
    export npe_node_prepatmiodaobs

elif [[ "${step}" = "aerosol_init" ]]; then
    export wtime_aerosol_init="00:05:00"
    export npe_aerosol_init=1
    export nth_aerosol_init=1
    npe_node_aerosol_init=$(echo "${npe_node_max} / ${nth_aerosol_init}" | bc)
    export npe_node_aerosol_init
    export NTASKS=${npe_aerosol_init}
    export memory_aerosol_init="6G"

elif [[ ${step} = "waveinit" ]]; then

    export wtime_waveinit="00:10:00"
    export npe_waveinit=12
    export nth_waveinit=1
    npe_node_waveinit=$(echo "${npe_node_max} / ${nth_waveinit}" | bc)
    export npe_node_waveinit
    export NTASKS=${npe_waveinit}
    export memory_waveinit="2GB"

elif [[ ${step} = "waveprep" ]]; then

    export wtime_waveprep="00:10:00"
    export npe_waveprep=5
    export npe_waveprep_gfs=65
    export nth_waveprep=1
    export nth_waveprep_gfs=1
    npe_node_waveprep=$(echo "${npe_node_max} / ${nth_waveprep}" | bc)
    export npe_node_waveprep
    npe_node_waveprep_gfs=$(echo "${npe_node_max} / ${nth_waveprep_gfs}" | bc)
    export npe_node_waveprep_gfs
    export NTASKS=${npe_waveprep}
    export NTASKS_gfs=${npe_waveprep_gfs}
    export memory_waveprep="100GB"
    export memory_waveprep_gfs="150GB"

elif [[ ${step} = "wavepostsbs" ]]; then

    export wtime_wavepostsbs="00:20:00"
    export wtime_wavepostsbs_gfs="03:00:00"
    export npe_wavepostsbs=8
    export nth_wavepostsbs=1
    npe_node_wavepostsbs=$(echo "${npe_node_max} / ${nth_wavepostsbs}" | bc)
    export npe_node_wavepostsbs
    export NTASKS=${npe_wavepostsbs}
    export memory_wavepostsbs="10GB"
    export memory_wavepostsbs_gfs="10GB"

elif [[ ${step} = "wavepostbndpnt" ]]; then

    export wtime_wavepostbndpnt="01:00:00"
    export npe_wavepostbndpnt=240
    export nth_wavepostbndpnt=1
    npe_node_wavepostbndpnt=$(echo "${npe_node_max} / ${nth_wavepostbndpnt}" | bc)
    export npe_node_wavepostbndpnt
    export NTASKS=${npe_wavepostbndpnt}
    export is_exclusive=True

elif [[ ${step} = "wavepostbndpntbll" ]]; then

    export wtime_wavepostbndpntbll="01:00:00"
    export npe_wavepostbndpntbll=448
    export nth_wavepostbndpntbll=1
    npe_node_wavepostbndpntbll=$(echo "${npe_node_max} / ${nth_wavepostbndpntbll}" | bc)
    export npe_node_wavepostbndpntbll
    export NTASKS=${npe_wavepostbndpntbll}
    export is_exclusive=True

elif [[ ${step} = "wavepostpnt" ]]; then

    export wtime_wavepostpnt="01:30:00"
    export npe_wavepostpnt=200
    export nth_wavepostpnt=1
    npe_node_wavepostpnt=$(echo "${npe_node_max} / ${nth_wavepostpnt}" | bc)
    export npe_node_wavepostpnt
    export NTASKS=${npe_wavepostpnt}
    export is_exclusive=True

elif [[ ${step} = "wavegempak" ]]; then

    export wtime_wavegempak="02:00:00"
    export npe_wavegempak=1
    export nth_wavegempak=1
    npe_node_wavegempak=$(echo "${npe_node_max} / ${nth_wavegempak}" | bc)
    export npe_node_wavegempak
    export NTASKS=${npe_wavegempak}
    export memory_wavegempak="1GB"

elif [[ ${step} = "waveawipsbulls" ]]; then

    export wtime_waveawipsbulls="00:20:00"
    export npe_waveawipsbulls=1
    export nth_waveawipsbulls=1
    npe_node_waveawipsbulls=$(echo "${npe_node_max} / ${nth_waveawipsbulls}" | bc)
    export npe_node_waveawipsbulls
    export NTASKS=${npe_waveawipsbulls}
    export is_exclusive=True

elif [[ ${step} = "waveawipsgridded" ]]; then

    export wtime_waveawipsgridded="02:00:00"
    export npe_waveawipsgridded=1
    export nth_waveawipsgridded=1
    npe_node_waveawipsgridded=$(echo "${npe_node_max} / ${nth_waveawipsgridded}" | bc)
    export npe_node_waveawipsgridded
    export NTASKS=${npe_waveawipsgridded}
    export memory_waveawipsgridded_gfs="1GB"

elif [[ "${step}" = "atmanlinit" ]]; then

    # make below case dependent later
    export layout_x=1
    export layout_y=1

    layout_gsib_x=$(echo "${layout_x} * 3" | bc)
    export layout_gsib_x
    layout_gsib_y=$(echo "${layout_y} * 2" | bc)
    export layout_gsib_y

    export wtime_atmanlinit="00:10:00"
    export npe_atmanlinit=1
    export nth_atmanlinit=1
    npe_node_atmanlinit=$(echo "${npe_node_max} / ${nth_atmanlinit}" | bc)
    export npe_node_atmanlinit
    export memory_atmanlinit="3072M"

elif [[ "${step}" = "atmanlrun" ]]; then

    # make below case dependent later
    export layout_x=1
    export layout_y=1

    export wtime_atmanlrun="00:30:00"
    npe_atmanlrun=$(echo "${layout_x} * ${layout_y} * 6" | bc)
    export npe_atmanlrun
    npe_atmanlrun_gfs=$(echo "${layout_x} * ${layout_y} * 6" | bc)
    export npe_atmanlrun_gfs
    export nth_atmanlrun=1
    export nth_atmanlrun_gfs=${nth_atmanlrun}
    npe_node_atmanlrun=$(echo "${npe_node_max} / ${nth_atmanlrun}" | bc)
    export npe_node_atmanlrun
    export is_exclusive=True

elif [[ "${step}" = "atmanlfinal" ]]; then

    export wtime_atmanlfinal="00:30:00"
    export npe_atmanlfinal=${npe_node_max}
    export nth_atmanlfinal=1
    npe_node_atmanlfinal=$(echo "${npe_node_max} / ${nth_atmanlfinal}" | bc)
    export npe_node_atmanlfinal
    export is_exclusive=True

elif [[ "${step}" = "landanl" ]]; then
   # below lines are for creating JEDI YAML
   case ${CASE} in
     C768)
        layout_x=6
        layout_y=6
        ;;
     C384)
        layout_x=5
        layout_y=5
        ;;
     C192 | C96 | C48)
        layout_x=1
        layout_y=1
        ;;
     *)
        echo "FATAL ERROR: Resolution not supported for land analysis'"
        exit 1
   esac

   export layout_x
   export layout_y

   export wtime_landanl="00:15:00"
   npe_landanl=$(echo "${layout_x} * ${layout_y} * 6" | bc)
   export npe_landanl
   export nth_landanl=1
   npe_node_landanl=$(echo "${npe_node_max} / ${nth_landanl}" | bc)
   export npe_node_landanl

elif [[ "${step}" = "aeroanlinit" ]]; then

   # below lines are for creating JEDI YAML
   case ${CASE} in
      C768)
        layout_x=8
        layout_y=8
        ;;
      C384)
        layout_x=8
        layout_y=8
        ;;
      C192 | C96)
        layout_x=8
        layout_y=8
        ;;
      C48 )
        # this case is for testing only
        layout_x=1
        layout_y=1
        ;;
      *)
          echo "FATAL ERROR: Resolution not supported for aerosol analysis'"
          exit 1
    esac

    export layout_x
    export layout_y

    export wtime_aeroanlinit="00:10:00"
    export npe_aeroanlinit=1
    export nth_aeroanlinit=1
    npe_node_aeroanlinit=$(echo "${npe_node_max} / ${nth_aeroanlinit}" | bc)
    export npe_node_aeroanlinit
    export memory_aeroanlinit="3072M"

elif [[ "${step}" = "aeroanlrun" ]]; then

   case ${CASE} in
      C768)
        layout_x=8
        layout_y=8
        ;;
      C384)
        layout_x=8
        layout_y=8
        ;;
      C192 | C96)
        layout_x=8
        layout_y=8
        ;;
      C48 )
        # this case is for testing only
        layout_x=1
        layout_y=1
        ;;
      *)
          echo "FATAL ERROR: Resolution ${CASE} is not supported, ABORT!"
          exit 1
    esac

    export layout_x
    export layout_y

    export wtime_aeroanlrun="00:30:00"
    npe_aeroanlrun=$(echo "${layout_x} * ${layout_y} * 6" | bc)
    export npe_aeroanlrun
    npe_aeroanlrun_gfs=$(echo "${layout_x} * ${layout_y} * 6" | bc)
    export npe_aeroanlrun_gfs
    export nth_aeroanlrun=1
    export nth_aeroanlrun_gfs=1
    npe_node_aeroanlrun=$(echo "${npe_node_max} / ${nth_aeroanlrun}" | bc)
    export npe_node_aeroanlrun
    export is_exclusive=True

elif [[ "${step}" = "aeroanlfinal" ]]; then

    export wtime_aeroanlfinal="00:10:00"
    export npe_aeroanlfinal=1
    export nth_aeroanlfinal=1
    npe_node_aeroanlfinal=$(echo "${npe_node_max} / ${nth_aeroanlfinal}" | bc)
    export npe_node_aeroanlfinal
    export memory_aeroanlfinal="3072M"

elif [[ "${step}" = "ocnanalprep" ]]; then

    export wtime_ocnanalprep="00:10:00"
    export npe_ocnanalprep=1
    export nth_ocnanalprep=1
    npe_node_ocnanalprep=$(echo "${npe_node_max} / ${nth_ocnanalprep}" | bc)
    export npe_node_ocnanalprep
    export memory_ocnanalprep="24GB"

elif [[ "${step}" = "prepoceanobs" ]]; then

    export wtime_prepoceanobs="00:10:00"
    export npe_prepoceanobs=1
    export nth_prepoceanobs=1
    npe_node_prepoceanobs=$(echo "${npe_node_max} / ${nth_prepoceanobs}" | bc)
    export npe_node_prepoceanobs
    export memory_prepoceanobs="24GB"


elif [[ "${step}" = "ocnanalbmat" ]]; then
   npes=16
   case ${CASE} in
      C384)
        npes=480
        ;;
      C48)
        npes=16
        ;;
      *)
          echo "FATAL: Resolution not supported'"
          exit 1
    esac

    export wtime_ocnanalbmat="00:30:00"
    export npe_ocnanalbmat=${npes}
    export nth_ocnanalbmat=1
    export is_exclusive=True
    npe_node_ocnanalbmat=$(echo "${npe_node_max} / ${nth_ocnanalbmat}" | bc)
    export npe_node_ocnanalbmat

elif [[ "${step}" = "ocnanalrun" ]]; then
   npes=16
   case ${CASE} in
      C384)
        npes=480
        export memory_ocnanalchkpt="2.8TB"
        ;;
      C48)
        npes=16
        ;;
      *)
          echo "FATAL: Resolution not supported'"
          exit 1
    esac

    export wtime_ocnanalrun="00:15:00"
    export npe_ocnanalrun=${npes}
    export nth_ocnanalrun=1
    export is_exclusive=True
    npe_node_ocnanalrun=$(echo "${npe_node_max} / ${nth_ocnanalrun}" | bc)
    export npe_node_ocnanalrun

elif [[ "${step}" = "ocnanalchkpt" ]]; then

   export wtime_ocnanalchkpt="00:10:00"
   export npe_ocnanalchkpt=1
   export nth_ocnanalchkpt=1
   npe_node_ocnanalchkpt=$(echo "${npe_node_max} / ${nth_ocnanalchkpt}" | bc)
   export npe_node_ocnanalchkpt
   case ${CASE} in
      C384)
        export memory_ocnanalchkpt="128GB"
        ;;
      C48)
        export memory_ocnanalchkpt="32GB"
        ;;
      *)
          echo "FATAL: Resolution not supported'"
          exit 1
    esac

elif [[ "${step}" = "ocnanalpost" ]]; then

    export wtime_ocnanalpost="00:30:00"
    export npe_ocnanalpost=${npe_node_max}
    export nth_ocnanalpost=1
    npe_node_ocnanalpost=$(echo "${npe_node_max} / ${nth_ocnanalpost}" | bc)
    export npe_node_ocnanalpost

elif [[ "${step}" = "ocnanalvrfy" ]]; then

    export wtime_ocnanalvrfy="00:35:00"
    export npe_ocnanalvrfy=1
    export nth_ocnanalvrfy=1
    npe_node_ocnanalvrfy=$(echo "${npe_node_max} / ${nth_ocnanalvrfy}" | bc)
    export npe_node_ocnanalvrfy
    export memory_ocnanalvrfy="24GB"

elif [[ ${step} = "anal" ]]; then

    export wtime_anal="00:50:00"
    export wtime_anal_gfs="00:40:00"
    export npe_anal=780
    export nth_anal=5
    export npe_anal_gfs=825
    export nth_anal_gfs=5
    if [[ "${machine}" = "WCOSS2" ]]; then
      export nth_anal=8
      export nth_anal_gfs=8
    fi
    if [[ ${CASE} = "C384" ]]; then
      export npe_anal=160
      export npe_anal_gfs=160
      export nth_anal=10
      export nth_anal_gfs=10
      if [[ ${machine} = "S4" ]]; then
         #On the S4-s4 partition, this is accomplished by increasing the task
         #count to a multiple of 32
         if [[ ${PARTITION_BATCH} = "s4" ]]; then
            export npe_anal=416
            export npe_anal_gfs=416
         fi
         #S4 is small, so run this task with just 1 thread
         export nth_anal=1
         export nth_anal_gfs=1
         export wtime_anal="02:00:00"
      fi
    fi
    if [[ ${CASE} = "C192" || ${CASE} = "C96" || ${CASE} = "C48" ]]; then
      export npe_anal=84
      export npe_anal_gfs=84
      if [[ ${machine} = "S4" ]]; then
         export nth_anal=4
         export nth_anal_gfs=4
         #Adjust job count for S4
         if [[ ${PARTITION_BATCH} = "s4" ]]; then
            export npe_anal=88
            export npe_anal_gfs=88
         elif [[ ${PARTITION_BATCH} = "ivy" ]]; then
            export npe_anal=90
            export npe_anal_gfs=90
         fi
      fi
    fi
    npe_node_anal=$(echo "${npe_node_max} / ${nth_anal}" | bc)
    export npe_node_anal
    export nth_cycle=${nth_anal}
    npe_node_cycle=$(echo "${npe_node_max} / ${nth_cycle}" | bc)
    export npe_node_cycle
    export is_exclusive=True

elif [[ ${step} = "analcalc" ]]; then

    export wtime_analcalc="00:10:00"
    export npe_analcalc=127
    export ntasks="${npe_analcalc}"
    export nth_analcalc=1
    export nth_echgres=4
    export nth_echgres_gfs=12
    npe_node_analcalc=$(echo "${npe_node_max} / ${nth_analcalc}" | bc)
    export npe_node_analcalc
    export is_exclusive=True
    export memory_analcalc="48GB"

elif [[ ${step} = "analdiag" ]]; then

    export wtime_analdiag="00:15:00"
    export npe_analdiag=96             # Should be at least twice npe_ediag
    export nth_analdiag=1
    npe_node_analdiag=$(echo "${npe_node_max} / ${nth_analdiag}" | bc)
    export npe_node_analdiag
    export memory_analdiag="48GB"

elif [[ ${step} = "sfcanl" ]]; then

    export wtime_sfcanl="00:10:00"
    export npe_sfcanl=6
    export nth_sfcanl=1
    npe_node_sfcanl=$(echo "${npe_node_max} / ${nth_sfcanl}" | bc)
    export npe_node_sfcanl
    export is_exclusive=True

elif [[ "${step}" = "fcst" || "${step}" = "efcs" ]]; then

    export is_exclusive=True

    if [[ "${step}" = "fcst" ]]; then
        _CDUMP_LIST=${CDUMP:-"gdas gfs"}
    elif [[ "${step}" = "efcs" ]]; then
        _CDUMP_LIST=${CDUMP:-"enkfgdas enkfgfs"}
    fi

    # During workflow creation, we need resources for all CDUMPs and CDUMP is undefined
    for _CDUMP in ${_CDUMP_LIST}; do
        if [[ "${_CDUMP}" =~ "gfs" ]]; then
          export layout_x=${layout_x_gfs}
          export layout_y=${layout_y_gfs}
          export WRITE_GROUP=${WRITE_GROUP_GFS}
          export WRTTASK_PER_GROUP_PER_THREAD=${WRTTASK_PER_GROUP_PER_THREAD_GFS}
          ntasks_fv3=${ntasks_fv3_gfs}
          ntasks_quilt=${ntasks_quilt_gfs}
          nthreads_fv3=${nthreads_fv3_gfs}
        fi

        # PETS for the atmosphere dycore
        (( FV3PETS = ntasks_fv3 * nthreads_fv3 ))
        echo "FV3 using (nthreads, PETS) = (${nthreads_fv3}, ${FV3PETS})"

        # PETS for quilting
        if [[ "${QUILTING:-}" = ".true." ]]; then
          (( QUILTPETS = ntasks_quilt * nthreads_fv3 ))
          (( WRTTASK_PER_GROUP = WRTTASK_PER_GROUP_PER_THREAD ))
          export WRTTASK_PER_GROUP
        else
          QUILTPETS=0
        fi
        echo "QUILT using (nthreads, PETS) = (${nthreads_fv3}, ${QUILTPETS})"

        # Total PETS for the atmosphere component
        ATMTHREADS=${nthreads_fv3}
        (( ATMPETS = FV3PETS + QUILTPETS ))
        export ATMPETS ATMTHREADS
        echo "FV3ATM using (nthreads, PETS) = (${ATMTHREADS}, ${ATMPETS})"

        # Total PETS for the coupled model (starting w/ the atmosphere)
        NTASKS_TOT=${ATMPETS}

        # The mediator PETS can overlap with other components, usually it lands on the atmosphere tasks.
        # However, it is suggested limiting mediator PETS to 300, as it may cause the slow performance.
        # See https://docs.google.com/document/d/1bKpi-52t5jIfv2tuNHmQkYUe3hkKsiG_DG_s6Mnukog/edit
        # TODO: Update reference when moved to ufs-weather-model RTD
        MEDTHREADS=${nthreads_mediator:-1}
        MEDPETS=${MEDPETS:-${FV3PETS}}
        [[ "${MEDPETS}" -gt 300 ]] && MEDPETS=300
        export MEDPETS MEDTHREADS
        echo "MEDIATOR using (threads, PETS) = (${MEDTHREADS}, ${MEDPETS})"

        CHMPETS=0; CHMTHREADS=0
        if [[ "${DO_AERO}" = "YES" ]]; then
          # GOCART shares the same grid and forecast tasks as FV3 (do not add write grid component tasks).
          (( CHMTHREADS = ATMTHREADS ))
          (( CHMPETS = FV3PETS ))
          # Do not add to NTASKS_TOT
          echo "GOCART using (threads, PETS) = (${CHMTHREADS}, ${CHMPETS})"
        fi
        export CHMPETS CHMTHREADS

        WAVPETS=0; WAVTHREADS=0
        if [[ "${DO_WAVE}" = "YES" ]]; then
          (( WAVPETS = ntasks_ww3 * nthreads_ww3 ))
          (( WAVTHREADS = nthreads_ww3 ))
          echo "WW3 using (threads, PETS) = (${WAVTHREADS}, ${WAVPETS})"
          (( NTASKS_TOT = NTASKS_TOT + WAVPETS ))
        fi
        export WAVPETS WAVTHREADS

        OCNPETS=0; OCNTHREADS=0
        if [[ "${DO_OCN}" = "YES" ]]; then
          (( OCNPETS = ntasks_mom6 * nthreads_mom6 ))
          (( OCNTHREADS = nthreads_mom6 ))
          echo "MOM6 using (threads, PETS) = (${OCNTHREADS}, ${OCNPETS})"
          (( NTASKS_TOT = NTASKS_TOT + OCNPETS ))
        fi
        export OCNPETS OCNTHREADS

        ICEPETS=0; ICETHREADS=0
        if [[ "${DO_ICE}" = "YES" ]]; then
          (( ICEPETS = ntasks_cice6 * nthreads_cice6 ))
          (( ICETHREADS = nthreads_cice6 ))
          echo "CICE6 using (threads, PETS) = (${ICETHREADS}, ${ICEPETS})"
          (( NTASKS_TOT = NTASKS_TOT + ICEPETS ))
        fi
        export ICEPETS ICETHREADS

        echo "Total PETS for ${_CDUMP} = ${NTASKS_TOT}"

        if [[ "${_CDUMP}" =~ "gfs" ]]; then
          declare -x "npe_${step}_gfs"="${NTASKS_TOT}"
          declare -x "nth_${step}_gfs"=1  # ESMF handles threading for the UFS-weather-model
          declare -x "npe_node_${step}_gfs"="${npe_node_max}"
        else
          declare -x "npe_${step}"="${NTASKS_TOT}"
          declare -x "nth_${step}"=1  # ESMF handles threading for the UFS-weather-model
          declare -x "npe_node_${step}"="${npe_node_max}"
        fi

    done

    case "${CASE}" in
      "C48" | "C96" | "C192")
        declare -x "wtime_${step}"="00:30:00"
        declare -x "wtime_${step}_gfs"="03:00:00"
        ;;
      "C384" | "C768" | "C1152")
        declare -x "wtime_${step}"="01:00:00"
        declare -x "wtime_${step}_gfs"="06:00:00"
        ;;
      *)
        echo "FATAL ERROR: Resolution ${CASE} not supported in ${step}"
        exit 1
        ;;
    esac

    unset _CDUMP _CDUMP_LIST
    unset NTASKS_TOT

elif [[ ${step} = "ocnpost" ]]; then

    export wtime_ocnpost="00:30:00"
    export npe_ocnpost=1
    export npe_node_ocnpost=1
    export nth_ocnpost=1
    export memory_ocnpost="96G"
    if [[ ${machine} == "JET" ]]; then
       # JET only has 88GB of requestable memory per node
       # so a second node is required to meet the requiremtn
       npe_ocnpost=2
    fi

elif [[ "${step}" = "upp" ]]; then

    case "${CASE}" in
      "C48" | "C96")
        export npe_upp=${CASE:1}
      ;;
      "C192" | "C384" | "C768")
        export npe_upp=120
      ;;
      *)
        echo "FATAL ERROR: Resolution '${CASE}' not supported for UPP'"
        exit 1
      ;;
    esac
    export npe_node_upp=${npe_upp}

    export nth_upp=1

    export wtime_upp="00:15:00"
    if [[ "${npe_node_upp}" -gt "${npe_node_max}" ]]; then
      export npe_node_upp=${npe_node_max}
    fi
    export is_exclusive=True

elif [[ ${step} = "post" ]]; then

    export wtime_post="00:12:00"
    export wtime_post_gfs="01:00:00"
    export npe_post=126
    res=$(echo "${CASE}" | cut -c2-)
    if (( npe_post > res )); then
      export npe_post=${res}
    fi
    export nth_post=1
    export npe_node_post=${npe_post}
    export npe_node_post_gfs=${npe_post}
    export npe_node_dwn=${npe_node_max}
    if [[ "${npe_node_post}" -gt "${npe_node_max}" ]]; then export npe_node_post=${npe_node_max} ; fi
    if [[ "${npe_node_post_gfs}" -gt "${npe_node_max}" ]]; then export npe_node_post_gfs=${npe_node_max} ; fi
    export is_exclusive=True

elif [[ ${step} = "verfozn" ]]; then

    export wtime_verfozn="00:05:00"
    export npe_verfozn=1
    export nth_verfozn=1
    export npe_node_verfozn=1
    export memory_verfozn="1G"

elif [[ ${step} = "verfrad" ]]; then

    export wtime_verfrad="00:20:00"
    export npe_verfrad=1
    export nth_verfrad=1
    export npe_node_verfrad=1
    export memory_verfrad="5G"

elif [[ ${step} = "vminmon" ]]; then

    export wtime_vminmon="00:05:00"
    export npe_vminmon=1
    export nth_vminmon=1
    export npe_node_vminmon=1
    export wtime_vminmon_gfs="00:05:00"
    export npe_vminmon_gfs=1
    export nth_vminmon_gfs=1
    export npe_node_vminmon_gfs=1
    export memory_vminmon="1G"

elif [[ ${step} = "vrfy" ]]; then

    export wtime_vrfy="03:00:00"
    export wtime_vrfy_gfs="06:00:00"
    export npe_vrfy=3
    export nth_vrfy=1
    export npe_node_vrfy=1
    export npe_vrfy_gfs=1
    export npe_node_vrfy_gfs=1
    if [[ ${machine} == "HERA" ]]; then
      export memory_vrfy="16384M"
    fi
    export is_exclusive=True

elif [[ "${step}" = "fit2obs" ]]; then

    export wtime_fit2obs="00:20:00"
    export npe_fit2obs=3
    export nth_fit2obs=1
    export npe_node_fit2obs=1
    export memory_fit2obs="20G"
    if [[ ${machine} == "WCOSS2" ]]; then export npe_node_fit2obs=3 ; fi

elif [[ "${step}" = "metp" ]]; then

    export nth_metp=1
    export wtime_metp="03:00:00"
    export npe_metp=4
    export npe_node_metp=4
    export wtime_metp_gfs="06:00:00"
    export npe_metp_gfs=4
    export npe_node_metp_gfs=4
    export is_exclusive=True

elif [[ ${step} = "echgres" ]]; then

    export wtime_echgres="00:10:00"
    export npe_echgres=3
    export nth_echgres=${npe_node_max}
    export npe_node_echgres=1
    if [[ "${machine}" = "WCOSS2" ]]; then
      export memory_echgres="200GB"
    fi

elif [[ ${step} = "init" ]]; then

    export wtime_init="00:30:00"
    export npe_init=24
    export nth_init=1
    export npe_node_init=6
    export memory_init="70G"

elif [[ ${step} = "init_chem" ]]; then

    export wtime_init_chem="00:30:00"
    export npe_init_chem=1
    export npe_node_init_chem=1
    export is_exclusive=True

elif [[ ${step} = "mom6ic" ]]; then

    export wtime_mom6ic="00:30:00"
    export npe_mom6ic=24
    export npe_node_mom6ic=24
    export is_exclusive=True

elif [[ ${step} = "arch" || ${step} = "earc" || ${step} = "getic" ]]; then

    eval "export wtime_${step}='06:00:00'"
    eval "export npe_${step}=1"
    eval "export npe_node_${step}=1"
    eval "export nth_${step}=1"
    eval "export memory_${step}=4096M"
    if [[ "${machine}" = "WCOSS2" ]]; then
      eval "export memory_${step}=50GB"
    fi

elif [[ ${step} == "cleanup" ]]; then
    export wtime_cleanup="01:00:00"
    export npe_cleanup=1
    export npe_node_cleanup=1
    export nth_cleanup=1
    export memory_cleanup="4096M"

elif [[ ${step} = "stage_ic" ]]; then

    export wtime_stage_ic="00:15:00"
    export npe_stage_ic=1
    export npe_node_stage_ic=1
    export nth_stage_ic=1
    export is_exclusive=True

elif [[ "${step}" = "atmensanlinit" ]]; then

    # make below case dependent later
    export layout_x=1
    export layout_y=1

    export wtime_atmensanlinit="00:10:00"
    export npe_atmensanlinit=1
    export nth_atmensanlinit=1
    npe_node_atmensanlinit=$(echo "${npe_node_max} / ${nth_atmensanlinit}" | bc)
    export npe_node_atmensanlinit
    export memory_atmensanlinit="3072M"

elif [[ "${step}" = "atmensanlrun" ]]; then

    # make below case dependent later
    export layout_x=1
    export layout_y=1

    export wtime_atmensanlrun="00:30:00"
    npe_atmensanlrun=$(echo "${layout_x} * ${layout_y} * 6" | bc)
    export npe_atmensanlrun
    npe_atmensanlrun_gfs=$(echo "${layout_x} * ${layout_y} * 6" | bc)
    export npe_atmensanlrun_gfs
    export nth_atmensanlrun=1
    export nth_atmensanlrun_gfs=${nth_atmensanlrun}
    npe_node_atmensanlrun=$(echo "${npe_node_max} / ${nth_atmensanlrun}" | bc)
    export npe_node_atmensanlrun
    export is_exclusive=True

elif [[ "${step}" = "atmensanlfinal" ]]; then

    export wtime_atmensanlfinal="00:30:00"
    export npe_atmensanlfinal=${npe_node_max}
    export nth_atmensanlfinal=1
    npe_node_atmensanlfinal=$(echo "${npe_node_max} / ${nth_atmensanlfinal}" | bc)
    export npe_node_atmensanlfinal
    export is_exclusive=True

elif [[ ${step} = "eobs" || ${step} = "eomg" ]]; then

    export wtime_eobs="00:15:00"
    export wtime_eomg="01:00:00"
    if [[ ${CASE} = "C768" ]]; then
      export npe_eobs=200
    elif [[ ${CASE} = "C384" ]]; then
      export npe_eobs=100
    elif [[ ${CASE} = "C192" || ${CASE} = "C96" || ${CASE} = "C48" ]]; then
      export npe_eobs=40
    fi
    export npe_eomg=${npe_eobs}
    export nth_eobs=2
    export nth_eomg=${nth_eobs}
    npe_node_eobs=$(echo "${npe_node_max} / ${nth_eobs}" | bc)
    export npe_node_eobs
    export npe_node_eomg=${npe_node_eobs}
    export is_exclusive=True
    #The number of tasks and cores used must be the same for eobs
    #For S4, this is accomplished by running 10 tasks/node
    if [[ ${machine} = "S4" ]]; then
       export npe_node_eobs=10
    fi

elif [[ ${step} = "ediag" ]]; then

    export wtime_ediag="00:15:00"
    export npe_ediag=48
    export nth_ediag=1
    npe_node_ediag=$(echo "${npe_node_max} / ${nth_ediag}" | bc)
    export npe_node_ediag
    export memory_ediag="30GB"

elif [[ ${step} = "eupd" ]]; then

    export wtime_eupd="00:30:00"
    if [[ ${CASE} = "C768" ]]; then
      export npe_eupd=480
      export nth_eupd=6
      if [[ "${machine}" = "WCOSS2" ]]; then
        export npe_eupd=315
        export nth_eupd=14
      fi
    elif [[ ${CASE} = "C384" ]]; then
      export npe_eupd=270
      export nth_eupd=8
      if [[ "${machine}" = "WCOSS2" ]]; then
        export npe_eupd=315
        export nth_eupd=14
      elif [[ ${machine} = "S4" ]]; then
         export npe_eupd=160
         export nth_eupd=2
      fi
    elif [[ ${CASE} = "C192" || ${CASE} = "C96" || ${CASE} = "C48" ]]; then
      export npe_eupd=42
      export nth_eupd=2
      if [[ "${machine}" = "HERA" || "${machine}" = "JET" ]]; then
        export nth_eupd=4
      fi
    fi
    npe_node_eupd=$(echo "${npe_node_max} / ${nth_eupd}" | bc)
    export npe_node_eupd
    export is_exclusive=True

elif [[ ${step} = "ecen" ]]; then

    export wtime_ecen="00:10:00"
    export npe_ecen=80
    export nth_ecen=4
    if [[ "${machine}" = "HERA" ]]; then export nth_ecen=6; fi
    if [[ ${CASE} = "C384" || ${CASE} = "C192" || ${CASE} = "C96" || ${CASE} = "C48" ]]; then export nth_ecen=2; fi
    npe_node_ecen=$(echo "${npe_node_max} / ${nth_ecen}" | bc)
    export npe_node_ecen
    export nth_cycle=${nth_ecen}
    npe_node_cycle=$(echo "${npe_node_max} / ${nth_cycle}" | bc)
    export npe_node_cycle
    export is_exclusive=True

elif [[ ${step} = "esfc" ]]; then

    export wtime_esfc="00:08:00"
    export npe_esfc=80
    export nth_esfc=1
    npe_node_esfc=$(echo "${npe_node_max} / ${nth_esfc}" | bc)
    export npe_node_esfc
    export nth_cycle=${nth_esfc}
    npe_node_cycle=$(echo "${npe_node_max} / ${nth_cycle}" | bc)
    export npe_node_cycle
    export memory_esfc="80GB"

elif [[ ${step} = "epos" ]]; then

    export wtime_epos="00:15:00"
    export npe_epos=80
    export nth_epos=1
    npe_node_epos=$(echo "${npe_node_max} / ${nth_epos}" | bc)
    export npe_node_epos
    export is_exclusive=True

elif [[ ${step} = "postsnd" ]]; then

    export wtime_postsnd="02:00:00"
    export npe_postsnd=40
    export nth_postsnd=8
    export npe_node_postsnd=10
    export npe_postsndcfp=9
    export npe_node_postsndcfp=1
    postsnd_req_cores=$(echo "${npe_node_postsnd} * ${nth_postsnd}" | bc)
    if [[ ${postsnd_req_cores} -gt "${npe_node_max}" ]]; then
        npe_node_postsnd=$(echo "${npe_node_max} / ${nth_postsnd}" | bc)
        export npe_node_postsnd
    fi
    export is_exclusive=True

elif [[ ${step} = "awips" ]]; then

    export wtime_awips="03:30:00"
    export npe_awips=1
    export npe_node_awips=1
    export nth_awips=1
    export memory_awips="3GB"

elif [[ ${step} = "gempak" ]]; then

    export wtime_gempak="03:00:00"
    export npe_gempak=2
    export npe_gempak_gfs=28
    export npe_node_gempak=2
    export npe_node_gempak_gfs=28
    export nth_gempak=1
    export memory_gempak="4GB"
    export memory_gempak_gfs="2GB"

else

    echo "Invalid step = ${step}, ABORT!"
    exit 2

fi

echo "END: config.resources"<|MERGE_RESOLUTION|>--- conflicted
+++ resolved
@@ -14,12 +14,8 @@
     echo "atmensanlinit atmensanlrun atmensanlfinal"
     echo "landanl"
     echo "aeroanlinit aeroanlrun aeroanlfinal"
-<<<<<<< HEAD
     echo "anal sfcanl analcalc analdiag fcst post echgres"
-    echo "verfozn verfrad vminmon vrfy fit2obs metp arch"
-=======
-    echo "anal sfcanl analcalc analdiag fcst post vrfy fit2obs metp arch cleanup echgres"
->>>>>>> e817f5dd
+    echo "verfozn verfrad vminmon vrfy fit2obs metp arch cleanup"
     echo "eobs ediag eomg eupd ecen esfc efcs epos earc"
     echo "init_chem mom6ic ocnpost"
     echo "waveinit waveprep wavepostsbs wavepostbndpnt wavepostbndpntbll wavepostpnt"
