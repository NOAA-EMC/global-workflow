#! /usr/bin/env bash

########## config.resources ##########
# Set resource information for job tasks
# e.g. walltime, node, cores per node, memory etc.

if (( $# != 1 )); then

    echo "Must specify an input task argument to set resource variables!"
    echo "argument can be any one of the following:"
    echo "stage_ic aerosol_init"
    echo "prep preplandobs prepatmiodaobs"
    echo "atmanlinit atmanlrun atmanlfinal"
    echo "atmensanlinit atmensanlrun atmensanlfinal"
    echo "landanl landensanl"
    echo "aeroanlinit aeroanlrun aeroanlfinal"
    echo "anal sfcanl analcalc analdiag fcst echgres"
    echo "upp atmos_products"
    echo "tracker genesis genesis_fsu"
    echo "verfozn verfrad vminmon fit2obs metp arch cleanup"
    echo "eobs ediag eomg eupd ecen esfc efcs epos earc"
    echo "init_chem mom6ic ocnpost"
    echo "waveinit waveprep wavepostsbs wavepostbndpnt wavepostbndpntbll wavepostpnt"
    echo "wavegempak waveawipsbulls waveawipsgridded"
    echo "postsnd awips gempak npoess"
    echo "ocnanalprep prepoceanobs ocnanalbmat ocnanalrun ocnanalchkpt ocnanalpost ocnanalvrfy"
    exit 1

fi

step=$1

echo "BEGIN: config.resources"

case ${machine} in
  "WCOSS2")   npe_node_max=128;;
  "HERA")     npe_node_max=40;;
  "ORION")    npe_node_max=40;;
  "HERCULES") npe_node_max=80;;
  "JET")
    case ${PARTITION_BATCH} in
      "xjet")          npe_node_max=24;;
      "vjet" | "sjet") npe_node_max=16;;
      "kjet")          npe_node_max=40;;
      *)
        echo "FATAL ERROR: Unknown partition ${PARTITION_BATCH} specified for ${machine}"
        exit 3
    esac
    ;;
  "S4")
    case ${PARTITION_BATCH} in
      "s4")  npe_node_max=32;;
      "ivy") npe_node_max=20;;
      *)
        echo "FATAL ERROR: Unknown partition ${PARTITION_BATCH} specified for ${machine}"
        exit 3
    esac
    ;;
  "AWSPW")
    export PARTITION_BATCH="compute"
    npe_node_max=40
    ;;
  *)
    echo "FATAL ERROR: Unknown machine encountered by ${BASH_SOURCE[0]}"
    exit 2
    ;;
esac
export npe_node_max

case ${step} in
  "prep")
    export wtime_prep='00:30:00'
    export npe_prep=4
    export npe_node_prep=2
    export nth_prep=1
    if [[ "${machine}" == "WCOSS2" ]]; then
      export is_exclusive=True
    else
      export memory_prep="40GB"
    fi
    ;;

  "preplandobs")
    export wtime_preplandobs="00:05:00"
    export npe_preplandobs=1
    export nth_preplandobs=1
    export npe_node_preplandobs=1
    ;;

  "prepatmiodaobs")
    export wtime_prepatmiodaobs="00:10:00"
    export npe_prepatmiodaobs=1
    export nth_prepatmiodaobs=1
    export npe_node_prepatmiodaobs=$(( npe_node_max / nth_prepatmiodaobs ))
    ;;

  "aerosol_init")
    export wtime_aerosol_init="00:05:00"
    export npe_aerosol_init=1
    export nth_aerosol_init=1
    export npe_node_aerosol_init=$(( npe_node_max / nth_aerosol_init ))
    export NTASKS=${npe_aerosol_init}
    export memory_aerosol_init="6GB"
    ;;

  "waveinit")
    export wtime_waveinit="00:10:00"
    export npe_waveinit=12
    export nth_waveinit=1
    export npe_node_waveinit=$(( npe_node_max / nth_waveinit ))
    export NTASKS=${npe_waveinit}
    export memory_waveinit="2GB"
    ;;

  "waveprep")
    export wtime_waveprep="00:10:00"
    export npe_waveprep=5
    export npe_waveprep_gfs=65
    export nth_waveprep=1
    export nth_waveprep_gfs=1
    export npe_node_waveprep=$(( npe_node_max / nth_waveprep ))
    export npe_node_waveprep_gfs=$(( npe_node_max / nth_waveprep_gfs ))
    export NTASKS=${npe_waveprep}
    export NTASKS_gfs=${npe_waveprep_gfs}
    export memory_waveprep="100GB"
    export memory_waveprep_gfs="150GB"
    ;;

  "wavepostsbs")
    export wtime_wavepostsbs="00:20:00"
    export wtime_wavepostsbs_gfs="03:00:00"
    export npe_wavepostsbs=8
    export nth_wavepostsbs=1
    export npe_node_wavepostsbs=$(( npe_node_max / nth_wavepostsbs ))
    export NTASKS=${npe_wavepostsbs}
    export memory_wavepostsbs="10GB"
    export memory_wavepostsbs_gfs="10GB"
    ;;

  "wavepostbndpnt")
    export wtime_wavepostbndpnt="01:00:00"
    export npe_wavepostbndpnt=240
    export nth_wavepostbndpnt=1
    export npe_node_wavepostbndpnt=$(( npe_node_max / nth_wavepostbndpnt ))
    export NTASKS=${npe_wavepostbndpnt}
    export is_exclusive=True
    ;;

  "wavepostbndpntbll")
    export wtime_wavepostbndpntbll="01:00:00"
    export npe_wavepostbndpntbll=448
    export nth_wavepostbndpntbll=1
    export npe_node_wavepostbndpntbll=$(( npe_node_max / nth_wavepostbndpntbll ))
    export NTASKS=${npe_wavepostbndpntbll}
    export is_exclusive=True
    ;;

  "wavepostpnt")
    export wtime_wavepostpnt="04:00:00"
    export npe_wavepostpnt=200
    export nth_wavepostpnt=1
    export npe_node_wavepostpnt=$(( npe_node_max / nth_wavepostpnt ))
    export NTASKS=${npe_wavepostpnt}
    export is_exclusive=True
    ;;

  "wavegempak")
    export wtime_wavegempak="02:00:00"
    export npe_wavegempak=1
    export nth_wavegempak=1
    export npe_node_wavegempak=$(( npe_node_max / nth_wavegempak ))
    export NTASKS=${npe_wavegempak}
    export memory_wavegempak="1GB"
    ;;

  "waveawipsbulls")
    export wtime_waveawipsbulls="00:20:00"
    export npe_waveawipsbulls=1
    export nth_waveawipsbulls=1
    export npe_node_waveawipsbulls=$(( npe_node_max / nth_waveawipsbulls ))
    export NTASKS=${npe_waveawipsbulls}
    export is_exclusive=True
    ;;

  "waveawipsgridded")
    export wtime_waveawipsgridded="02:00:00"
    export npe_waveawipsgridded=1
    export nth_waveawipsgridded=1
    export npe_node_waveawipsgridded=$(( npe_node_max / nth_waveawipsgridded ))
    export NTASKS=${npe_waveawipsgridded}
    export memory_waveawipsgridded_gfs="1GB"
    ;;

  "atmanlinit")
    # make below case dependent later
    export layout_x=1
    export layout_y=1

    export layout_gsib_x=$(( layout_x * 3 ))
    export layout_gsib_y=$(( layout_y * 2 ))

    export wtime_atmanlinit="00:10:00"
    export npe_atmanlinit=1
    export nth_atmanlinit=1
    export npe_node_atmanlinit=$(( npe_node_max / nth_atmanlinit ))
    export npe_node_atmanlinit
    export memory_atmanlinit="3072M"
    ;;

  "atmanlrun")
    # make below case dependent later
    export layout_x=1
    export layout_y=1

    export wtime_atmanlrun="00:30:00"
    export npe_atmanlrun=$(( layout_x * layout_y * 6 ))
    export npe_atmanlrun_gfs=$(( layout_x * layout_y * 6 ))
    export nth_atmanlrun=1
    export nth_atmanlrun_gfs=${nth_atmanlrun}
    export npe_node_atmanlrun=$(( npe_node_max / nth_atmanlrun ))
    export is_exclusive=True
    ;;

  "atmanlfinal")
    export wtime_atmanlfinal="00:30:00"
    export npe_atmanlfinal=${npe_node_max}
    export nth_atmanlfinal=1
    export npe_node_atmanlfinal=$(( npe_node_max / nth_atmanlfinal ))
    export is_exclusive=True
    ;;

  "landanl")
    # below lines are for creating JEDI YAML
    case ${CASE} in
      "C768")
        layout_x=6
        layout_y=6
        ;;
      "C384")
        layout_x=5
        layout_y=5
        ;;
      "C192" | "C96" | "C48")
        layout_x=1
        layout_y=1
        ;;
      *)
        echo "FATAL ERROR: Resources not defined for job ${job} at resolution ${CASE}"
        exit 4
    esac

    export layout_x
    export layout_y

    export wtime_landanl="00:15:00"
    export npe_landanl=$(( layout_x * layout_y * 6 ))
    export nth_landanl=1
    export npe_node_landanl=$(( npe_node_max / nth_landanl ))
    ;;

  "aeroanlinit")
    # below lines are for creating JEDI YAML
    case ${CASE} in
      "C768")
        layout_x=8
        layout_y=8
        ;;
      "C384")
        layout_x=8
        layout_y=8
        ;;
      "C192" | "C96")
        layout_x=8
        layout_y=8
        ;;
      "C48" )
        # this case is for testing only
        layout_x=1
        layout_y=1
        ;;
      *)
        echo "FATAL ERROR: Resources not defined for job ${job} at resolution ${CASE}"
        exit 4
    esac

    export layout_x
    export layout_y
    export wtime_aeroanlinit="00:10:00"
    export npe_aeroanlinit=1
    export nth_aeroanlinit=1
    export npe_node_aeroanlinit=$(( npe_node_max / nth_aeroanlinit ))
    export memory_aeroanlinit="3072M"
    ;;

  "aeroanlrun")
    case ${CASE} in
      "C768")
        layout_x=8
        layout_y=8
        ;;
      "C384")
        layout_x=8
        layout_y=8
        ;;
      "C192" | "C96")
        layout_x=8
        layout_y=8
        ;;
      "C48" )
        # this case is for testing only
        layout_x=1
        layout_y=1
        ;;
      *)
        echo "FATAL ERROR: Resources not defined for job ${job} at resolution ${CASE}"
        exit 4
    esac

    export layout_x
    export layout_y

    export wtime_aeroanlrun="00:30:00"
    export npe_aeroanlrun=$(( layout_x * layout_y * 6 ))
    export npe_aeroanlrun_gfs=$(( layout_x * layout_y * 6 ))
    export nth_aeroanlrun=1
    export nth_aeroanlrun_gfs=1
    export npe_node_aeroanlrun=$(( npe_node_max / nth_aeroanlrun ))
    export is_exclusive=True
    ;;

  "aeroanlfinal")
    export wtime_aeroanlfinal="00:10:00"
    export npe_aeroanlfinal=1
    export nth_aeroanlfinal=1
    export npe_node_aeroanlfinal=$(( npe_node_max / nth_aeroanlfinal ))
    export memory_aeroanlfinal="3072M"
    ;;

  "ocnanalprep")
    export wtime_ocnanalprep="00:10:00"
    export npe_ocnanalprep=1
    export nth_ocnanalprep=1
    export npe_node_ocnanalprep=$(( npe_node_max / nth_ocnanalprep ))
    export memory_ocnanalprep="24GB"
    ;;

  "prepoceanobs")
    export wtime_prepoceanobs="00:10:00"
    export npe_prepoceanobs=1
    export nth_prepoceanobs=1
    export npe_node_prepoceanobs=$(( npe_node_max / nth_prepoceanobs ))
    export memory_prepoceanobs="24GB"
    ;;

  "ocnanalbmat")
    npes=16
    case ${CASE} in
      "C384") npes=480;;
      "C96")  npes=16;;
      "C48")  npes=16;;
      *)
        echo "FATAL ERROR: Resources not defined for job ${job} at resolution ${CASE}"
        exit 4
    esac

    export wtime_ocnanalbmat="00:30:00"
    export npe_ocnanalbmat=${npes}
    export nth_ocnanalbmat=1
    export is_exclusive=True
    export npe_node_ocnanalbmat=$(( npe_node_max / nth_ocnanalbmat ))
    ;;

  "ocnanalrun")
    npes=16
    case ${CASE} in
      "C384")
        npes=480
        memory_ocnanalrun="128GB"
        ;;
      "C96")
        npes=16
        ;;
      "C48")
        npes=16
        memory_ocnanalrun="64GB"
        ;;
      *)
        echo "FATAL ERROR: Resources not defined for job ${job} at resolution ${CASE}"
        exit 4
    esac

    export wtime_ocnanalrun="00:15:00"
    export npe_ocnanalrun=${npes}
    export nth_ocnanalrun=1
    export is_exclusive=True
    export npe_node_ocnanalrun=$(( npe_node_max / nth_ocnanalrun ))
    export memory_ocnanalrun
    ;;

  "ocnanalchkpt")
    export wtime_ocnanalchkpt="00:10:00"
    export npe_ocnanalchkpt=1
    export nth_ocnanalchkpt=1
    export npe_node_ocnanalchkpt=$(( npe_node_max / nth_ocnanalchkpt ))
    case ${CASE} in
      "C384") memory_ocnanalchkpt="128GB";;
      "C96")  memory_ocnanalchkpt="32GB";;
      "C48")  memory_ocnanalchkpt="32GB";;
      *)
        echo "FATAL ERROR: Resources not defined for job ${job} at resolution ${CASE}"
        exit 4
    esac
    export memory_ocnanalchkpt
    ;;

  "ocnanalpost")
    export wtime_ocnanalpost="00:30:00"
    export npe_ocnanalpost=${npe_node_max}
    export nth_ocnanalpost=1
    export npe_node_ocnanalpost=$(( npe_node_max / nth_ocnanalpost ))
    ;;

  "ocnanalvrfy")
    export wtime_ocnanalvrfy="00:35:00"
    export npe_ocnanalvrfy=1
    export nth_ocnanalvrfy=1
    export npe_node_ocnanalvrfy=$(( npe_node_max / nth_ocnanalvrfy ))
    export memory_ocnanalvrfy="24GB"
    ;;

  "anal")
    export wtime_anal="00:50:00"
    export wtime_anal_gfs="00:40:00"
    export npe_anal=780
    export nth_anal=5
    export npe_anal_gfs=825
    export nth_anal_gfs=5
    if [[ "${machine}" == "WCOSS2" ]]; then
      export nth_anal=8
      export nth_anal_gfs=8
    fi
    case ${CASE} in
      "C384")
        export npe_anal=160
        export npe_anal_gfs=160
        export nth_anal=10
        export nth_anal_gfs=10
        if [[ ${machine} = "S4" ]]; then
          #On the S4-s4 partition, this is accomplished by increasing the task
          #count to a multiple of 32
          if [[ ${PARTITION_BATCH} = "s4" ]]; then
            export npe_anal=416
            export npe_anal_gfs=416
          fi
          #S4 is small, so run this task with just 1 thread
          export nth_anal=1
          export nth_anal_gfs=1
          export wtime_anal="02:00:00"
        fi
        ;;
      "C192" | "C96" | "C48")
        export npe_anal=84
        export npe_anal_gfs=84
        if [[ ${machine} == "S4" ]]; then
          export nth_anal=4
          export nth_anal_gfs=4
          #Adjust job count for S4
          if [[ ${PARTITION_BATCH} == "s4" ]]; then
            export npe_anal=88
            export npe_anal_gfs=88
          elif [[ ${PARTITION_BATCH} == "ivy" ]]; then
            export npe_anal=90
            export npe_anal_gfs=90
          fi
        fi
        ;;
      *)
        echo "FATAL ERROR: Resources not defined for job ${job} at resolution ${CASE}"
        exit 4
        ;;
    esac
    export npe_node_anal=$(( npe_node_max / nth_anal ))
    export nth_cycle=${nth_anal}
    export npe_node_cycle=$(( npe_node_max / nth_cycle ))
    export is_exclusive=True
    ;;

  "analcalc")
    export wtime_analcalc="00:10:00"
    export npe_analcalc=127
    export ntasks="${npe_analcalc}"
    export nth_analcalc=1
    export nth_echgres=4
    export nth_echgres_gfs=12
    export npe_node_analcalc=$(( npe_node_max / nth_analcalc ))
    export is_exclusive=True
    export memory_analcalc="48GB"
    ;;

  "analdiag")
    export wtime_analdiag="00:15:00"
    export npe_analdiag=96             # Should be at least twice npe_ediag
    export nth_analdiag=1
    export npe_node_analdiag=$(( npe_node_max / nth_analdiag ))
    export memory_analdiag="48GB"
    ;;

  "sfcanl")
    export wtime_sfcanl="00:10:00"
    export npe_sfcanl=6
    export nth_sfcanl=1
    export npe_node_sfcanl=$(( npe_node_max / nth_sfcanl ))
    export is_exclusive=True
    ;;

  "fcst" | "efcs")
    export is_exclusive=True

    if [[ "${step}" == "fcst" ]]; then
      _CDUMP_LIST=${CDUMP:-"gdas gfs"}
    elif [[ "${step}" == "efcs" ]]; then
      _CDUMP_LIST=${CDUMP:-"enkfgdas enkfgfs"}
    fi

    # During workflow creation, we need resources for all CDUMPs and CDUMP is undefined
    for _CDUMP in ${_CDUMP_LIST}; do
      if [[ "${_CDUMP}" =~ "gfs" ]]; then
        export layout_x=${layout_x_gfs}
        export layout_y=${layout_y_gfs}
        export WRITE_GROUP=${WRITE_GROUP_GFS}
        export WRTTASK_PER_GROUP_PER_THREAD=${WRTTASK_PER_GROUP_PER_THREAD_GFS}
        ntasks_fv3=${ntasks_fv3_gfs}
        ntasks_quilt=${ntasks_quilt_gfs}
        nthreads_fv3=${nthreads_fv3_gfs}
      fi

      # PETS for the atmosphere dycore
      (( FV3PETS = ntasks_fv3 * nthreads_fv3 ))
      echo "FV3 using (nthreads, PETS) = (${nthreads_fv3}, ${FV3PETS})"

      # PETS for quilting
      if [[ "${QUILTING:-}" == ".true." ]]; then
        (( QUILTPETS = ntasks_quilt * nthreads_fv3 ))
        (( WRTTASK_PER_GROUP = WRTTASK_PER_GROUP_PER_THREAD ))
        export WRTTASK_PER_GROUP
      else
        QUILTPETS=0
      fi
      echo "QUILT using (nthreads, PETS) = (${nthreads_fv3}, ${QUILTPETS})"

      # Total PETS for the atmosphere component
      ATMTHREADS=${nthreads_fv3}
      (( ATMPETS = FV3PETS + QUILTPETS ))
      export ATMPETS ATMTHREADS
      echo "FV3ATM using (nthreads, PETS) = (${ATMTHREADS}, ${ATMPETS})"

      # Total PETS for the coupled model (starting w/ the atmosphere)
      NTASKS_TOT=${ATMPETS}

      # The mediator PETS can overlap with other components, usually it lands on the atmosphere tasks.
      # However, it is suggested limiting mediator PETS to 300, as it may cause the slow performance.
      # See https://docs.google.com/document/d/1bKpi-52t5jIfv2tuNHmQkYUe3hkKsiG_DG_s6Mnukog/edit
      # TODO: Update reference when moved to ufs-weather-model RTD
      MEDTHREADS=${nthreads_mediator:-1}
      MEDPETS=${MEDPETS:-${FV3PETS}}
      (( "${MEDPETS}" > 300 )) && MEDPETS=300
      export MEDPETS MEDTHREADS
      echo "MEDIATOR using (threads, PETS) = (${MEDTHREADS}, ${MEDPETS})"

      CHMPETS=0; CHMTHREADS=0
      if [[ "${DO_AERO}" == "YES" ]]; then
        # GOCART shares the same grid and forecast tasks as FV3 (do not add write grid component tasks).
        (( CHMTHREADS = ATMTHREADS ))
        (( CHMPETS = FV3PETS ))
        # Do not add to NTASKS_TOT
        echo "GOCART using (threads, PETS) = (${CHMTHREADS}, ${CHMPETS})"
      fi
      export CHMPETS CHMTHREADS

      WAVPETS=0; WAVTHREADS=0
      if [[ "${DO_WAVE}" == "YES" ]]; then
        (( WAVPETS = ntasks_ww3 * nthreads_ww3 ))
        (( WAVTHREADS = nthreads_ww3 ))
        echo "WW3 using (threads, PETS) = (${WAVTHREADS}, ${WAVPETS})"
        (( NTASKS_TOT = NTASKS_TOT + WAVPETS ))
      fi
      export WAVPETS WAVTHREADS

      OCNPETS=0; OCNTHREADS=0
      if [[ "${DO_OCN}" == "YES" ]]; then
        (( OCNPETS = ntasks_mom6 * nthreads_mom6 ))
        (( OCNTHREADS = nthreads_mom6 ))
        echo "MOM6 using (threads, PETS) = (${OCNTHREADS}, ${OCNPETS})"
        (( NTASKS_TOT = NTASKS_TOT + OCNPETS ))
      fi
      export OCNPETS OCNTHREADS

      ICEPETS=0; ICETHREADS=0
      if [[ "${DO_ICE}" == "YES" ]]; then
        (( ICEPETS = ntasks_cice6 * nthreads_cice6 ))
        (( ICETHREADS = nthreads_cice6 ))
        echo "CICE6 using (threads, PETS) = (${ICETHREADS}, ${ICEPETS})"
        (( NTASKS_TOT = NTASKS_TOT + ICEPETS ))
      fi
      export ICEPETS ICETHREADS

      echo "Total PETS for ${_CDUMP} = ${NTASKS_TOT}"

      if [[ "${_CDUMP}" =~ "gfs" ]]; then
        declare -x "npe_${step}_gfs"="${NTASKS_TOT}"
        declare -x "nth_${step}_gfs"=1  # ESMF handles threading for the UFS-weather-model
        declare -x "npe_node_${step}_gfs"="${npe_node_max}"
      else
        declare -x "npe_${step}"="${NTASKS_TOT}"
        declare -x "nth_${step}"=1  # ESMF handles threading for the UFS-weather-model
        declare -x "npe_node_${step}"="${npe_node_max}"
      fi

    done

    case "${CASE}" in
      "C48" | "C96" | "C192")
        declare -x "wtime_${step}"="00:30:00"
        declare -x "wtime_${step}_gfs"="03:00:00"
        ;;
      "C384")
        declare -x "wtime_${step}"="00:20:00"
        declare -x "wtime_${step}_gfs"="06:00:00"
        ;;
      "C768" | "C1152")
        declare -x "wtime_${step}"="01:00:00"
        declare -x "wtime_${step}_gfs"="06:00:00"
        ;;
      *)
        echo "FATAL ERROR: Resources not defined for job ${job} at resolution ${CASE}"
        exit 4
        ;;
    esac

    unset _CDUMP _CDUMP_LIST
    unset NTASKS_TOT
    ;;

  "ocnpost")
    export wtime_ocnpost="00:30:00"
    export npe_ocnpost=1
    export npe_node_ocnpost=1
    export nth_ocnpost=1
    export memory_ocnpost="96G"
    if [[ ${machine} == "JET" ]]; then
      # JET only has 88GB of requestable memory per node
      # so a second node is required to meet the requiremtn
      npe_ocnpost=2
    fi
    ;;

  "upp")
    case "${CASE}" in
      "C48" | "C96")
        export npe_upp=${CASE:1}
      ;;
      "C192" | "C384" | "C768")
        export npe_upp=120
      ;;
      *)
        echo "FATAL ERROR: Resources not defined for job ${job} at resolution ${CASE}"
        exit 4
      ;;
    esac
    export npe_node_upp=${npe_upp}

    export nth_upp=1

    export wtime_upp="00:15:00"
    if (( npe_node_upp > npe_node_max )); then
      export npe_node_upp=${npe_node_max}
    fi
    export is_exclusive=True
    ;;

  "atmos_products")
    export wtime_atmos_products="00:15:00"
    export npe_atmos_products=24
    export nth_atmos_products=1
    export npe_node_atmos_products="${npe_atmos_products}"
    export wtime_atmos_products_gfs="${wtime_atmos_products}"
    export npe_atmos_products_gfs="${npe_atmos_products}"
    export nth_atmos_products_gfs="${nth_atmos_products}"
    export npe_node_atmos_products_gfs="${npe_node_atmos_products}"
    export is_exclusive=True
    ;;

  "verfozn")
    export wtime_verfozn="00:05:00"
    export npe_verfozn=1
    export nth_verfozn=1
    export npe_node_verfozn=1
    export memory_verfozn="1G"
    ;;

  "verfrad")
    export wtime_verfrad="00:40:00"
    export npe_verfrad=1
    export nth_verfrad=1
    export npe_node_verfrad=1
    export memory_verfrad="5G"
    ;;

  "vminmon")
    export wtime_vminmon="00:05:00"
    export npe_vminmon=1
    export nth_vminmon=1
    export npe_node_vminmon=1
    export wtime_vminmon_gfs="00:05:00"
    export npe_vminmon_gfs=1
    export nth_vminmon_gfs=1
    export npe_node_vminmon_gfs=1
    export memory_vminmon="1G"
    ;;

  "tracker")
    export wtime_tracker="00:10:00"
    export npe_tracker=1
    export nth_tracker=1
    export npe_node_tracker=1
    export memory_tracker="4G"
    ;;

  "genesis")
    export wtime_genesis="00:25:00"
    export npe_genesis=1
    export nth_genesis=1
    export npe_node_genesis=1
    export memory_genesis="4G"
    ;;

  "genesis_fsu")
    export wtime_genesis_fsu="00:10:00"
    export npe_genesis_fsu=1
    export nth_genesis_fsu=1
    export npe_node_genesis_fsu=1
    export memory_genesis_fsu="4G"
    ;;

  "fit2obs")
    export wtime_fit2obs="00:20:00"
    export npe_fit2obs=3
    export nth_fit2obs=1
    export npe_node_fit2obs=1
    export memory_fit2obs="20G"
    if [[ ${machine} == "WCOSS2" ]]; then export npe_node_fit2obs=3 ; fi
    ;;

  "metp")
    export nth_metp=1
    export wtime_metp="03:00:00"
    export npe_metp=4
    export npe_node_metp=4
    export wtime_metp_gfs="06:00:00"
    export npe_metp_gfs=4
    export npe_node_metp_gfs=4
    export is_exclusive=True
    ;;

  "echgres")
    export wtime_echgres="00:10:00"
    export npe_echgres=3
    export nth_echgres=${npe_node_max}
    export npe_node_echgres=1
    if [[ "${machine}" == "WCOSS2" ]]; then
      export memory_echgres="200GB"
    fi
    ;;

  "init")
    export wtime_init="00:30:00"
    export npe_init=24
    export nth_init=1
    export npe_node_init=6
    export memory_init="70GB"
    ;;

  "init_chem")
    export wtime_init_chem="00:30:00"
    export npe_init_chem=1
    export npe_node_init_chem=1
    export is_exclusive=True
    ;;

  "mom6ic")
    export wtime_mom6ic="00:30:00"
    export npe_mom6ic=24
    export npe_node_mom6ic=24
    export is_exclusive=True
    ;;

  "arch" | "earc" | "getic")
    declare -x "wtime_${step}"="06:00:00"
    declare -x "npe_${step}"="1"
    declare -x "npe_node_${step}"="1"
    declare -x "nth_${step}"="1"
    declare -x "memory_${step}"="4096M"
    if [[ "${machine}" == "WCOSS2" ]]; then
      declare -x "memory_${step}"="50GB"
    fi
    ;;

  "cleanup")
    export wtime_cleanup="01:00:00"
    export npe_cleanup=1
    export npe_node_cleanup=1
    export nth_cleanup=1
    export memory_cleanu="4096M"
    ;;

  "stage_ic")
    export wtime_stage_ic="00:15:00"
    export npe_stage_ic=1
    export npe_node_stage_ic=1
    export nth_stage_ic=1
    export is_exclusive=Tue
    ;;

  "atmensanlinit")
    # make below case dependent later
    export layout_x=1
    export layout_y=1

    export wtime_atmensanlinit="00:10:00"
    export npe_atmensanlinit=1
    export nth_atmensanlinit=1
    export npe_node_atmensanlinit=$(( npe_node_max / nth_atmensanlinit ))
    export memory_atmensanlinit="3072M"
    ;;

  "atmensanlrun")
    # make below case dependent later
    export layout_x=1
    export layout_y=1

    export wtime_atmensanlrun="00:30:00"
    export npe_atmensanlrun=$(( layout_x * layout_y * 6 ))
    export npe_atmensanlrun_gfs=$(( layout_x * layout_y * 6 ))
    export nth_atmensanlrun=1
    export nth_atmensanlrun_gfs=${nth_atmensanlrun}
    export npe_node_atmensanlrun=$(( npe_node_max / nth_atmensanlrun ))
    export is_exclusive=True
    ;;

  "atmensanlfinal")
    export wtime_atmensanlfinal="00:30:00"
    export npe_atmensanlfinal=${npe_node_max}
    export nth_atmensanlfinal=1
    export npe_node_atmensanlfinal=$(( npe_node_max / nth_atmensanlfinal ))
    export is_exclusive=True
    ;;

<<<<<<< HEAD
elif [[ "${step}" = "landensanl" ]]; then

    export layout_x=1
    export layout_y=1

    export wtime_landensanl="00:15:00"
    npe_landensanl=$(echo "${layout_x} * ${layout_y} * 6" | bc)
    export npe_landensanl
    npe_landensanl_gfs=$(echo "${layout_x} * ${layout_y} * 6" | bc)
    export npe_landensanl_gfs
    export nth_landensanl=1
    export nth_landensanl_gfs=${nth_landensanl}
    npe_node_landensanl=$(echo "${npe_node_max} / ${nth_landensanl}" | bc)
    export npe_node_landensanl
    export is_exclusive=True

elif [[ ${step} = "eobs" || ${step} = "eomg" ]]; then

=======
  "eobs" | "eomg")
>>>>>>> 9046d97b
    export wtime_eobs="00:15:00"
    export wtime_eomg="01:00:00"
    case ${CASE} in
      "C768")                 export npe_eobs=200;;
      "C384")                 export npe_eobs=100;;
      "C192" | "C96" | "C48") export npe_eobs=40;;
      *)
        echo "FATAL ERROR: Resources not defined for job ${job} at resolution ${CASE}"
        exit 4
        ;;
    esac
    export npe_eomg=${npe_eobs}
    export nth_eobs=2
    export nth_eomg=${nth_eobs}
    export npe_node_eobs=$(( npe_node_max / nth_eobs ))
    export is_exclusive=True
    # The number of tasks and cores used must be the same for eobs
    # See https://github.com/NOAA-EMC/global-workflow/issues/2092 for details
    # For S4, this is accomplished by running 10 tasks/node
    if [[ ${machine} = "S4" ]]; then
      export npe_node_eobs=10
    elif [[ ${machine} = "HERCULES" ]]; then
      # For Hercules, this is only an issue at C384; use 20 tasks/node
      if [[ ${CASE} = "C384" ]]; then
        export npe_node_eobs=20
      fi
    fi
    export npe_node_eomg=${npe_node_eobs}
    ;;

  "ediag")
    export wtime_ediag="00:15:00"
    export npe_ediag=48
    export nth_ediag=1
    export npe_node_ediag=$(( npe_node_max / nth_ediag ))
    export memory_ediag="30GB"
    ;;

  "eupd")
    export wtime_eupd="00:30:00"
    case ${CASE} in
      "C768")
        export npe_eupd=480
        export nth_eupd=6
        if [[ "${machine}" == "WCOSS2" ]]; then
          export npe_eupd=315
          export nth_eupd=14
        fi
        ;;
      "C384")
        export npe_eupd=270
        export nth_eupd=8
        if [[ "${machine}" == "WCOSS2" ]]; then
          export npe_eupd=315
          export nth_eupd=14
        elif [[ ${machine} == "S4" ]]; then
           export npe_eupd=160
           export nth_eupd=2
        fi
        ;;
      "C192" | "C96" | "C48")
        export npe_eupd=42
        export nth_eupd=2
        if [[ "${machine}" == "HERA" || "${machine}" == "JET" ]]; then
          export nth_eupd=4
        fi
        ;;
      *)        
        echo "FATAL ERROR: Resources not defined for job ${job} at resolution ${CASE}"
        exit 4
        ;;
    esac
    export npe_node_eupd=$(( npe_node_max / nth_eupd ))
    export is_exclusive=True
    ;;

  "ecen")
    export wtime_ecen="00:10:00"
    export npe_ecen=80
    export nth_ecen=4
    if [[ "${machine}" == "HERA" ]]; then export nth_ecen=6; fi
    if [[ ${CASE} == "C384" || ${CASE} == "C192" || ${CASE} == "C96" || ${CASE} == "C48" ]]; then
      export nth_ecen=2
    fi
    export npe_node_ecen=$(( npe_node_max / nth_ecen ))
    export nth_cycle=${nth_ecen}
    export npe_node_cycle=$(( npe_node_max / nth_cycle ))
    export is_exclusive=True
    ;;

  "esfc")
    export wtime_esfc="00:08:00"
    export npe_esfc=80
    export nth_esfc=1
    export npe_node_esfc=$(( npe_node_max / nth_esfc ))
    export nth_cycle=${nth_esfc}
    export npe_node_cycle=$(( npe_node_max / nth_cycle ))
    export memory_esfc="8GB"
    ;;

  "epos")
    export wtime_epos="00:15:00"
    export npe_epos=80
    export nth_epos=1
    export npe_node_epos=$(( npe_node_max / nth_epos ))
    export is_exclusive=True
    ;;

  "postsnd")
    export wtime_postsnd="02:00:00"
    export npe_postsnd=40
    export nth_postsnd=8
    export npe_node_postsnd=10
    export npe_postsndcfp=9
    export npe_node_postsndcfp=1
    postsnd_req_cores=$(( npe_node_postsnd * nth_postsnd ))
    if (( postsnd_req_cores > npe_node_max )); then
        export npe_node_postsnd=$(( npe_node_max / nth_postsnd ))
    fi
    export is_exclusive=True
    ;;

  "awips")
    export wtime_awips="03:30:00"
    export npe_awips=1
    export npe_node_awips=1
    export nth_awips=1
    export memory_awip="3GB"
    ;;

  "npoess")
    export wtime_npoess="03:30:00"
    export npe_npoess=1
    export npe_node_npoess=1
    export nth_npoess=1
    export memory_npoes="3GB"
    ;;

  "gempak")
    export wtime_gempak="03:00:00"
    export npe_gempak=2
    export npe_gempak_gfs=28
    export npe_node_gempak=2
    export npe_node_gempak_gfs=28
    export nth_gempak=1
    export memory_gempak="4GB"
    export memory_gempak_gfs="2GB"
    ;;

  "mos_stn_prep")
    export wtime_mos_stn_prep="00:10:00"
    export npe_mos_stn_prep=3
    export npe_node_mos_stn_prep=3
    export nth_mos_stn_prep=1
    export memory_mos_stn_prep="5GB"
    export NTASK="${npe_mos_stn_prep}"
    export PTILE="${npe_node_mos_stn_pep}"
    ;;

  "mos_grd_prep")
    export wtime_mos_grd_prep="00:10:00"
    export npe_mos_grd_prep=4
    export npe_node_mos_grd_prep=4
    export nth_mos_grd_prep=1
    export memory_mos_grd_prep="16GB"
    export NTASK="${npe_mos_grd_prep}"
    export PTILE="${npe_node_mos_grd_pep}"
    ;;

  "mos_ext_stn_prep")
    export wtime_mos_ext_stn_prep="00:15:00"
    export npe_mos_ext_stn_prep=2
    export npe_node_mos_ext_stn_prep=2
    export nth_mos_ext_stn_prep=1
    export memory_mos_ext_stn_prep="5GB"
    export NTASK="${npe_mos_ext_stn_prep}"
    export PTILE="${npe_node_mos_ext_stn_pep}"
    ;;

  "mos_ext_grd_prep")
    export wtime_mos_ext_grd_prep="00:10:00"
    export npe_mos_ext_grd_prep=7
    export npe_node_mos_ext_grd_prep=7
    export nth_mos_ext_grd_prep=1
    export memory_mos_ext_grd_prep="3GB"
    export NTASK="${npe_mos_ext_grd_prep}"
    export PTILE="${npe_node_mos_ext_grd_pep}"
    ;;

  "mos_stn_fcst")
    export wtime_mos_stn_fcst="00:10:00"
    export npe_mos_stn_fcst=5
    export npe_node_mos_stn_fcst=5
    export nth_mos_stn_fcst=1
    export memory_mos_stn_fcst="40GB"
    export NTASK="${npe_mos_stn_fcst}"
    export PTILE="${npe_node_mos_stn_fst}"
    ;;

  "mos_grd_fcst")
    export wtime_mos_grd_fcst="00:10:00"
    export npe_mos_grd_fcst=7
    export npe_node_mos_grd_fcst=7
    export nth_mos_grd_fcst=1
    export memory_mos_grd_fcst="50GB"
    export NTASK="${npe_mos_grd_fcst}"
    export PTILE="${npe_node_mos_grd_fst}"
    ;;

  "mos_ext_stn_fcst")
    export wtime_mos_ext_stn_fcst="00:20:00"
    export npe_mos_ext_stn_fcst=3
    export npe_node_mos_ext_stn_fcst=3
    export nth_mos_ext_stn_fcst=1
    export memory_mos_ext_stn_fcst="50GB"
    export NTASK="${npe_mos_ext_stn_fcst}"
    export PTILE="${npe_node_mos_ext_stn_fcst}"
    export prepost=True
    ;;

  "mos_ext_grd_fcst")
    export wtime_mos_ext_grd_fcst="00:10:00"
    export npe_mos_ext_grd_fcst=7
    export npe_node_mos_ext_grd_fcst=7
    export nth_mos_ext_grd_fcst=1
    export memory_mos_ext_grd_fcst="50GB"
    export NTASK="${npe_mos_ext_grd_fcst}"
    export PTILE="${npe_node_mos_ext_grd_fst}"
    ;;

  "mos_stn_prdgen")
    export wtime_mos_stn_prdgen="00:10:00"
    export npe_mos_stn_prdgen=1
    export npe_node_mos_stn_prdgen=1
    export nth_mos_stn_prdgen=1
    export memory_mos_stn_prdgen="15GB"
    export NTASK="${npe_mos_stn_prdgen}"
    export PTILE="${npe_node_mos_stn_prdgen}"
    export prepost=True
    ;;

  "mos_grd_prdgen")
    export wtime_mos_grd_prdgen="00:40:00"
    export npe_mos_grd_prdgen=72
    export npe_node_mos_grd_prdgen=18
    export nth_mos_grd_prdgen=4
    export memory_mos_grd_prdgen="20GB"
    export NTASK="${npe_mos_grd_prdgen}"
    export PTILE="${npe_node_mos_grd_prdgen}"
    export OMP_NUM_THREADS="${nth_mos_grd_prden}"
    ;;

  "mos_ext_stn_prdgen")
    export wtime_mos_ext_stn_prdgen="00:10:00"
    export npe_mos_ext_stn_prdgen=1
    export npe_node_mos_ext_stn_prdgen=1
    export nth_mos_ext_stn_prdgen=1
    export memory_mos_ext_stn_prdgen="15GB"
    export NTASK="${npe_mos_ext_stn_prdgen}"
    export PTILE="${npe_node_mos_ext_stn_prdgen}"
    export prepost=True
    ;;

  "mos_ext_grd_prdgen")
    export wtime_mos_ext_grd_prdgen="00:30:00"
    export npe_mos_ext_grd_prdgen=96
    export npe_node_mos_ext_grd_prdgen=6
    export nth_mos_ext_grd_prdgen=16
    export memory_mos_ext_grd_prdgen="30GB"
    export NTASK="${npe_mos_ext_grd_prdgen}"
    export PTILE="${npe_node_mos_ext_grd_prdgen}"
    export OMP_NUM_THREADS="${nth_mos_ext_grd_prden}"
    ;;

  "mos_wx_prdgen")
    export wtime_mos_wx_prdgen="00:10:00"
    export npe_mos_wx_prdgen=4
    export npe_node_mos_wx_prdgen=2
    export nth_mos_wx_prdgen=2
    export memory_mos_wx_prdgen="10GB"
    export NTASK="${npe_mos_wx_prdgen}"
    export PTILE="${npe_node_mos_wx_prdgen}"
    export OMP_NUM_THREADS="${nth_mos_wx_prden}"
    ;;

  "mos_wx_ext_prdgen")
    export wtime_mos_wx_ext_prdgen="00:10:00"
    export npe_mos_wx_ext_prdgen=4
    export npe_node_mos_wx_ext_prdgen=2
    export nth_mos_wx_ext_prdgen=2
    export memory_mos_wx_ext_prdgen="10GB"
    export NTASK="${npe_mos_wx_ext_prdgen}"
    export PTILE="${npe_node_mos_wx_ext_prdgen}"
    export OMP_NUM_THREADS="${nth_mos_wx_ext_prdgen}"
    ;;

  *)
    echo "FATAL ERROR: Invalid job ${step} passed to ${BASH_SOURCE[0]}"
    exit 1
    ;;

esac

echo "END: config.resources"<|MERGE_RESOLUTION|>--- conflicted
+++ resolved
@@ -855,28 +855,21 @@
     export is_exclusive=True
     ;;
 
-<<<<<<< HEAD
-elif [[ "${step}" = "landensanl" ]]; then
+  "landensanl")
 
     export layout_x=1
     export layout_y=1
 
     export wtime_landensanl="00:15:00"
-    npe_landensanl=$(echo "${layout_x} * ${layout_y} * 6" | bc)
-    export npe_landensanl
-    npe_landensanl_gfs=$(echo "${layout_x} * ${layout_y} * 6" | bc)
-    export npe_landensanl_gfs
+    export npe_landensanl=$(( layout_x * layout_y * 6 ))
+    export npe_landensanl_gfs=$(( layout_x * layout_y * 6 ))
     export nth_landensanl=1
     export nth_landensanl_gfs=${nth_landensanl}
-    npe_node_landensanl=$(echo "${npe_node_max} / ${nth_landensanl}" | bc)
-    export npe_node_landensanl
-    export is_exclusive=True
-
-elif [[ ${step} = "eobs" || ${step} = "eomg" ]]; then
-
-=======
+    export npe_node_landensanl=$(( npe_node_max / nth_atmensanlrun ))
+    export is_exclusive=True
+    ;;
+
   "eobs" | "eomg")
->>>>>>> 9046d97b
     export wtime_eobs="00:15:00"
     export wtime_eomg="01:00:00"
     case ${CASE} in
