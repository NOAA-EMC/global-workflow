#! /usr/bin/env bash

########## config.resources ##########
# Set resource information for job tasks
# e.g. walltime, node, cores per node, memory etc.

if (( $# != 1 )); then

    echo "Must specify an input task argument to set resource variables!"
    echo "argument can be any one of the following:"
    echo "stage_ic aerosol_init"
    echo "prep prepsnowobs prepatmiodaobs"
    echo "atmanlinit atmanlvar atmanlfv3inc atmanlfinal"
    echo "atmensanlinit atmensanlrun atmensanlfinal"
    echo "snowanl"
    echo "aeroanlinit aeroanlrun aeroanlfinal"
    echo "anal sfcanl analcalc analdiag fcst echgres"
    echo "upp atmos_products"
    echo "tracker genesis genesis_fsu"
    echo "verfozn verfrad vminmon fit2obs metp arch cleanup"
    echo "eobs ediag eomg eupd ecen esfc efcs epos earc"
    echo "init_chem mom6ic oceanice_products"
    echo "waveinit waveprep wavepostsbs wavepostbndpnt wavepostbndpntbll wavepostpnt"
    echo "wavegempak waveawipsbulls waveawipsgridded"
    echo "postsnd awips gempak npoess"
    echo "ocnanalprep prepoceanobs ocnanalbmat ocnanalrun ocnanalecen ocnanalchkpt ocnanalpost ocnanalvrfy"
    exit 1

fi

step=$1

echo "BEGIN: config.resources"

case ${machine} in
  "WCOSS2")   npe_node_max=128;;
  "HERA")     npe_node_max=40;;
  "ORION")    npe_node_max=40;;
  "HERCULES") npe_node_max=80;;
  "JET")
    case ${PARTITION_BATCH} in
      "xjet")          npe_node_max=24;;
      "vjet" | "sjet") npe_node_max=16;;
      "kjet")          npe_node_max=40;;
      *)
        echo "FATAL ERROR: Unknown partition ${PARTITION_BATCH} specified for ${machine}"
        exit 3
    esac
    ;;
  "S4")
    case ${PARTITION_BATCH} in
      "s4")  npe_node_max=32;;
      "ivy") npe_node_max=20;;
      *)
        echo "FATAL ERROR: Unknown partition ${PARTITION_BATCH} specified for ${machine}"
        exit 3
    esac
    ;;
  "AWSPW")
    export PARTITION_BATCH="compute"
    npe_node_max=40
    ;;
  "CONTAINER")
    npe_node_max=1
    ;;
  *)
    echo "FATAL ERROR: Unknown machine encountered by ${BASH_SOURCE[0]}"
    exit 2
    ;;
esac
export npe_node_max

case ${step} in
  "prep")
    export wtime_prep='00:30:00'
    export npe_prep=4
    export npe_node_prep=2
    export nth_prep=1
    if [[ "${machine}" == "WCOSS2" ]]; then
      export is_exclusive=True
    else
      export memory_prep="40GB"
    fi
    ;;

  "prepsnowobs")
    export wtime_prepsnowobs="00:05:00"
    export npe_prepsnowobs=1
    export nth_prepsnowobs=1
    export npe_node_prepsnowobs=1
    ;;

  "prepatmiodaobs")
    export wtime_prepatmiodaobs="00:30:00"
    export npe_prepatmiodaobs=1
    export nth_prepatmiodaobs=1
    export npe_node_prepatmiodaobs=$(( npe_node_max / nth_prepatmiodaobs ))
    ;;

  "aerosol_init")
    export wtime_aerosol_init="00:05:00"
    export npe_aerosol_init=1
    export nth_aerosol_init=1
    export npe_node_aerosol_init=$(( npe_node_max / nth_aerosol_init ))
    export NTASKS=${npe_aerosol_init}
    export memory_aerosol_init="6GB"
    ;;

  "waveinit")
    export wtime_waveinit="00:10:00"
    export npe_waveinit=12
    export nth_waveinit=1
    export npe_node_waveinit=$(( npe_node_max / nth_waveinit ))
    export NTASKS=${npe_waveinit}
    export memory_waveinit="2GB"
    ;;

  "waveprep")
    export wtime_waveprep="00:10:00"
    export npe_waveprep=5
    export npe_waveprep_gfs=65
    export nth_waveprep=1
    export nth_waveprep_gfs=1
    export npe_node_waveprep=$(( npe_node_max / nth_waveprep ))
    export npe_node_waveprep_gfs=$(( npe_node_max / nth_waveprep_gfs ))
    export NTASKS=${npe_waveprep}
    export NTASKS_gfs=${npe_waveprep_gfs}
    export memory_waveprep="100GB"
    export memory_waveprep_gfs="150GB"
    ;;

  "wavepostsbs")
    export wtime_wavepostsbs="00:20:00"
    export wtime_wavepostsbs_gfs="03:00:00"
    export npe_wavepostsbs=8
    export nth_wavepostsbs=1
    export npe_node_wavepostsbs=$(( npe_node_max / nth_wavepostsbs ))
    export NTASKS=${npe_wavepostsbs}
    export memory_wavepostsbs="10GB"
    export memory_wavepostsbs_gfs="10GB"
    ;;

  "wavepostbndpnt")
    export wtime_wavepostbndpnt="01:00:00"
    export npe_wavepostbndpnt=240
    export nth_wavepostbndpnt=1
    export npe_node_wavepostbndpnt=$(( npe_node_max / nth_wavepostbndpnt ))
    export NTASKS=${npe_wavepostbndpnt}
    export is_exclusive=True
    ;;

  "wavepostbndpntbll")
    export wtime_wavepostbndpntbll="01:00:00"
    export npe_wavepostbndpntbll=448
    export nth_wavepostbndpntbll=1
    export npe_node_wavepostbndpntbll=$(( npe_node_max / nth_wavepostbndpntbll ))
    export NTASKS=${npe_wavepostbndpntbll}
    export is_exclusive=True
    ;;

  "wavepostpnt")
    export wtime_wavepostpnt="04:00:00"
    export npe_wavepostpnt=200
    export nth_wavepostpnt=1
    export npe_node_wavepostpnt=$(( npe_node_max / nth_wavepostpnt ))
    export NTASKS=${npe_wavepostpnt}
    export is_exclusive=True
    ;;

  "wavegempak")
    export wtime_wavegempak="02:00:00"
    export npe_wavegempak=1
    export nth_wavegempak=1
    export npe_node_wavegempak=$(( npe_node_max / nth_wavegempak ))
    export NTASKS=${npe_wavegempak}
    export memory_wavegempak="1GB"
    ;;

  "waveawipsbulls")
    export wtime_waveawipsbulls="00:20:00"
    export npe_waveawipsbulls=1
    export nth_waveawipsbulls=1
    export npe_node_waveawipsbulls=$(( npe_node_max / nth_waveawipsbulls ))
    export NTASKS=${npe_waveawipsbulls}
    export is_exclusive=True
    ;;

  "waveawipsgridded")
    export wtime_waveawipsgridded="02:00:00"
    export npe_waveawipsgridded=1
    export nth_waveawipsgridded=1
    export npe_node_waveawipsgridded=$(( npe_node_max / nth_waveawipsgridded ))
    export NTASKS=${npe_waveawipsgridded}
    export memory_waveawipsgridded_gfs="1GB"
    ;;

  "atmanlinit")
    export layout_x=${layout_x_atmanl}
    export layout_y=${layout_y_atmanl}

    export layout_gsib_x=$(( layout_x * 3 ))
    export layout_gsib_y=$(( layout_y * 2 ))

    export wtime_atmanlinit="00:10:00"
    export npe_atmanlinit=1
    export nth_atmanlinit=1
    export npe_node_atmanlinit=$(( npe_node_max / nth_atmanlinit ))
    export npe_node_atmanlinit
    export memory_atmanlinit="3072M"
    ;;

  "atmanlvar")
    export layout_x=${layout_x_atmanl}
    export layout_y=${layout_y_atmanl}

    export wtime_atmanlvar="00:30:00"
    export npe_atmanlvar=$(( layout_x * layout_y * 6 ))
    export npe_atmanlvar_gfs=$(( layout_x * layout_y * 6 ))
    export nth_atmanlvar=1
    export nth_atmanlvar_gfs=${nth_atmanlvar}
    export npe_node_atmanlvar=$(( npe_node_max / nth_atmanlvar ))
    export memory_atmanlvar="96GB"
    export is_exclusive=True
    ;;

  "atmanlfv3inc")
    export layout_x=${layout_x_atmanl}
    export layout_y=${layout_y_atmanl}

    export wtime_atmanlfv3inc="00:30:00"
    export npe_atmanlfv3inc=$(( layout_x * layout_y * 6 ))
    export npe_atmanlfv3inc_gfs=$(( layout_x * layout_y * 6 ))
    export nth_atmanlfv3inc=1
    export nth_atmanlfv3inc_gfs=${nth_atmanlfv3inc}
    export npe_node_atmanlfv3inc=$(( npe_node_max / nth_atmanlfv3inc ))
    export memory_atmanlfv3inc="96GB"
    export is_exclusive=True
    ;;

  "atmanlfinal")
    export wtime_atmanlfinal="00:30:00"
    export npe_atmanlfinal=${npe_node_max}
    export nth_atmanlfinal=1
    export npe_node_atmanlfinal=$(( npe_node_max / nth_atmanlfinal ))
    export is_exclusive=True
    ;;

  "snowanl")
    # below lines are for creating JEDI YAML
    case ${CASE} in
      "C768")
        layout_x=6
        layout_y=6
        ;;
      "C384")
        layout_x=5
        layout_y=5
        ;;
      "C192" | "C96" | "C48")
        layout_x=1
        layout_y=1
        ;;
      *)
        echo "FATAL ERROR: Resources not defined for job ${job} at resolution ${CASE}"
        exit 4
    esac

    export layout_x
    export layout_y

    export wtime_snowanl="00:15:00"
    export npe_snowanl=$(( layout_x * layout_y * 6 ))
    export nth_snowanl=1
    export npe_node_snowanl=$(( npe_node_max / nth_snowanl ))
    ;;

  "aeroanlinit")
    # below lines are for creating JEDI YAML
    case ${CASE} in
      "C768")
        layout_x=8
        layout_y=8
        ;;
      "C384")
        layout_x=8
        layout_y=8
        ;;
      "C192" | "C96")
        layout_x=8
        layout_y=8
        ;;
      "C48" )
        # this case is for testing only
        layout_x=1
        layout_y=1
        ;;
      *)
        echo "FATAL ERROR: Resources not defined for job ${job} at resolution ${CASE}"
        exit 4
    esac

    export layout_x
    export layout_y
    export wtime_aeroanlinit="00:10:00"
    export npe_aeroanlinit=1
    export nth_aeroanlinit=1
    export npe_node_aeroanlinit=$(( npe_node_max / nth_aeroanlinit ))
    export memory_aeroanlinit="3072M"
    ;;

  "aeroanlrun")
    case ${CASE} in
      "C768")
        layout_x=8
        layout_y=8
        ;;
      "C384")
        layout_x=8
        layout_y=8
        ;;
      "C192" | "C96")
        layout_x=8
        layout_y=8
        ;;
      "C48" )
        # this case is for testing only
        layout_x=1
        layout_y=1
        ;;
      *)
        echo "FATAL ERROR: Resources not defined for job ${job} at resolution ${CASE}"
        exit 4
    esac

    export layout_x
    export layout_y

    export wtime_aeroanlrun="00:30:00"
    export npe_aeroanlrun=$(( layout_x * layout_y * 6 ))
    export npe_aeroanlrun_gfs=$(( layout_x * layout_y * 6 ))
    export nth_aeroanlrun=1
    export nth_aeroanlrun_gfs=1
    export npe_node_aeroanlrun=$(( npe_node_max / nth_aeroanlrun ))
    export is_exclusive=True
    ;;

  "aeroanlfinal")
    export wtime_aeroanlfinal="00:10:00"
    export npe_aeroanlfinal=1
    export nth_aeroanlfinal=1
    export npe_node_aeroanlfinal=$(( npe_node_max / nth_aeroanlfinal ))
    export memory_aeroanlfinal="3072M"
    ;;

  "ocnanalprep")
    export wtime_ocnanalprep="00:10:00"
    export npe_ocnanalprep=1
    export nth_ocnanalprep=1
    export npe_node_ocnanalprep=$(( npe_node_max / nth_ocnanalprep ))
    export memory_ocnanalprep="24GB"
    ;;

  "prepoceanobs")
    export wtime_prepoceanobs="00:10:00"
    export npe_prepoceanobs=1
    export nth_prepoceanobs=1
    export npe_node_prepoceanobs=$(( npe_node_max / nth_prepoceanobs ))
    export memory_prepoceanobs="48GB"
    ;;

  "ocnanalbmat")
    npes=16
    case ${OCNRES} in
      "025") npes=480;;
      "050")  npes=16;;
      "500")  npes=16;;
      *)
        echo "FATAL ERROR: Resources not defined for job ${job} at resolution ${OCNRES}"
        exit 4
    esac

    export wtime_ocnanalbmat="00:30:00"
    export npe_ocnanalbmat=${npes}
    export nth_ocnanalbmat=1
    export is_exclusive=True
    export npe_node_ocnanalbmat=$(( npe_node_max / nth_ocnanalbmat ))
    ;;

  "ocnanalrun")
    npes=16
    case ${OCNRES} in
      "025")
        npes=480
        memory_ocnanalrun="96GB"
        ;;
      "050")
        npes=16
        memory_ocnanalrun="96GB"
        ;;
      "500")
        npes=16
        memory_ocnanalrun="24GB"
        ;;
      *)
        echo "FATAL ERROR: Resources not defined for job ${job} at resolution ${OCNRES}"
        exit 4
    esac

    export wtime_ocnanalrun="00:15:00"
    export npe_ocnanalrun=${npes}
    export nth_ocnanalrun=1
    export is_exclusive=True
    export npe_node_ocnanalrun=$(( npe_node_max / nth_ocnanalrun ))
    export memory_ocnanalrun
    ;;

  "ocnanalecen")
    npes=16
    case ${OCNRES} in
      "025")
        npes=40
        memory_ocnanalecen="96GB"
        ;;
      "050")
        npes=16
        memory_ocnanalecen="96GB"
        ;;
      "500")
        npes=16
        memory_ocnanalecen="24GB"
        ;;
      *)
        echo "FATAL ERROR: Resources not defined for job ${job} at resolution ${OCNRES}"
        exit 4
    esac

    export wtime_ocnanalecen="00:10:00"
    export npe_ocnanalecen=${npes}
    export nth_ocnanalecen=1
    export is_exclusive=True
    export npe_node_ocnanalecen=$(( npe_node_max / nth_ocnanalecen ))
    export memory_ocnanalecen
    ;;

  "ocnanalchkpt")
    export wtime_ocnanalchkpt="00:10:00"
    export npe_ocnanalchkpt=1
    export nth_ocnanalchkpt=1
    export npe_node_ocnanalchkpt=$(( npe_node_max / nth_ocnanalchkpt ))
    case ${OCNRES} in
      "025")
        memory_ocnanalchkpt="128GB"
        npes=40;;
      "050")
        memory_ocnanalchkpt="32GB"
        npes=16;;
      "500")
        memory_ocnanalchkpt="32GB"
        npes=8;;
      *)
        echo "FATAL ERROR: Resources not defined for job ${job} at resolution ${OCNRES}"
        exit 4
    esac
    export npe_ocnanalchkpt=${npes}
    export memory_ocnanalchkpt
    ;;

  "ocnanalpost")
    export wtime_ocnanalpost="00:30:00"
    export npe_ocnanalpost=${npe_node_max}
    export nth_ocnanalpost=1
    export npe_node_ocnanalpost=$(( npe_node_max / nth_ocnanalpost ))
    ;;

  "ocnanalvrfy")
    export wtime_ocnanalvrfy="00:35:00"
    export npe_ocnanalvrfy=1
    export nth_ocnanalvrfy=1
    export npe_node_ocnanalvrfy=$(( npe_node_max / nth_ocnanalvrfy ))
    export memory_ocnanalvrfy="24GB"
    ;;

  "anal")
    export wtime_anal="01:20:00"
    export wtime_anal_gfs="01:00:00"
    export npe_anal=780
    export nth_anal=5
    export npe_anal_gfs=825
    export nth_anal_gfs=5
    if [[ "${machine}" == "WCOSS2" ]]; then
      export nth_anal=8
      export nth_anal_gfs=8
    fi
    case ${CASE} in
      "C384")
        export npe_anal=160
        export npe_anal_gfs=160
        export nth_anal=10
        export nth_anal_gfs=10
        if [[ ${machine} = "HERA" ]]; then
          export npe_anal=270
          export npe_anal_gfs=270
          export nth_anal=8
          export nth_anal_gfs=8
        fi	  
        if [[ ${machine} = "S4" ]]; then
          #On the S4-s4 partition, this is accomplished by increasing the task
          #count to a multiple of 32
          if [[ ${PARTITION_BATCH} = "s4" ]]; then
            export npe_anal=416
            export npe_anal_gfs=416
          fi
          #S4 is small, so run this task with just 1 thread
          export nth_anal=1
          export nth_anal_gfs=1
          export wtime_anal="02:00:00"
        fi
        ;;
      "C192" | "C96" | "C48")
        export npe_anal=84
        export npe_anal_gfs=84
        if [[ ${machine} == "S4" ]]; then
          export nth_anal=4
          export nth_anal_gfs=4
          #Adjust job count for S4
          if [[ ${PARTITION_BATCH} == "s4" ]]; then
            export npe_anal=88
            export npe_anal_gfs=88
          elif [[ ${PARTITION_BATCH} == "ivy" ]]; then
            export npe_anal=90
            export npe_anal_gfs=90
          fi
        fi
        ;;
      *)
        echo "FATAL ERROR: Resources not defined for job ${job} at resolution ${CASE}"
        exit 4
        ;;
    esac
    export npe_node_anal=$(( npe_node_max / nth_anal ))
    export nth_cycle=${nth_anal}
    export npe_node_cycle=$(( npe_node_max / nth_cycle ))
    export is_exclusive=True
    ;;

  "analcalc")
    export wtime_analcalc="00:10:00"
    export npe_analcalc=127
    export ntasks="${npe_analcalc}"
    export nth_analcalc=1
    export nth_echgres=4
    export nth_echgres_gfs=12
    export npe_node_analcalc=$(( npe_node_max / nth_analcalc ))
    export is_exclusive=True
    export memory_analcalc="48GB"
    ;;

  "analdiag")
    export wtime_analdiag="00:15:00"
    export npe_analdiag=96             # Should be at least twice npe_ediag
    export nth_analdiag=1
    export npe_node_analdiag=$(( npe_node_max / nth_analdiag ))
    export memory_analdiag="48GB"
    ;;

  "sfcanl")
<<<<<<< HEAD
    export wtime_sfcanl="00:15:00"
=======
    export wtime_sfcanl="00:20:00"
>>>>>>> f2131849
    export npe_sfcanl=6
    export nth_sfcanl=1
    export npe_node_sfcanl=$(( npe_node_max / nth_sfcanl ))
    export is_exclusive=True
    ;;

  "fcst" | "efcs")
    export is_exclusive=True

    if [[ "${step}" == "fcst" ]]; then
      _CDUMP_LIST=${CDUMP:-"gdas gfs"}
    elif [[ "${step}" == "efcs" ]]; then
      _CDUMP_LIST=${CDUMP:-"enkfgdas enkfgfs"}
    fi

    # During workflow creation, we need resources for all CDUMPs and CDUMP is undefined
    for _CDUMP in ${_CDUMP_LIST}; do
      if [[ "${_CDUMP}" =~ "gfs" ]]; then
        export layout_x=${layout_x_gfs}
        export layout_y=${layout_y_gfs}
        export WRITE_GROUP=${WRITE_GROUP_GFS}
        export WRTTASK_PER_GROUP_PER_THREAD=${WRTTASK_PER_GROUP_PER_THREAD_GFS}
        ntasks_fv3=${ntasks_fv3_gfs}
        ntasks_quilt=${ntasks_quilt_gfs}
        nthreads_fv3=${nthreads_fv3_gfs}
        nthreads_ufs=${nthreads_ufs_gfs}
      fi

      # Determine if using ESMF-managed threading or traditional threading
      # If using traditional threading, set them to 1
      if [[ "${USE_ESMF_THREADING:-}" == "YES" ]]; then
        export UFS_THREADS=1
      else  # traditional threading
        export UFS_THREADS=${nthreads_ufs:-1}
        nthreads_fv3=1
        nthreads_mediator=1
        [[ "${DO_WAVE}" == "YES" ]] && nthreads_ww3=1
        [[ "${DO_OCN}" == "YES" ]] && nthreads_mom6=1
        [[ "${DO_ICE}" == "YES" ]] && nthreads_cice6=1
      fi

      if (( ntiles > 6 )); then
        export layout_x_nest=${layout_x_nest:-10}
        export layout_y_nest=${layout_y_nest:-10}
        export npx_nest=${npx_nest:-1441}
        export npy_nest=${npy_nest:-961}
      fi

      # PETS for the atmosphere dycore
      (( FV3PETS = ntasks_fv3 * nthreads_fv3 ))
      echo "FV3 using (nthreads, PETS) = (${nthreads_fv3}, ${FV3PETS})"

      # PETS for quilting
      if [[ "${QUILTING:-}" == ".true." ]]; then
        (( QUILTPETS = ntasks_quilt * nthreads_fv3 ))
        (( WRTTASK_PER_GROUP = WRTTASK_PER_GROUP_PER_THREAD ))
        export WRTTASK_PER_GROUP
      else
        QUILTPETS=0
      fi
      echo "QUILT using (nthreads, PETS) = (${nthreads_fv3}, ${QUILTPETS})"

      # Total PETS for the atmosphere component
      ATMTHREADS=${nthreads_fv3}
      (( ATMPETS = FV3PETS + QUILTPETS ))
      export ATMPETS ATMTHREADS
      echo "FV3ATM using (nthreads, PETS) = (${ATMTHREADS}, ${ATMPETS})"

      # Total PETS for the coupled model (starting w/ the atmosphere)
      NTASKS_TOT=${ATMPETS}

      # The mediator PETS can overlap with other components, usually it lands on the atmosphere tasks.
      # However, it is suggested limiting mediator PETS to 300, as it may cause the slow performance.
      # See https://docs.google.com/document/d/1bKpi-52t5jIfv2tuNHmQkYUe3hkKsiG_DG_s6Mnukog/edit
      # TODO: Update reference when moved to ufs-weather-model RTD
      MEDTHREADS=${nthreads_mediator:-1}
      MEDPETS=${MEDPETS:-${FV3PETS}}
      (( "${MEDPETS}" > 300 )) && MEDPETS=300
      export MEDPETS MEDTHREADS
      echo "MEDIATOR using (threads, PETS) = (${MEDTHREADS}, ${MEDPETS})"

      CHMPETS=0; CHMTHREADS=0
      if [[ "${DO_AERO}" == "YES" ]]; then
        # GOCART shares the same grid and forecast tasks as FV3 (do not add write grid component tasks).
        (( CHMTHREADS = ATMTHREADS ))
        (( CHMPETS = FV3PETS ))
        # Do not add to NTASKS_TOT
        echo "GOCART using (threads, PETS) = (${CHMTHREADS}, ${CHMPETS})"
      fi
      export CHMPETS CHMTHREADS

      WAVPETS=0; WAVTHREADS=0
      if [[ "${DO_WAVE}" == "YES" ]]; then
        (( WAVPETS = ntasks_ww3 * nthreads_ww3 ))
        (( WAVTHREADS = nthreads_ww3 ))
        echo "WW3 using (threads, PETS) = (${WAVTHREADS}, ${WAVPETS})"
        (( NTASKS_TOT = NTASKS_TOT + WAVPETS ))
      fi
      export WAVPETS WAVTHREADS

      OCNPETS=0; OCNTHREADS=0
      if [[ "${DO_OCN}" == "YES" ]]; then
        (( OCNPETS = ntasks_mom6 * nthreads_mom6 ))
        (( OCNTHREADS = nthreads_mom6 ))
        echo "MOM6 using (threads, PETS) = (${OCNTHREADS}, ${OCNPETS})"
        (( NTASKS_TOT = NTASKS_TOT + OCNPETS ))
      fi
      export OCNPETS OCNTHREADS

      ICEPETS=0; ICETHREADS=0
      if [[ "${DO_ICE}" == "YES" ]]; then
        (( ICEPETS = ntasks_cice6 * nthreads_cice6 ))
        (( ICETHREADS = nthreads_cice6 ))
        echo "CICE6 using (threads, PETS) = (${ICETHREADS}, ${ICEPETS})"
        (( NTASKS_TOT = NTASKS_TOT + ICEPETS ))
      fi
      export ICEPETS ICETHREADS

      echo "Total PETS for ${_CDUMP} = ${NTASKS_TOT}"

      if [[ "${_CDUMP}" =~ "gfs" ]]; then
        declare -x "npe_${step}_gfs"="${NTASKS_TOT}"
        declare -x "nth_${step}_gfs"="${UFS_THREADS}"
        declare -x "npe_node_${step}_gfs"="${npe_node_max}"
      else
        declare -x "npe_${step}"="${NTASKS_TOT}"
        declare -x "nth_${step}"="${UFS_THREADS}"
        declare -x "npe_node_${step}"="${npe_node_max}"
      fi

    done

    case "${CASE}" in
      "C48" | "C96" | "C192")
        declare -x "wtime_${step}"="00:20:00"
        declare -x "wtime_${step}_gfs"="03:00:00"
        ;;
      "C384")
        declare -x "wtime_${step}"="00:30:00"
        declare -x "wtime_${step}_gfs"="06:00:00"
        ;;
      "C768" | "C1152")
        declare -x "wtime_${step}"="00:30:00"
        declare -x "wtime_${step}_gfs"="06:00:00"
        ;;
      *)
        echo "FATAL ERROR: Resources not defined for job ${job} at resolution ${CASE}"
        exit 4
        ;;
    esac

    unset _CDUMP _CDUMP_LIST
    unset NTASKS_TOT
    ;;

  "oceanice_products")
    export wtime_oceanice_products="00:15:00"
    export npe_oceanice_products=1
    export npe_node_oceanice_products=1
    export nth_oceanice_products=1
    export memory_oceanice_products="96GB"
    ;;

  "upp")
    case "${CASE}" in
      "C48" | "C96")
        export npe_upp=${CASE:1}
      ;;
      "C192" | "C384")
        export npe_upp=120
        export memory_upp="96GB"
      ;;
      "C768")
        export npe_upp=120
        export memory_upp="96GB"
        if [[ ${machine} == "WCOSS2" ]]; then export memory_upp="480GB" ; fi
      ;;
      *)
        echo "FATAL ERROR: Resources not defined for job ${job} at resolution ${CASE}"
        exit 4
      ;;
    esac
    if [[ ${machine} == "JET" ]]; then export memory_upp="0" ; fi
    export npe_node_upp=${npe_upp}

    export nth_upp=1

    export wtime_upp="00:15:00"
    if (( npe_node_upp > npe_node_max )); then
      export npe_node_upp=${npe_node_max}
    fi
    export is_exclusive=True
    ;;

  "atmos_products")
    export wtime_atmos_products="00:15:00"
    export npe_atmos_products=24
    export nth_atmos_products=1
    export npe_node_atmos_products="${npe_atmos_products}"
    export wtime_atmos_products_gfs="${wtime_atmos_products}"
    export npe_atmos_products_gfs="${npe_atmos_products}"
    export nth_atmos_products_gfs="${nth_atmos_products}"
    export npe_node_atmos_products_gfs="${npe_node_atmos_products}"
    export is_exclusive=True
    ;;

  "verfozn")
    export wtime_verfozn="00:05:00"
    export npe_verfozn=1
    export nth_verfozn=1
    export npe_node_verfozn=1
    export memory_verfozn="1G"
    ;;

  "verfrad")
    export wtime_verfrad="00:40:00"
    export npe_verfrad=1
    export nth_verfrad=1
    export npe_node_verfrad=1
    export memory_verfrad="5G"
    ;;

  "vminmon")
    export wtime_vminmon="00:05:00"
    export npe_vminmon=1
    export nth_vminmon=1
    export npe_node_vminmon=1
    export wtime_vminmon_gfs="00:05:00"
    export npe_vminmon_gfs=1
    export nth_vminmon_gfs=1
    export npe_node_vminmon_gfs=1
    export memory_vminmon="1G"
    ;;

  "tracker")
    export wtime_tracker="00:10:00"
    export npe_tracker=1
    export nth_tracker=1
    export npe_node_tracker=1
    export memory_tracker="4G"
    ;;

  "genesis")
    export wtime_genesis="00:25:00"
    export npe_genesis=1
    export nth_genesis=1
    export npe_node_genesis=1
    export memory_genesis="10G"
    ;;

  "genesis_fsu")
    export wtime_genesis_fsu="00:10:00"
    export npe_genesis_fsu=1
    export nth_genesis_fsu=1
    export npe_node_genesis_fsu=1
    export memory_genesis_fsu="10G"
    ;;

  "fit2obs")
    export wtime_fit2obs="00:20:00"
    export npe_fit2obs=3
    export nth_fit2obs=1
    export npe_node_fit2obs=1
    export memory_fit2obs="20G"
    if [[ ${machine} == "WCOSS2" ]]; then export npe_node_fit2obs=3 ; fi
    ;;

  "metp")
    export nth_metp=1
    export wtime_metp="03:00:00"
    export npe_metp=4
    export npe_node_metp=4
    export wtime_metp_gfs="06:00:00"
    export npe_metp_gfs=4
    export npe_node_metp_gfs=4
    export is_exclusive=True
    ;;

  "echgres")
    export wtime_echgres="00:10:00"
    export npe_echgres=3
    export nth_echgres=${npe_node_max}
    export npe_node_echgres=1
    if [[ "${machine}" == "WCOSS2" ]]; then
      export memory_echgres="200GB"
    fi
    ;;

  "init")
    export wtime_init="00:30:00"
    export npe_init=24
    export nth_init=1
    export npe_node_init=6
    export memory_init="70GB"
    ;;

  "init_chem")
    export wtime_init_chem="00:30:00"
    export npe_init_chem=1
    export npe_node_init_chem=1
    export is_exclusive=True
    ;;

  "mom6ic")
    export wtime_mom6ic="00:30:00"
    export npe_mom6ic=24
    export npe_node_mom6ic=24
    export is_exclusive=True
    ;;

  "arch" | "earc" | "getic")
    declare -x "wtime_${step}"="06:00:00"
    declare -x "npe_${step}"="1"
    declare -x "npe_node_${step}"="1"
    declare -x "nth_${step}"="1"
    declare -x "memory_${step}"="4096M"
    if [[ "${machine}" == "WCOSS2" ]]; then
      declare -x "memory_${step}"="50GB"
    fi
    ;;

  "cleanup")
    export wtime_cleanup="00:15:00"
    export npe_cleanup=1
    export npe_node_cleanup=1
    export nth_cleanup=1
    export memory_cleanup="4096M"
    ;;

  "stage_ic")
    export wtime_stage_ic="00:15:00"
    export npe_stage_ic=1
    export npe_node_stage_ic=1
    export nth_stage_ic=1
    export is_exclusive=True
    ;;

  "atmensanlinit")
    export layout_x=${layout_x_atmensanl}
    export layout_y=${layout_y_atmensanl}

    export wtime_atmensanlinit="00:10:00"
    export npe_atmensanlinit=1
    export nth_atmensanlinit=1
    export npe_node_atmensanlinit=$(( npe_node_max / nth_atmensanlinit ))
    export memory_atmensanlinit="3072M"
    ;;

  "atmensanlrun")
    export layout_x=${layout_x_atmensanl}
    export layout_y=${layout_y_atmensanl}

    export wtime_atmensanlrun="00:30:00"
    export npe_atmensanlrun=$(( layout_x * layout_y * 6 ))
    export npe_atmensanlrun_gfs=$(( layout_x * layout_y * 6 ))
    export nth_atmensanlrun=1
    export nth_atmensanlrun_gfs=${nth_atmensanlrun}
    export npe_node_atmensanlrun=$(( npe_node_max / nth_atmensanlrun ))
    export memory_atmensanlrun="96GB"
    export is_exclusive=True
    ;;

  "atmensanlfinal")
    export wtime_atmensanlfinal="00:30:00"
    export npe_atmensanlfinal=${npe_node_max}
    export nth_atmensanlfinal=1
    export npe_node_atmensanlfinal=$(( npe_node_max / nth_atmensanlfinal ))
    export is_exclusive=True
    ;;

  "eobs" | "eomg")
    export wtime_eobs="00:15:00"
    export wtime_eomg="00:30:00"
    case ${CASE} in
      "C768")                 export npe_eobs=200;;
      "C384")                 export npe_eobs=100;;
      "C192" | "C96" | "C48") export npe_eobs=40;;
      *)
        echo "FATAL ERROR: Resources not defined for job ${job} at resolution ${CASE}"
        exit 4
        ;;
    esac
    export npe_eomg=${npe_eobs}
    export nth_eobs=2
    export nth_eomg=${nth_eobs}
    export npe_node_eobs=$(( npe_node_max / nth_eobs ))
    export is_exclusive=True
    # The number of tasks and cores used must be the same for eobs
    # See https://github.com/NOAA-EMC/global-workflow/issues/2092 for details
    # For S4, this is accomplished by running 10 tasks/node
    if [[ ${machine} = "S4" ]]; then
      export npe_node_eobs=10
    elif [[ ${machine} = "HERCULES" ]]; then
      # For Hercules, this is only an issue at C384; use 20 tasks/node
      if [[ ${CASE} = "C384" ]]; then
        export npe_node_eobs=20
      fi
    fi
    export npe_node_eomg=${npe_node_eobs}
    ;;

  "ediag")
    export wtime_ediag="00:15:00"
    export npe_ediag=48
    export nth_ediag=1
    export npe_node_ediag=$(( npe_node_max / nth_ediag ))
    export memory_ediag="30GB"
    ;;

  "eupd")
    export wtime_eupd="00:30:00"
    case ${CASE} in
      "C768")
        export npe_eupd=480
        export nth_eupd=6
        if [[ "${machine}" == "WCOSS2" ]]; then
          export npe_eupd=315
          export nth_eupd=14
        fi
        ;;
      "C384")
        export npe_eupd=270
        export nth_eupd=8
        if [[ "${machine}" == "WCOSS2" ]]; then
          export npe_eupd=315
          export nth_eupd=14
        elif [[ ${machine} == "S4" ]]; then
           export npe_eupd=160
           export nth_eupd=2
        fi
        ;;
      "C192" | "C96" | "C48")
        export npe_eupd=42
        export nth_eupd=2
        if [[ "${machine}" == "HERA" || "${machine}" == "JET" ]]; then
          export nth_eupd=4
        fi
        ;;
      *)
        echo "FATAL ERROR: Resources not defined for job ${job} at resolution ${CASE}"
        exit 4
        ;;
    esac
    export npe_node_eupd=$(( npe_node_max / nth_eupd ))
    export is_exclusive=True
    ;;

  "ecen")
    export wtime_ecen="00:10:00"
    export npe_ecen=80
    export nth_ecen=4
    if [[ "${machine}" == "HERA" ]]; then export nth_ecen=6; fi
    if [[ ${CASE} == "C384" || ${CASE} == "C192" || ${CASE} == "C96" || ${CASE} == "C48" ]]; then
      export nth_ecen=2
    fi
    export npe_node_ecen=$(( npe_node_max / nth_ecen ))
    export nth_cycle=${nth_ecen}
    export npe_node_cycle=$(( npe_node_max / nth_cycle ))
    export is_exclusive=True
    ;;

  "esfc")
    export wtime_esfc="00:15:00"
    export npe_esfc=80
    export nth_esfc=1
    export npe_node_esfc=$(( npe_node_max / nth_esfc ))
    export nth_cycle=${nth_esfc}
    export npe_node_cycle=$(( npe_node_max / nth_cycle ))
    export memory_esfc="80GB"
    if [[ ${machine} == "JET" ]]; then export memory_esfc="0" ; fi
    ;;

  "epos")
    export wtime_epos="00:15:00"
    export npe_epos=80
    export nth_epos=1
    export npe_node_epos=$(( npe_node_max / nth_epos ))
    export is_exclusive=True
    ;;

  "postsnd")
    export wtime_postsnd="02:00:00"
    export npe_postsnd=40
    export nth_postsnd=8
    export npe_node_postsnd=10
    export npe_postsndcfp=9
    export npe_node_postsndcfp=1
    postsnd_req_cores=$(( npe_node_postsnd * nth_postsnd ))
    if (( postsnd_req_cores > npe_node_max )); then
        export npe_node_postsnd=$(( npe_node_max / nth_postsnd ))
    fi
    export is_exclusive=True
    ;;

  "awips")
    export wtime_awips="03:30:00"
    export npe_awips=1
    export npe_node_awips=1
    export nth_awips=1
    export memory_awips="3GB"
    ;;

  "npoess")
    export wtime_npoess="03:30:00"
    export npe_npoess=1
    export npe_node_npoess=1
    export nth_npoess=1
    export memory_npoess="3GB"
    ;;

  "gempak")
    export wtime_gempak="03:00:00"
    export npe_gempak=2
    export npe_gempak_gfs=28
    export npe_node_gempak=2
    export npe_node_gempak_gfs=28
    export nth_gempak=1
    export memory_gempak="4GB"
    export memory_gempak_gfs="2GB"
    ;;

  "mos_stn_prep")
    export wtime_mos_stn_prep="00:10:00"
    export npe_mos_stn_prep=3
    export npe_node_mos_stn_prep=3
    export nth_mos_stn_prep=1
    export memory_mos_stn_prep="5GB"
    export NTASK="${npe_mos_stn_prep}"
    export PTILE="${npe_node_mos_stn_prep}"
    ;;

  "mos_grd_prep")
    export wtime_mos_grd_prep="00:10:00"
    export npe_mos_grd_prep=4
    export npe_node_mos_grd_prep=4
    export nth_mos_grd_prep=1
    export memory_mos_grd_prep="16GB"
    export NTASK="${npe_mos_grd_prep}"
    export PTILE="${npe_node_mos_grd_prep}"
    ;;

  "mos_ext_stn_prep")
    export wtime_mos_ext_stn_prep="00:15:00"
    export npe_mos_ext_stn_prep=2
    export npe_node_mos_ext_stn_prep=2
    export nth_mos_ext_stn_prep=1
    export memory_mos_ext_stn_prep="5GB"
    export NTASK="${npe_mos_ext_stn_prep}"
    export PTILE="${npe_node_mos_ext_stn_prep}"
    ;;

  "mos_ext_grd_prep")
    export wtime_mos_ext_grd_prep="00:10:00"
    export npe_mos_ext_grd_prep=7
    export npe_node_mos_ext_grd_prep=7
    export nth_mos_ext_grd_prep=1
    export memory_mos_ext_grd_prep="3GB"
    export NTASK="${npe_mos_ext_grd_prep}"
    export PTILE="${npe_node_mos_ext_grd_prep}"
    ;;

  "mos_stn_fcst")
    export wtime_mos_stn_fcst="00:10:00"
    export npe_mos_stn_fcst=5
    export npe_node_mos_stn_fcst=5
    export nth_mos_stn_fcst=1
    export memory_mos_stn_fcst="40GB"
    export NTASK="${npe_mos_stn_fcst}"
    export PTILE="${npe_node_mos_stn_fcst}"
    ;;

  "mos_grd_fcst")
    export wtime_mos_grd_fcst="00:10:00"
    export npe_mos_grd_fcst=7
    export npe_node_mos_grd_fcst=7
    export nth_mos_grd_fcst=1
    export memory_mos_grd_fcst="50GB"
    export NTASK="${npe_mos_grd_fcst}"
    export PTILE="${npe_node_mos_grd_fcst}"
    ;;

  "mos_ext_stn_fcst")
    export wtime_mos_ext_stn_fcst="00:20:00"
    export npe_mos_ext_stn_fcst=3
    export npe_node_mos_ext_stn_fcst=3
    export nth_mos_ext_stn_fcst=1
    export memory_mos_ext_stn_fcst="50GB"
    export NTASK="${npe_mos_ext_stn_fcst}"
    export PTILE="${npe_node_mos_ext_stn_fcst}"
    export prepost=True
    ;;

  "mos_ext_grd_fcst")
    export wtime_mos_ext_grd_fcst="00:10:00"
    export npe_mos_ext_grd_fcst=7
    export npe_node_mos_ext_grd_fcst=7
    export nth_mos_ext_grd_fcst=1
    export memory_mos_ext_grd_fcst="50GB"
    export NTASK="${npe_mos_ext_grd_fcst}"
    export PTILE="${npe_node_mos_ext_grd_fcst}"
    ;;

  "mos_stn_prdgen")
    export wtime_mos_stn_prdgen="00:10:00"
    export npe_mos_stn_prdgen=1
    export npe_node_mos_stn_prdgen=1
    export nth_mos_stn_prdgen=1
    export memory_mos_stn_prdgen="15GB"
    export NTASK="${npe_mos_stn_prdgen}"
    export PTILE="${npe_node_mos_stn_prdgen}"
    export prepost=True
    ;;

  "mos_grd_prdgen")
    export wtime_mos_grd_prdgen="00:40:00"
    export npe_mos_grd_prdgen=72
    export npe_node_mos_grd_prdgen=18
    export nth_mos_grd_prdgen=4
    export memory_mos_grd_prdgen="20GB"
    export NTASK="${npe_mos_grd_prdgen}"
    export PTILE="${npe_node_mos_grd_prdgen}"
    export OMP_NUM_THREADS="${nth_mos_grd_prdgen}"
    ;;

  "mos_ext_stn_prdgen")
    export wtime_mos_ext_stn_prdgen="00:10:00"
    export npe_mos_ext_stn_prdgen=1
    export npe_node_mos_ext_stn_prdgen=1
    export nth_mos_ext_stn_prdgen=1
    export memory_mos_ext_stn_prdgen="15GB"
    export NTASK="${npe_mos_ext_stn_prdgen}"
    export PTILE="${npe_node_mos_ext_stn_prdgen}"
    export prepost=True
    ;;

  "mos_ext_grd_prdgen")
    export wtime_mos_ext_grd_prdgen="00:30:00"
    export npe_mos_ext_grd_prdgen=96
    export npe_node_mos_ext_grd_prdgen=6
    export nth_mos_ext_grd_prdgen=16
    export memory_mos_ext_grd_prdgen="30GB"
    export NTASK="${npe_mos_ext_grd_prdgen}"
    export PTILE="${npe_node_mos_ext_grd_prdgen}"
    export OMP_NUM_THREADS="${nth_mos_ext_grd_prdgen}"
    ;;

  "mos_wx_prdgen")
    export wtime_mos_wx_prdgen="00:10:00"
    export npe_mos_wx_prdgen=4
    export npe_node_mos_wx_prdgen=2
    export nth_mos_wx_prdgen=2
    export memory_mos_wx_prdgen="10GB"
    export NTASK="${npe_mos_wx_prdgen}"
    export PTILE="${npe_node_mos_wx_prdgen}"
    export OMP_NUM_THREADS="${nth_mos_wx_prdgen}"
    ;;

  "mos_wx_ext_prdgen")
    export wtime_mos_wx_ext_prdgen="00:10:00"
    export npe_mos_wx_ext_prdgen=4
    export npe_node_mos_wx_ext_prdgen=2
    export nth_mos_wx_ext_prdgen=2
    export memory_mos_wx_ext_prdgen="10GB"
    export NTASK="${npe_mos_wx_ext_prdgen}"
    export PTILE="${npe_node_mos_wx_ext_prdgen}"
    export OMP_NUM_THREADS="${nth_mos_wx_ext_prdgen}"
    ;;

  *)
    echo "FATAL ERROR: Invalid job ${step} passed to ${BASH_SOURCE[0]}"
    exit 1
    ;;

esac

echo "END: config.resources"<|MERGE_RESOLUTION|>--- conflicted
+++ resolved
@@ -564,11 +564,7 @@
     ;;
 
   "sfcanl")
-<<<<<<< HEAD
-    export wtime_sfcanl="00:15:00"
-=======
     export wtime_sfcanl="00:20:00"
->>>>>>> f2131849
     export npe_sfcanl=6
     export nth_sfcanl=1
     export npe_node_sfcanl=$(( npe_node_max / nth_sfcanl ))
