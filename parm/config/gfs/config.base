#! /usr/bin/env bash

########## config.base ##########
# Common to all steps

echo "BEGIN: config.base"

# Machine environment
export machine="@MACHINE@"

# EMC parallel or NCO production
export RUN_ENVIR="emc"

# Account, queue, etc.
export ACCOUNT="@ACCOUNT@"
export QUEUE="@QUEUE@"
export QUEUE_SERVICE="@QUEUE_SERVICE@"
export PARTITION_BATCH="@PARTITION_BATCH@"
export PARTITION_SERVICE="@PARTITION_SERVICE@"

# Project to use in mass store:
export HPSS_PROJECT="@HPSS_PROJECT@"

# Directories relative to installation areas:
export HOMEgfs=@HOMEgfs@
export EXECgfs="${HOMEgfs}/exec"
export FIXgfs="${HOMEgfs}/fix"
export PARMgfs="${HOMEgfs}/parm"
export SCRgfs="${HOMEgfs}/scripts"
export USHgfs="${HOMEgfs}/ush"

export FIXam="${FIXgfs}/am"
export FIXaer="${FIXgfs}/aer"
export FIXcpl="${FIXgfs}/cpl"
export FIXlut="${FIXgfs}/lut"
export FIXorog="${FIXgfs}/orog"
export FIXcice="${FIXgfs}/cice"
export FIXmom="${FIXgfs}/mom6"
export FIXreg2grb2="${FIXgfs}/reg2grb2"
export FIXugwd="${FIXgfs}/ugwd"
export FIXgdas="${FIXgfs}/gdas"

########################################################################

# GLOBAL static environment parameters
export PACKAGEROOT="@PACKAGEROOT@"    # TODO: set via prod_envir in Ops
export COMROOT="@COMROOT@"    # TODO: set via prod_envir in Ops
export COMINsyn="@COMINsyn@"
export DMPDIR="@DMPDIR@"
export BASE_CPLIC="@BASE_CPLIC@"

# Gempak from external models
# Default locations are to dummy locations for testing
export COMINecmwf=@COMINecmwf@
export COMINnam=@COMINnam@
export COMINukmet=@COMINukmet@

# USER specific paths
export HOMEDIR="@HOMEDIR@"
export STMP="@STMP@"
export PTMP="@PTMP@"
export NOSCRUB="@NOSCRUB@"

# Base directories for various builds
export BASE_GIT="@BASE_GIT@"

# Toggle to turn on/off GFS downstream processing.
export DO_GOES="@DO_GOES@"               # GOES products
export DO_BUFRSND="@DO_BUFRSND@"         # BUFR sounding products
export DO_GEMPAK="@DO_GEMPAK@"           # GEMPAK products
export DO_AWIPS="@DO_AWIPS@"             # AWIPS products
export DO_NPOESS="@DO_NPOESS@"           # NPOESS products
export DO_TRACKER="@DO_TRACKER@"         # Hurricane track verification
export DO_GENESIS="@DO_GENESIS@"         # Cyclone genesis verification
export DO_GENESIS_FSU="@DO_GENESIS_FSU@" # Cyclone genesis verification (FSU)
export DO_VERFOZN="YES"                  # Ozone data assimilation monitoring
export DO_VERFRAD="YES"                  # Radiance data assimilation monitoring
export DO_VMINMON="YES"                  # GSI minimization monitoring
export DO_MOS="NO"                       # GFS Model Output Statistics - Only supported on WCOSS2

# NO for retrospective parallel; YES for real-time parallel
#  arch.sh uses REALTIME for MOS.  Need to set REALTIME=YES
#  if want MOS written to HPSS.   Should update arch.sh to
#  use RUNMOS flag
export REALTIME="YES"

# Experiment mode (cycled or forecast-only)
export MODE="@MODE@" # cycled/forecast-only

####################################################
# DO NOT ADD MACHINE DEPENDENT STUFF BELOW THIS LINE
# IF YOU HAVE TO MAKE MACHINE SPECIFIC CHANGES BELOW
# FEEL FREE TO MOVE THEM ABOVE THIS LINE TO KEEP IT
# CLEAR
####################################################
# Build paths relative to $HOMEgfs
export FIXgsi="${HOMEgfs}/fix/gsi"
export HOMEpost="${HOMEgfs}"
export HOMEobsproc="${BASE_GIT:-}/obsproc/v${obsproc_run_ver:-1.1.2}"

# CONVENIENT utility scripts and other environment parameters
export NCP="/bin/cp -p"
export NMV="/bin/mv"
export NLN="/bin/ln -sf"
export VERBOSE="YES"
export KEEPDATA="NO"
export DEBUG_POSTSCRIPT="NO" # PBS only; sets debug=true
export CHGRP_RSTPROD="@CHGRP_RSTPROD@"
export CHGRP_CMD="@CHGRP_CMD@"
export NCDUMP="${NETCDF:-${netcdf_c_ROOT:-}}/bin/ncdump"
export NCLEN="${HOMEgfs}/ush/getncdimlen"

# Machine environment, jobs, and other utility scripts
export BASE_ENV="${HOMEgfs}/env"
export BASE_JOB="${HOMEgfs}/jobs/rocoto"

# EXPERIMENT specific environment parameters
export SDATE=@SDATE@
export EDATE=@EDATE@
export EXP_WARM_START="@EXP_WARM_START@"
export assim_freq=6
export PSLOT="@PSLOT@"
export EXPDIR="@EXPDIR@/${PSLOT}"
export ROTDIR="@COMROOT@/${PSLOT}"
export ROTDIR_DUMP="YES"                #Note: A value of "NO" does not currently work
export DUMP_SUFFIX=""
if [[ "${PDY}${cyc}" -ge "2019092100" && "${PDY}${cyc}" -le "2019110700" ]]; then
    export DUMP_SUFFIX="p"              # Use dumps from NCO GFS v15.3 parallel
fi
export DATAROOT="${STMP}/RUNDIRS/${PSLOT}"  # TODO: set via prod_envir in Ops
export RUNDIR="${DATAROOT}"  # TODO: Should be removed; use DATAROOT instead
export ARCDIR="${NOSCRUB}/archive/${PSLOT}"
export ATARDIR="@ATARDIR@"

# Commonly defined parameters in JJOBS
export envir=${envir:-"prod"}
export NET="gfs"  # NET is defined in the job-card (ecf)
export RUN=${RUN:-${CDUMP:-"gfs"}}  # RUN is defined in the job-card (ecf); CDUMP is used at EMC as a RUN proxy
# TODO: determine where is RUN actually used in the workflow other than here
# TODO: is it possible to replace all instances of ${CDUMP} to ${RUN} to be
#       consistent w/ EE2?

# Get all the COM path templates
source "${EXPDIR}/config.com"

# shellcheck disable=SC2016
export ERRSCRIPT=${ERRSCRIPT:-'eval [[ $err = 0 ]]'}
export LOGSCRIPT=${LOGSCRIPT:-""}
#export ERRSCRIPT=${ERRSCRIPT:-"err_chk"}
#export LOGSCRIPT=${LOGSCRIPT:-"startmsg"}
export REDOUT="1>"
export REDERR="2>"

export SENDECF=${SENDECF:-"NO"}
export SENDSDM=${SENDSDM:-"NO"}
export SENDDBN_NTC=${SENDDBN_NTC:-"NO"}
export SENDDBN=${SENDDBN:-"NO"}
export DBNROOT=${DBNROOT:-${UTILROOT:-}/fakedbn}

# APP settings
export APP=@APP@

shopt -s extglob
# Adjust APP based on RUN
case "${RUN}" in
    enkf*) # Turn off aerosols and waves
        APP="${APP/%+([WA])}"
        ;;
    *)     # Keep app unchanged
        ;;
esac
shopt -u extglob

# Defaults:
export DO_ATM="YES"
export DO_COUPLED="NO"
export DO_WAVE="NO"
export DO_OCN="NO"
export DO_ICE="NO"
export DO_AERO="NO"
export AERO_FCST_CDUMP="" # When to run aerosol forecast: gdas, gfs, or both
export AERO_ANL_CDUMP="" # When to run aerosol analysis: gdas, gfs, or both
export WAVE_CDUMP="" # When to include wave suite: gdas, gfs, or both
export DOBNDPNT_WAVE="NO"
export DOIBP_WAV="NO" # Option to create point outputs from input boundary points
export FRAC_GRID=".true."
export DO_NEST="NO" # Whether to run a global-nested domain
if [[ "${DO_NEST:-NO}" == "YES" ]] ; then
  export ntiles=7
  export NEST_OUTPUT_GRID="regional_latlon"
else
  export ntiles=6
fi

# Set operational resolution
export OPS_RES="C768" # Do not change # TODO: Why is this needed and where is it used?

# Resolution specific parameters
export LEVS=128
export CASE="@CASECTL@"
export CASE_ENS="@CASEENS@"
export OCNRES="@OCNRES@"
export ICERES="${OCNRES}"

# These are the currently recommended grid-combinations
case "${CASE}" in
    "C48")
        export waveGRD='uglo_100km'
        ;;
    "C96" | "C192")
        export waveGRD='uglo_100km'
        ;;
    "C384")
        export waveGRD='uglo_100km'
        ;;
    "C768" | "C1152")
        export waveGRD='uglo_m1g16'
        ;;
    *)
        echo "FATAL ERROR: Unrecognized CASE ${CASE}, ABORT!"
        exit 1
        ;;
esac

case "${APP}" in
  ATM)
    ;;
  ATMA)
    export DO_AERO="YES"
    export AERO_ANL_CDUMP="both"
    export AERO_FCST_CDUMP="gdas"
    ;;
  ATMW)
    export DO_COUPLED="YES"
    export DO_WAVE="YES"
    export WAVE_CDUMP="both"
    ;;
  NG-GODAS)
    export DO_ATM="NO"
    export DO_OCN="YES"
    export DO_ICE="YES"
    ;;
  S2S*)
    export DO_COUPLED="YES"
    export DO_OCN="YES"
    export DO_ICE="YES"

    if [[ "${APP}" =~ A$ ]]; then
        export DO_AERO="YES"
        export AERO_ANL_CDUMP="both"
        export AERO_FCST_CDUMP="gdas"
    fi

    if [[ "${APP}" =~ ^S2SW ]]; then
        export DO_WAVE="YES"
        export WAVE_CDUMP="both"
    fi
    ;;
  *)
    echo "Unrecognized APP: '${APP}'"
    exit 1
    ;;
esac

# Surface cycle update frequency
if [[ "${CDUMP}" =~ "gdas" ]] ; then
   export FHCYC=1
   export FTSFS=10
elif [[ "${CDUMP}" =~ "gfs" ]] ; then
   export FHCYC=24
fi

# Output frequency of the forecast model (for cycling)
export FHMIN=0
export FHMAX=9
export FHOUT=3           # Will be changed to 1 in config.base if (DOHYBVAR set to NO and l4densvar set to false)
export FHOUT_OCNICE=3

# Cycle to run EnKF  (set to BOTH for both gfs and gdas)
export EUPD_CYC="@EUPD_CYC@"

# GFS cycle info
export gfs_cyc=@gfs_cyc@ # 0: no GFS cycle, 1: 00Z only, 2: 00Z and 12Z only, 4: all 4 cycles.

# GFS output and frequency
export FHMIN_GFS=0
export FHMAX_GFS=@FHMAX_GFS@
export FHOUT_GFS=3 # Must be 6 for S2S until #1629 is addressed; 3 for ops
export FHMAX_HF_GFS=0
export FHOUT_HF_GFS=1
export FHOUT_OCNICE_GFS=6
export FHMIN_WAV=0
export FHOUT_WAV=3
export FHMAX_HF_WAV=120
export FHOUT_HF_WAV=1
export FHMAX_WAV=${FHMAX:-9}
export FHMAX_WAV_GFS=${FHMAX_GFS}
if (( gfs_cyc != 0 )); then
    export STEP_GFS=$(( 24 / gfs_cyc ))
else
    export STEP_GFS="0"
fi
# TODO: Change gempak to use standard out variables (#2348)
export ILPOST=${FHOUT_HF_GFS}           # gempak output frequency up to F120
if (( FHMAX_HF_GFS < 120 )); then
    export ILPOST=${FHOUT_GFS}
fi

# GFS restart interval in hours
export restart_interval_gfs=12
# NOTE: Do not set this to zero.  Instead set it to $FHMAX_GFS
# TODO: Remove this variable from config.base and reference from config.fcst
# TODO: rework logic in config.wave and push it to parsing_nameslist_WW3.sh where it is actually used

export QUILTING=".true."
export OUTPUT_GRID="gaussian_grid"
export WRITE_DOPOST=".true." # WRITE_DOPOST=true, use inline POST
export WRITE_NSFLIP=".true."

# IAU related parameters
export DOIAU="@DOIAU@"        # Enable 4DIAU for control with 3 increments
export IAUFHRS="3,6,9"
export IAU_FHROT=${IAUFHRS%%,*}
export IAU_DELTHRS=6
export IAU_OFFSET=6
export DOIAU_ENKF=${DOIAU:-"YES"}   # Enable 4DIAU for EnKF ensemble
export IAUFHRS_ENKF="3,6,9"
export IAU_DELTHRS_ENKF=6

# Use Jacobians in eupd and thereby remove need to run eomg
export lobsdiag_forenkf=".true."

# if [[ "$SDATE" -lt "2019020100" ]]; then # no rtofs in GDA
#   export DO_WAVE="NO"
#   echo "WARNING: Wave suite turned off due to lack of RTOFS in GDA for SDATE"
# fi

# Microphysics Options: 99-ZhaoCarr, 8-Thompson; 6-WSM6, 10-MG, 11-GFDL
export imp_physics=8

# Shared parameters
# DA engine
export DO_JEDIATMVAR="@DO_JEDIATMVAR@"
export DO_JEDIATMENS="@DO_JEDIATMENS@"
export DO_JEDIOCNVAR="@DO_JEDIOCNVAR@"
export DO_JEDISNOWDA="@DO_JEDISNOWDA@"
export DO_MERGENSST="@DO_MERGENSST@"

# Hybrid related
export DOHYBVAR="@DOHYBVAR@"
export NMEM_ENS=@NMEM_ENS@
export SMOOTH_ENKF="NO"
export l4densvar=".true."
export lwrite4danl=".true."
export DO_CALC_INCREMENT="NO"

# Early-cycle EnKF parameters
export NMEM_ENS_GFS=30
export NMEM_ENS_GFS_OFFSET=20
export DO_CALC_INCREMENT_ENKF_GFS="NO"

# EnKF output frequency
if [[ ${DOHYBVAR} = "YES" ]]; then
    export FHMIN_ENKF=3
    export FHMAX_ENKF=9
    export FHMAX_ENKF_GFS=@FHMAX_ENKF_GFS@
    export FHOUT_ENKF_GFS=3
    if [[ ${l4densvar} = ".true." ]]; then
        export FHOUT=1
        export FHOUT_ENKF=1
    else
        export FHOUT_ENKF=3
    fi
fi

# if 3DVAR and IAU
if [[ ${DOHYBVAR} == "NO" && ${DOIAU} == "YES"  ]]; then
    export IAUFHRS="6"
    export IAU_FHROT="3"
    export IAU_FILTER_INCREMENTS=".true."
    export IAUFHRS_ENKF="6"
fi

# Generate post-processing ensemble spread files
export ENKF_SPREAD="YES"

# Check if cycle is cold starting, DOIAU off, or free-forecast mode
if [[ "${MODE}" = "cycled" && "${SDATE}" = "${PDY}${cyc}" && ${EXP_WARM_START} = ".false." ]] || [[ "${DOIAU}" = "NO" ]] || [[ "${MODE}" = "forecast-only" && ${EXP_WARM_START} = ".false." ]] ; then
  export IAU_OFFSET=0
  export IAU_FHROT=0
  export IAUFHRS="6"
fi

if [[ "${DOIAU_ENKF}" = "NO" ]]; then export IAUFHRS_ENKF="6"; fi

# Determine restart intervals
# For IAU, write restarts at beginning of window also
if [[ "${DOIAU_ENKF:-}" == "YES" ]]; then
  export restart_interval_enkfgdas="3"
else
  export restart_interval_enkfgdas="6"
fi

export restart_interval_enkfgfs=${restart_interval_enkfgdas}

if [[ "${DOIAU}" == "YES" ]]; then
  export restart_interval_gdas="3"
else
  export restart_interval_gdas="6"
fi

export GSI_SOILANAL=@GSI_SOILANAL@

# turned on nsst in anal and/or fcst steps, and turn off rtgsst
export DONST="YES"
if [[ ${DONST} = "YES" ]]; then export FNTSFA="        "; fi

# The switch to apply SST elevation correction or not
export nst_anl=.true.

# Make the nsstbufr file on the fly or use the GDA version
export MAKE_NSSTBUFR="@MAKE_NSSTBUFR@"

# Make the aircraft prepbufr file on the fly or use the GDA version
export MAKE_ACFTBUFR="@MAKE_ACFTBUFR@"

# Analysis increments to zero in CALCINCEXEC
export INCREMENTS_TO_ZERO="'liq_wat_inc','icmr_inc','rwmr_inc','snmr_inc','grle_inc'"

# Stratospheric increments to zero
export INCVARS_ZERO_STRAT="'sphum_inc','liq_wat_inc','icmr_inc','rwmr_inc','snmr_inc','grle_inc'"
export INCVARS_EFOLD="5"

# Swith to generate netcdf or binary diagnostic files.  If not specified,
# script default to binary diagnostic files.   Set diagnostic file
# variables here since used in DA job
export netcdf_diag=".true."
export binary_diag=".false."

# Verification options
export DO_METP="NO"          # Run METPLUS jobs - set METPLUS settings in config.metp; not supported with spack-stack
export DO_FIT2OBS="YES"      # Run fit to observations package
export DO_VRFY_OCEANDA="@DO_VRFY_OCEANDA@"  # Run SOCA Ocean and Seaice DA verification tasks

# Archiving options
export HPSSARCH="@HPSSARCH@"        # save data to HPSS archive
export LOCALARCH="@LOCALARCH@"        # save data to local archive
if [[ ${HPSSARCH} = "YES" ]] && [[ ${LOCALARCH} = "YES" ]]; then
   echo "Both HPSS and local archiving selected.  Please choose one or the other."
   exit 2
fi
export ARCH_CYC=00           # Archive data at this cycle for warm_start capability
export ARCH_WARMICFREQ=4     # Archive frequency in days for warm_start capability
export ARCH_FCSTICFREQ=1     # Archive frequency in days for gdas and gfs forecast-only capability

#--online archive of nemsio files for fit2obs verification
export FITSARC="YES"
export FHMAX_FITS=132
[[ "${FHMAX_FITS}" -gt "${FHMAX_GFS}" ]] && export FHMAX_FITS=${FHMAX_GFS}

# The monitor jobs are not yet supported for JEDIATMVAR.
if [[ ${DO_JEDIATMVAR} = "YES" ]]; then
   export DO_VERFOZN="NO"     # Ozone data assimilation monitoring
   export DO_VERFRAD="NO"     # Radiance data assimilation monitoring
   export DO_VMINMON="NO"     # GSI minimization monitoring
fi

<<<<<<< HEAD
# If starting ICs that are not at cycle hour
export OFFSET_START_HOUR=0
=======
# Number of regional collectives to create soundings for
export NUM_SND_COLLECTIVES=${NUM_SND_COLLECTIVES:-9}
>>>>>>> 50c2b895

echo "END: config.base"<|MERGE_RESOLUTION|>--- conflicted
+++ resolved
@@ -465,12 +465,10 @@
    export DO_VMINMON="NO"     # GSI minimization monitoring
 fi
 
-<<<<<<< HEAD
 # If starting ICs that are not at cycle hour
 export OFFSET_START_HOUR=0
-=======
+
 # Number of regional collectives to create soundings for
 export NUM_SND_COLLECTIVES=${NUM_SND_COLLECTIVES:-9}
->>>>>>> 50c2b895
 
 echo "END: config.base"