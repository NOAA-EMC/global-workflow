--- conflicted
+++ resolved
@@ -42,12 +42,9 @@
 export PTMP=$ROTDIR
 export NOSCRUB=$EXPDIR/NOSCRUB
 
-<<<<<<< HEAD
-=======
 # Base directories for various builds
 export BASE_GIT="/gpfs/dell2/emc/modeling/noscrub/emc.glopara/git"
 
->>>>>>> f3d11b9b
 # Toggle to turn on/off GFS downstream processing.
 export DO_BUFRSND="YES"    # BUFR sounding products
 export DO_GEMPAK="YES"     # GEMPAK products
