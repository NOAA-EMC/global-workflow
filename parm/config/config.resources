#! /usr/bin/env bash

########## config.resources ##########
# Set resource information for job tasks
# e.g. walltime, node, cores per node, memory etc.

if [ $# -ne 1 ]; then

    echo "Must specify an input task argument to set resource variables!"
    echo "argument can be any one of the following:"
    echo "getic init coupled_ic aerosol_init"
    echo "atmanalprep atmanalrun atmanalpost"
    echo "atmensanalprep atmensanalrun atmensanalpost"
    echo "anal sfcanl analcalc analdiag gldas fcst post vrfy metp arch echgres"
    echo "eobs ediag eomg eupd ecen esfc efcs epos earc"
    echo "init_chem mom6ic ocnpost"
    echo "waveinit waveprep wavepostsbs wavepostbndpnt wavepostbndpntbll wavepostpnt"
    echo "wavegempak waveawipsbulls waveawipsgridded"
    echo "postsnd awips gempak"
    echo "wafs wafsgrib2 wafsblending wafsgrib20p25 wafsblending0p25 wafsgcip"
    exit 1

fi

step=$1

echo "BEGIN: config.resources"

if [[ "$machine" = "JET" ]]; then
   if [[ "$PARTITION_BATCH" = "xjet" ]]; then
     export npe_node_max=24
   elif [[ "$PARTITION_BATCH" = "vjet" || "$PARTITION_BATCH" = "sjet" ]]; then
     export npe_node_max=16
   elif [[ "$PARTITION_BATCH" = "kjet" ]]; then
     export npe_node_max=40
   fi
elif [[ "$machine" = "HERA" ]]; then
   export npe_node_max=40
elif [[ "$machine" = "S4" ]]; then
   if [[ "$PARTITION_BATCH" = "s4" ]]; then
      export npe_node_max=32
   elif [[ "$PARTITION_BATCH" = "ivy" ]]; then
      export npe_node_max=20
   fi
   if [[ $(echo $CASE | tr -d C) -gt 384 ]]; then
      echo "S4 does not support resolutions finer than C384!"
      exit 3
   fi
elif [[ "$machine" = "ORION" ]]; then
   export npe_node_max=40
fi

if [ $step = "prep" -o $step = "prepbufr" ]; then
    eval "export wtime_$step='00:45:00'"
    eval "export npe_$step=4"
    eval "export npe_node_$step=2"
    eval "export nth_$step=1"
    eval "export memory_$step=40G"

elif [ $step = "aerosol_init" ]; then
    export wtime_aerosol_init="00:05:00"
    export npe_aerosol_init=1
    export nth_aerosol_init=1
    export npe_node_aerosol_init=$(echo "$npe_node_max / $nth_aerosol_init" | bc)
    export NTASKS=${npe_aerosol_init}
    export memory_aerosol_init="6G"

elif [ $step = "waveinit" ]; then

    export wtime_waveinit="00:10:00"
    export npe_waveinit=12
    export nth_waveinit=1
    export npe_node_waveinit=$(echo "$npe_node_max / $nth_waveinit" | bc)
    export NTASKS=${npe_waveinit}

elif [ $step = "waveprep" ]; then

    export wtime_waveprep="00:30:00"
    export npe_waveprep=65
    export nth_waveprep=1
    export npe_node_waveprep=$(echo "$npe_node_max / $nth_waveprep" | bc)
    export NTASKS=${npe_waveprep}

elif [ $step = "wavepostsbs" ]; then

    export wtime_wavepostsbs="06:00:00"
    export npe_wavepostsbs=10
    export nth_wavepostsbs=1
    export npe_node_wavepostsbs=$(echo "$npe_node_max / $nth_wavepostsbs" | bc)
    export NTASKS=${npe_wavepostsbs}

elif [ $step = "wavepostbndpnt" ]; then

    export wtime_wavepostbndpnt="02:00:00"
    export npe_wavepostbndpnt=280
    export nth_wavepostbndpnt=1
    export npe_node_wavepostbndpnt=$(echo "$npe_node_max / $nth_wavepostbndpnt" | bc)
    export NTASKS=${npe_wavepostbndpnt}

elif [ $step = "wavepostbndpntbll" ]; then

    export wtime_wavepostbndpntbll="01:00:00"
    export npe_wavepostbndpntbll=280
    export nth_wavepostbndpntbll=1
    export npe_node_wavepostbndpntbll=$(echo "$npe_node_max / $nth_wavepostbndpntbll" | bc)
    export NTASKS=${npe_wavepostbndpntbll}

elif [ $step = "wavepostpnt" ]; then

    export wtime_wavepostpnt="02:00:00"
    export npe_wavepostpnt=280
    export nth_wavepostpnt=1
    export npe_node_wavepostpnt=$(echo "$npe_node_max / $nth_wavepostpnt" | bc)
    export NTASKS=${npe_wavepostpnt}

elif [ $step = "wavegempak" ]; then

    export wtime_wavegempak="01:00:00"
    export npe_wavegempak=$npe_node_max
    export nth_wavegempak=1
    export npe_node_wavegempak=$(echo "$npe_node_max / $nth_wavegempak" | bc)
    export NTASKS=${npe_wavegempak}

elif [ $step = "waveawipsbulls" ]; then

    export wtime_waveawipsbulls="00:30:00"
    export npe_waveawipsbulls=$npe_node_max
    export nth_waveawipsbulls=1
    export npe_node_waveawipsbulls=$(echo "$npe_node_max / $nth_waveawipsbulls" | bc)
    export NTASKS=${npe_waveawipsbulls}

elif [ $step = "waveawipsgridded" ]; then

    export wtime_waveawipsgridded="00:30:00"
    export npe_waveawipsgridded=$npe_node_max
    export nth_waveawipsgridded=1
    export npe_node_waveawipsgridded=$(echo "$npe_node_max / $nth_waveawipsgridded" | bc)
    export NTASKS=${npe_waveawipsgridded}

elif [ $step = "atmanalprep" ]; then

    export wtime_atmanalprep="00:10:00"
    export npe_atmanalprep=1
    export nth_atmanalprep=1
    export npe_node_atmanalprep=$(echo "$npe_node_max / $nth_atmanalprep" | bc)
    export memory_atmanalprep="3072M"

elif [ $step = "atmanalrun" ]; then

    # make below case dependent later
    export layout_x=1
    export layout_y=1

    export wtime_atmanalrun="00:30:00"
    export npe_atmanalrun=$(echo "$layout_x * $layout_y * 6" | bc)
    export npe_atmanalrun_gfs=$(echo "$layout_x * $layout_y * 6" | bc)
    export nth_atmanalrun=1
    export nth_atmanalrun_gfs=$nth_atmanalrun
    export native_atmanalrun="--exclusive"
    export npe_node_atmanalrun=$(echo "$npe_node_max / $nth_atmanalrun" | bc)

elif [ $step = "atmanalpost" ]; then

    export wtime_atmanalpost="00:30:00"
    export npe_atmanalpost=$npe_node_max
    export nth_atmanalpost=1
    export npe_node_atmanalpost=$(echo "$npe_node_max / $nth_atmanalpost" | bc)

elif [ $step = "anal" ]; then

    export wtime_anal="01:00:00"
    export npe_anal=1000
    export nth_anal=5
    export npe_anal_gfs=1000
    if [ $CASE = "C384" ]; then
      export npe_anal=400
      export npe_anal_gfs=400
      if [[ "$machine" = "S4" ]]; then
         #For the analysis jobs, the number of tasks and cores used must be equal
         #On the S4-s4 partition, this is accomplished by increasing the task
         #count to a multiple of 32
         if [[ "$PARTITION_BATCH" = "s4" ]]; then
            export npe_anal=416
            export npe_anal_gfs=416
         fi
         #S4 is small, so run this task with just 1 thread
         export nth_anal=1
         export nth_anal_gfs=1
         export wtime_anal="02:00:00"
      fi
    fi
    if [ $CASE = "C192" -o $CASE = "C96" -o $CASE = "C48" ]; then
      export npe_anal=84
      export npe_anal_gfs=84
      if [[ "$machine" = "S4" ]]; then
         export nth_anal=4
         export nth_anal_gfs=4
         #Adjust job count for S4
         if [[ "$PARTITION_BATCH" = "s4" ]]; then
            export npe_anal=88
            export npe_anal_gfs=88
         elif [[ "$PARTITION_BATCH" = "ivy" ]]; then
            export npe_anal=90
            export npe_anal_gfs=90
         fi
      fi
    fi
    export nth_anal_gfs=$nth_anal
    export npe_node_anal=$(echo "$npe_node_max / $nth_anal" | bc)
    export nth_cycle=$nth_anal

elif [ $step = "analcalc" ]; then

    export wtime_analcalc="00:10:00"
    export npe_analcalc=127
    export nth_analcalc=1
    export npe_node_analcalc=$npe_node_max

elif [ $step = "analdiag" ]; then

    export wtime_analdiag="00:10:00"
    export npe_analdiag=112
    export nth_analdiag=1
    export npe_node_analdiag=$npe_node_max

elif [ $step = "sfcanl" ]; then

    export wtime_sfcanl="00:10:00"
    export npe_sfcanl=6
    export nth_sfcanl=1
    export npe_node_sfcanl=$(echo "$npe_node_max / $nth_sfcanl" | bc)

elif [ $step = "gldas" ]; then

    export wtime_gldas="00:10:00"
    export npe_gldas=96
    export nth_gldas=1
    export npe_node_gldas=$npe_node_max
    export npe_gaussian=96
    export nth_gaussian=1
    export npe_node_gaussian=24

elif [ $step = "fcst" ]; then

    export wtime_fcst="00:30:00"
    if [[ "$machine" == "S4" ]]; then
       export wtime_fcst="01:00:00"
    fi
    if [ $CASE = "C768" ]; then
      export wtime_fcst_gfs="06:00:00"
    elif [ $CASE = "C384" ]; then
      export wtime_fcst_gfs="06:00:00"
      if [[ "$machine" == "S4" && "$APP" == "S2SW" ]]; then export wtime_fcst_gfs="04:00:00"; fi
    else
      export wtime_fcst_gfs="03:00:00"
    fi

    # During workflow creation, we need resources for all CDUMPs and CDUMP is undefined
    CDUMP_LIST=${CDUMP:-"gdas gfs"}
    for CDUMP in $CDUMP_LIST; do
        if [[ "$CDUMP" == "gfs" ]]; then
            export layout_x=$layout_x_gfs
            export layout_y=$layout_y_gfs
            export WRITE_GROUP=$WRITE_GROUP_GFS
            export WRTTASK_PER_GROUP=$WRTTASK_PER_GROUP_GFS
        fi

        (( ATMPETS = layout_x * layout_y * 6 ))

        # Mediator only uses the atm model PETS or less
        export MEDPETS=${MEDPETS:-ATMPETS}

        if [[ $DO_AERO == "YES" ]]; then
            # Aerosol model only uses the atm model PETS
            export CHMPETS=$ATMPETS
            # Aerosol model runs on same PETs as ATM, so don't add to $NTASKS_TOT
        fi

        # If using in-line post, add the write tasks to the ATMPETS
        if [[ $QUILTING == ".true." ]]; then
            (( ATMPETS = ATMPETS + WRITE_GROUP * WRTTASK_PER_GROUP ))
        fi
        export ATMPETS
        NTASKS_TOT=$ATMPETS

        export nth_fcst=${nth_fv3:-2}
        export nth_fcst_gfs=${nth_fv3_gfs:-2}

        export npe_node_fcst=$(echo "$npe_node_max / $nth_fcst" | bc)
        export npe_node_fcst_gfs=$(echo "$npe_node_max / $nth_fcst_gfs" | bc)

        if [[ $DO_WAVE == "YES" ]]; then
            case $waveGRD in
                'gnh_10m aoc_9km gsh_15m') export WAVPETS=140 ;;
                'gwes_30m') export WAVPETS=100 ;;
                'mx050') export WAVPETS=240 ;;
                'mx025') export WAVPETS=80 ;;
                *)
                    echo "FATAL: Number of PEs not defined for wave grid '$waveGRD'"
                    echo "  Please add an entry to config.resources within fcst for this grid"
                    exit 3
            esac
            (( NTASKS_TOT = NTASKS_TOT + WAVPETS ))
        fi

        if [[ $DO_OCN == "YES" ]]; then
            case $OCNRES in
                # Except for 025, these are guesses for now
                100) export OCNPETS=20 ;;
                050) export OCNPETS=60 ;;
                025) export OCNPETS=220 ;;
                *)
                    echo "FATAL: Number of PEs not defined for ocean resolution '$OCNRES'"
                    echo "  Please add an entry to config.resources within fcst for this resolution"
                    exit 3
            esac
            (( NTASKS_TOT = NTASKS_TOT + OCNPETS ))
        fi

        if [[ $DO_ICE == "YES" ]]; then
            case $ICERES in
                # Except for 025, these are guesses for now
                100) export ICEPETS=10 ;;
                050) export ICEPETS=30 ;;
                025) export ICEPETS=120 ;;
                *)
                    echo "FATAL: Number of PEs not defined for ice resolution '$ICERES'"
                    echo "  Please add an entry to config.resources within fcst for this resolution"
                    exit 3
            esac
            (( NTASKS_TOT = NTASKS_TOT + ICEPETS ))
        fi

        if [[ $CDUMP == "gfs" ]]; then
            export npe_fcst_gfs=$NTASKS_TOT
        else
            export npe_fcst=$NTASKS_TOT
        fi
    done

elif [ $step = "ocnpost" ]; then

    export wtime_ocnpost="00:30:00"
    export npe_ocnpost=1
    export npe_node_ocnpost=1
    export nth_ocnpost=1
    export memory_ocnpost="96G"

elif [ $step = "post" ]; then

    export wtime_post="02:00:00"
    export wtime_post_gfs="06:00:00"
    export npe_post=112
    export nth_post=1
    export npe_node_post=12
    export npe_node_dwn=$npe_node_max
<<<<<<< HEAD
    if [[ "$machine" = "WCOSS_DELL_P3" ]]; then export npe_node_post=28 ; fi
    if [[ "$machine" == "WCOSS_C" ]]; then export memory_post="3072M"; fi
    if [[ "$machine" == "S4" ]]; then
       #Limit post jobs to 1 node on S4/s4 and 2 nodes on S4/ivy
       #Note that wgrib2 is called with -ncpu=1
       if [[ "$PARTITION_BATCH" = "s4" ]]; then
          export npe_post=32
          export npe_node_post=32
       elif [[ "$PARTITION_BATCH" = "ivy" ]]; then
          export npe_post=40
          export npe_node_post=20
       fi
    fi
=======
>>>>>>> 395720ce

elif [ $step = "wafs" ]; then

    export wtime_wafs="00:30:00"
    export npe_wafs=1
    export npe_node_wafs=1
    export nth_wafs=1

elif [ $step = "wafsgcip" ]; then

    export wtime_wafsgcip="00:30:00"
    export npe_wafsgcip=2
    export npe_node_wafsgcip=1
    export nth_wafsgcip=1

elif [ $step = "wafsgrib2" ]; then

    export wtime_wafsgrib2="00:30:00"
    export npe_wafsgrib2=1
    export npe_node_wafsgrib2=1
    export nth_wafsgrib2=1

elif [ $step = "wafsblending" ]; then

    export wtime_wafsblending="00:30:00"
    export npe_wafsblending=1
    export npe_node_wafsblending=1
    export nth_wafsblending=1

elif [ $step = "wafsgrib20p25" ]; then

    export wtime_wafsgrib20p25="00:30:00"
    export npe_wafsgrib20p25=1
    export npe_node_wafsgrib20p25=1
    export nth_wafsgrib20p25=1

elif [ $step = "wafsblending0p25" ]; then

    export wtime_wafsblending0p25="00:30:00"
    export npe_wafsblending0p25=1
    export npe_node_wafsblending0p25=1
    export nth_wafsblending0p25=1

elif [ $step = "vrfy" ]; then

    export wtime_vrfy="03:00:00"
    export wtime_vrfy_gfs="06:00:00"
    export npe_vrfy=3
    [[ "$machine" == "S4" ]] && export npe_vrfy=1
    export nth_vrfy=1
    export npe_node_vrfy=1
    export npe_vrfy_gfs=1
    export npe_node_vrfy_gfs=1
    if [[ "$machine" == "HERA" ]]; then
      export memory_vrfy="16384M"
    fi

elif [ $step = "metp" ]; then

    export nth_metp=1
    export wtime_metp="03:00:00"
    export npe_metp=4
    export npe_node_metp=4
    export wtime_metp_gfs="06:00:00"
    export npe_metp_gfs=4
    export npe_node_metp_gfs=4

elif [ $step = "echgres" ]; then

    export wtime_echgres="00:10:00"
    export npe_echgres=3
    export nth_echgres=$npe_node_max
    export npe_node_echgres=1

elif [ $step = "init" ]; then

    export wtime_init="00:30:00"
    export npe_init=24
    export nth_init=1
    export npe_node_init=6
    export memory_init="70G"

elif [ $step = "init_chem" ]; then

    export wtime_init_chem="00:30:00"
    export npe_init_chem=1
    export npe_node_init_chem=1

elif [ $step = "mom6ic" ]; then

    export wtime_mom6ic="00:30:00"
    export npe_mom6ic=24
    export npe_node_mom6ic=24

elif [ $step = "arch" -o $step = "earc" -o $step = "getic" ]; then

    eval "export wtime_$step='06:00:00'"
    eval "export npe_$step=1"
    eval "export npe_node_$step=1"
    eval "export nth_$step=1"
    eval "export memory_$step=2048M"

elif [ $step = "coupled_ic" ]; then

    export wtime_coupled_ic="00:15:00"
    export npe_coupled_ic=1
    export npe_node_coupled_ic=1
    export nth_coupled_ic=1

elif [ $step = "atmensanalprep" ]; then

    export wtime_atmensanalprep="00:10:00"
    export npe_atmensanalprep=1
    export nth_atmensanalprep=1
    export npe_node_atmensanalprep=$(echo "$npe_node_max / $nth_atmensanalprep" | bc)

elif [ $step = "atmensanalrun" ]; then

    # make below case dependent later
    export layout_x=2
    export layout_y=3

    export wtime_atmensanalrun="00:30:00"
    export npe_atmensanalrun=$(echo "$layout_x * $layout_y * 6" | bc)
    export npe_atmensanalrun_gfs=$(echo "$layout_x * $layout_y * 6" | bc)
    export nth_atmensanalrun=1
    export nth_atmensanalrun_gfs=$nth_atmensanalrun
    export native_atmensanalrun="--exclusive"
    export npe_node_atmensanalrun=$(echo "$npe_node_max / $nth_atmensanalrun" | bc)

elif [ $step = "atmensanalpost" ]; then

    export wtime_atmensanalpost="00:30:00"
    export npe_atmensanalpost=$npe_node_max
    export nth_atmensanalpost=1
    export npe_node_atmensanalpost=$(echo "$npe_node_max / $nth_atmensanalpost" | bc)

elif [ $step = "eobs" -o $step = "eomg" ]; then

    export wtime_eobs="00:45:00"
    export wtime_eomg="01:00:00"
    if [ $CASE = "C768" ]; then
      export npe_eobs=200
    elif [ $CASE = "C384" ]; then
      export npe_eobs=100
    elif [ $CASE = "C192" ]; then
      export npe_eobs=40
    elif [ $CASE = "C96" -o $CASE = "C48" ]; then
      export npe_eobs=20
    fi
    export npe_eomg=$npe_eobs
    export nth_eobs=2
    export nth_eomg=$nth_eobs
    export npe_node_eobs=$(echo "$npe_node_max / $nth_eobs" | bc)
    export npe_node_eomg=$npe_node_eobs
<<<<<<< HEAD
    #The number of tasks and number of CPUs used must be the same for eobs
    #For S4, this is accomplished by running 10 tasks/node
    if [[ "$machine" = "S4" ]]; then
       export npe_node_eobs=10
       export wtime_eobs="00:30:00"
    fi
    if [[ "$machine" == "WCOSS_C" ]]; then
      export memory_eobs="3072M"
      export memory_eomg=$memory_eobs
    fi
=======
>>>>>>> 395720ce

elif [ $step = "ediag" ]; then

    export wtime_ediag="00:06:00"
    export npe_ediag=56
    export nth_ediag=1
    export npe_node_ediag=$npe_node_max

elif [ $step = "eupd" ]; then

    export wtime_eupd="00:30:00"
    if [ $CASE = "C768" ]; then
      export npe_eupd=480
      export nth_eupd=6
      if [[ "$machine" = "HERA" ]]; then
        export npe_eupd=150
        export nth_eupd=40
      fi
    elif [ $CASE = "C384" ]; then
      export npe_eupd=270
      export nth_eupd=2
      if [[ "$machine" = "HERA" ]]; then
        export npe_eupd=100
        export nth_eupd=40
      fi
      if [[ "$machine" = "S4" ]]; then
         export npe_eupd=160
         export nth_eupd=2
         export wtime_eupd="01:00:00"
      fi
    elif [ $CASE = "C192" -o $CASE = "C96" -o $CASE = "C48" ]; then
      export npe_eupd=42
      export nth_eupd=2
      if [[ "$machine" = "HERA" ]]; then
        export npe_eupd=40
        export nth_eupd=40
      fi
    fi
    export npe_node_eupd=$(echo "$npe_node_max / $nth_eupd" | bc)

elif [ $step = "ecen" ]; then

    export wtime_ecen="00:10:00"
    export npe_ecen=80
    export nth_ecen=6
    if [ $CASE = "C384" -o $CASE = "C192" -o $CASE = "C96" -o $CASE = "C48" ]; then export nth_ecen=2; fi
    export npe_node_ecen=$(echo "$npe_node_max / $nth_ecen" | bc)
    export nth_cycle=$nth_ecen

elif [ $step = "esfc" ]; then

    export wtime_esfc="00:06:00"
    export npe_esfc=80
    export npe_node_esfc=$npe_node_max
    export nth_esfc=1
    export nth_cycle=$nth_esfc

elif [ $step = "efcs" ]; then

    if [ $CASE = "C768" ]; then
      export wtime_efcs="01:00:00"
    else
      export wtime_efcs="00:40:00"
    fi
    export npe_efcs=$(echo "$layout_x * $layout_y * 6" | bc)
    export nth_efcs=${nth_fv3:-2}
    export npe_node_efcs=$(echo "$npe_node_max / $nth_efcs" | bc)

elif [ $step = "epos" ]; then

    export wtime_epos="00:15:00"
    export npe_epos=80
    export nth_epos=6
<<<<<<< HEAD
    if [[ "$machine" = "S4" ]]; then
       #Limit epos jobs to 1 thread on S4
       export nth_epos=1
       export wtime_epos="00:30:00"
    fi
    if [[ "$machine" = "WCOSS_DELL_P3" ]]; then export nth_epos=7; fi
=======
>>>>>>> 395720ce
    export npe_node_epos=$(echo "$npe_node_max / $nth_epos" | bc)

elif [ $step = "postsnd" ]; then

    export wtime_postsnd="02:00:00"
    export npe_postsnd=40
    export nth_postsnd=1
    export npe_node_postsnd=5
    export npe_postsndcfp=9
    export npe_node_postsndcfp=3
    if [ $OUTPUT_FILE == "nemsio" ]; then
        export npe_postsnd=13
        export npe_node_postsnd=4
    fi
    if [[ "$machine" = "HERA" ]]; then export npe_node_postsnd=2; fi

elif [ $step = "awips" ]; then

    export wtime_awips="03:30:00"
    export npe_awips=4
    export npe_node_awips=4
    export nth_awips=2

elif [ $step = "gempak" ]; then

    export wtime_gempak="02:00:00"
    export npe_gempak=28
    export npe_node_gempak=4
    export nth_gempak=3

else

    echo "Invalid step = $step, ABORT!"
    exit 2

fi

echo "END: config.resources"<|MERGE_RESOLUTION|>--- conflicted
+++ resolved
@@ -354,9 +354,6 @@
     export nth_post=1
     export npe_node_post=12
     export npe_node_dwn=$npe_node_max
-<<<<<<< HEAD
-    if [[ "$machine" = "WCOSS_DELL_P3" ]]; then export npe_node_post=28 ; fi
-    if [[ "$machine" == "WCOSS_C" ]]; then export memory_post="3072M"; fi
     if [[ "$machine" == "S4" ]]; then
        #Limit post jobs to 1 node on S4/s4 and 2 nodes on S4/ivy
        #Note that wgrib2 is called with -ncpu=1
@@ -368,8 +365,6 @@
           export npe_node_post=20
        fi
     fi
-=======
->>>>>>> 395720ce
 
 elif [ $step = "wafs" ]; then
 
@@ -525,19 +520,12 @@
     export nth_eomg=$nth_eobs
     export npe_node_eobs=$(echo "$npe_node_max / $nth_eobs" | bc)
     export npe_node_eomg=$npe_node_eobs
-<<<<<<< HEAD
     #The number of tasks and number of CPUs used must be the same for eobs
     #For S4, this is accomplished by running 10 tasks/node
     if [[ "$machine" = "S4" ]]; then
        export npe_node_eobs=10
        export wtime_eobs="00:30:00"
     fi
-    if [[ "$machine" == "WCOSS_C" ]]; then
-      export memory_eobs="3072M"
-      export memory_eomg=$memory_eobs
-    fi
-=======
->>>>>>> 395720ce
 
 elif [ $step = "ediag" ]; then
 
@@ -611,15 +599,11 @@
     export wtime_epos="00:15:00"
     export npe_epos=80
     export nth_epos=6
-<<<<<<< HEAD
     if [[ "$machine" = "S4" ]]; then
        #Limit epos jobs to 1 thread on S4
        export nth_epos=1
        export wtime_epos="00:30:00"
     fi
-    if [[ "$machine" = "WCOSS_DELL_P3" ]]; then export nth_epos=7; fi
-=======
->>>>>>> 395720ce
     export npe_node_epos=$(echo "$npe_node_max / $nth_epos" | bc)
 
 elif [ $step = "postsnd" ]; then
