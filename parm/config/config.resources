--- conflicted
+++ resolved
@@ -251,15 +251,11 @@
 
     export wtime_analcalc="00:10:00"
     export npe_analcalc=127
-    export ntasks=$npe_analcalc
+    export ntasks=${npe_analcalc}
     export nth_analcalc=1
-<<<<<<< HEAD
-    export npe_node_analcalc=${npe_node_max}
-=======
     export nth_echgres=4
     export nth_echgres_gfs=12
-    export npe_node_analcalc=$npe_node_max
->>>>>>> 065a0dda
+    export npe_node_analcalc=${npe_node_max}
 
 elif [ ${step} = "analdiag" ]; then
 
