#! /usr/bin/env bash

########## config.resources ##########
# Set resource information for job tasks
# e.g. walltime, node, cores per node, memory etc.

if [[ $# -ne 1 ]]; then

    echo "Must specify an input task argument to set resource variables!"
    echo "argument can be any one of the following:"
    echo "getic init coupled_ic aerosol_init"
<<<<<<< HEAD
    echo "atmanalprep atmanalrun atmanalpost"
    echo "atmensanlinit atmensanlrun atmensanlfinal"
=======
    echo "atmanlinit atmanlrun atmanlfinal"
    echo "atmensanalprep atmensanalrun atmensanalpost"
>>>>>>> b2ed8648
    echo "aeroanlinit aeroanlrun aeroanlfinal"
    echo "anal sfcanl analcalc analdiag gldas fcst post vrfy fit2obs metp arch echgres"
    echo "eobs ediag eomg eupd ecen esfc efcs epos earc"
    echo "init_chem mom6ic ocnpost"
    echo "waveinit waveprep wavepostsbs wavepostbndpnt wavepostbndpntbll wavepostpnt"
    echo "wavegempak waveawipsbulls waveawipsgridded"
    echo "postsnd awips gempak"
    echo "wafs wafsgrib2 wafsblending wafsgrib20p25 wafsblending0p25 wafsgcip"
    exit 1

fi

step=$1

echo "BEGIN: config.resources"

if [[ "${machine}" = "WCOSS2" ]]; then
   export npe_node_max=128
elif [[ "${machine}" = "JET" ]]; then
   if [[ ${PARTITION_BATCH} = "xjet" ]]; then
     export npe_node_max=24
   elif [[ ${PARTITION_BATCH} = "vjet" || ${PARTITION_BATCH} = "sjet" ]]; then
     export npe_node_max=16
   elif [[ ${PARTITION_BATCH} = "kjet" ]]; then
     export npe_node_max=40
   fi
elif [[ ${machine} = "HERA" ]]; then
   export npe_node_max=40
elif [[ ${machine} = "S4" ]]; then
   if [[ ${PARTITION_BATCH} = "s4" ]]; then
      export npe_node_max=32
   elif [[ ${PARTITION_BATCH} = "ivy" ]]; then
      export npe_node_max=20
   fi
elif [[ ${machine} = "ORION" ]]; then
   export npe_node_max=40
fi

if [[ ${step} = "prep" ]]; then
    export wtime_prep='00:30:00'
    export npe_prep=4
    export npe_node_prep=2
    export nth_prep=1
    if [[ "${machine}" = "WCOSS2" ]]; then
      export is_exclusive=True
    else
      export memory_prep="40G"
    fi

elif [[ "${step}" = "aerosol_init" ]]; then
    export wtime_aerosol_init="00:05:00"
    export npe_aerosol_init=1
    export nth_aerosol_init=1
    npe_node_aerosol_init=$(echo "${npe_node_max} / ${nth_aerosol_init}" | bc)
    export npe_node_aerosol_init
    export NTASKS=${npe_aerosol_init}
    export memory_aerosol_init="6G"

elif [[ ${step} = "waveinit" ]]; then

    export wtime_waveinit="00:10:00"
    export npe_waveinit=12
    export nth_waveinit=1
    npe_node_waveinit=$(echo "${npe_node_max} / ${nth_waveinit}" | bc)
    export npe_node_waveinit
    export NTASKS=${npe_waveinit}
    export memory_waveinit="2GB"

elif [[ ${step} = "waveprep" ]]; then

    export wtime_waveprep="00:10:00"
    export npe_waveprep=5
    export npe_waveprep_gfs=65
    export nth_waveprep=1
    export nth_waveprep_gfs=1
    npe_node_waveprep=$(echo "${npe_node_max} / ${nth_waveprep}" | bc)
    export npe_node_waveprep
    npe_node_waveprep_gfs=$(echo "${npe_node_max} / ${nth_waveprep_gfs}" | bc)
    export npe_node_waveprep_gfs
    export NTASKS=${npe_waveprep}
    export NTASKS_gfs=${npe_waveprep_gfs}
    export memory_waveprep="100GB"
    export memory_waveprep_gfs="150GB"

elif [[ ${step} = "wavepostsbs" ]]; then

    export wtime_wavepostsbs="00:20:00"
    export wtime_wavepostsbs_gfs="03:00:00"
    export npe_wavepostsbs=8
    export nth_wavepostsbs=1
    npe_node_wavepostsbs=$(echo "${npe_node_max} / ${nth_wavepostsbs}" | bc)
    export npe_node_wavepostsbs
    export NTASKS=${npe_wavepostsbs}
    export memory_wavepostsbs="10GB"
    export memory_wavepostsbs_gfs="10GB"

elif [[ ${step} = "wavepostbndpnt" ]]; then

    export wtime_wavepostbndpnt="01:00:00"
    export npe_wavepostbndpnt=240
    export nth_wavepostbndpnt=1
    npe_node_wavepostbndpnt=$(echo "${npe_node_max} / ${nth_wavepostbndpnt}" | bc)
    export npe_node_wavepostbndpnt
    export NTASKS=${npe_wavepostbndpnt}
    export is_exclusive=True

elif [[ ${step} = "wavepostbndpntbll" ]]; then

    export wtime_wavepostbndpntbll="01:00:00"
    export npe_wavepostbndpntbll=448
    export nth_wavepostbndpntbll=1
    npe_node_wavepostbndpntbll=$(echo "${npe_node_max} / ${nth_wavepostbndpntbll}" | bc)
    export npe_node_wavepostbndpntbll
    export NTASKS=${npe_wavepostbndpntbll}
    export is_exclusive=True

elif [[ ${step} = "wavepostpnt" ]]; then

    export wtime_wavepostpnt="01:30:00"
    export npe_wavepostpnt=200
    export nth_wavepostpnt=1
    npe_node_wavepostpnt=$(echo "${npe_node_max} / ${nth_wavepostpnt}" | bc)
    export npe_node_wavepostpnt
    export NTASKS=${npe_wavepostpnt}
    export is_exclusive=True

elif [[ ${step} = "wavegempak" ]]; then

    export wtime_wavegempak="02:00:00"
    export npe_wavegempak=1
    export nth_wavegempak=1
    npe_node_wavegempak=$(echo "${npe_node_max} / ${nth_wavegempak}" | bc)
    export npe_node_wavegempak
    export NTASKS=${npe_wavegempak}
    export memory_wavegempak="1GB"

elif [[ ${step} = "waveawipsbulls" ]]; then

    export wtime_waveawipsbulls="00:20:00"
    export npe_waveawipsbulls=1
    export nth_waveawipsbulls=1
    npe_node_waveawipsbulls=$(echo "${npe_node_max} / ${nth_waveawipsbulls}" | bc)
    export npe_node_waveawipsbulls
    export NTASKS=${npe_waveawipsbulls}
    export is_exclusive=True

elif [[ ${step} = "waveawipsgridded" ]]; then

    export wtime_waveawipsgridded="02:00:00"
    export npe_waveawipsgridded=1
    export nth_waveawipsgridded=1
    npe_node_waveawipsgridded=$(echo "${npe_node_max} / ${nth_waveawipsgridded}" | bc)
    export npe_node_waveawipsgridded
    export NTASKS=${npe_waveawipsgridded}
    export memory_waveawipsgridded_gfs="1GB"

elif [[ "${step}" = "atmanlinit" ]]; then

    export wtime_atmanlinit="00:10:00"
    export npe_atmanlinit=1
    export nth_atmanlinit=1
    npe_node_atmanlinit=$(echo "${npe_node_max} / ${nth_atmanlinit}" | bc)
    export npe_node_atmanlinit
    export memory_atmanlinit="3072M"

elif [[ "${step}" = "atmanlrun" ]]; then

    # make below case dependent later
    export layout_x=1
    export layout_y=1

    export wtime_atmanlrun="00:30:00"
    npe_atmanlrun=$(echo "${layout_x} * ${layout_y} * 6" | bc)
    export npe_atmanlrun
    npe_atmanlrun_gfs=$(echo "${layout_x} * ${layout_y} * 6" | bc)
    export npe_atmanlrun_gfs
    export nth_atmanlrun=1
    export nth_atmanlrun_gfs=${nth_atmanlrun}
    npe_node_atmanlrun=$(echo "${npe_node_max} / ${nth_atmanlrun}" | bc)
    export npe_node_atmanlrun
    export is_exclusive=True

elif [[ "${step}" = "atmanlfinal" ]]; then

    export wtime_atmanlfinal="00:30:00"
    export npe_atmanlfinal=${npe_node_max}
    export nth_atmanlfinal=1
    npe_node_atmanlfinal=$(echo "${npe_node_max} / ${nth_atmanlfinal}" | bc)
    export npe_node_atmanlfinal
    export is_exclusive=True

elif [[ "${step}" = "aeroanlinit" ]]; then

   # below lines are for creating JEDI YAML
   case ${CASE} in
     C768)
        layout_x=6
        layout_y=6
        ;;
      C384)
        layout_x=5
        layout_y=5
        ;;
     C192 | C96 | C48)
        layout_x=8
        layout_y=8
        ;;
      *)
          echo "FATAL ERROR: Resolution not supported for aerosol analysis'"
          exit 1
    esac

    export layout_x
    export layout_y

    export wtime_aeroanlinit="00:10:00"
    export npe_aeroanlinit=1
    export nth_aeroanlinit=1
    npe_node_aeroanlinit=$(echo "${npe_node_max} / ${nth_aeroanlinit}" | bc)
    export npe_node_aeroanlinit
    export memory_aeroanlinit="3072M"

elif [[ "${step}" = "aeroanlrun" ]]; then

   case ${CASE} in
     C768)
        layout_x=6
        layout_y=6
        ;;
      C384)
        layout_x=5
        layout_y=5
        ;;
     C192 | C96 | C48)
        layout_x=8
        layout_y=8
        ;;
      *)
          echo "FATAL ERROR: Resolution ${CASE} is not supported, ABORT!"
          exit 1
    esac

    export layout_x
    export layout_y

    export wtime_aeroanlrun="00:30:00"
    npe_aeroanlrun=$(echo "${layout_x} * ${layout_y} * 6" | bc)
    export npe_aeroanlrun
    npe_aeroanlrun_gfs=$(echo "${layout_x} * ${layout_y} * 6" | bc)
    export npe_aeroanlrun_gfs
    export nth_aeroanlrun=1
    export nth_aeroanlrun_gfs=1
    npe_node_aeroanlrun=$(echo "${npe_node_max} / ${nth_aeroanlrun}" | bc)
    export npe_node_aeroanlrun
    export is_exclusive=True

elif [[ "${step}" = "aeroanlfinal" ]]; then

    export wtime_aeroanlfinal="00:10:00"
    export npe_aeroanlfinal=1
    export nth_aeroanlfinal=1
    npe_node_aeroanlfinal=$(echo "${npe_node_max} / ${nth_aeroanlfinal}" | bc)
    export npe_node_aeroanlfinal
    export memory_aeroanlfinal="3072M"

elif [[ "${step}" = "ocnanalprep" ]]; then

    export wtime_ocnanalprep="00:10:00"
    export npe_ocnanalprep=1
    export nth_ocnanalprep=1
    npe_node_ocnanalprep=$(echo "${npe_node_max} / ${nth_ocnanalprep}" | bc)
    export npe_node_ocnanalprep
    export memory_ocnanalprep="24GB"

elif [[ "${step}" = "ocnanalbmat" ]]; then
   npes=16
   case ${CASE} in
      C384)
        npes=480
        ;;
      C48)
        npes=16
        ;;
      *)
          echo "FATAL: Resolution not supported'"
          exit 1
    esac

    export wtime_ocnanalbmat="00:30:00"
    export npe_ocnanalbmat=${npes}
    export nth_ocnanalbmat=1
    export is_exclusive=True
    npe_node_ocnanalbmat=$(echo "${npe_node_max} / ${nth_ocnanalbmat}" | bc)
    export npe_node_ocnanalbmat

elif [[ "${step}" = "ocnanalrun" ]]; then
   npes=16
   case ${CASE} in
      C384)
        npes=480
        ;;
      C48)
        npes=16
        ;;
      *)
          echo "FATAL: Resolution not supported'"
          exit 1
    esac

    export wtime_ocnanalrun="00:30:00"
    export npe_ocnanalrun=${npes}
    export nth_ocnanalrun=1
    export is_exclusive=True
    npe_node_ocnanalrun=$(echo "${npe_node_max} / ${nth_ocnanalrun}" | bc)
    export npe_node_ocnanalrun

elif [[ "${step}" = "ocnanalpost" ]]; then

    export wtime_ocnanalpost="00:30:00"
    export npe_ocnanalpost=${npe_node_max}
    export nth_ocnanalpost=1
    npe_node_ocnanalpost=$(echo "${npe_node_max} / ${nth_ocnanalpost}" | bc)
    export npe_node_ocnanalpost

elif [[ ${step} = "anal" ]]; then

    export wtime_anal="00:50:00"
    export wtime_anal_gfs="00:40:00"
    export npe_anal=780
    export nth_anal=5
    export npe_anal_gfs=825
    export nth_anal_gfs=5
    if [[ "${machine}" = "WCOSS2" ]]; then
      export nth_anal=8
      export nth_anal_gfs=8
    fi
    if [[ ${CASE} = "C384" ]]; then
      export npe_anal=160
      export npe_anal_gfs=160
      export nth_anal=10
      export nth_anal_gfs=10
      if [[ ${machine} = "S4" ]]; then
         #On the S4-s4 partition, this is accomplished by increasing the task
         #count to a multiple of 32
         if [[ ${PARTITION_BATCH} = "s4" ]]; then
            export npe_anal=416
            export npe_anal_gfs=416
         fi
         #S4 is small, so run this task with just 1 thread
         export nth_anal=1
         export nth_anal_gfs=1
         export wtime_anal="02:00:00"
      fi
    fi
    if [[ ${CASE} = "C192" || ${CASE} = "C96" || ${CASE} = "C48" ]]; then
      export npe_anal=84
      export npe_anal_gfs=84
      if [[ ${machine} = "S4" ]]; then
         export nth_anal=4
         export nth_anal_gfs=4
         #Adjust job count for S4
         if [[ ${PARTITION_BATCH} = "s4" ]]; then
            export npe_anal=88
            export npe_anal_gfs=88
         elif [[ ${PARTITION_BATCH} = "ivy" ]]; then
            export npe_anal=90
            export npe_anal_gfs=90
         fi
      fi
    fi
    npe_node_anal=$(echo "${npe_node_max} / ${nth_anal}" | bc)
    export npe_node_anal
    export nth_cycle=${nth_anal}
    npe_node_cycle=$(echo "${npe_node_max} / ${nth_cycle}" | bc)
    export npe_node_cycle
    export is_exclusive=True

elif [[ ${step} = "analcalc" ]]; then

    export wtime_analcalc="00:10:00"
    export npe_analcalc=127
    export ntasks="${npe_analcalc}"
    export nth_analcalc=1
    export nth_echgres=4
    export nth_echgres_gfs=12
    npe_node_analcalc=$(echo "${npe_node_max} / ${nth_analcalc}" | bc)
    export npe_node_analcalc
    export is_exclusive=True

elif [[ ${step} = "analdiag" ]]; then

    export wtime_analdiag="00:15:00"
    export npe_analdiag=96             # Should be at least twice npe_ediag
    export nth_analdiag=1
    npe_node_analdiag=$(echo "${npe_node_max} / ${nth_analdiag}" | bc)
    export npe_node_analdiag
    export memory_analdiag="48GB"

elif [[ ${step} = "sfcanl" ]]; then

    export wtime_sfcanl="00:10:00"
    export npe_sfcanl=6
    export nth_sfcanl=1
    npe_node_sfcanl=$(echo "${npe_node_max} / ${nth_sfcanl}" | bc)
    export npe_node_sfcanl
    export is_exclusive=True

elif [[ ${step} = "gldas" ]]; then

    export wtime_gldas="00:10:00"
    export npe_gldas=112
    export nth_gldas=1
    npe_node_gldas=$(echo "${npe_node_max} / ${nth_gldas}" | bc)
    export npe_node_gldas
    export npe_gaussian=96
    export nth_gaussian=1
    npe_node_gaussian=$(echo "${npe_node_max} / ${nth_gaussian}" | bc)
    export npe_node_gaussian
    export is_exclusive=True

elif [[ "${step}" = "fcst" || "${step}" = "efcs" ]]; then

    export is_exclusive=True

    if [[ "${step}" = "fcst" ]]; then
        _CDUMP_LIST=${CDUMP:-"gdas gfs"}
    elif [[ "${step}" = "efcs" ]]; then
        _CDUMP_LIST=${CDUMP:-"enkfgdas enkfgfs"}
    fi

    # During workflow creation, we need resources for all CDUMPs and CDUMP is undefined
    for _CDUMP in ${_CDUMP_LIST}; do
        if [[ "${_CDUMP}" =~ "gfs" ]]; then
          export layout_x=${layout_x_gfs}
          export layout_y=${layout_y_gfs}
          export WRITE_GROUP=${WRITE_GROUP_GFS}
          export WRTTASK_PER_GROUP=${WRTTASK_PER_GROUP_GFS}
          ntasks_fv3=${ntasks_fv3_gfs}
          ntasks_quilt=${ntasks_quilt_gfs}
          nthreads_fv3=${nthreads_fv3_gfs}
        fi

        # PETS for the atmosphere dycore
        (( FV3PETS = ntasks_fv3 * nthreads_fv3 ))
        echo "FV3 using (nthreads, PETS) = (${nthreads_fv3}, ${FV3PETS})"

        # PETS for quilting
        if [[ "${QUILTING:-}" = ".true." ]]; then
          (( QUILTPETS = ntasks_quilt * nthreads_fv3 ))
          (( WRTTASK_PER_GROUP = WRTTASK_PER_GROUP * nthreads_fv3 ))  # when threads are used, WRTTASKS_PER_GROUP = INCOMING_WRTTASKS_PER_GROUP * threads
          # model_configure should be updated to reflect the number of threads used by calling this variable write_pets_per_group
          export WRTTASK_PER_GROUP
        else
          QUILTPETS=0
        fi
        echo "QUILT using (nthreads, PETS) = (${nthreads_fv3}, ${QUILTPETS})"

        # Total PETS for the atmosphere component
        ATMTHREADS=${nthreads_fv3}
        (( ATMPETS = FV3PETS + QUILTPETS ))
        export ATMPETS ATMTHREADS
        echo "FV3ATM using (nthreads, PETS) = (${ATMTHREADS}, ${ATMPETS})"

        # Total PETS for the coupled model (starting w/ the atmosphere)
        NTASKS_TOT=${ATMPETS}

        # The mediator PETS can overlap with other components, usually it lands on the atmosphere tasks.
        # However, it is suggested limiting mediator PETS to 300, as it may cause the slow performance.
        # See https://docs.google.com/document/d/1bKpi-52t5jIfv2tuNHmQkYUe3hkKsiG_DG_s6Mnukog/edit
        # TODO: Update reference when moved to ufs-weather-model RTD
        MEDTHREADS=${nthreads_mediator:-1}
        MEDPETS=${MEDPETS:-ATMPETS}
        [[ "${MEDPETS}" -gt 300 ]] && MEDPETS=300
        export MEDPETS MEDTHREADS
        echo "MEDIATOR using (threads, PETS) = (${MEDTHREADS}, ${MEDPETS})"

        if [[ "${DO_AERO}" = "YES" ]]; then
          # GOCART shares the same grid and forecast tasks as FV3 (do not add write grid component tasks).
          (( CHMTHREADS = ATMTHREADS ))
          (( CHMPETS = FV3PETS ))
          # Do not add to NTASKS_TOT
          export CHMPETS CHMTHREADS
          echo "GOCART using (threads, PETS) = (${CHMTHREADS}, ${CHMPETS})"
        fi

        if [[ "${DO_WAVE}" = "YES" ]]; then
          (( WAVPETS = ntasks_ww3 * nthreads_ww3 ))
          (( WAVTHREADS = nthreads_ww3 ))
          export WAVPETS WAVTHREADS
          echo "WW3 using (threads, PETS) = (${WAVTHREADS}, ${WAVPETS})"
          (( NTASKS_TOT = NTASKS_TOT + WAVPETS ))
        fi

        if [[ "${DO_OCN}" = "YES" ]]; then
          (( OCNPETS = ntasks_mom6 * nthreads_mom6 ))
          (( OCNTHREADS = nthreads_mom6 ))
          export OCNPETS OCNTHREADS
          echo "MOM6 using (threads, PETS) = (${OCNTHREADS}, ${OCNPETS})"
          (( NTASKS_TOT = NTASKS_TOT + OCNPETS ))
        fi

        if [[ "${DO_ICE}" = "YES" ]]; then
          (( ICEPETS = ntasks_cice6 * nthreads_cice6 ))
          (( ICETHREADS = nthreads_cice6 ))
          export ICEPETS ICETHREADS
          echo "CICE6 using (threads, PETS) = (${ICETHREADS}, ${ICEPETS})"
          (( NTASKS_TOT = NTASKS_TOT + ICEPETS ))
        fi

        echo "Total PETS for ${_CDUMP} = ${NTASKS_TOT}"

        if [[ "${_CDUMP}" =~ "gfs" ]]; then
          declare -x "npe_${step}_gfs"="${NTASKS_TOT}"
          declare -x "nth_${step}_gfs"=1  # ESMF handles threading for the UFS-weather-model
          declare -x "npe_node_${step}_gfs"="${npe_node_max}"
        else
          declare -x "npe_${step}"="${NTASKS_TOT}"
          declare -x "nth_${step}"=1  # ESMF handles threading for the UFS-weather-model
          declare -x "npe_node_${step}"="${npe_node_max}"
        fi

    done

    case "${CASE}" in
      "C48" | "C96" | "C192")
        declare -x "wtime_${step}"="00:30:00"
        declare -x "wtime_${step}_gfs"="03:00:00"
        ;;
      "C384" | "C768" | "C1152")
        declare -x "wtime_${step}"="01:00:00"
        declare -x "wtime_${step}_gfs"="06:00:00"
        ;;
      *)
        echo "FATAL ERROR: Resolution ${CASE} not supported in ${step}"
        exit 1
        ;;
    esac

    unset _CDUMP _CDUMP_LIST
    unset NTASKS_TOT

elif [[ ${step} = "ocnpost" ]]; then

    export wtime_ocnpost="00:30:00"
    export npe_ocnpost=1
    export npe_node_ocnpost=1
    export nth_ocnpost=1
    export memory_ocnpost="96G"
    if [[ ${machine} == "JET" ]]; then
       # JET only has 88GB of requestable memory per node
       # so a second node is required to meet the requiremtn
       npe_ocnpost=2
    fi

elif [[ ${step} = "post" ]]; then

    export wtime_post="00:12:00"
    export wtime_post_gfs="01:00:00"
    export npe_post=126
    res=$(echo "${CASE}" | cut -c2-)
    if (( npe_post > res )); then
      export npe_post=${res}
    fi
    export nth_post=1
    export npe_node_post=${npe_post}
    export npe_node_post_gfs=${npe_post}
    export npe_node_dwn=${npe_node_max}
    if [[ "${npe_node_post}" -gt "${npe_node_max}" ]]; then export npe_node_post=${npe_node_max} ; fi
    if [[ "${npe_node_post_gfs}" -gt "${npe_node_max}" ]]; then export npe_node_post_gfs=${npe_node_max} ; fi
    export is_exclusive=True

elif [[ ${step} = "wafs" ]]; then

    export wtime_wafs="00:30:00"
    export npe_wafs=1
    export npe_node_wafs=${npe_wafs}
    export nth_wafs=1
    export memory_wafs="1GB"

elif [[ ${step} = "wafsgcip" ]]; then

    export wtime_wafsgcip="00:30:00"
    export npe_wafsgcip=2
    export nth_wafsgcip=1
    export npe_node_wafsgcip=1
    export memory_wafsgcip="50GB"

elif [[ ${step} = "wafsgrib2" ]]; then

    export wtime_wafsgrib2="00:30:00"
    export npe_wafsgrib2=18
    export nth_wafsgrib2=1
    npe_node_wafsgrib2=$(echo "${npe_node_max} / ${nth_wafsgrib2}" | bc)
    export npe_node_wafsgrib2
    export memory_wafsgrib2="80GB"

elif [[ ${step} = "wafsblending" ]]; then

    export wtime_wafsblending="00:30:00"
    export npe_wafsblending=1
    export nth_wafsblending=1
    npe_node_wafsblending=$(echo "${npe_node_max} / ${nth_wafsblending}" | bc)
    export npe_node_wafsblending
    export memory_wafsblending="15GB"

elif [[ ${step} = "wafsgrib20p25" ]]; then

    export wtime_wafsgrib20p25="00:30:00"
    export npe_wafsgrib20p25=11
    export nth_wafsgrib20p25=1
    npe_node_wafsgrib20p25=$(echo "${npe_node_max} / ${nth_wafsgrib20p25}" | bc)
    export npe_node_wafsgrib20p25
    export memory_wafsgrib20p25="80GB"

elif [[ ${step} = "wafsblending0p25" ]]; then

    export wtime_wafsblending0p25="00:30:00"
    export npe_wafsblending0p25=1
    export nth_wafsblending0p25=1
    npe_node_wafsblending0p25=$(echo "${npe_node_max} / ${nth_wafsblending0p25}" | bc)
    export npe_node_wafsblending0p25
    export memory_wafsblending0p25="15GB"

elif [[ ${step} = "vrfy" ]]; then

    export wtime_vrfy="03:00:00"
    export wtime_vrfy_gfs="06:00:00"
    export npe_vrfy=3
    export nth_vrfy=1
    export npe_node_vrfy=1
    export npe_vrfy_gfs=1
    export npe_node_vrfy_gfs=1
    if [[ ${machine} == "HERA" ]]; then
      export memory_vrfy="16384M"
    fi
    export is_exclusive=True

elif [[ "${step}" = "fit2obs" ]]; then

    export wtime_fit2obs="00:20:00"
    export npe_fit2obs=3
    export nth_fit2obs=1
    export npe_node_fit2obs=1
    export memory_fit2obs="20G"
    if [[ ${machine} == "WCOSS2" ]]; then export npe_node_fit2obs=3 ; fi

elif [[ "${step}" = "metp" ]]; then

    export nth_metp=1
    export wtime_metp="03:00:00"
    export npe_metp=4
    export npe_node_metp=4
    export wtime_metp_gfs="06:00:00"
    export npe_metp_gfs=4
    export npe_node_metp_gfs=4
    export is_exclusive=True

elif [[ ${step} = "echgres" ]]; then

    export wtime_echgres="00:10:00"
    export npe_echgres=3
    export nth_echgres=${npe_node_max}
    export npe_node_echgres=1
    if [[ "${machine}" = "WCOSS2" ]]; then
      export memory_echgres="200GB"
    fi

elif [[ ${step} = "init" ]]; then

    export wtime_init="00:30:00"
    export npe_init=24
    export nth_init=1
    export npe_node_init=6
    export memory_init="70G"

elif [[ ${step} = "init_chem" ]]; then

    export wtime_init_chem="00:30:00"
    export npe_init_chem=1
    export npe_node_init_chem=1
    export is_exclusive=True

elif [[ ${step} = "mom6ic" ]]; then

    export wtime_mom6ic="00:30:00"
    export npe_mom6ic=24
    export npe_node_mom6ic=24
    export is_exclusive=True

elif [[ ${step} = "arch" || ${step} = "earc" || ${step} = "getic" ]]; then

    eval "export wtime_${step}='06:00:00'"
    eval "export npe_${step}=1"
    eval "export npe_node_${step}=1"
    eval "export nth_${step}=1"
    eval "export memory_${step}=4096M"
    if [[ "${machine}" = "WCOSS2" ]]; then
      eval "export memory_${step}=50GB"
    fi

elif [[ ${step} = "coupled_ic" ]]; then

    export wtime_coupled_ic="00:15:00"
    export npe_coupled_ic=1
    export npe_node_coupled_ic=1
    export nth_coupled_ic=1
    export is_exclusive=True

<<<<<<< HEAD
elif [[ "${step}" = "atmensanlinit" ]]; then

    export wtime_atmensanlinit="00:10:00"
    export npe_atmensanlinit=1
    export nth_atmensanlinit=1
    npe_node_atmensanlinit=$(echo "${npe_node_max} / ${nth_atmensanlinit}" | bc)
    export npe_node_atmensanlinit
    export memory_atmensanlinit="3072M"

elif [[ "${step}" = "atmensanlrun" ]]; then

    # make below case dependent later
    export layout_x=1
    export layout_y=1

    export wtime_atmensanlrun="00:30:00"
    npe_atmensanlrun=$(echo "${layout_x} * ${layout_y} * 6" | bc)
    export npe_atmensanlrun
    npe_atmensanlrun_gfs=$(echo "${layout_x} * ${layout_y} * 6" | bc)
    export npe_atmensanlrun_gfs
    export nth_atmensanlrun=1
    export nth_atmensanlrun_gfs=${nth_atmensanlrun}
    npe_node_atmensanlrun=$(echo "${npe_node_max} / ${nth_atmensanlrun}" | bc)
    export npe_node_atmensanlrun
    export is_exclusive=True

elif [[ "${step}" = "atmensanlfinal" ]]; then

    export wtime_atmensanlfinal="00:30:00"
    export npe_atmensanlfinal=${npe_node_max}
    export nth_atmensanlfinal=1
    npe_node_atmensanlfinal=$(echo "${npe_node_max} / ${nth_atmensanlfinal}" | bc)
    export npe_node_atmensanlfinal
=======
elif [[ ${step} = "atmensanalprep" ]]; then

    export wtime_atmensanalprep="00:10:00"
    export npe_atmensanalprep=1
    export nth_atmensanalprep=1
    npe_node_atmensanalprep=$(echo "${npe_node_max} / ${nth_atmensanalprep}" | bc)
    export npe_node_atmensanalprep
    export is_exclusive=True

elif [[ ${step} = "atmensanalrun" ]]; then

    # make below case dependent later
    export layout_x=2
    export layout_y=3

    export wtime_atmensanalrun="00:30:00"
    npe_atmensanalrun=$(echo "${layout_x} * ${layout_y} * 6" | bc)
    export npe_atmensanalrun
    npe_atmensanalrun_gfs=$(echo "${layout_x} * ${layout_y} * 6" | bc)
    export npe_atmensanalrun_gfs
    export nth_atmensanalrun=1
    export nth_atmensanalrun_gfs=${nth_atmensanalrun}
    export is_exclusive=True
    npe_node_atmensanalrun=$(echo "${npe_node_max} / ${nth_atmensanalrun}" | bc)
    export npe_node_atmensanalrun

elif [[ ${step} = "atmensanalpost" ]]; then

    export wtime_atmensanalpost="00:30:00"
    export npe_atmensanalpost=${npe_node_max}
    export nth_atmensanalpost=1
    npe_node_atmensanalpost=$(echo "${npe_node_max} / ${nth_atmensanalpost}" | bc)
    export npe_node_atmensanalpost
>>>>>>> b2ed8648
    export is_exclusive=True

elif [[ ${step} = "eobs" || ${step} = "eomg" ]]; then

    export wtime_eobs="00:15:00"
    export wtime_eomg="01:00:00"
    if [[ ${CASE} = "C768" ]]; then
      export npe_eobs=200
    elif [[ ${CASE} = "C384" ]]; then
      export npe_eobs=100
    elif [[ ${CASE} = "C192" || ${CASE} = "C96" || ${CASE} = "C48" ]]; then
      export npe_eobs=40
    fi
    export npe_eomg=${npe_eobs}
    export nth_eobs=2
    export nth_eomg=${nth_eobs}
    npe_node_eobs=$(echo "${npe_node_max} / ${nth_eobs}" | bc)
    export npe_node_eobs
    export npe_node_eomg=${npe_node_eobs}
    export is_exclusive=True
    #The number of tasks and cores used must be the same for eobs
    #For S4, this is accomplished by running 10 tasks/node
    if [[ ${machine} = "S4" ]]; then
       export npe_node_eobs=10
    fi

elif [[ ${step} = "ediag" ]]; then

    export wtime_ediag="00:15:00"
    export npe_ediag=48
    export nth_ediag=1
    npe_node_ediag=$(echo "${npe_node_max} / ${nth_ediag}" | bc)
    export npe_node_ediag
    export memory_ediag="30GB"

elif [[ ${step} = "eupd" ]]; then

    export wtime_eupd="00:30:00"
    if [[ ${CASE} = "C768" ]]; then
      export npe_eupd=480
      export nth_eupd=6
      if [[ "${machine}" = "WCOSS2" ]]; then
        export npe_eupd=315
        export nth_eupd=14
      fi
    elif [[ ${CASE} = "C384" ]]; then
      export npe_eupd=270
      export nth_eupd=2
      if [[ "${machine}" = "WCOSS2" ]]; then
        export npe_eupd=315
        export nth_eupd=14
      elif [[ "${machine}" = "HERA" || "${machine}" = "JET" ]]; then
        export nth_eupd=8
      elif [[ ${machine} = "S4" ]]; then
         export npe_eupd=160
         export nth_eupd=2
      fi
    elif [[ ${CASE} = "C192" || ${CASE} = "C96" || ${CASE} = "C48" ]]; then
      export npe_eupd=42
      export nth_eupd=2
      if [[ "${machine}" = "HERA" || "${machine}" = "JET" ]]; then
        export nth_eupd=4
      fi
    fi
    npe_node_eupd=$(echo "${npe_node_max} / ${nth_eupd}" | bc)
    export npe_node_eupd
    export is_exclusive=True

elif [[ ${step} = "ecen" ]]; then

    export wtime_ecen="00:10:00"
    export npe_ecen=80
    export nth_ecen=4
    if [[ "${machine}" = "HERA" ]]; then export nth_ecen=6; fi
    if [[ ${CASE} = "C384" || ${CASE} = "C192" || ${CASE} = "C96" || ${CASE} = "C48" ]]; then export nth_ecen=2; fi
    npe_node_ecen=$(echo "${npe_node_max} / ${nth_ecen}" | bc)
    export npe_node_ecen
    export nth_cycle=${nth_ecen}
    npe_node_cycle=$(echo "${npe_node_max} / ${nth_cycle}" | bc)
    export npe_node_cycle
    export is_exclusive=True

elif [[ ${step} = "esfc" ]]; then

    export wtime_esfc="00:06:00"
    export npe_esfc=80
    export nth_esfc=1
    npe_node_esfc=$(echo "${npe_node_max} / ${nth_esfc}" | bc)
    export npe_node_esfc
    export nth_cycle=${nth_esfc}
    npe_node_cycle=$(echo "${npe_node_max} / ${nth_cycle}" | bc)
    export npe_node_cycle
    export memory_esfc="80GB"

elif [[ ${step} = "epos" ]]; then

    export wtime_epos="00:15:00"
    export npe_epos=80
    export nth_epos=4
    if [[ "${machine}" == "HERA" ]]; then
      export nth_epos=6
    fi
    npe_node_epos=$(echo "${npe_node_max} / ${nth_epos}" | bc)
    export npe_node_epos
    export is_exclusive=True

elif [[ ${step} = "postsnd" ]]; then

    export wtime_postsnd="02:00:00"
    export npe_postsnd=40
    export nth_postsnd=8
    export npe_node_postsnd=10
    export npe_postsndcfp=9
    export npe_node_postsndcfp=1
    postsnd_req_cores=$(echo "${npe_node_postsnd} * ${nth_postsnd}" | bc)
    if [[ ${postsnd_req_cores} -gt "${npe_node_max}" ]]; then
        npe_node_postsnd=$(echo "${npe_node_max} / ${nth_postsnd}" | bc)
        export npe_node_postsnd
    fi
    export is_exclusive=True

elif [[ ${step} = "awips" ]]; then

    export wtime_awips="03:30:00"
    export npe_awips=1
    export npe_node_awips=1
    export nth_awips=1
    export memory_awips="3GB"

elif [[ ${step} = "gempak" ]]; then

    export wtime_gempak="03:00:00"
    export npe_gempak=2
    export npe_gempak_gfs=28
    export npe_node_gempak=2
    export npe_node_gempak_gfs=28
    export nth_gempak=1
    export memory_gempak="4GB"
    export memory_gempak_gfs="2GB"

else

    echo "Invalid step = ${step}, ABORT!"
    exit 2

fi

echo "END: config.resources"<|MERGE_RESOLUTION|>--- conflicted
+++ resolved
@@ -9,13 +9,8 @@
     echo "Must specify an input task argument to set resource variables!"
     echo "argument can be any one of the following:"
     echo "getic init coupled_ic aerosol_init"
-<<<<<<< HEAD
-    echo "atmanalprep atmanalrun atmanalpost"
+    echo "atmanlinit atmanlrun atmanlfinal"
     echo "atmensanlinit atmensanlrun atmensanlfinal"
-=======
-    echo "atmanlinit atmanlrun atmanlfinal"
-    echo "atmensanalprep atmensanalrun atmensanalpost"
->>>>>>> b2ed8648
     echo "aeroanlinit aeroanlrun aeroanlfinal"
     echo "anal sfcanl analcalc analdiag gldas fcst post vrfy fit2obs metp arch echgres"
     echo "eobs ediag eomg eupd ecen esfc efcs epos earc"
@@ -724,7 +719,6 @@
     export nth_coupled_ic=1
     export is_exclusive=True
 
-<<<<<<< HEAD
 elif [[ "${step}" = "atmensanlinit" ]]; then
 
     export wtime_atmensanlinit="00:10:00"
@@ -758,41 +752,6 @@
     export nth_atmensanlfinal=1
     npe_node_atmensanlfinal=$(echo "${npe_node_max} / ${nth_atmensanlfinal}" | bc)
     export npe_node_atmensanlfinal
-=======
-elif [[ ${step} = "atmensanalprep" ]]; then
-
-    export wtime_atmensanalprep="00:10:00"
-    export npe_atmensanalprep=1
-    export nth_atmensanalprep=1
-    npe_node_atmensanalprep=$(echo "${npe_node_max} / ${nth_atmensanalprep}" | bc)
-    export npe_node_atmensanalprep
-    export is_exclusive=True
-
-elif [[ ${step} = "atmensanalrun" ]]; then
-
-    # make below case dependent later
-    export layout_x=2
-    export layout_y=3
-
-    export wtime_atmensanalrun="00:30:00"
-    npe_atmensanalrun=$(echo "${layout_x} * ${layout_y} * 6" | bc)
-    export npe_atmensanalrun
-    npe_atmensanalrun_gfs=$(echo "${layout_x} * ${layout_y} * 6" | bc)
-    export npe_atmensanalrun_gfs
-    export nth_atmensanalrun=1
-    export nth_atmensanalrun_gfs=${nth_atmensanalrun}
-    export is_exclusive=True
-    npe_node_atmensanalrun=$(echo "${npe_node_max} / ${nth_atmensanalrun}" | bc)
-    export npe_node_atmensanalrun
-
-elif [[ ${step} = "atmensanalpost" ]]; then
-
-    export wtime_atmensanalpost="00:30:00"
-    export npe_atmensanalpost=${npe_node_max}
-    export nth_atmensanalpost=1
-    npe_node_atmensanalpost=$(echo "${npe_node_max} / ${nth_atmensanalpost}" | bc)
-    export npe_node_atmensanalpost
->>>>>>> b2ed8648
     export is_exclusive=True
 
 elif [[ ${step} = "eobs" || ${step} = "eomg" ]]; then
