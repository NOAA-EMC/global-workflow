--- conflicted
+++ resolved
@@ -251,12 +251,11 @@
             export npe_node_fcst=$(echo "$npe_node_max / $nth_fcst" | bc)
             export npe_node_fcst_gfs=$(echo "$npe_node_max / $nth_fcst_gfs" | bc)
 
-            if [[ "$machine" == "WCOSS_C" ]]; then export memory_fcst="1024M"; fi
-
             if [[ $DO_WAVE == "YES" ]]; then
                 case $waveGRD in
                     'gnh_10m aoc_9km gsh_15m') export WAVPETS=140 ;;
-                    'gwes_30m') export WAVPETS=160 ;;
+                    'gwes_30m') export WAVPETS=100 ;;
+                    'mx050') export WAVPETS=240 ;;
                     'mx025') export WAVPETS=80 ;;
                     *)
                         echo "FATAL: Number of PEs not defined for wave grid '$waveGRD'"
@@ -271,7 +270,7 @@
                     # Except for 025, these are guesses for now
                     100) export OCNPETS=20 ;;
                     050) export OCNPETS=60 ;;
-                    025) export OCNPETS=120 ;;
+                    025) export OCNPETS=220 ;;
                     *)
                         echo "FATAL: Number of PEs not defined for ocean resolution '$OCNRES'"
                         echo "  Please add an entry to config.resources within fcst for this resolution"
@@ -285,7 +284,7 @@
                     # Except for 025, these are guesses for now
                     100) export ICEPETS=10 ;;
                     050) export ICEPETS=30 ;;
-                    025) export ICEPETS=48 ;;
+                    025) export ICEPETS=120 ;;
                     *)
                         echo "FATAL: Number of PEs not defined for ice resolution '$ICERES'"
                         echo "  Please add an entry to config.resources within fcst for this resolution"
@@ -306,40 +305,10 @@
         export ATMPETS=40
         export MEDPETS=40
         NTASKS_TOT=$ATMPETS
-<<<<<<< HEAD
         if [[ $DO_OCN == "YES" ]]; then
             case $OCNRES in
                 100) export OCNPETS=16 ;;
                 025) export OCNPETS=120 ;;
-=======
-
-        export nth_fcst=${nth_fv3:-2}
-        export nth_fcst_gfs=${nth_fv3_gfs:-2}
-
-        export npe_node_fcst=$(echo "$npe_node_max / $nth_fcst" | bc)
-        export npe_node_fcst_gfs=$(echo "$npe_node_max / $nth_fcst_gfs" | bc)
-
-        if [[ $DO_WAVE == "YES" ]]; then
-            case $waveGRD in
-                'gnh_10m aoc_9km gsh_15m') export WAVPETS=140 ;;
-                'gwes_30m') export WAVPETS=100 ;;
-                'mx050') export WAVPETS=240 ;;
-                'mx025') export WAVPETS=80 ;;
-                *)
-                    echo "FATAL: Number of PEs not defined for wave grid '$waveGRD'"
-                    echo "  Please add an entry to config.resources within fcst for this grid"
-                    exit 3
-            esac
-            (( NTASKS_TOT = NTASKS_TOT + WAVPETS ))
-        fi
-
-        if [[ $DO_OCN == "YES" ]]; then
-            case $OCNRES in
-                # Except for 025, these are guesses for now
-                100) export OCNPETS=20 ;;
-                050) export OCNPETS=60 ;;
-                025) export OCNPETS=220 ;;
->>>>>>> 1026b2c9
                 *)
                     echo "FATAL: Number of PEs not defined for ocean resolution '$OCNRES'"
                     echo "  Please add an entry to config.resources within fcst for this resolution"
@@ -351,14 +320,8 @@
         if [[ $DO_ICE == "YES" ]]; then
             case $ICERES in
                 # Except for 025, these are guesses for now
-<<<<<<< HEAD
                 100) export ICEPETS=12 ;;
                 025) export ICEPETS=48 ;;
-=======
-                100) export ICEPETS=10 ;;
-                050) export ICEPETS=30 ;;
-                025) export ICEPETS=120 ;;
->>>>>>> 1026b2c9
                 *)
                     echo "FATAL: Number of PEs not defined for ice resolution '$ICERES'"
                     echo "  Please add an entry to config.resources within fcst for this resolution"
