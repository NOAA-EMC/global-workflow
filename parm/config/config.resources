#!/bin/ksh -x

########## config.resources ##########
# Set resource information for job tasks
# e.g. walltime, node, cores per node, memory etc.

if [ $# -ne 1 ]; then

    echo "Must specify an input task argument to set resource variables!"
    echo "argument can be any one of the following:"
    echo "getic init coupled_ic aerosol_init"
    echo "atmanalprep atmanalrun atmanalpost"
    echo "atmensanalprep atmensanalrun atmensanalpost"
    echo "anal sfcanl analcalc analdiag gldas fcst post vrfy metp arch echgres"
    echo "eobs ediag eomg eupd ecen esfc efcs epos earc"
    echo "init_chem mom6ic ocnpost"
    echo "waveinit waveprep wavepostsbs wavepostbndpnt wavepostbndpntbll wavepostpnt"
    echo "wavegempak waveawipsbulls waveawipsgridded"
    echo "postsnd awips gempak"
    echo "wafs wafsgrib2 wafsblending wafsgrib20p25 wafsblending0p25 wafsgcip"
    exit 1

fi

step=$1

echo "BEGIN: config.resources"

if [[ "$machine" = "JET" ]]; then
   if [[ "$PARTITION_BATCH" = "xjet" ]]; then
     export npe_node_max=24
   elif [[ "$PARTITION_BATCH" = "vjet" || "$PARTITION_BATCH" = "sjet" ]]; then
     export npe_node_max=16
   elif [[ "$PARTITION_BATCH" = "kjet" ]]; then
     export npe_node_max=40
   fi
elif [[ "$machine" = "HERA" ]]; then
   export npe_node_max=40
elif [[ "$machine" = "ORION" ]]; then
   export npe_node_max=40
fi

if [ $step = "prep" -o $step = "prepbufr" ]; then
    eval "export wtime_$step='00:45:00'"
    eval "export npe_$step=4"
    eval "export npe_node_$step=2"
    eval "export nth_$step=1"
    eval "export memory_$step=40G"

elif [ $step = "aerosol_init" ]; then
    export wtime_aerosol_init="00:05:00"
    export npe_aerosol_init=1
    export nth_aerosol_init=1
    export npe_node_aerosol_init=$(echo "$npe_node_max / $nth_aerosol_init" | bc)
    export NTASKS=${npe_aerosol_init}
    export memory_aerosol_init="6G"

elif [ $step = "waveinit" ]; then

    export wtime_waveinit="00:10:00"
    export npe_waveinit=12
    export nth_waveinit=1
    export npe_node_waveinit=$(echo "$npe_node_max / $nth_waveinit" | bc)
    export NTASKS=${npe_waveinit}

elif [ $step = "waveprep" ]; then

    export wtime_waveprep="00:30:00"
    export npe_waveprep=65
    export nth_waveprep=1
    export npe_node_waveprep=$(echo "$npe_node_max / $nth_waveprep" | bc)
    export NTASKS=${npe_waveprep}

elif [ $step = "wavepostsbs" ]; then

    export wtime_wavepostsbs="06:00:00"
    export npe_wavepostsbs=10
    export nth_wavepostsbs=1
    export npe_node_wavepostsbs=$(echo "$npe_node_max / $nth_wavepostsbs" | bc)
    export NTASKS=${npe_wavepostsbs}

elif [ $step = "wavepostbndpnt" ]; then

    export wtime_wavepostbndpnt="02:00:00"
    export npe_wavepostbndpnt=280
    export nth_wavepostbndpnt=1
    export npe_node_wavepostbndpnt=$(echo "$npe_node_max / $nth_wavepostbndpnt" | bc)
    export NTASKS=${npe_wavepostbndpnt}

elif [ $step = "wavepostbndpntbll" ]; then

    export wtime_wavepostbndpntbll="01:00:00"
    export npe_wavepostbndpntbll=280
    export nth_wavepostbndpntbll=1
    export npe_node_wavepostbndpntbll=$(echo "$npe_node_max / $nth_wavepostbndpntbll" | bc)
    export NTASKS=${npe_wavepostbndpntbll}

elif [ $step = "wavepostpnt" ]; then

    export wtime_wavepostpnt="02:00:00"
    export npe_wavepostpnt=280
    export nth_wavepostpnt=1
    export npe_node_wavepostpnt=$(echo "$npe_node_max / $nth_wavepostpnt" | bc)
    export NTASKS=${npe_wavepostpnt}

elif [ $step = "wavegempak" ]; then

    export wtime_wavegempak="01:00:00"
    export npe_wavegempak=$npe_node_max
    export nth_wavegempak=1
    export npe_node_wavegempak=$(echo "$npe_node_max / $nth_wavegempak" | bc)
    export NTASKS=${npe_wavegempak}

elif [ $step = "waveawipsbulls" ]; then

    export wtime_waveawipsbulls="00:30:00"
    export npe_waveawipsbulls=$npe_node_max
    export nth_waveawipsbulls=1
    export npe_node_waveawipsbulls=$(echo "$npe_node_max / $nth_waveawipsbulls" | bc)
    export NTASKS=${npe_waveawipsbulls}

elif [ $step = "waveawipsgridded" ]; then

    export wtime_waveawipsgridded="00:30:00"
    export npe_waveawipsgridded=$npe_node_max
    export nth_waveawipsgridded=1
    export npe_node_waveawipsgridded=$(echo "$npe_node_max / $nth_waveawipsgridded" | bc)
    export NTASKS=${npe_waveawipsgridded}

elif [ $step = "atmanalprep" ]; then

    export wtime_atmanalprep="00:10:00"
    export npe_atmanalprep=1
    export nth_atmanalprep=1
    export npe_node_atmanalprep=$(echo "$npe_node_max / $nth_atmanalprep" | bc)
    export memory_atmanalprep="3072M"

elif [ $step = "atmanalrun" ]; then

    # make below case dependent later
    export layout_x=1
    export layout_y=1

    export wtime_atmanalrun="00:30:00"
    export npe_atmanalrun=$(echo "$layout_x * $layout_y * 6" | bc)
    export npe_atmanalrun_gfs=$(echo "$layout_x * $layout_y * 6" | bc)
    export nth_atmanalrun=1
    export nth_atmanalrun_gfs=$nth_atmanalrun
    export native_atmanalrun="--exclusive"
    export npe_node_atmanalrun=$(echo "$npe_node_max / $nth_atmanalrun" | bc)

elif [ $step = "atmanalpost" ]; then

    export wtime_atmanalpost="00:30:00"
    export npe_atmanalpost=$npe_node_max
    export nth_atmanalpost=1
    export npe_node_atmanalpost=$(echo "$npe_node_max / $nth_atmanalpost" | bc)

elif [ $step = "anal" ]; then

    export wtime_anal="01:00:00"
    export npe_anal=1000
    export nth_anal=5
    export npe_anal_gfs=1000
    if [ $CASE = "C384" ]; then
      export npe_anal=400
      export npe_anal_gfs=400
    fi
    if [ $CASE = "C192" -o $CASE = "C96" -o $CASE = "C48" ]; then
      export npe_anal=84
      export npe_anal_gfs=84
    fi
    export nth_anal_gfs=$nth_anal
    export npe_node_anal=$(echo "$npe_node_max / $nth_anal" | bc)
    export nth_cycle=$nth_anal

elif [ $step = "analcalc" ]; then

    export wtime_analcalc="00:10:00"
    export npe_analcalc=127
    export nth_analcalc=1
    export npe_node_analcalc=$npe_node_max

elif [ $step = "analdiag" ]; then

    export wtime_analdiag="00:10:00"
    export npe_analdiag=112
    export nth_analdiag=1
    export npe_node_analdiag=$npe_node_max

elif [ $step = "sfcanl" ]; then

    export wtime_sfcanl="00:10:00"
    export npe_sfcanl=6
    export nth_sfcanl=1
    export npe_node_sfcanl=$(echo "$npe_node_max / $nth_sfcanl" | bc)

elif [ $step = "gldas" ]; then

    export wtime_gldas="00:10:00"
    export npe_gldas=96
    export nth_gldas=1
    export npe_node_gldas=$npe_node_max
    export npe_gaussian=96
    export nth_gaussian=1
    export npe_node_gaussian=24

elif [ $step = "fcst" ]; then

    export wtime_fcst="00:30:00"
    if [ $CASE = "C768" ]; then
      export wtime_fcst_gfs="06:00:00"
    elif [ $CASE = "C384" ]; then
      export wtime_fcst_gfs="06:00:00"
    else
      export wtime_fcst_gfs="03:00:00"
    fi

    # During workflow creation, we need resources for all CDUMPs and CDUMP is undefined
    CDUMP_LIST=${CDUMP:-"gdas gfs"}
    for CDUMP in $CDUMP_LIST; do
        if [[ "$CDUMP" == "gfs" ]]; then
            export layout_x=$layout_x_gfs
            export layout_y=$layout_y_gfs
            export WRITE_GROUP=$WRITE_GROUP_GFS
            export WRTTASK_PER_GROUP=$WRTTASK_PER_GROUP_GFS
        fi

        (( ATMPETS = layout_x * layout_y * 6 ))

        # Mediator only uses the atm model PETS or less
        export MEDPETS=${MEDPETS:-ATMPETS}

        if [[ $DO_AERO == "YES" ]]; then
            # Aerosol model only uses the atm model PETS
            export CHMPETS=$ATMPETS
            # Aerosol model runs on same PETs as ATM, so don't add to $NTASKS_TOT
        fi

        # If using in-line post, add the write tasks to the ATMPETS
        if [[ $QUILTING == ".true." ]]; then
            (( ATMPETS = ATMPETS + WRITE_GROUP * WRTTASK_PER_GROUP ))
        fi
        export ATMPETS
        NTASKS_TOT=$ATMPETS

        export nth_fcst=${nth_fv3:-2}
        export nth_fcst_gfs=${nth_fv3_gfs:-2}

        export npe_node_fcst=$(echo "$npe_node_max / $nth_fcst" | bc)
        export npe_node_fcst_gfs=$(echo "$npe_node_max / $nth_fcst_gfs" | bc)

        if [[ $DO_WAVE == "YES" ]]; then
            case $waveGRD in
                'gnh_10m aoc_9km gsh_15m') export WAVPETS=140 ;;
                'gwes_30m') export WAVPETS=100 ;;
                'mx050') export WAVPETS=240 ;;
                'mx025') export WAVPETS=80 ;;
                *)
                    echo "FATAL: Number of PEs not defined for wave grid '$waveGRD'"
                    echo "  Please add an entry to config.resources within fcst for this grid"
                    exit 3
            esac
            (( NTASKS_TOT = NTASKS_TOT + WAVPETS ))
        fi

        if [[ $DO_OCN == "YES" ]]; then
            case $OCNRES in
                # Except for 025, these are guesses for now
                100) export OCNPETS=20 ;;
                050) export OCNPETS=60 ;;
                025) export OCNPETS=220 ;;
                *)
                    echo "FATAL: Number of PEs not defined for ocean resolution '$OCNRES'"
                    echo "  Please add an entry to config.resources within fcst for this resolution"
                    exit 3
            esac
            (( NTASKS_TOT = NTASKS_TOT + OCNPETS ))
        fi

        if [[ $DO_ICE == "YES" ]]; then
            case $ICERES in
                # Except for 025, these are guesses for now
                100) export ICEPETS=10 ;;
                050) export ICEPETS=30 ;;
                025) export ICEPETS=120 ;;
                *)
                    echo "FATAL: Number of PEs not defined for ice resolution '$ICERES'"
                    echo "  Please add an entry to config.resources within fcst for this resolution"
                    exit 3
            esac
            (( NTASKS_TOT = NTASKS_TOT + ICEPETS ))
        fi

        if [[ $CDUMP == "gfs" ]]; then
            export npe_fcst_gfs=$NTASKS_TOT
        else
            export npe_fcst=$NTASKS_TOT
        fi
    done

elif [ $step = "ocnpost" ]; then

    export wtime_ocnpost="00:30:00"
    export npe_ocnpost=1
    export npe_node_ocnpost=1
    export nth_ocnpost=1
    export memory_ocnpost="96G"

elif [ $step = "post" ]; then

    export wtime_post="02:00:00"
    export wtime_post_gfs="06:00:00"
    export npe_post=112
    export nth_post=1
    export npe_node_post=12
    export npe_node_dwn=$npe_node_max

elif [ $step = "wafs" ]; then

    export wtime_wafs="00:30:00"
    export npe_wafs=1
    export npe_node_wafs=1
    export nth_wafs=1

elif [ $step = "wafsgcip" ]; then

    export wtime_wafsgcip="00:30:00"
    export npe_wafsgcip=2
    export npe_node_wafsgcip=1
    export nth_wafsgcip=1

elif [ $step = "wafsgrib2" ]; then

    export wtime_wafsgrib2="00:30:00"
    export npe_wafsgrib2=1
    export npe_node_wafsgrib2=1
    export nth_wafsgrib2=1

elif [ $step = "wafsblending" ]; then

    export wtime_wafsblending="00:30:00"
    export npe_wafsblending=1
    export npe_node_wafsblending=1
    export nth_wafsblending=1

elif [ $step = "wafsgrib20p25" ]; then

    export wtime_wafsgrib20p25="00:30:00"
    export npe_wafsgrib20p25=1
    export npe_node_wafsgrib20p25=1
    export nth_wafsgrib20p25=1

elif [ $step = "wafsblending0p25" ]; then

    export wtime_wafsblending0p25="00:30:00"
    export npe_wafsblending0p25=1
    export npe_node_wafsblending0p25=1
    export nth_wafsblending0p25=1

elif [ $step = "vrfy" ]; then

    export wtime_vrfy="03:00:00"
    export wtime_vrfy_gfs="06:00:00"
    export npe_vrfy=3
    export nth_vrfy=1
    export npe_node_vrfy=1
    export npe_vrfy_gfs=1
    export npe_node_vrfy_gfs=1
    if [[ "$machine" == "HERA" ]]; then
      export memory_vrfy="16384M"
    fi

elif [ $step = "metp" ]; then

    export nth_metp=1
    export wtime_metp="03:00:00"
    export npe_metp=4
    export npe_node_metp=4
    export wtime_metp_gfs="06:00:00"
    export npe_metp_gfs=4
    export npe_node_metp_gfs=4

elif [ $step = "echgres" ]; then

    export wtime_echgres="00:10:00"
    export npe_echgres=3
    export nth_echgres=$npe_node_max
    export npe_node_echgres=1

elif [ $step = "init" ]; then

    export wtime_init="00:30:00"
    export npe_init=24
    export nth_init=1
    export npe_node_init=6
    export memory_init="70G"

elif [ $step = "init_chem" ]; then

    export wtime_init_chem="00:30:00"
    export npe_init_chem=1
    export npe_node_init_chem=1

elif [ $step = "mom6ic" ]; then

    export wtime_mom6ic="00:30:00"
    export npe_mom6ic=24
    export npe_node_mom6ic=24

elif [ $step = "arch" -o $step = "earc" -o $step = "getic" ]; then

    eval "export wtime_$step='06:00:00'"
    eval "export npe_$step=1"
    eval "export npe_node_$step=1"
    eval "export nth_$step=1"
    eval "export memory_$step=2048M"

elif [ $step = "coupled_ic" ]; then

    export wtime_coupled_ic="00:15:00"
    export npe_coupled_ic=1
    export npe_node_coupled_ic=1
    export nth_coupled_ic=1

elif [ $step = "atmensanalprep" ]; then

    export wtime_atmensanalprep="00:10:00"
    export npe_atmensanalprep=1
    export nth_atmensanalprep=1
    export npe_node_atmensanalprep=$(echo "$npe_node_max / $nth_atmensanalprep" | bc)

elif [ $step = "atmensanalrun" ]; then

    # make below case dependent later
    export layout_x=2
    export layout_y=3

    export wtime_atmensanalrun="00:30:00"
    export npe_atmensanalrun=$(echo "$layout_x * $layout_y * 6" | bc)
    export npe_atmensanalrun_gfs=$(echo "$layout_x * $layout_y * 6" | bc)
    export nth_atmensanalrun=1
    export nth_atmensanalrun_gfs=$nth_atmensanalrun
    export native_atmensanalrun="--exclusive"
    export npe_node_atmensanalrun=$(echo "$npe_node_max / $nth_atmensanalrun" | bc)

elif [ $step = "atmensanalpost" ]; then

    export wtime_atmensanalpost="00:30:00"
    export npe_atmensanalpost=$npe_node_max
    export nth_atmensanalpost=1
    export npe_node_atmensanalpost=$(echo "$npe_node_max / $nth_atmensanalpost" | bc)

elif [ $step = "eobs" -o $step = "eomg" ]; then

    export wtime_eobs="00:45:00"
    export wtime_eomg="01:00:00"
    if [ $CASE = "C768" ]; then
      export npe_eobs=200
    elif [ $CASE = "C384" ]; then
      export npe_eobs=100
    elif [ $CASE = "C192" ]; then
      export npe_eobs=40
    elif [ $CASE = "C96" -o $CASE = "C48" ]; then
      export npe_eobs=20
    fi
    export npe_eomg=$npe_eobs
    export nth_eobs=2
    export nth_eomg=$nth_eobs
    export npe_node_eobs=$(echo "$npe_node_max / $nth_eobs" | bc)
    export npe_node_eomg=$npe_node_eobs

elif [ $step = "ediag" ]; then

    export wtime_ediag="00:06:00"
    export npe_ediag=56
    export nth_ediag=1
    export npe_node_ediag=$npe_node_max

elif [ $step = "eupd" ]; then

    export wtime_eupd="00:30:00"
    if [ $CASE = "C768" ]; then
      export npe_eupd=480
      export nth_eupd=6
      if [[ "$machine" = "HERA" ]]; then
        export npe_eupd=150
        export nth_eupd=40
      fi
    elif [ $CASE = "C384" ]; then
      export npe_eupd=270
      export nth_eupd=2
      if [[ "$machine" = "HERA" ]]; then
        export npe_eupd=100
        export nth_eupd=40
      fi
    elif [ $CASE = "C192" -o $CASE = "C96" -o $CASE = "C48" ]; then
      export npe_eupd=42
      export nth_eupd=2
      if [[ "$machine" = "HERA" ]]; then
        export npe_eupd=40
        export nth_eupd=40
      fi
    fi
    export npe_node_eupd=$(echo "$npe_node_max / $nth_eupd" | bc)
<<<<<<< HEAD

elif [ $step = "eupdfsoi" ]; then

    export wtime_eupdfsoi="03:00:00"
    if [ $CASE = "C768" ]; then
      export npe_eupdfsoi=960
      export nth_eupdfsoi=6
      if [[ "$machine" = "WCOSS_DELL_P3" ]]; then
        export nth_eupdfsoi=7
      fi
      if [[ "$machine" = "HERA" ]]; then
        export npe_eupdfsoi=150
        export nth_eupdfsoi=40
      fi
    elif [ $CASE = "C384" ]; then
      export npe_eupdfsoi=400
      export nth_eupdfsoi=5
      if [[ "$machine" = "WCOSS_DELL_P3" ]]; then
        export nth_eupdfsoi=9
      fi
      if [[ "$machine" = "HERA" ]]; then
        export npe_eupdfsoi=100
        export nth_eupdfsoi=40
      fi
    elif [ $CASE = "C192" -o $CASE = "C96" -o $CASE = "C48" ]; then
      export npe_eupdfsoi=42
      export nth_eupdfsoi=2
      if [[ "$machine" = "HERA" ]]; then
        export npe_eupdfsoi=40
        export nth_eupdfsoi=40
      fi
    fi
    export npe_node_eupdfsoi=$(echo "$npe_node_max / $nth_eupdfsoi" | bc)

elif [ $step = "efsoi" ]; then

    export wtime_efsoi="00:30:00"
    if [ $CASE = "C768" ]; then
      export npe_efsoi=960
      export nth_efsoi=6
      if [[ "$machine" = "WCOSS_DELL_P3" ]]; then
        export nth_efsoi=7
      fi
      if [[ "$machine" = "HERA" ]]; then
        export npe_efsoi=150
        export nth_efsoi=40
      fi
    elif [ $CASE = "C384" ]; then
      export npe_efsoi=270
      export nth_efsoi=2
      if [[ "$machine" = "WCOSS_DELL_P3" ]]; then
        export nth_efsoi=9
      fi
      if [[ "$machine" = "HERA" ]]; then
        export npe_efsoi=100
        export nth_efsoi=40
      fi
    elif [ $CASE = "C192" -o $CASE = "C96" -o $CASE = "C48" ]; then
      export npe_efsoi=42
      export nth_efsoi=2
      if [[ "$machine" = "HERA" ]]; then
        export npe_efsoi=40
        export nth_efsoi=40
      fi
    fi
    export npe_node_efsoi=$(echo "$npe_node_max / $nth_efsoi" | bc)

=======
>>>>>>> f04f3ba4

elif [ $step = "ecen" ]; then

    export wtime_ecen="00:10:00"
    export npe_ecen=80
    export nth_ecen=6
    if [ $CASE = "C384" -o $CASE = "C192" -o $CASE = "C96" -o $CASE = "C48" ]; then export nth_ecen=2; fi
    export npe_node_ecen=$(echo "$npe_node_max / $nth_ecen" | bc)
    export nth_cycle=$nth_ecen
<<<<<<< HEAD

elif [ $step = "ecenfsoi" ]; then

    export wtime_ecenfsoi="00:10:00"
    export npe_ecenfsoi=80
    export nth_ecenfsoi=6
    if [[ "$machine" = "WCOSS_DELL_P3" ]]; then export nth_ecenfsoi=7; fi
    if [ $CASE = "C384" -o $CASE = "C192" -o $CASE = "C96" -o $CASE = "C48" ]; then export nth_ecenfsoi=2; fi
    export npe_node_ecenfsoi=$(echo "$npe_node_max / $nth_ecenfsoi" | bc)
    export nth_cycle=$nth_ecenfsoi
=======
>>>>>>> f04f3ba4

elif [ $step = "esfc" ]; then

    export wtime_esfc="00:06:00"
    export npe_esfc=80
    export npe_node_esfc=$npe_node_max
    export nth_esfc=1
    export nth_cycle=$nth_esfc
<<<<<<< HEAD

elif [ $step = "esfcfsoi" ]; then

    export wtime_esfcfsoi="00:06:00"
    export npe_esfcfsoi=80
    export npe_node_esfcfsoi=$npe_node_max
    export nth_esfcfsoi=1
    export nth_cycle=$nth_esfcfsoi
=======
>>>>>>> f04f3ba4

elif [ $step = "efcs" ]; then

    if [ $CASE = "C768" ]; then
      export wtime_efcs="01:00:00"
    else
      export wtime_efcs="00:40:00"
    fi
    export npe_efcs=$(echo "$layout_x * $layout_y * 6" | bc)
    export nth_efcs=${nth_fv3:-2}
    export npe_node_efcs=$(echo "$npe_node_max / $nth_efcs" | bc)
<<<<<<< HEAD

elif [ $step = "efcsfsoi" ]; then

    export wtime_efcsfsoi="00:40:00"
    export npe_efcsfsoi=$(echo "$layout_x * $layout_y * 6" | bc)
    export nth_efcsfsoi=${nth_fv3:-2}
    export npe_node_efcsfsoi=$(echo "$npe_node_max / $nth_efcsfsoi" | bc)
=======
>>>>>>> f04f3ba4

elif [ $step = "epos" ]; then

    export wtime_epos="00:15:00"
    export npe_epos=80
    export nth_epos=6
    export npe_node_epos=$(echo "$npe_node_max / $nth_epos" | bc)
<<<<<<< HEAD

elif [ $step = "eposfsoi" ]; then

    export wtime_eposfsoi="00:15:00"
    export npe_eposfsoi=80
    export nth_eposfsoi=6
    if [[ "$machine" = "WCOSS_DELL_P3" ]]; then export nth_eposfsoi=7; fi
    export npe_node_eposfsoi=$(echo "$npe_node_max / $nth_eposfsoi" | bc)
=======
>>>>>>> f04f3ba4

elif [ $step = "postsnd" ]; then

    export wtime_postsnd="02:00:00"
    export npe_postsnd=40
    export nth_postsnd=1
    export npe_node_postsnd=5
    export npe_postsndcfp=9
    export npe_node_postsndcfp=3
    if [ $OUTPUT_FILE == "nemsio" ]; then
        export npe_postsnd=13
        export npe_node_postsnd=4
    fi
    if [[ "$machine" = "HERA" ]]; then export npe_node_postsnd=2; fi

elif [ $step = "awips" ]; then

    export wtime_awips="03:30:00"
    export npe_awips=4
    export npe_node_awips=4
    export nth_awips=2

elif [ $step = "gempak" ]; then

    export wtime_gempak="02:00:00"
    export npe_gempak=17
    export npe_node_gempak=4
    export nth_gempak=3

else

    echo "Invalid step = $step, ABORT!"
    exit 2

fi

echo "END: config.resources"<|MERGE_RESOLUTION|>--- conflicted
+++ resolved
@@ -503,7 +503,6 @@
       fi
     fi
     export npe_node_eupd=$(echo "$npe_node_max / $nth_eupd" | bc)
-<<<<<<< HEAD
 
 elif [ $step = "eupdfsoi" ]; then
 
@@ -571,9 +570,6 @@
     fi
     export npe_node_efsoi=$(echo "$npe_node_max / $nth_efsoi" | bc)
 
-=======
->>>>>>> f04f3ba4
-
 elif [ $step = "ecen" ]; then
 
     export wtime_ecen="00:10:00"
@@ -582,7 +578,6 @@
     if [ $CASE = "C384" -o $CASE = "C192" -o $CASE = "C96" -o $CASE = "C48" ]; then export nth_ecen=2; fi
     export npe_node_ecen=$(echo "$npe_node_max / $nth_ecen" | bc)
     export nth_cycle=$nth_ecen
-<<<<<<< HEAD
 
 elif [ $step = "ecenfsoi" ]; then
 
@@ -593,8 +588,6 @@
     if [ $CASE = "C384" -o $CASE = "C192" -o $CASE = "C96" -o $CASE = "C48" ]; then export nth_ecenfsoi=2; fi
     export npe_node_ecenfsoi=$(echo "$npe_node_max / $nth_ecenfsoi" | bc)
     export nth_cycle=$nth_ecenfsoi
-=======
->>>>>>> f04f3ba4
 
 elif [ $step = "esfc" ]; then
 
@@ -603,7 +596,6 @@
     export npe_node_esfc=$npe_node_max
     export nth_esfc=1
     export nth_cycle=$nth_esfc
-<<<<<<< HEAD
 
 elif [ $step = "esfcfsoi" ]; then
 
@@ -612,8 +604,6 @@
     export npe_node_esfcfsoi=$npe_node_max
     export nth_esfcfsoi=1
     export nth_cycle=$nth_esfcfsoi
-=======
->>>>>>> f04f3ba4
 
 elif [ $step = "efcs" ]; then
 
@@ -625,7 +615,6 @@
     export npe_efcs=$(echo "$layout_x * $layout_y * 6" | bc)
     export nth_efcs=${nth_fv3:-2}
     export npe_node_efcs=$(echo "$npe_node_max / $nth_efcs" | bc)
-<<<<<<< HEAD
 
 elif [ $step = "efcsfsoi" ]; then
 
@@ -633,8 +622,6 @@
     export npe_efcsfsoi=$(echo "$layout_x * $layout_y * 6" | bc)
     export nth_efcsfsoi=${nth_fv3:-2}
     export npe_node_efcsfsoi=$(echo "$npe_node_max / $nth_efcsfsoi" | bc)
-=======
->>>>>>> f04f3ba4
 
 elif [ $step = "epos" ]; then
 
@@ -642,7 +629,6 @@
     export npe_epos=80
     export nth_epos=6
     export npe_node_epos=$(echo "$npe_node_max / $nth_epos" | bc)
-<<<<<<< HEAD
 
 elif [ $step = "eposfsoi" ]; then
 
@@ -651,8 +637,6 @@
     export nth_eposfsoi=6
     if [[ "$machine" = "WCOSS_DELL_P3" ]]; then export nth_eposfsoi=7; fi
     export npe_node_eposfsoi=$(echo "$npe_node_max / $nth_eposfsoi" | bc)
-=======
->>>>>>> f04f3ba4
 
 elif [ $step = "postsnd" ]; then
 
