--- conflicted
+++ resolved
@@ -47,31 +47,18 @@
    export npe_node_max=40
 fi
 
-<<<<<<< HEAD
-if [ ${step} = "prep" -o ${step} = "prepbufr" ]; then
-    eval "export wtime_${step}='00:45:00'"
-    eval "export npe_${step}=4"
-    eval "export npe_node_${step}=2"
-    eval "export nth_${step}=1"
-    eval "export memory_${step}=40G"
-=======
 if [ $step = "prep" ]; then
     export wtime_prep='00:45:00'
     export npe_prep=4
     export npe_node_prep=2
     export nth_prep=1
     export memory_prep="40G"
->>>>>>> 9553ef69
 
 elif [ ${step} = "aerosol_init" ]; then
     export wtime_aerosol_init="00:05:00"
     export npe_aerosol_init=1
     export nth_aerosol_init=1
-<<<<<<< HEAD
-    export npe_node_aerosol_init=$(echo "${npe_node_max} / $nth_aerosol_init" | bc)
-=======
     export npe_node_aerosol_init=$(echo "${npe_node_max} / ${nth_aerosol_init}" | bc)
->>>>>>> 9553ef69
     export NTASKS=${npe_aerosol_init}
     export memory_aerosol_init="6G"
 
@@ -80,11 +67,7 @@
     export wtime_waveinit="00:10:00"
     export npe_waveinit=12
     export nth_waveinit=1
-<<<<<<< HEAD
-    export npe_node_waveinit=$(echo "${npe_node_max} / $nth_waveinit" | bc)
-=======
     export npe_node_waveinit=$(echo "${npe_node_max} / ${nth_waveinit}" | bc)
->>>>>>> 9553ef69
     export NTASKS=${npe_waveinit}
 
 elif [ ${step} = "waveprep" ]; then
@@ -92,11 +75,7 @@
     export wtime_waveprep="00:30:00"
     export npe_waveprep=65
     export nth_waveprep=1
-<<<<<<< HEAD
-    export npe_node_waveprep=$(echo "${npe_node_max} / $nth_waveprep" | bc)
-=======
     export npe_node_waveprep=$(echo "${npe_node_max} / ${nth_waveprep}" | bc)
->>>>>>> 9553ef69
     export NTASKS=${npe_waveprep}
 
 elif [ ${step} = "wavepostsbs" ]; then
@@ -104,11 +83,7 @@
     export wtime_wavepostsbs="06:00:00"
     export npe_wavepostsbs=10
     export nth_wavepostsbs=1
-<<<<<<< HEAD
-    export npe_node_wavepostsbs=$(echo "${npe_node_max} / $nth_wavepostsbs" | bc)
-=======
     export npe_node_wavepostsbs=$(echo "${npe_node_max} / ${nth_wavepostsbs}" | bc)
->>>>>>> 9553ef69
     export NTASKS=${npe_wavepostsbs}
 
 elif [ ${step} = "wavepostbndpnt" ]; then
@@ -116,11 +91,7 @@
     export wtime_wavepostbndpnt="02:00:00"
     export npe_wavepostbndpnt=280
     export nth_wavepostbndpnt=1
-<<<<<<< HEAD
-    export npe_node_wavepostbndpnt=$(echo "${npe_node_max} / $nth_wavepostbndpnt" | bc)
-=======
     export npe_node_wavepostbndpnt=$(echo "${npe_node_max} / ${nth_wavepostbndpnt}" | bc)
->>>>>>> 9553ef69
     export NTASKS=${npe_wavepostbndpnt}
 
 elif [ ${step} = "wavepostbndpntbll" ]; then
@@ -128,11 +99,7 @@
     export wtime_wavepostbndpntbll="01:00:00"
     export npe_wavepostbndpntbll=280
     export nth_wavepostbndpntbll=1
-<<<<<<< HEAD
-    export npe_node_wavepostbndpntbll=$(echo "${npe_node_max} / $nth_wavepostbndpntbll" | bc)
-=======
     export npe_node_wavepostbndpntbll=$(echo "${npe_node_max} / ${nth_wavepostbndpntbll}" | bc)
->>>>>>> 9553ef69
     export NTASKS=${npe_wavepostbndpntbll}
 
 elif [ ${step} = "wavepostpnt" ]; then
@@ -140,11 +107,7 @@
     export wtime_wavepostpnt="02:00:00"
     export npe_wavepostpnt=280
     export nth_wavepostpnt=1
-<<<<<<< HEAD
-    export npe_node_wavepostpnt=$(echo "${npe_node_max} / $nth_wavepostpnt" | bc)
-=======
     export npe_node_wavepostpnt=$(echo "${npe_node_max} / ${nth_wavepostpnt}" | bc)
->>>>>>> 9553ef69
     export NTASKS=${npe_wavepostpnt}
 
 elif [ ${step} = "wavegempak" ]; then
@@ -152,11 +115,7 @@
     export wtime_wavegempak="01:00:00"
     export npe_wavegempak=${npe_node_max}
     export nth_wavegempak=1
-<<<<<<< HEAD
-    export npe_node_wavegempak=$(echo "${npe_node_max} / $nth_wavegempak" | bc)
-=======
     export npe_node_wavegempak=$(echo "${npe_node_max} / ${nth_wavegempak}" | bc)
->>>>>>> 9553ef69
     export NTASKS=${npe_wavegempak}
 
 elif [ ${step} = "waveawipsbulls" ]; then
@@ -164,11 +123,7 @@
     export wtime_waveawipsbulls="00:30:00"
     export npe_waveawipsbulls=${npe_node_max}
     export nth_waveawipsbulls=1
-<<<<<<< HEAD
-    export npe_node_waveawipsbulls=$(echo "${npe_node_max} / $nth_waveawipsbulls" | bc)
-=======
     export npe_node_waveawipsbulls=$(echo "${npe_node_max} / ${nth_waveawipsbulls}" | bc)
->>>>>>> 9553ef69
     export NTASKS=${npe_waveawipsbulls}
 
 elif [ ${step} = "waveawipsgridded" ]; then
@@ -176,11 +131,7 @@
     export wtime_waveawipsgridded="00:30:00"
     export npe_waveawipsgridded=${npe_node_max}
     export nth_waveawipsgridded=1
-<<<<<<< HEAD
-    export npe_node_waveawipsgridded=$(echo "${npe_node_max} / $nth_waveawipsgridded" | bc)
-=======
     export npe_node_waveawipsgridded=$(echo "${npe_node_max} / ${nth_waveawipsgridded}" | bc)
->>>>>>> 9553ef69
     export NTASKS=${npe_waveawipsgridded}
 
 elif [ ${step} = "atmanalprep" ]; then
@@ -188,11 +139,7 @@
     export wtime_atmanalprep="00:10:00"
     export npe_atmanalprep=1
     export nth_atmanalprep=1
-<<<<<<< HEAD
-    export npe_node_atmanalprep=$(echo "${npe_node_max} / $nth_atmanalprep" | bc)
-=======
     export npe_node_atmanalprep=$(echo "${npe_node_max} / ${nth_atmanalprep}" | bc)
->>>>>>> 9553ef69
     export memory_atmanalprep="3072M"
 
 elif [ ${step} = "atmanalrun" ]; then
@@ -207,42 +154,26 @@
     export nth_atmanalrun=1
     export nth_atmanalrun_gfs=${nth_atmanalrun}
     export native_atmanalrun="--exclusive"
-<<<<<<< HEAD
-    export npe_node_atmanalrun=$(echo "${npe_node_max} / $nth_atmanalrun" | bc)
-=======
     export npe_node_atmanalrun=$(echo "${npe_node_max} / ${nth_atmanalrun}" | bc)
->>>>>>> 9553ef69
 
 elif [ ${step} = "atmanalpost" ]; then
 
     export wtime_atmanalpost="00:30:00"
     export npe_atmanalpost=${npe_node_max}
     export nth_atmanalpost=1
-<<<<<<< HEAD
-    export npe_node_atmanalpost=$(echo "${npe_node_max} / $nth_atmanalpost" | bc)
-=======
     export npe_node_atmanalpost=$(echo "${npe_node_max} / ${nth_atmanalpost}" | bc)
->>>>>>> 9553ef69
 
 elif [ ${step} = "aeroanlinit" ]; then
 
     export wtime_aeroanlinit="00:10:00"
     export npe_aeroanlinit=1
     export nth_aeroanlinit=1
-<<<<<<< HEAD
-    export npe_node_aeroanlinit=$(echo "${npe_node_max} / $nth_aeroanlinit" | bc)
-=======
     export npe_node_aeroanlinit=$(echo "${npe_node_max} / ${nth_aeroanlinit}" | bc)
->>>>>>> 9553ef69
     export memory_aeroanlinit="3072M"
 
 elif [ ${step} = "aeroanlrun" ]; then
 
-<<<<<<< HEAD
-   case "${CASE}" in
-=======
    case ${CASE} in
->>>>>>> 9553ef69
      C768)    
         layout_x=6
         layout_y=6
@@ -263,22 +194,14 @@
     export nth_aeroanlrun=1
     export nth_aeroanlrun_gfs=1
     export native_aeroanlrun="--exclusive"
-<<<<<<< HEAD
-    export npe_node_aeroanlrun=$(echo "${npe_node_max} / $nth_aeroanlrun" | bc)
-=======
     export npe_node_aeroanlrun=$(echo "${npe_node_max} / ${nth_aeroanlrun}" | bc)
->>>>>>> 9553ef69
 
 elif [ ${step} = "aeroanlfinal" ]; then
 
     export wtime_aeroanlfinal="00:10:00"
     export npe_aeroanlfinal=1
     export nth_aeroanlfinal=1
-<<<<<<< HEAD
-    export npe_node_aeroanlfinal=$(echo "${npe_node_max} / $nth_aeroanlfinal" | bc)
-=======
     export npe_node_aeroanlfinal=$(echo "${npe_node_max} / ${nth_aeroanlfinal}" | bc)
->>>>>>> 9553ef69
     export memory_aeroanlfinal="3072M"
 
 elif [ ${step} = "anal" ]; then
@@ -287,11 +210,7 @@
     export npe_anal=1000
     export nth_anal=5
     export npe_anal_gfs=1000
-<<<<<<< HEAD
-    if [ "${CASE}" = "C384" ]; then
-=======
     if [ ${CASE} = "C384" ]; then
->>>>>>> 9553ef69
       export npe_anal=400
       export npe_anal_gfs=400
       if [[ ${machine} = "S4" ]]; then
@@ -308,11 +227,7 @@
          export wtime_anal="02:00:00"
       fi
     fi
-<<<<<<< HEAD
-    if [ "${CASE}" = "C192" -o "${CASE}" = "C96" -o "${CASE}" = "C48" ]; then
-=======
     if [[ ${CASE} = "C192" || ${CASE} = "C96" || ${CASE} = "C48" ]]; then
->>>>>>> 9553ef69
       export npe_anal=84
       export npe_anal_gfs=84
       if [[ ${machine} = "S4" ]]; then
@@ -328,15 +243,9 @@
          fi
       fi
     fi
-<<<<<<< HEAD
-    export nth_anal_gfs=$nth_anal
-    export npe_node_anal=$(echo "${npe_node_max} / $nth_anal" | bc)
-    export nth_cycle=$nth_anal
-=======
     export nth_anal_gfs=${nth_anal}
     export npe_node_anal=$(echo "${npe_node_max} / ${nth_anal}" | bc)
     export nth_cycle=${nth_anal}
->>>>>>> 9553ef69
 
 elif [ ${step} = "analcalc" ]; then
 
@@ -344,11 +253,8 @@
     export npe_analcalc=127
     export ntasks=${npe_analcalc}
     export nth_analcalc=1
-<<<<<<< HEAD
-=======
     export nth_echgres=4
     export nth_echgres_gfs=12
->>>>>>> 9553ef69
     export npe_node_analcalc=${npe_node_max}
 
 elif [ ${step} = "analdiag" ]; then
@@ -363,11 +269,7 @@
     export wtime_sfcanl="00:10:00"
     export npe_sfcanl=6
     export nth_sfcanl=1
-<<<<<<< HEAD
-    export npe_node_sfcanl=$(echo "${npe_node_max} / $nth_sfcanl" | bc)
-=======
     export npe_node_sfcanl=$(echo "${npe_node_max} / ${nth_sfcanl}" | bc)
->>>>>>> 9553ef69
 
 elif [ ${step} = "gldas" ]; then
 
@@ -382,15 +284,9 @@
 elif [ ${step} = "fcst" ]; then
 
     export wtime_fcst="00:30:00"
-<<<<<<< HEAD
-    if [ "${CASE}" = "C768" ]; then
-      export wtime_fcst_gfs="06:00:00"
-    elif [ "${CASE}" = "C384" ]; then
-=======
     if [ ${CASE} = "C768" ]; then
       export wtime_fcst_gfs="06:00:00"
     elif [ ${CASE} = "C384" ]; then
->>>>>>> 9553ef69
       export wtime_fcst_gfs="06:00:00"
     else
       export wtime_fcst_gfs="03:00:00"
@@ -427,13 +323,8 @@
         export nth_fcst=${nth_fv3:-2}
         export nth_fcst_gfs=${nth_fv3_gfs:-2}
 
-<<<<<<< HEAD
-        export npe_node_fcst=$(echo "${npe_node_max} / $nth_fcst" | bc)
-        export npe_node_fcst_gfs=$(echo "${npe_node_max} / $nth_fcst_gfs" | bc)
-=======
         export npe_node_fcst=$(echo "${npe_node_max} / ${nth_fcst}" | bc)
         export npe_node_fcst_gfs=$(echo "${npe_node_max} / ${nth_fcst_gfs}" | bc)
->>>>>>> 9553ef69
 
         if [[ ${DO_WAVE} == "YES" ]]; then
             case ${waveGRD} in
@@ -597,11 +488,7 @@
     export npe_mom6ic=24
     export npe_node_mom6ic=24
 
-<<<<<<< HEAD
-elif [ ${step} = "arch" -o ${step} = "earc" -o ${step} = "getic" ]; then
-=======
 elif [[ ${step} = "arch" || ${step} = "earc" || ${step} = "getic" ]]; then
->>>>>>> 9553ef69
 
     eval "export wtime_${step}='06:00:00'"
     eval "export npe_${step}=1"
@@ -621,11 +508,7 @@
     export wtime_atmensanalprep="00:10:00"
     export npe_atmensanalprep=1
     export nth_atmensanalprep=1
-<<<<<<< HEAD
-    export npe_node_atmensanalprep=$(echo "${npe_node_max} / $nth_atmensanalprep" | bc)
-=======
     export npe_node_atmensanalprep=$(echo "${npe_node_max} / ${nth_atmensanalprep}" | bc)
->>>>>>> 9553ef69
 
 elif [ ${step} = "atmensanalrun" ]; then
 
@@ -639,32 +522,13 @@
     export nth_atmensanalrun=1
     export nth_atmensanalrun_gfs=${nth_atmensanalrun}
     export native_atmensanalrun="--exclusive"
-<<<<<<< HEAD
-    export npe_node_atmensanalrun=$(echo "${npe_node_max} / $nth_atmensanalrun" | bc)
-=======
     export npe_node_atmensanalrun=$(echo "${npe_node_max} / ${nth_atmensanalrun}" | bc)
->>>>>>> 9553ef69
 
 elif [ ${step} = "atmensanalpost" ]; then
 
     export wtime_atmensanalpost="00:30:00"
     export npe_atmensanalpost=${npe_node_max}
     export nth_atmensanalpost=1
-<<<<<<< HEAD
-    export npe_node_atmensanalpost=$(echo "${npe_node_max} / $nth_atmensanalpost" | bc)
-
-elif [ ${step} = "eobs" -o ${step} = "eomg" ]; then
-
-    export wtime_eobs="00:45:00"
-    export wtime_eomg="01:00:00"
-    if [ "${CASE}" = "C768" ]; then
-      export npe_eobs=200
-    elif [ "${CASE}" = "C384" ]; then
-      export npe_eobs=100
-    elif [ "${CASE}" = "C192" ]; then
-      export npe_eobs=40
-    elif [ "${CASE}" = "C96" -o "${CASE}" = "C48" ]; then
-=======
     export npe_node_atmensanalpost=$(echo "${npe_node_max} / ${nth_atmensanalpost}" | bc)
 
 elif [[ ${step} = "eobs" || ${step} = "eomg" ]]; then
@@ -678,16 +542,10 @@
     elif [ ${CASE} = "C192" ]; then
       export npe_eobs=40
     elif [[ ${CASE} = "C96" || ${CASE} = "C48" ]]; then
->>>>>>> 9553ef69
       export npe_eobs=20
     fi
     export npe_eomg=${npe_eobs}
     export nth_eobs=2
-<<<<<<< HEAD
-    export nth_eomg=$nth_eobs
-    export npe_node_eobs=$(echo "${npe_node_max} / $nth_eobs" | bc)
-    export npe_node_eomg=$npe_node_eobs
-=======
     export nth_eomg=${nth_eobs}
     export npe_node_eobs=$(echo "${npe_node_max} / ${nth_eobs}" | bc)
     export npe_node_eomg=${npe_node_eobs}
@@ -696,7 +554,6 @@
     if [[ ${machine} = "S4" ]]; then
        export npe_node_eobs=10
     fi
->>>>>>> 9553ef69
 
 elif [ ${step} = "ediag" ]; then
 
@@ -708,37 +565,25 @@
 elif [ ${step} = "eupd" ]; then
 
     export wtime_eupd="00:30:00"
-<<<<<<< HEAD
-    if [ "${CASE}" = "C768" ]; then
-=======
     if [ ${CASE} = "C768" ]; then
->>>>>>> 9553ef69
       export npe_eupd=480
       export nth_eupd=6
       if [[ ${machine} = "HERA" ]]; then
         export npe_eupd=150
         export nth_eupd=40
       fi
-<<<<<<< HEAD
-    elif [ "${CASE}" = "C384" ]; then
-=======
     elif [ ${CASE} = "C384" ]; then
->>>>>>> 9553ef69
       export npe_eupd=270
       export nth_eupd=2
       if [[ ${machine} = "HERA" ]]; then
         export npe_eupd=100
         export nth_eupd=40
       fi
-<<<<<<< HEAD
-    elif [ "${CASE}" = "C192" -o "${CASE}" = "C96" -o "${CASE}" = "C48" ]; then
-=======
       if [[ ${machine} = "S4" ]]; then
          export npe_eupd=160
          export nth_eupd=2
       fi
     elif [[ ${CASE} = "C192" || ${CASE} = "C96" || ${CASE} = "C48" ]]; then
->>>>>>> 9553ef69
       export npe_eupd=42
       export nth_eupd=2
       if [[ ${machine} = "HERA" ]]; then
@@ -746,7 +591,6 @@
         export nth_eupd=40
       fi
     fi
-<<<<<<< HEAD
     export npe_node_eupd=$(echo "${npe_node_max} / $nth_eupd" | bc)
 
 elif [ ${step} = "eupdfsoi" ]; then
@@ -816,16 +660,11 @@
     export npe_node_efsoi=$(echo "${npe_node_max} / $nth_efsoi" | bc)
 
 
-=======
-    export npe_node_eupd=$(echo "${npe_node_max} / ${nth_eupd}" | bc)
-
->>>>>>> 9553ef69
 elif [ ${step} = "ecen" ]; then
 
     export wtime_ecen="00:10:00"
     export npe_ecen=80
     export nth_ecen=6
-<<<<<<< HEAD
     if [ "${CASE}" = "C384" -o "${CASE}" = "C192" -o "${CASE}" = "C96" -o "${CASE}" = "C48" ]; then export nth_ecen=2; fi
     export npe_node_ecen=$(echo "${npe_node_max} / $nth_ecen" | bc)
     export nth_cycle=$nth_ecen
@@ -840,12 +679,6 @@
     export npe_node_ecenfsoi=$(echo "${npe_node_max} / $nth_ecenfsoi" | bc)
     export nth_cycle=$nth_ecenfsoi
 
-=======
-    if [[ ${CASE} = "C384" || ${CASE} = "C192" || ${CASE} = "C96" || ${CASE} = "C48" ]]; then export nth_ecen=2; fi
-    export npe_node_ecen=$(echo "${npe_node_max} / ${nth_ecen}" | bc)
-    export nth_cycle=${nth_ecen}
-
->>>>>>> 9553ef69
 elif [ ${step} = "esfc" ]; then
 
     export wtime_esfc="00:06:00"
@@ -854,7 +687,6 @@
     export nth_esfc=1
     export nth_cycle=${nth_esfc}
 
-<<<<<<< HEAD
 elif [ ${step} = "esfcfsoi" ]; then
 
     export wtime_esfcfsoi="00:06:00"
@@ -866,18 +698,12 @@
 elif [ ${step} = "efcs" ]; then
 
     if [ "${CASE}" = "C768" ]; then
-=======
-elif [ ${step} = "efcs" ]; then
-
-    if [ ${CASE} = "C768" ]; then
->>>>>>> 9553ef69
       export wtime_efcs="01:00:00"
     else
       export wtime_efcs="00:40:00"
     fi
     export npe_efcs=$(echo "${layout_x} * ${layout_y} * 6" | bc)
     export nth_efcs=${nth_fv3:-2}
-<<<<<<< HEAD
     npe_node_efcs=$(echo "${npe_node_max} / $nth_efcs" | bc)
     export npe_node_efcs
 
@@ -890,16 +716,11 @@
     npe_node_efcsfsoi=$(echo "${npe_node_max} / $nth_efcsfsoi" | bc)
     export npe_node_efcsfsoi
 
-=======
-    export npe_node_efcs=$(echo "${npe_node_max} / ${nth_efcs}" | bc)
-
->>>>>>> 9553ef69
 elif [ ${step} = "epos" ]; then
 
     export wtime_epos="00:15:00"
     export npe_epos=80
     export nth_epos=6
-<<<<<<< HEAD
     npe_node_epos=$(echo "${npe_node_max} / $nth_epos" | bc)
     export npe_node_epos
 
@@ -911,9 +732,6 @@
     if [[ "$machine" = "WCOSS_DELL_P3" ]]; then export nth_eposfsoi=7; fi
     npe_node_eposfsoi=$(echo "${npe_node_max} / $nth_eposfsoi" | bc)
     export npe_node_eposfsoi
-=======
-    export npe_node_epos=$(echo "${npe_node_max} / ${nth_epos}" | bc)
->>>>>>> 9553ef69
 
 elif [ ${step} = "postsnd" ]; then
 
