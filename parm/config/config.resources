--- conflicted
+++ resolved
@@ -193,24 +193,6 @@
 
 elif [[ "${step}" = "aeroanlinit" ]]; then
 
-   case ${CASE} in
-     C768)    
-        layout_x=6
-        layout_y=6
-        ;;
-      C384)    
-        layout_x=5
-        layout_y=5
-        ;;
-     C192 | C96 | C48)    
-        layout_x=8
-        layout_y=8
-        ;;
-    esac
-
-    export layout_x
-    export layout_y
-
     export wtime_aeroanlinit="00:10:00"
     export npe_aeroanlinit=1
     export nth_aeroanlinit=1
@@ -230,21 +212,19 @@
         layout_y=5
         ;;
      C192 | C96 | C48)
-<<<<<<< HEAD
         layout_x=8
         layout_y=8
         ;;
       *)
         exit 1
-=======
-        layout_x=3
-        layout_y=3
->>>>>>> c961e9a4
         ;;
       *)
           echo "FATAL: Resolution not supported'"
           exit 1
     esac
+
+    export layout_x
+    export layout_y
 
     export wtime_aeroanlrun="00:30:00"
     npe_aeroanlrun=$(echo "${layout_x} * ${layout_y} * 6" | bc)
