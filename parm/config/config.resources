#!/bin/ksh -x

########## config.resources ##########
# Set resource information for job tasks
# e.g. walltime, node, cores per node, memory etc.

if [ $# -ne 1 ]; then

    echo "Must specify an input task argument to set resource variables!"
    echo "argument can be any one of the following:"
    echo "getic init coupled_ic aerosol_init"
<<<<<<< HEAD
    echo "atmanalprep atmanalrun atmanalpost"
    echo "atmensanalprep atmensanalrun atmensanalpost"
=======
>>>>>>> 13385d9c
    echo "anal sfcanl analcalc analdiag gldas fcst post vrfy metp arch echgres"
    echo "eobs ediag eomg eupd ecen esfc efcs epos earc"
    echo "init_chem mom6ic ocnpost"
    echo "waveinit waveprep wavepostsbs wavepostbndpnt wavepostbndpntbll wavepostpnt"
    echo "wavegempak waveawipsbulls waveawipsgridded"
    echo "postsnd awips gempak"
    echo "wafs wafsgrib2 wafsblending wafsgrib20p25 wafsblending0p25 wafsgcip"
    exit 1

fi

step=$1

echo "BEGIN: config.resources"

if [[ "$machine" = "WCOSS_DELL_P3" ]]; then
   export npe_node_max=28
   if [ "$QUEUE" = "dev2" -o "$QUEUE" = "devonprod2" -o "$QUEUE" = "devmax2" ]; then # WCOSS Dell 3.5
     export npe_node_max=40
   fi
elif [[ "$machine" = "WCOSS_C" ]]; then
   export npe_node_max=24
elif [[ "$machine" = "JET" ]]; then
   if [[ "$PARTITION_BATCH" = "xjet" ]]; then
     export npe_node_max=24
   elif [[ "$PARTITION_BATCH" = "vjet" || "$PARTITION_BATCH" = "sjet" ]]; then
     export npe_node_max=16
   elif [[ "$PARTITION_BATCH" = "kjet" ]]; then
     export npe_node_max=40
   fi
elif [[ "$machine" = "HERA" ]]; then
   export npe_node_max=40
elif [[ "$machine" = "ORION" ]]; then
   export npe_node_max=40
fi

if [ $step = "prep" -o $step = "prepbufr" ]; then
    eval "export wtime_$step='00:45:00'"
    eval "export npe_$step=4"
    eval "export npe_node_$step=2"
    eval "export nth_$step=1"
    eval "export memory_$step=40G"

elif [ $step = "aerosol_init" ]; then
    export wtime_aerosol_init="00:05:00"
    export npe_aerosol_init=1
    export nth_aerosol_init=1
    export npe_node_aerosol_init=$(echo "$npe_node_max / $nth_aerosol_init" | bc)
    export NTASKS=${npe_aerosol_init}
    export memory_aerosol_init="4G"
    if [ $machine = "HERA" ]; then
        # Hera needs a bit more memory since it has fewer CPU/core
        export memory_aerosol_init="6G"
    fi

elif [ $step = "waveinit" ]; then

    export wtime_waveinit="00:10:00"
    export npe_waveinit=12
    export nth_waveinit=1
    export npe_node_waveinit=$(echo "$npe_node_max / $nth_waveinit" | bc)
    export NTASKS=${npe_waveinit}

elif [ $step = "waveprep" ]; then

    export wtime_waveprep="00:30:00"
    export npe_waveprep=65
    export nth_waveprep=1
    export npe_node_waveprep=$(echo "$npe_node_max / $nth_waveprep" | bc)
    export NTASKS=${npe_waveprep}

elif [ $step = "wavepostsbs" ]; then

    export wtime_wavepostsbs="06:00:00"
    export npe_wavepostsbs=10
    export nth_wavepostsbs=1
    export npe_node_wavepostsbs=$(echo "$npe_node_max / $nth_wavepostsbs" | bc)
    export NTASKS=${npe_wavepostsbs}

elif [ $step = "wavepostbndpnt" ]; then

    export wtime_wavepostbndpnt="02:00:00"
    export npe_wavepostbndpnt=280
    export nth_wavepostbndpnt=1
    export npe_node_wavepostbndpnt=$(echo "$npe_node_max / $nth_wavepostbndpnt" | bc)
    export NTASKS=${npe_wavepostbndpnt}

elif [ $step = "wavepostbndpntbll" ]; then

    export wtime_wavepostbndpntbll="01:00:00"
    export npe_wavepostbndpntbll=280
    export nth_wavepostbndpntbll=1
    export npe_node_wavepostbndpntbll=$(echo "$npe_node_max / $nth_wavepostbndpntbll" | bc)
    export NTASKS=${npe_wavepostbndpntbll}

elif [ $step = "wavepostpnt" ]; then

    export wtime_wavepostpnt="02:00:00"
    export npe_wavepostpnt=280
    export nth_wavepostpnt=1
    export npe_node_wavepostpnt=$(echo "$npe_node_max / $nth_wavepostpnt" | bc)
    export NTASKS=${npe_wavepostpnt}

elif [ $step = "wavegempak" ]; then

    export wtime_wavegempak="01:00:00"
    export npe_wavegempak=$npe_node_max
    export nth_wavegempak=1
    export npe_node_wavegempak=$(echo "$npe_node_max / $nth_wavegempak" | bc)
    export NTASKS=${npe_wavegempak}

elif [ $step = "waveawipsbulls" ]; then

    export wtime_waveawipsbulls="00:30:00"
    export npe_waveawipsbulls=$npe_node_max
    export nth_waveawipsbulls=1
    export npe_node_waveawipsbulls=$(echo "$npe_node_max / $nth_waveawipsbulls" | bc)
    export NTASKS=${npe_waveawipsbulls}

elif [ $step = "waveawipsgridded" ]; then

    export wtime_waveawipsgridded="00:30:00"
    export npe_waveawipsgridded=$npe_node_max
    export nth_waveawipsgridded=1
    export npe_node_waveawipsgridded=$(echo "$npe_node_max / $nth_waveawipsgridded" | bc)
    export NTASKS=${npe_waveawipsgridded}

elif [ $step = "atmanalprep" ]; then

    export wtime_atmanalprep="00:10:00"
    export npe_atmanalprep=1
    export nth_atmanalprep=1
    export npe_node_atmanalprep=$(echo "$npe_node_max / $nth_atmanalprep" | bc)
    export memory_atmanalprep="3072M"

elif [ $step = "atmanalrun" ]; then

    # make below case dependent later
    export layout_x=1
    export layout_y=1

    export wtime_atmanalrun="00:30:00"
    export npe_atmanalrun=$(echo "$layout_x * $layout_y * 6" | bc)
    export npe_atmanalrun_gfs=$(echo "$layout_x * $layout_y * 6" | bc)
    export nth_atmanalrun=1
    export nth_atmanalrun_gfs=$nth_atmanalrun
    export native_atmanalrun="--exclusive"
    export npe_node_atmanalrun=$(echo "$npe_node_max / $nth_atmanalrun" | bc)

elif [ $step = "atmanalpost" ]; then

    export wtime_atmanalpost="00:30:00"
    export npe_atmanalpost=$npe_node_max
    export nth_atmanalpost=1
    export npe_node_atmanalpost=$(echo "$npe_node_max / $nth_atmanalpost" | bc)

elif [ $step = "anal" ]; then

    export wtime_anal="01:00:00"
    export npe_anal=1000
    export nth_anal=5
    export npe_anal_gfs=1000
    if [ $CASE = "C384" ]; then
      export npe_anal=400
      export npe_anal_gfs=400
    fi
    if [ $CASE = "C192" -o $CASE = "C96" -o $CASE = "C48" ]; then
      export npe_anal=84
      export npe_anal_gfs=84
    fi
    if [[ "$machine" = "WCOSS_DELL_P3" ]]; then
        export nth_anal=4
    fi
    export nth_anal_gfs=$nth_anal
    export npe_node_anal=$(echo "$npe_node_max / $nth_anal" | bc)
    export nth_cycle=$nth_anal
    if [[ "$machine" == "WCOSS_C" ]]; then export memory_anal="3072M"; fi

elif [ $step = "analcalc" ]; then

    export wtime_analcalc="00:10:00"
    export npe_analcalc=127
    export nth_analcalc=1
    export npe_node_analcalc=$npe_node_max
    if [[ "$machine" = "WCOSS_DELL_P3" ]]; then export npe_analcalc=127 ; fi

elif [ $step = "analdiag" ]; then

    export wtime_analdiag="00:10:00"
    export npe_analdiag=112
    export nth_analdiag=1
    export npe_node_analdiag=$npe_node_max
    if [[ "$machine" == "WCOSS_C" ]]; then export memory_analdiag="3072M"; fi

elif [ $step = "sfcanl" ]; then

    export wtime_sfcanl="00:10:00"
    export npe_sfcanl=6
    export nth_sfcanl=1
    export npe_node_sfcanl=$(echo "$npe_node_max / $nth_sfcanl" | bc)

elif [ $step = "gldas" ]; then

    export wtime_gldas="00:10:00"
    export npe_gldas=96  
    export nth_gldas=1 
    export npe_node_gldas=$npe_node_max
    export npe_gaussian=96  
    export nth_gaussian=1 
    export npe_node_gaussian=24           
    if [[ "$machine" = "WCOSS_DELL_P3" ]]; then export npe_gldas=112 ; fi
    if [[ "$machine" == "WCOSS_C" ]]; then export memory_gldas="3072M"; fi

elif [ $step = "fcst" ]; then

    export wtime_fcst="00:30:00"
    if [ $CASE = "C768" ]; then
      export wtime_fcst_gfs="06:00:00"
    elif [ $CASE = "C384" ]; then
      export wtime_fcst_gfs="06:00:00"
    else
      export wtime_fcst_gfs="03:00:00"
    fi

    # During workflow creation, we need resources for all CDUMPs and CDUMP is undefined
    CDUMP_LIST=${CDUMP:-"gdas gfs"}
    for CDUMP in $CDUMP_LIST; do
        if [[ "$CDUMP" == "gfs" ]]; then
            export layout_x=$layout_x_gfs
            export layout_y=$layout_y_gfs
            export WRITE_GROUP=$WRITE_GROUP_GFS
            export WRTTASK_PER_GROUP=$WRTTASK_PER_GROUP_GFS
        fi

        (( ATMPETS = layout_x * layout_y * 6 ))

        # Mediator only uses the atm model PETS or less
        export MEDPETS=${MEDPETS:-ATMPETS}

        if [[ $DO_AERO == "YES" ]]; then
            # Aerosol model only uses the atm model PETS
            export CHMPETS=$ATMPETS
            # Aerosol model runs on same PETs as ATM, so don't add to $NTASKS_TOT
        fi

        # If using in-line post, add the write tasks to the ATMPETS
        if [[ $QUILTING == ".true." ]]; then
            (( ATMPETS = ATMPETS + WRITE_GROUP * WRTTASK_PER_GROUP ))
        fi
        export ATMPETS
        NTASKS_TOT=$ATMPETS

        export nth_fcst=${nth_fv3:-2}
        export nth_fcst_gfs=${nth_fv3_gfs:-2}

        export npe_node_fcst=$(echo "$npe_node_max / $nth_fcst" | bc)
        export npe_node_fcst_gfs=$(echo "$npe_node_max / $nth_fcst_gfs" | bc)

        if [[ "$machine" == "WCOSS_C" ]]; then export memory_fcst="1024M"; fi

        if [[ $DO_WAVE == "YES" ]]; then
            case $waveGRD in
                'gnh_10m aoc_9km gsh_15m') export WAVPETS=140 ;;
                'gwes_30m') export WAVPETS=100 ;;
                'mx050') export WAVPETS=240 ;;
                'mx025') export WAVPETS=80 ;;
                *)
                    echo "FATAL: Number of PEs not defined for wave grid '$waveGRD'"
                    echo "  Please add an entry to config.resources within fcst for this grid"
                    exit 3
            esac
            (( NTASKS_TOT = NTASKS_TOT + WAVPETS ))
        fi

        if [[ $DO_OCN == "YES" ]]; then
            case $OCNRES in
                # Except for 025, these are guesses for now
                100) export OCNPETS=20 ;;
                050) export OCNPETS=60 ;;
                025) export OCNPETS=220 ;;
                *)
                    echo "FATAL: Number of PEs not defined for ocean resolution '$OCNRES'"
                    echo "  Please add an entry to config.resources within fcst for this resolution"
                    exit 3
            esac
            (( NTASKS_TOT = NTASKS_TOT + OCNPETS ))
        fi

        if [[ $DO_ICE == "YES" ]]; then
            case $ICERES in
                # Except for 025, these are guesses for now
                100) export ICEPETS=10 ;;
                050) export ICEPETS=30 ;;
                025) export ICEPETS=120 ;;
                *)
                    echo "FATAL: Number of PEs not defined for ice resolution '$ICERES'"
                    echo "  Please add an entry to config.resources within fcst for this resolution"
                    exit 3
            esac
            (( NTASKS_TOT = NTASKS_TOT + ICEPETS ))
        fi

        if [[ $CDUMP == "gfs" ]]; then
            export npe_fcst_gfs=$NTASKS_TOT
        else
            export npe_fcst=$NTASKS_TOT
        fi
    done

elif [ $step = "ocnpost" ]; then

    export wtime_ocnpost="00:30:00"
    export npe_ocnpost=1
    export npe_node_ocnpost=1
    export nth_ocnpost=1
    export memory_ocnpost="96G"

elif [ $step = "post" ]; then

    export wtime_post="02:00:00"
    export wtime_post_gfs="06:00:00"
    export npe_post=112
    export nth_post=1
    export npe_node_post=12
    export npe_node_dwn=$npe_node_max
    if [[ "$machine" = "WCOSS_DELL_P3" ]]; then export npe_node_post=28 ; fi
    if [[ "$machine" == "WCOSS_C" ]]; then export memory_post="3072M"; fi

elif [ $step = "wafs" ]; then

    export wtime_wafs="00:30:00"
    export npe_wafs=1
    export npe_node_wafs=1
    export nth_wafs=1

elif [ $step = "wafsgcip" ]; then

    export wtime_wafsgcip="00:30:00"
    export npe_wafsgcip=2
    export npe_node_wafsgcip=1
    export nth_wafsgcip=1

elif [ $step = "wafsgrib2" ]; then

    export wtime_wafsgrib2="00:30:00"
    export npe_wafsgrib2=1
    export npe_node_wafsgrib2=1
    export nth_wafsgrib2=1

elif [ $step = "wafsblending" ]; then

    export wtime_wafsblending="00:30:00"
    export npe_wafsblending=1
    export npe_node_wafsblending=1
    export nth_wafsblending=1

elif [ $step = "wafsgrib20p25" ]; then

    export wtime_wafsgrib20p25="00:30:00"
    export npe_wafsgrib20p25=1
    export npe_node_wafsgrib20p25=1
    export nth_wafsgrib20p25=1

elif [ $step = "wafsblending0p25" ]; then

    export wtime_wafsblending0p25="00:30:00"
    export npe_wafsblending0p25=1
    export npe_node_wafsblending0p25=1
    export nth_wafsblending0p25=1

elif [ $step = "vrfy" ]; then

    export wtime_vrfy="03:00:00"
    export wtime_vrfy_gfs="06:00:00"
    export npe_vrfy=3
    export nth_vrfy=1
    export npe_node_vrfy=1
    export npe_vrfy_gfs=1
    export npe_node_vrfy_gfs=1
    if [[ "$machine" == "WCOSS_C" ]]; then
	    export memory_vrfy="3072M"
    elif [[ "$machine" == "HERA" ]]; then
	    export memory_vrfy="16384M"
    fi

elif [ $step = "metp" ]; then
    
    export nth_metp=1
    export wtime_metp="03:00:00"
    export npe_metp=4
    export npe_node_metp=4
    export wtime_metp_gfs="06:00:00"
    export npe_metp_gfs=4
    export npe_node_metp_gfs=4
    if [[ "$machine" == "WCOSS_C" ]]; then
            export memory_metp="3072M"
    elif [[ "$machine" == "THEIA" ]]; then
            export memory_metp="16384M"
    fi

elif [ $step = "echgres" ]; then

    export wtime_echgres="00:10:00"
    export npe_echgres=3
    export nth_echgres=$npe_node_max
    export npe_node_echgres=1

elif [ $step = "init" ]; then

    export wtime_init="00:30:00"
    export npe_init=24
    export nth_init=1
    export npe_node_init=6
    if [ $machine = "WCOSS_DELL_P3" ]; then
        export memory_init="10G"
    else
        export memory_init="70G"
    fi

elif [ $step = "init_chem" ]; then

    export wtime_init_chem="00:30:00"
    export npe_init_chem=1
    export npe_node_init_chem=1

elif [ $step = "mom6ic" ]; then

    export wtime_mom6ic="00:30:00"
    export npe_mom6ic=24
    export npe_node_mom6ic=24

elif [ $step = "arch" -o $step = "earc" -o $step = "getic" ]; then

    eval "export wtime_$step='06:00:00'"
    eval "export npe_$step=1"
    eval "export npe_node_$step=1"
    eval "export nth_$step=1"
    eval "export memory_$step=2048M"

elif [ $step = "coupled_ic" ]; then

    export wtime_coupled_ic="00:15:00"
    export npe_coupled_ic=1
    export npe_node_coupled_ic=1
    export nth_coupled_ic=1

elif [ $step = "atmensanalprep" ]; then

    export wtime_atmensanalprep="00:10:00"
    export npe_atmensanalprep=1
    export nth_atmensanalprep=1
    export npe_node_atmensanalprep=$(echo "$npe_node_max / $nth_atmensanalprep" | bc)

elif [ $step = "atmensanalrun" ]; then

    # make below case dependent later
    export layout_x=2
    export layout_y=3

    export wtime_atmensanalrun="00:30:00"
    export npe_atmensanalrun=$(echo "$layout_x * $layout_y * 6" | bc)
    export npe_atmensanalrun_gfs=$(echo "$layout_x * $layout_y * 6" | bc)
    export nth_atmensanalrun=1
    export nth_atmensanalrun_gfs=$nth_atmensanalrun
    export native_atmensanalrun="--exclusive"
    export npe_node_atmensanalrun=$(echo "$npe_node_max / $nth_atmensanalrun" | bc)

elif [ $step = "atmensanalpost" ]; then

    export wtime_atmensanalpost="00:30:00"
    export npe_atmensanalpost=$npe_node_max
    export nth_atmensanalpost=1
    export npe_node_atmensanalpost=$(echo "$npe_node_max / $nth_atmensanalpost" | bc)

elif [ $step = "eobs" -o $step = "eomg" ]; then

    export wtime_eobs="00:15:00"
    export wtime_eomg="01:00:00"
    if [ $CASE = "C768" ]; then
      export npe_eobs=200
    elif [ $CASE = "C384" ]; then
      export npe_eobs=100
    elif [ $CASE = "C192" ]; then
      export npe_eobs=40
    elif [ $CASE = "C96" -o $CASE = "C48" ]; then
      export npe_eobs=20
    fi
    export nth_eobs=2
    if [[ "$machine" = "WCOSS_DELL_P3" ]]; then export nth_eobs=7; fi
    export npe_node_eobs=$(echo "$npe_node_max / $nth_eobs" | bc)
    if [[ "$machine" == "WCOSS_C" ]]; then export memory_eobs="3072M"; fi

elif [ $step = "ediag" ]; then

    export wtime_ediag="00:06:00"
    export npe_ediag=56
    export nth_ediag=1
    export npe_node_ediag=$npe_node_max
    if [[ "$machine" == "WCOSS_C" ]]; then export memory_ediag="3072M"; fi

elif [ $step = "eupd" ]; then

    export wtime_eupd="00:30:00"
    if [ $CASE = "C768" ]; then
      export npe_eupd=480
      export nth_eupd=6
      if [[ "$machine" = "WCOSS_DELL_P3" ]]; then
        export nth_eupd=7
      fi
      if [[ "$machine" = "HERA" ]]; then
        export npe_eupd=150
        export nth_eupd=40
      fi
    elif [ $CASE = "C384" ]; then
      export npe_eupd=270
      export nth_eupd=2
      if [[ "$machine" = "WCOSS_DELL_P3" ]]; then
        export nth_eupd=9
      fi
      if [[ "$machine" = "HERA" ]]; then
        export npe_eupd=100
        export nth_eupd=40
      fi
    elif [ $CASE = "C192" -o $CASE = "C96" -o $CASE = "C48" ]; then
      export npe_eupd=42
      export nth_eupd=2
      if [[ "$machine" = "HERA" ]]; then
        export npe_eupd=40
        export nth_eupd=40
      fi
    fi
    export npe_node_eupd=$(echo "$npe_node_max / $nth_eupd" | bc)
    if [[ "$machine" == "WCOSS_C" ]]; then
        export memory_eupd="3072M"
    fi

elif [ $step = "ecen" ]; then

    export wtime_ecen="00:10:00"
    export npe_ecen=80
    export nth_ecen=6
    if [[ "$machine" = "WCOSS_DELL_P3" ]]; then export nth_ecen=7; fi
    if [ $CASE = "C384" -o $CASE = "C192" -o $CASE = "C96" -o $CASE = "C48" ]; then export nth_ecen=2; fi
    export npe_node_ecen=$(echo "$npe_node_max / $nth_ecen" | bc)
    export nth_cycle=$nth_ecen
    if [[ "$machine" == "WCOSS_C" ]]; then export memory_ecen="3072M"; fi

elif [ $step = "esfc" ]; then

    export wtime_esfc="00:06:00"
    export npe_esfc=80
    export npe_node_esfc=$npe_node_max
    export nth_esfc=1
    export nth_cycle=$nth_esfc
    if [[ "$machine" == "WCOSS_C" ]]; then export memory_esfc="3072M"; fi

elif [ $step = "efcs" ]; then

    if [ $CASE = "C768" ]; then
      export wtime_efcs="01:00:00"
    else
      export wtime_efcs="00:40:00"
    fi
    export npe_efcs=$(echo "$layout_x * $layout_y * 6" | bc)
    export nth_efcs=${nth_fv3:-2}
    export npe_node_efcs=$(echo "$npe_node_max / $nth_efcs" | bc)
    if [[ "$machine" == "WCOSS_C" ]]; then export memory_efcs="254M"; fi

elif [ $step = "epos" ]; then

    export wtime_epos="00:15:00"
    export npe_epos=80
    export nth_epos=6
    if [[ "$machine" = "WCOSS_DELL_P3" ]]; then export nth_epos=7; fi
    export npe_node_epos=$(echo "$npe_node_max / $nth_epos" | bc)
    if [[ "$machine" == "WCOSS_C" ]]; then export memory_epos="254M"; fi

elif [ $step = "postsnd" ]; then

    export wtime_postsnd="02:00:00"
    export npe_postsnd=40
    export nth_postsnd=1
    export npe_node_postsnd=5
    export npe_postsndcfp=9
    export npe_node_postsndcfp=3
    if [ $OUTPUT_FILE == "nemsio" ]; then
        export npe_postsnd=13
        export npe_node_postsnd=4
    fi
    if [[ "$machine" = "HERA" ]]; then export npe_node_postsnd=2; fi
    if [[ "$machine" == "WCOSS_C" ]]; then export memory_postsnd="254M"; fi

elif [ $step = "awips" ]; then

    export wtime_awips="03:30:00"
    export npe_awips=4
    export npe_node_awips=4
    export nth_awips=2
    if [[ "$machine" == "WCOSS_DELL_P3" ]]; then
        export npe_awips=2
        export npe_node_awips=2
        export nth_awips=1
    fi
    if [[ "$machine" == "WCOSS_C" ]]; then export memory_awips="2048M"; fi

elif [ $step = "gempak" ]; then

    export wtime_gempak="02:00:00"
    export npe_gempak=17
    export npe_node_gempak=4
    export nth_gempak=3
    if [[ "$machine" == "WCOSS_C" ]]; then export memory_gempak="254M"; fi

else

    echo "Invalid step = $step, ABORT!"
    exit 2

fi

echo "END: config.resources"<|MERGE_RESOLUTION|>--- conflicted
+++ resolved
@@ -9,11 +9,8 @@
     echo "Must specify an input task argument to set resource variables!"
     echo "argument can be any one of the following:"
     echo "getic init coupled_ic aerosol_init"
-<<<<<<< HEAD
     echo "atmanalprep atmanalrun atmanalpost"
     echo "atmensanalprep atmensanalrun atmensanalpost"
-=======
->>>>>>> 13385d9c
     echo "anal sfcanl analcalc analdiag gldas fcst post vrfy metp arch echgres"
     echo "eobs ediag eomg eupd ecen esfc efcs epos earc"
     echo "init_chem mom6ic ocnpost"
