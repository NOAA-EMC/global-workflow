--- conflicted
+++ resolved
@@ -495,21 +495,17 @@
     if [[ "$machine" = "WCOSS_DELL_P3" ]]; then export nth_eobs=7; fi
     export nth_eomg=$nth_eobs
     export npe_node_eobs=$(echo "$npe_node_max / $nth_eobs" | bc)
-<<<<<<< HEAD
+    export npe_node_eomg=$npe_node_eobs
     #The number of tasks and number of CPUs used must be the same for eobs
     #For S4, this is accomplished by running 10 tasks/node
     if [[ "$machine" = "S4" ]]; then
        export npe_node_eobs=10
        export wtime_eobs="00:30:00"
     fi
-    if [[ "$machine" == "WCOSS_C" ]]; then export memory_eobs="3072M"; fi
-=======
-    export npe_node_eomg=$npe_node_eobs
     if [[ "$machine" == "WCOSS_C" ]]; then
       export memory_eobs="3072M"
       export memory_eomg=$memory_eobs
     fi
->>>>>>> e2869a12
 
 elif [ $step = "ediag" ]; then
 
