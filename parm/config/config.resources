#!/bin/ksh -x

########## config.resources ##########
# Set resource information for job tasks
# e.g. walltime, node, cores per node, memory etc.

if [ $# -ne 1 ]; then

    echo "Must specify an input task argument to set resource variables!"
    echo "argument can be any one of the following:"
<<<<<<< HEAD
    echo "getic init coupled_ic"
    echo "atmanalprep atmanalrun atmanalpost"
=======
    echo "getic init coupled_ic aerosol_init"
>>>>>>> b41a36a1
    echo "anal analcalc analdiag gldas fcst post vrfy metp arch echgres"
    echo "eobs ediag eomg eupd ecen esfc efcs epos earc"
    echo "init_chem mom6ic ocnpost"
    echo "waveinit waveprep wavepostsbs wavepostbndpnt wavepostbndpntbll wavepostpnt"
    echo "wavegempak waveawipsbulls waveawipsgridded"
    echo "postsnd awips gempak"
    echo "wafs wafsgrib2 wafsblending wafsgrib20p25 wafsblending0p25 wafsgcip"
    exit 1

fi

step=$1

echo "BEGIN: config.resources"

if [[ "$machine" = "WCOSS_DELL_P3" ]]; then
   export npe_node_max=28
   if [ "$QUEUE" = "dev2" -o "$QUEUE" = "devonprod2" -o "$QUEUE" = "devmax2" ]; then # WCOSS Dell 3.5
     export npe_node_max=40
   fi
elif [[ "$machine" = "WCOSS_C" ]]; then
   export npe_node_max=24
elif [[ "$machine" = "JET" ]]; then
   if [[ "$PARTITION_BATCH" = "xjet" ]]; then
     export npe_node_max=24
   elif [[ "$PARTITION_BATCH" = "vjet" || "$PARTITION_BATCH" = "sjet" ]]; then
     export npe_node_max=16
   elif [[ "$PARTITION_BATCH" = "kjet" ]]; then
     export npe_node_max=40
   fi
elif [[ "$machine" = "HERA" ]]; then
   export npe_node_max=40
elif [[ "$machine" = "ORION" ]]; then
   export npe_node_max=40
fi

if [ $step = "prep" -o $step = "prepbufr" ]; then
    eval "export wtime_$step='00:45:00'"
    eval "export npe_$step=4"
    eval "export npe_node_$step=2"
    eval "export nth_$step=1"
    eval "export memory_$step=40G"

elif [ $step = "aerosol_init" ]; then
    export wtime_aerosol_init="00:05:00"
    export npe_aerosol_init=1
    export nth_aerosol_init=1
    export npe_node_aerosol_init=$(echo "$npe_node_max / $nth_aerosol_init" | bc)
    export NTASKS=${npe_aerosol_init}
    export memory_aerosol_init="4G"
    if [ $machine = "HERA" ]; then
        # Hera needs a bit more memory since it has fewer CPU/core
        export memory_aerosol_init="6G"
    fi

elif [ $step = "waveinit" ]; then

    export wtime_waveinit="00:10:00"
    export npe_waveinit=12
    export nth_waveinit=1
    export npe_node_waveinit=$(echo "$npe_node_max / $nth_waveinit" | bc)
    export NTASKS=${npe_waveinit}

elif [ $step = "waveprep" ]; then

    export wtime_waveprep="00:30:00"
    export npe_waveprep=65
    export nth_waveprep=1
    export npe_node_waveprep=$(echo "$npe_node_max / $nth_waveprep" | bc)
    export NTASKS=${npe_waveprep}

elif [ $step = "wavepostsbs" ]; then

    export wtime_wavepostsbs="06:00:00"
    export npe_wavepostsbs=10
    export nth_wavepostsbs=1
    export npe_node_wavepostsbs=$(echo "$npe_node_max / $nth_wavepostsbs" | bc)
    export NTASKS=${npe_wavepostsbs}

elif [ $step = "wavepostbndpnt" ]; then

    export wtime_wavepostbndpnt="02:00:00"
    export npe_wavepostbndpnt=280
    export nth_wavepostbndpnt=1
    export npe_node_wavepostbndpnt=$(echo "$npe_node_max / $nth_wavepostbndpnt" | bc)
    export NTASKS=${npe_wavepostbndpnt}

elif [ $step = "wavepostbndpntbll" ]; then

    export wtime_wavepostbndpntbll="01:00:00"
    export npe_wavepostbndpntbll=280
    export nth_wavepostbndpntbll=1
    export npe_node_wavepostbndpntbll=$(echo "$npe_node_max / $nth_wavepostbndpntbll" | bc)
    export NTASKS=${npe_wavepostbndpntbll}

elif [ $step = "wavepostpnt" ]; then

    export wtime_wavepostpnt="02:00:00"
    export npe_wavepostpnt=280
    export nth_wavepostpnt=1
    export npe_node_wavepostpnt=$(echo "$npe_node_max / $nth_wavepostpnt" | bc)
    export NTASKS=${npe_wavepostpnt}

elif [ $step = "wavegempak" ]; then

    export wtime_wavegempak="01:00:00"
    export npe_wavegempak=$npe_node_max
    export nth_wavegempak=1
    export npe_node_wavegempak=$(echo "$npe_node_max / $nth_wavegempak" | bc)
    export NTASKS=${npe_wavegempak}

elif [ $step = "waveawipsbulls" ]; then

    export wtime_waveawipsbulls="00:30:00"
    export npe_waveawipsbulls=$npe_node_max
    export nth_waveawipsbulls=1
    export npe_node_waveawipsbulls=$(echo "$npe_node_max / $nth_waveawipsbulls" | bc)
    export NTASKS=${npe_waveawipsbulls}

elif [ $step = "waveawipsgridded" ]; then

    export wtime_waveawipsgridded="00:30:00"
    export npe_waveawipsgridded=$npe_node_max
    export nth_waveawipsgridded=1
    export npe_node_waveawipsgridded=$(echo "$npe_node_max / $nth_waveawipsgridded" | bc)
    export NTASKS=${npe_waveawipsgridded}

elif [ $step = "atmanalprep" -o $step = "atmanalrun" -o $step = "atmanalpost" ]; then

    # make below case dependent later
    export layout_x=1
    export layout_y=1

    export wtime_atmanalprep="00:10:00"
    export npe_atmanalprep=1
    export nth_atmanalprep=1
    export npe_node_atmanalprep=$(echo "$npe_node_max / $nth_atmanalprep" | bc)
    export memory_atmanalprep="3072M"

    export wtime_atmanalrun="01:00:00"
    export npe_atmanalrun=$(echo "$layout_x * $layout_y * 6" | bc)
    export npe_atmanalrun_gfs=$(echo "$layout_x * $layout_y * 6" | bc)
    export nth_atmanalrun=1
    export nth_atmanalrun_gfs=$nth_atmanalrun
    export npe_node_atmanalrun=$(echo "$npe_node_max / $nth_atmanalrun" | bc)

    export wtime_atmanalpost="01:00:00"
    export npe_atmanalpost=$npe_node_max
    export nth_atmanalpost=1
    export npe_node_atmanalpost=$(echo "$npe_node_max / $nth_atmanalpost" | bc)

elif [ $step = "anal" ]; then

    export wtime_anal="01:00:00"
    export npe_anal=1000
    export nth_anal=5
    export npe_anal_gfs=1000
    if [ $CASE = "C384" ]; then
      export npe_anal=400
      export npe_anal_gfs=400
    fi
    if [ $CASE = "C192" -o $CASE = "C96" -o $CASE = "C48" ]; then
      export npe_anal=84
      export npe_anal_gfs=84
    fi
    if [[ "$machine" = "WCOSS_DELL_P3" ]]; then
        export nth_anal=4
    fi
    export nth_anal_gfs=$nth_anal
    export npe_node_anal=$(echo "$npe_node_max / $nth_anal" | bc)
    export nth_cycle=$nth_anal
    if [[ "$machine" == "WCOSS_C" ]]; then export memory_anal="3072M"; fi

elif [ $step = "analcalc" ]; then

    export wtime_analcalc="00:10:00"
    export npe_analcalc=127
    export nth_analcalc=1
    export npe_node_analcalc=$npe_node_max
    if [[ "$machine" = "WCOSS_DELL_P3" ]]; then export npe_analcalc=127 ; fi

elif [ $step = "analdiag" ]; then

    export wtime_analdiag="00:10:00"
    export npe_analdiag=112
    export nth_analdiag=1
    export npe_node_analdiag=$npe_node_max
    if [[ "$machine" == "WCOSS_C" ]]; then export memory_analdiag="3072M"; fi

elif [ $step = "gldas" ]; then

    export wtime_gldas="00:10:00"
    export npe_gldas=96  
    export nth_gldas=1 
    export npe_node_gldas=$npe_node_max
    export npe_gaussian=96  
    export nth_gaussian=1 
    export npe_node_gaussian=24           
    if [[ "$machine" = "WCOSS_DELL_P3" ]]; then export npe_gldas=112 ; fi
    if [[ "$machine" == "WCOSS_C" ]]; then export memory_gldas="3072M"; fi

elif [ $step = "fcst" ]; then

    export wtime_fcst="00:30:00"
    if [ $CASE = "C768" ]; then
      export wtime_fcst_gfs="06:00:00"
    elif [ $CASE = "C384" ]; then
      export wtime_fcst_gfs="06:00:00"
    else
      export wtime_fcst_gfs="03:00:00"
    fi

    # During workflow creation, we need resources for all CDUMPs and CDUMP is undefined
    CDUMP_LIST=${CDUMP:-"gdas gfs"}
    for CDUMP in $CDUMP_LIST; do
        if [[ "$CDUMP" == "gfs" ]]; then
            export layout_x=$layout_x_gfs
            export layout_y=$layout_y_gfs
            export WRITE_GROUP=$WRITE_GROUP_GFS
            export WRTTASK_PER_GROUP=$WRTTASK_PER_GROUP_GFS
        fi

        (( ATMPETS = layout_x * layout_y * 6 ))

        # Mediator only uses the atm model PETS or less
        export MEDPETS=${MEDPETS:-ATMPETS}

        if [[ $DO_AERO == "YES" ]]; then
            # Aerosol model only uses the atm model PETS
            export CHMPETS=$ATMPETS
            # Aerosol model runs on same PETs as ATM, so don't add to $NTASKS_TOT
        fi

        # If using in-line post, add the write tasks to the ATMPETS
        if [[ $QUILTING == ".true." ]]; then
            (( ATMPETS = ATMPETS + WRITE_GROUP * WRTTASK_PER_GROUP ))
        fi
        export ATMPETS
        NTASKS_TOT=$ATMPETS

        export nth_fcst=${nth_fv3:-2}
        export nth_fcst_gfs=${nth_fv3_gfs:-2}

        export npe_node_fcst=$(echo "$npe_node_max / $nth_fcst" | bc)
        export npe_node_fcst_gfs=$(echo "$npe_node_max / $nth_fcst_gfs" | bc)

        if [[ "$machine" == "WCOSS_C" ]]; then export memory_fcst="1024M"; fi

        if [[ $DO_WAVE == "YES" ]]; then
            case $waveGRD in
                'gnh_10m aoc_9km gsh_15m') export WAVPETS=140 ;;
                'gwes_30m') export WAVPETS=160 ;;
                'mx025') export WAVPETS=80 ;;
                *)
                    echo "FATAL: Number of PEs not defined for wave grid '$waveGRD'"
                    echo "  Please add an entry to config.resources within fcst for this grid"
                    exit 3
            esac
            (( NTASKS_TOT = NTASKS_TOT + WAVPETS ))
        fi

        if [[ $DO_OCN == "YES" ]]; then
            case $OCNRES in
                # Except for 025, these are guesses for now
                100) export OCNPETS=20 ;;
                050) export OCNPETS=60 ;;
                025) export OCNPETS=120 ;;
                *)
                    echo "FATAL: Number of PEs not defined for ocean resolution '$OCNRES'"
                    echo "  Please add an entry to config.resources within fcst for this resolution"
                    exit 3
            esac
            (( NTASKS_TOT = NTASKS_TOT + OCNPETS ))
        fi

        if [[ $DO_ICE == "YES" ]]; then
            case $ICERES in
                # Except for 025, these are guesses for now
                100) export ICEPETS=10 ;;
                050) export ICEPETS=30 ;;
                025) export ICEPETS=48 ;;
                *)
                    echo "FATAL: Number of PEs not defined for ice resolution '$ICERES'"
                    echo "  Please add an entry to config.resources within fcst for this resolution"
                    exit 3
            esac
            (( NTASKS_TOT = NTASKS_TOT + ICEPETS ))
        fi

        if [[ $CDUMP == "gfs" ]]; then
            export npe_fcst_gfs=$NTASKS_TOT
        else
            export npe_fcst=$NTASKS_TOT
        fi
    done

elif [ $step = "ocnpost" ]; then

    export wtime_ocnpost="00:30:00"
    export npe_ocnpost=1
    export npe_node_ocnpost=1
    export nth_ocnpost=1
    export memory_ocnpost="96G"

elif [ $step = "post" ]; then

    export wtime_post="02:00:00"
    export wtime_post_gfs="06:00:00"
    export npe_post=112
    export nth_post=1
    export npe_node_post=12
    export npe_node_dwn=$npe_node_max
    if [[ "$machine" = "WCOSS_DELL_P3" ]]; then export npe_node_post=28 ; fi
    if [[ "$machine" == "WCOSS_C" ]]; then export memory_post="3072M"; fi

elif [ $step = "wafs" ]; then

    export wtime_wafs="00:30:00"
    export npe_wafs=1
    export npe_node_wafs=1
    export nth_wafs=1

elif [ $step = "wafsgcip" ]; then

    export wtime_wafsgcip="00:30:00"
    export npe_wafsgcip=2
    export npe_node_wafsgcip=1
    export nth_wafsgcip=1

elif [ $step = "wafsgrib2" ]; then

    export wtime_wafsgrib2="00:30:00"
    export npe_wafsgrib2=1
    export npe_node_wafsgrib2=1
    export nth_wafsgrib2=1

elif [ $step = "wafsblending" ]; then

    export wtime_wafsblending="00:30:00"
    export npe_wafsblending=1
    export npe_node_wafsblending=1
    export nth_wafsblending=1

elif [ $step = "wafsgrib20p25" ]; then

    export wtime_wafsgrib20p25="00:30:00"
    export npe_wafsgrib20p25=1
    export npe_node_wafsgrib20p25=1
    export nth_wafsgrib20p25=1

elif [ $step = "wafsblending0p25" ]; then

    export wtime_wafsblending0p25="00:30:00"
    export npe_wafsblending0p25=1
    export npe_node_wafsblending0p25=1
    export nth_wafsblending0p25=1

elif [ $step = "vrfy" ]; then

    export wtime_vrfy="03:00:00"
    export wtime_vrfy_gfs="06:00:00"
    export npe_vrfy=3
    export nth_vrfy=1
    export npe_node_vrfy=1
    export npe_vrfy_gfs=1
    export npe_node_vrfy_gfs=1
    if [[ "$machine" == "WCOSS_C" ]]; then
	    export memory_vrfy="3072M"
    elif [[ "$machine" == "HERA" ]]; then
	    export memory_vrfy="16384M"
    fi

elif [ $step = "metp" ]; then
    
    export nth_metp=1
    export wtime_metp="03:00:00"
    export npe_metp=4
    export npe_node_metp=4
    export wtime_metp_gfs="06:00:00"
    export npe_metp_gfs=4
    export npe_node_metp_gfs=4
    if [[ "$machine" == "WCOSS_C" ]]; then
            export memory_metp="3072M"
    elif [[ "$machine" == "THEIA" ]]; then
            export memory_metp="16384M"
    fi

elif [ $step = "echgres" ]; then

    export wtime_echgres="00:10:00"
    export npe_echgres=3
    export nth_echgres=$npe_node_max
    export npe_node_echgres=1

elif [ $step = "init" ]; then

    export wtime_init="00:30:00"
    export npe_init=24
    export nth_init=1
    export npe_node_init=6
    if [ $machine = "WCOSS_DELL_P3" ]; then
        export memory_init="10G"
    else
        export memory_init="70G"
    fi

elif [ $step = "init_chem" ]; then

    export wtime_init_chem="00:30:00"
    export npe_init_chem=1
    export npe_node_init_chem=1

elif [ $step = "mom6ic" ]; then

    export wtime_mom6ic="00:30:00"
    export npe_mom6ic=24
    export npe_node_mom6ic=24

elif [ $step = "arch" -o $step = "earc" -o $step = "getic" ]; then

    eval "export wtime_$step='06:00:00'"
    eval "export npe_$step=1"
    eval "export npe_node_$step=1"
    eval "export nth_$step=1"
    eval "export memory_$step=2048M"

elif [ $step = "coupled_ic" ]; then

    export wtime_coupled_ic="00:15:00"
    export npe_coupled_ic=1
    export npe_node_coupled_ic=1
    export nth_coupled_ic=1

elif [ $step = "eobs" -o $step = "eomg" ]; then

    export wtime_eobs="00:15:00"
    export wtime_eomg="01:00:00"
    if [ $CASE = "C768" ]; then
      export npe_eobs=200
    elif [ $CASE = "C384" ]; then
      export npe_eobs=100
    elif [ $CASE = "C192" ]; then
      export npe_eobs=40
    elif [ $CASE = "C96" -o $CASE = "C48" ]; then
      export npe_eobs=20
    fi
    export nth_eobs=2
    if [[ "$machine" = "WCOSS_DELL_P3" ]]; then export nth_eobs=7; fi
    export npe_node_eobs=$(echo "$npe_node_max / $nth_eobs" | bc)
    if [[ "$machine" == "WCOSS_C" ]]; then export memory_eobs="3072M"; fi

elif [ $step = "ediag" ]; then

    export wtime_ediag="00:06:00"
    export npe_ediag=56
    export nth_ediag=1
    export npe_node_ediag=$npe_node_max
    if [[ "$machine" == "WCOSS_C" ]]; then export memory_ediag="3072M"; fi

elif [ $step = "eupd" ]; then

    export wtime_eupd="00:30:00"
    if [ $CASE = "C768" ]; then
      export npe_eupd=480
      export nth_eupd=6
      if [[ "$machine" = "WCOSS_DELL_P3" ]]; then
        export nth_eupd=7
      fi
      if [[ "$machine" = "HERA" ]]; then
        export npe_eupd=150
        export nth_eupd=40
      fi
    elif [ $CASE = "C384" ]; then
      export npe_eupd=270
      export nth_eupd=2
      if [[ "$machine" = "WCOSS_DELL_P3" ]]; then
        export nth_eupd=9
      fi
      if [[ "$machine" = "HERA" ]]; then
        export npe_eupd=100
        export nth_eupd=40
      fi
    elif [ $CASE = "C192" -o $CASE = "C96" -o $CASE = "C48" ]; then
      export npe_eupd=42
      export nth_eupd=2
      if [[ "$machine" = "HERA" ]]; then
        export npe_eupd=40
        export nth_eupd=40
      fi
    fi
    export npe_node_eupd=$(echo "$npe_node_max / $nth_eupd" | bc)
    if [[ "$machine" == "WCOSS_C" ]]; then
        export memory_eupd="3072M"
    fi

elif [ $step = "ecen" ]; then

    export wtime_ecen="00:10:00"
    export npe_ecen=80
    export nth_ecen=6
    if [[ "$machine" = "WCOSS_DELL_P3" ]]; then export nth_ecen=7; fi
    if [ $CASE = "C384" -o $CASE = "C192" -o $CASE = "C96" -o $CASE = "C48" ]; then export nth_ecen=2; fi
    export npe_node_ecen=$(echo "$npe_node_max / $nth_ecen" | bc)
    export nth_cycle=$nth_ecen
    if [[ "$machine" == "WCOSS_C" ]]; then export memory_ecen="3072M"; fi

elif [ $step = "esfc" ]; then

    export wtime_esfc="00:06:00"
    export npe_esfc=80
    export npe_node_esfc=$npe_node_max
    export nth_esfc=1
    export nth_cycle=$nth_esfc
    if [[ "$machine" == "WCOSS_C" ]]; then export memory_esfc="3072M"; fi

elif [ $step = "efcs" ]; then

    if [ $CASE = "C768" ]; then
      export wtime_efcs="01:00:00"
    else
      export wtime_efcs="00:40:00"
    fi
    export npe_efcs=$(echo "$layout_x * $layout_y * 6" | bc)
    export nth_efcs=${nth_fv3:-2}
    export npe_node_efcs=$(echo "$npe_node_max / $nth_efcs" | bc)
    if [[ "$machine" == "WCOSS_C" ]]; then export memory_efcs="254M"; fi

elif [ $step = "epos" ]; then

    export wtime_epos="00:15:00"
    export npe_epos=80
    export nth_epos=6
    if [[ "$machine" = "WCOSS_DELL_P3" ]]; then export nth_epos=7; fi
    export npe_node_epos=$(echo "$npe_node_max / $nth_epos" | bc)
    if [[ "$machine" == "WCOSS_C" ]]; then export memory_epos="254M"; fi

elif [ $step = "postsnd" ]; then

    export wtime_postsnd="02:00:00"
    export npe_postsnd=40
    export nth_postsnd=1
    export npe_node_postsnd=5
    export npe_postsndcfp=9
    export npe_node_postsndcfp=3
    if [ $OUTPUT_FILE == "nemsio" ]; then
        export npe_postsnd=13
        export npe_node_postsnd=4
    fi
    if [[ "$machine" = "HERA" ]]; then export npe_node_postsnd=2; fi
    if [[ "$machine" == "WCOSS_C" ]]; then export memory_postsnd="254M"; fi

elif [ $step = "awips" ]; then

    export wtime_awips="03:30:00"
    export npe_awips=4
    export npe_node_awips=4
    export nth_awips=2
    if [[ "$machine" == "WCOSS_DELL_P3" ]]; then
        export npe_awips=2
        export npe_node_awips=2
        export nth_awips=1
    fi
    if [[ "$machine" == "WCOSS_C" ]]; then export memory_awips="2048M"; fi

elif [ $step = "gempak" ]; then

    export wtime_gempak="02:00:00"
    export npe_gempak=17
    export npe_node_gempak=4
    export nth_gempak=3
    if [[ "$machine" == "WCOSS_C" ]]; then export memory_gempak="254M"; fi

else

    echo "Invalid step = $step, ABORT!"
    exit 2

fi

echo "END: config.resources"<|MERGE_RESOLUTION|>--- conflicted
+++ resolved
@@ -8,12 +8,8 @@
 
     echo "Must specify an input task argument to set resource variables!"
     echo "argument can be any one of the following:"
-<<<<<<< HEAD
-    echo "getic init coupled_ic"
+    echo "getic init coupled_ic aerosol_init"
     echo "atmanalprep atmanalrun atmanalpost"
-=======
-    echo "getic init coupled_ic aerosol_init"
->>>>>>> b41a36a1
     echo "anal analcalc analdiag gldas fcst post vrfy metp arch echgres"
     echo "eobs ediag eomg eupd ecen esfc efcs epos earc"
     echo "init_chem mom6ic ocnpost"
