--- conflicted
+++ resolved
@@ -643,9 +643,6 @@
     fi
     export is_exclusive=True
 
-<<<<<<< HEAD
-elif [[ ${step} = "metp" ]]; then
-=======
 elif [ ${step} = "fit2obs" ]; then
 
     export wtime_fit2obs="00:20:00"
@@ -654,8 +651,7 @@
     export npe_node_fit2obs=1
     if [[ ${machine} == "WCOSS2" ]]; then export npe_node_fit2obs=3 ; fi
 
-elif [ ${step} = "metp" ]; then
->>>>>>> 5a988660
+elif [[ ${step} = "metp" ]]; then
 
     export nth_metp=1
     export wtime_metp="03:00:00"
