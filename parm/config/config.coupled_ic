--- conflicted
+++ resolved
@@ -7,13 +7,9 @@
 # Get task specific resources
 source ${EXPDIR}/config.resources coupled_ic
 
-<<<<<<< HEAD
-if [[ "$machine" == "WCOSS2" ]]; then
+if [[ "${machine}" == "WCOSS2" ]]; then
   export BASE_CPLIC="/lfs/h2/emc/global/noscrub/emc.global/IC/COUPLED"
-elif [[ "$machine" == "HERA" ]]; then
-=======
-if [[ "${machine}" == "HERA" ]]; then
->>>>>>> 81725302
+elif [[ "${machine}" == "HERA" ]]; then
   export BASE_CPLIC="/scratch1/NCEPDEV/climate/role.ufscpara/IC"
 elif [[ "${machine}" == "ORION" ]]; then
   export BASE_CPLIC="/work/noaa/global/wkolczyn/noscrub/global-workflow/IC"
