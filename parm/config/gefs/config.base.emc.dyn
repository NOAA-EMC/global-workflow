#! /usr/bin/env bash

########## config.base ##########
# Common to all steps

echo "BEGIN: config.base"

# Machine environment
export machine="@MACHINE@"

# EMC parallel or NCO production
export RUN_ENVIR="emc"

# Account, queue, etc.
export ACCOUNT="@ACCOUNT@"
export QUEUE="@QUEUE@"
export QUEUE_SERVICE="@QUEUE_SERVICE@"
export PARTITION_BATCH="@PARTITION_BATCH@"
export PARTITION_SERVICE="@PARTITION_SERVICE@"

# Project to use in mass store:
export HPSS_PROJECT="@HPSS_PROJECT@"

# Directories relative to installation areas:
export HOMEgfs=@HOMEgfs@
export PARMgfs=${HOMEgfs}/parm
export FIXgfs=${HOMEgfs}/fix
export USHgfs=${HOMEgfs}/ush
export UTILgfs=${HOMEgfs}/util
export EXECgfs=${HOMEgfs}/exec
export SCRgfs=${HOMEgfs}/scripts

export FIXcice=${HOMEgfs}/fix/cice
export FIXmom=${HOMEgfs}/fix/mom6
export FIXreg2grb2=${HOMEgfs}/fix/reg2grb2

########################################################################

# GLOBAL static environment parameters
export PACKAGEROOT="@PACKAGEROOT@"    # TODO: set via prod_envir in Ops
export COMROOT="@COMROOT@"    # TODO: set via prod_envir in Ops
export COMINsyn="@COMINsyn@"

# USER specific paths
export HOMEDIR="@HOMEDIR@"
export STMP="@STMP@"
export PTMP="@PTMP@"
export NOSCRUB="@NOSCRUB@"

# Base directories for various builds
export BASE_GIT="@BASE_GIT@"

# Toggle to turn on/off GFS downstream processing.
export DO_BUFRSND="NO"     # BUFR sounding products
export DO_GEMPAK="NO"      # GEMPAK products
export DO_AWIPS="NO"       # AWIPS products
export DO_VRFY="NO"       # VRFY step

# NO for retrospective parallel; YES for real-time parallel
#  arch.sh uses REALTIME for MOS.  Need to set REALTIME=YES
#  if want MOS written to HPSS.   Should update arch.sh to
#  use RUNMOS flag (currently in config.vrfy)
export REALTIME="YES"

# Experiment mode (cycled or forecast-only)
export MODE="@MODE@" # cycled/forecast-only

####################################################
# DO NOT ADD MACHINE DEPENDENT STUFF BELOW THIS LINE
# IF YOU HAVE TO MAKE MACHINE SPECIFIC CHANGES BELOW
# FEEL FREE TO MOVE THEM ABOVE THIS LINE TO KEEP IT
# CLEAR
####################################################
# Build paths relative to $HOMEgfs
export HOMEpost="${HOMEgfs}"

# CONVENIENT utility scripts and other environment parameters
export NCP="/bin/cp -p"
export NMV="/bin/mv"
export NLN="/bin/ln -sf"
export VERBOSE="YES"
export KEEPDATA="NO"
export CHGRP_RSTPROD="@CHGRP_RSTPROD@"
export CHGRP_CMD="@CHGRP_CMD@"
export NCDUMP="${NETCDF}/bin/ncdump"
export NCLEN="${HOMEgfs}/ush/getncdimlen"

# Machine environment, jobs, and other utility scripts
export BASE_ENV="${HOMEgfs}/env"
export BASE_JOB="${HOMEgfs}/jobs/rocoto"

# EXPERIMENT specific environment parameters
export SDATE=@SDATE@
export EDATE=@EDATE@
export EXP_WARM_START="@EXP_WARM_START@"
export assim_freq=6
export PSLOT="@PSLOT@"
export EXPDIR="@EXPDIR@/${PSLOT}"
export ROTDIR="@ROTDIR@/${PSLOT}"

export DATAROOT="${STMP}/RUNDIRS/${PSLOT}"  # TODO: set via prod_envir in Ops
export RUNDIR="${DATAROOT}"  # TODO: Should be removed; use DATAROOT instead
export ARCDIR="${NOSCRUB}/archive/${PSLOT}"
export ATARDIR="@ATARDIR@"

# Commonly defined parameters in JJOBS
export envir=${envir:-"prod"}
export NET="gefs"  # NET is defined in the job-card (ecf)
export RUN="gefs"  # RUN is defined in the job-card (ecf); CDUMP is used at EMC as a RUN proxy
# TODO: determine where is RUN actually used in the workflow other than here
# TODO: is it possible to replace all instances of ${CDUMP} to ${RUN} to be
#       consistent w/ EE2?

# Get all the COM path templates
source "${EXPDIR}/config.com"

export ERRSCRIPT=${ERRSCRIPT:-'eval [[ $err = 0 ]]'}
export LOGSCRIPT=${LOGSCRIPT:-""}
#export ERRSCRIPT=${ERRSCRIPT:-"err_chk"}
#export LOGSCRIPT=${LOGSCRIPT:-"startmsg"}
export REDOUT="1>"
export REDERR="2>"

export SENDECF=${SENDECF:-"NO"}
export SENDCOM=${SENDCOM:-"YES"}
export SENDSDM=${SENDSDM:-"NO"}
export SENDDBN_NTC=${SENDDBN_NTC:-"NO"}
export SENDDBN=${SENDDBN:-"NO"}
export DBNROOT=${DBNROOT:-${UTILROOT}/fakedbn}

# APP settings
export APP=@APP@

# Defaults:
export DO_ATM="YES"
export DO_COUPLED="NO"
export DO_WAVE="NO"
export DO_OCN="NO"
export DO_ICE="NO"
export DO_AERO="NO"
export CCPP_SUITE="@CCPP_SUITE@"
export WAVE_CDUMP="" # When to include wave suite: gdas, gfs, or both
export DOBNDPNT_WAVE="NO"
export cplwav2atm=".false."
export FRAC_GRID=".true."

# Set operational resolution
export OPS_RES="C768" # Do not change

# Resolution specific parameters
export LEVS=128
export CASE="@CASECTL@"  # CASE is required in GEFS to determine ocean/ice/wave resolutions
export CASE_ENS="@CASEENS@"
# TODO: This should not depend on $CASE or $CASE_ENS
# These are the currently available grid-combinations
case "${CASE}" in
    "C48")
        export OCNRES=500
        export waveGRD='glo_500'
        ;;
    "C96")
        export OCNRES=100
        export waveGRD='glo_200'
        ;;
    "C192")
        export OCNRES=050
        export waveGRD='glo_200'
        ;;
    "C384")
        export OCNRES=025
        export waveGRD='glo_025'
        ;;
    "C768")
        export OCNRES=025
        export waveGRD='mx025'
        ;;
    *)
        export OCNRES=025
        export waveGRD='glo_025'
        ;;
esac
export ICERES=${OCNRES}

case "${APP}" in
  ATM)
    export confignamevarfornems="atm"
    ;;
  ATMA)
    export DO_AERO="YES"
    export confignamevarfornems="atm_aero"
    ;;
  ATMW)
    export DO_COUPLED="YES"
    export DO_WAVE="YES"
    export WAVE_CDUMP="both"
    export confignamevarfornems="leapfrog_atm_wav"
    ;;
  NG-GODAS)
    export DO_ATM="NO"
    export DO_OCN="YES"
    export DO_ICE="YES"
    ;;
  S2S*)
    export DO_COUPLED="YES"
    export DO_OCN="YES"
    export DO_ICE="YES"
    export CCPP_SUITE="FV3_GFS_v17_coupled_p8"
    export confignamevarfornems="cpld"

    if [[ "${APP}" =~ A$ ]]; then
        export DO_AERO="YES"
        export confignamevarfornems="${confignamevarfornems}_aero"
    fi

    if [[ "${APP}" =~ ^S2SW ]]; then
        export DO_WAVE="YES"
        export WAVE_CDUMP="both"
        export cplwav2atm=".true."
        export confignamevarfornems="${confignamevarfornems}_outerwave"
    fi

<<<<<<< HEAD
    source "${EXPDIR}/config.defaults.s2sw"

=======
>>>>>>> cd439d0b
    ;;
  *)
    echo "Unrecognized APP: ${1}"
    exit 1
    ;;
esac

# GFS cycle info
export gfs_cyc=@gfs_cyc@ # 0: no GFS cycle, 1: 00Z only, 2: 00Z and 12Z only, 4: all 4 cycles.

# GFS output and frequency
export FHMIN_GFS=0

export FHMAX_GFS_00=120
export FHMAX_GFS_06=120
export FHMAX_GFS_12=120
export FHMAX_GFS_18=120
current_fhmax_var=FHMAX_GFS_${cyc}; declare -x FHMAX_GFS=${!current_fhmax_var}

export FHOUT_GFS=6 # Must be 6 for S2S until #1629 is addressed; 3 for ops
export FHMAX_HF_GFS=0
export FHOUT_HF_GFS=1
if (( gfs_cyc != 0 )); then
    export STEP_GFS=$(( 24 / gfs_cyc ))
else
    export STEP_GFS="0"
fi
export ILPOST=1           # gempak output frequency up to F120

export FHMIN_ENKF=${FHMIN_GFS}
export FHMAX_ENKF=${FHMAX_GFS}
export FHOUT_ENKF=${FHOUT_GFS}

# GFS restart interval in hours
export restart_interval_gfs=0

export QUILTING=".true."
export OUTPUT_GRID="gaussian_grid"
export WRITE_DOPOST=".true." # WRITE_DOPOST=true, use inline POST
export WRITE_NSFLIP=".true."

# Override normal post flat files for GEFS
export FLTFILEGFS="${PARMgfs}/post/postxconfig-NT-GEFS.txt"
export FLTFILEGFSF00="${PARMgfs}/post/postxconfig-NT-GEFS-F00.txt"

# Microphysics Options: 99-ZhaoCarr, 8-Thompson; 6-WSM6, 10-MG, 11-GFDL
export imp_physics=@IMP_PHYSICS@

# Shared parameters
# DA engine
export DO_JEDIATMVAR="NO"
export DO_JEDIATMENS="NO"
export DO_JEDIOCNVAR="NO"
export DO_JEDILANDDA="NO"
export DO_MERGENSST="NO"

# Hybrid related
export NMEM_ENS=@NMEM_ENS@

# set default member number memdir for control
# this will be overwritten for the perturbed members
export ENSMEM="000"
export MEMDIR="mem${ENSMEM}"

# Check if cycle is cold starting
if [[ "${EXP_WARM_START}" = ".false." ]]; then
    export IAU_FHROT=0
else
    export IAU_FHROT=3
fi

# turned on nsst in anal and/or fcst steps, and turn off rtgsst
export DONST="YES"
if [[ ${DONST} = "YES" ]]; then export FNTSFA="        "; fi

# The switch to apply SST elevation correction or not
export nst_anl=.true.

# Make the nsstbufr file on the fly or use the GDA version
export MAKE_NSSTBUFR="@MAKE_NSSTBUFR@"

# Make the aircraft prepbufr file on the fly or use the GDA version
export MAKE_ACFTBUFR="@MAKE_ACFTBUFR@"

# Verification options
export DO_METP="NO"         # Run METPLUS jobs - set METPLUS settings in config.metp
export DO_FIT2OBS="NO"      # Run fit to observations package

# Archiving options
export HPSSARCH="@HPSSARCH@"        # save data to HPSS archive
export LOCALARCH="@LOCALARCH@"        # save data to local archive
if [[ ${HPSSARCH} = "YES" ]] && [[ ${LOCALARCH} = "YES" ]]; then
   echo "Both HPSS and local archiving selected.  Please choose one or the other."
   exit 2
fi
export ARCH_CYC=00           # Archive data at this cycle for warm_start capability
export ARCH_WARMICFREQ=4     # Archive frequency in days for warm_start capability
export ARCH_FCSTICFREQ=1     # Archive frequency in days for gdas and gfs forecast-only capability

export DELETE_COM_IN_ARCHIVE_JOB="YES"   # NO=retain ROTDIR.  YES default in arch.sh and earc.sh.

echo "END: config.base"<|MERGE_RESOLUTION|>--- conflicted
+++ resolved
@@ -218,12 +218,6 @@
         export cplwav2atm=".true."
         export confignamevarfornems="${confignamevarfornems}_outerwave"
     fi
-
-<<<<<<< HEAD
-    source "${EXPDIR}/config.defaults.s2sw"
-
-=======
->>>>>>> cd439d0b
     ;;
   *)
     echo "Unrecognized APP: ${1}"
