#! /usr/bin/env bash

########## config.base ##########
# Common to all steps

echo "BEGIN: config.base"

# Machine environment
export machine="@MACHINE@"

# EMC parallel or NCO production
export RUN_ENVIR="emc"

# Account, queue, etc.
export ACCOUNT="@ACCOUNT@"
export QUEUE="@QUEUE@"
export QUEUE_SERVICE="@QUEUE_SERVICE@"
export PARTITION_BATCH="@PARTITION_BATCH@"
export PARTITION_SERVICE="@PARTITION_SERVICE@"
export RESERVATION="@RESERVATION@"

# Project to use in mass store:
export HPSS_PROJECT="@HPSS_PROJECT@"

# Directories relative to installation areas:
export HOMEgfs=@HOMEgfs@
export EXECgfs=${HOMEgfs}/exec
export FIXgfs=${HOMEgfs}/fix
export PARMgfs=${HOMEgfs}/parm
export SCRgfs=${HOMEgfs}/scripts
export USHgfs=${HOMEgfs}/ush
export FIXorog=${FIXgfs}/orog
export FIXugwd=${FIXgfs}/ugwd

########################################################################

# GLOBAL static environment parameters
export PACKAGEROOT="@PACKAGEROOT@"    # TODO: set via prod_envir in Ops
export COMROOT="@COMROOT@"    # TODO: set via prod_envir in Ops
export COMINsyn="@COMINsyn@"
export BASE_CPLIC="@BASE_CPLIC@"

# USER specific paths
export HOMEDIR="@HOMEDIR@"
export STMP="@STMP@"
export PTMP="@PTMP@"
export NOSCRUB="@NOSCRUB@"

# Base directories for various builds
export BASE_GIT="@BASE_GIT@"

# Toggle to turn on/off GFS downstream processing.
export DO_BUFRSND="@DO_BUFRSND@"     # BUFR sounding products
export DO_GEMPAK="@DO_GEMPAK@"       # GEMPAK products
export DO_AWIPS="@DO_AWIPS@"         # AWIPS products

# NO for retrospective parallel; YES for real-time parallel
#  arch.sh uses REALTIME for MOS.  Need to set REALTIME=YES
#  if want MOS written to HPSS.   Should update arch.sh to
#  use RUNMOS flag
export REALTIME="YES"

# Experiment mode (cycled or forecast-only)
export MODE="@MODE@" # cycled/forecast-only

####################################################
# DO NOT ADD MACHINE DEPENDENT STUFF BELOW THIS LINE
# IF YOU HAVE TO MAKE MACHINE SPECIFIC CHANGES BELOW
# FEEL FREE TO MOVE THEM ABOVE THIS LINE TO KEEP IT
# CLEAR
####################################################
# Build paths relative to $HOMEgfs
export HOMEpost="${HOMEgfs}"

# CONVENIENT utility scripts and other environment parameters
export NCP="/bin/cp -p"
export NMV="/bin/mv"
export NLN="/bin/ln -sf"
export VERBOSE="YES"
export KEEPDATA="@KEEPDATA@"
export DEBUG_POSTSCRIPT="NO" # PBS only; sets debug=true
export CHGRP_RSTPROD="@CHGRP_RSTPROD@"
export CHGRP_CMD="@CHGRP_CMD@"
export NCDUMP="${NETCDF:-${netcdf_c_ROOT:-}}/bin/ncdump"
export NCLEN="${HOMEgfs}/ush/getncdimlen"

# Machine environment, jobs, and other utility scripts
export BASE_ENV="${HOMEgfs}/env"
export BASE_JOB="${HOMEgfs}/jobs/rocoto"

# EXPERIMENT specific environment parameters
export SDATE=@SDATE@
export EDATE=@EDATE@
export EXP_WARM_START="@EXP_WARM_START@"
export assim_freq=6
export PSLOT="@PSLOT@"
export EXPDIR="@EXPDIR@/${PSLOT}"
export ROTDIR="@COMROOT@/${PSLOT}"

<<<<<<< HEAD
export DATAROOT="${STMP}/RUNDIRS/${PSLOT}"  # TODO: set via prod_envir in Ops
export RUNDIR="${DATAROOT}"  # TODO: Should be removed; use DATAROOT instead
=======
>>>>>>> 336b78ac
export ARCDIR="${NOSCRUB}/archive/${PSLOT}"
export ATARDIR="@ATARDIR@"

# Commonly defined parameters in JJOBS
export envir=${envir:-"prod"}
export NET="gefs"  # NET is defined in the job-card (ecf)
export RUN="gefs"  # RUN is defined in the job-card (ecf)

# Get all the COM path templates
source "${EXPDIR}/config.com"

# shellcheck disable=SC2016
export ERRSCRIPT=${ERRSCRIPT:-'eval [[ $err = 0 ]]'}
export LOGSCRIPT=${LOGSCRIPT:-""}
#export ERRSCRIPT=${ERRSCRIPT:-"err_chk"}
#export LOGSCRIPT=${LOGSCRIPT:-"startmsg"}
export REDOUT="1>"
export REDERR="2>"

export SENDECF=${SENDECF:-"NO"}
export SENDSDM=${SENDSDM:-"NO"}
export SENDDBN_NTC=${SENDDBN_NTC:-"NO"}
export SENDDBN=${SENDDBN:-"NO"}
export DBNROOT=${DBNROOT:-${UTILROOT:-}/fakedbn}

# APP settings
export APP=@APP@

# Defaults:
export DO_ATM="YES"
export DO_COUPLED="NO"
export DO_WAVE="NO"
export DO_OCN="NO"
export DO_ICE="NO"
export DO_AERO="NO"
export DO_EXTRACTVARS="@DO_EXTRACTVARS@" # Option to process and extract a subset of products to save on disk
export AERO_FCST_RUN="" # When to run aerosol forecast: gdas, gfs, or both
export AERO_ANL_RUN="" # When to run aerosol analysis: gdas, gfs, or both
export WAVE_RUN="" # When to include wave suite: gdas, gfs, or both
export DOBNDPNT_WAVE="NO" # The GEFS buoys file does not currently have any boundary points
export DOIBP_WAV="NO" # Option to create point outputs from input boundary points
export FRAC_GRID=".true."
export DO_NEST="NO" # Whether to run a global-nested domain
if [[ "${DO_NEST:-NO}" == "YES" ]] ; then
  export ntiles=7
  export NEST_OUTPUT_GRID="regional_latlon"
else
  export ntiles=6
fi

# Set operational resolution
export OPS_RES="C768" # Do not change

# Resolution specific parameters
export LEVS=128
export CASE="@CASECTL@"  # CASE is required in GEFS to determine ocean/ice/wave resolutions
export CASE_ENS="@CASEENS@"
export OCNRES="@OCNRES@"
export ICERES="${OCNRES}"
# These are the currently recommended grid-combinations
case "${CASE}" in
    "C48")
        export waveGRD='glo_500'
        ;;
    "C96" | "C192")
        export waveGRD='glo_100'
        ;;
    "C384")
        export waveGRD='glo_025'
        ;;
    "C768" | "C1152")
           export waveGRD='mx025'
        ;;
    *)
        echo "FATAL ERROR: Unrecognized CASE ${CASE}, ABORT!"
        exit 1
        ;;
esac

case "${APP}" in
  ATM)
    ;;
  ATMA)
    export DO_AERO="YES"
    export AERO_ANL_RUN="both"
    export AERO_FCST_RUN="gdas"
    ;;
  ATMW)
    export DO_COUPLED="YES"
    export DO_WAVE="YES"
    export WAVE_RUN="both"
    ;;
  NG-GODAS)
    export DO_ATM="NO"
    export DO_OCN="YES"
    export DO_ICE="YES"
    ;;
  S2S*)
    export DO_COUPLED="YES"
    export DO_OCN="YES"
    export DO_ICE="YES"

    if [[ "${APP}" =~ A$ ]]; then
        export DO_AERO="YES"
        export AERO_ANL_RUN="both"
        export AERO_FCST_RUN="gdas"
    fi

    if [[ "${APP}" =~ ^S2SW ]]; then
        export DO_WAVE="YES"
        export WAVE_RUN="both"
        export cplwav2atm=".true."
    fi
    ;;
  *)
    echo "Unrecognized APP: ${1}"
    exit 1
    ;;
esac

# Output frequency of the forecast model (for cycling)
export FHMIN=0
export FHMAX=9
export FHOUT=3           # Will be changed to 1 in config.base if (DOHYBVAR set to NO and l4densvar set to false)
export FHOUT_OCN=3
export FHOUT_ICE=3

# GFS cycle info
export gfs_cyc=@gfs_cyc@ # 0: no GFS cycle, 1: 00Z only, 2: 00Z and 12Z only, 4: all 4 cycles.

# GFS output and frequency
<<<<<<< HEAD
export FHMIN_GFS=3
export FHMIN=${FHMIN_GFS}
export FHMAX_GFS=@FHMAX_GFS@
=======
export FHMIN_GFS=0
export FHMAX_GFS="@FHMAX_GFS@"
# Intermediate times to stop forecast when running in segments
breakpnts="@FCST_BREAKPOINTS@"
export FCST_SEGMENTS="${FHMIN_GFS},${breakpnts:+${breakpnts},}${FHMAX_GFS}"

>>>>>>> 336b78ac
export FHOUT_GFS=6
export FHMAX_HF_GFS=@FHMAX_HF_GFS@
export FHOUT_HF_GFS=3
export FHOUT_OCN_GFS=6
export FHOUT_ICE_GFS=6
export FHMIN_WAV=0
export FHOUT_WAV=3
export FHMAX_HF_WAV=120
export FHOUT_HF_WAV=1
export FHMAX_WAV=${FHMAX_GFS}
if (( gfs_cyc != 0 )); then
    export STEP_GFS=$(( 24 / gfs_cyc ))
else
    export STEP_GFS="0"
fi
export ILPOST=1           # gempak output frequency up to F120

export FHMIN_ENKF=${FHMIN_GFS}
export FHMAX_ENKF=${FHMAX_GFS}
export FHOUT_ENKF=${FHOUT_GFS}

# GFS restart interval in hours
export restart_interval_gfs=12
export restart_interval_enkfgfs=12
# NOTE: Do not set this to zero.  Instead set it to $FHMAX_GFS
# TODO: Remove this variable from config.base and reference from config.fcst
# TODO: rework logic in config.wave and push it to parsing_nameslist_WW3.sh where it is actually used

export QUILTING=".true."
export OUTPUT_GRID="gaussian_grid"
export WRITE_DOPOST=".true." # WRITE_DOPOST=true, use inline POST
export WRITE_NSFLIP=".true."

# Override normal post flat files for GEFS
export FLTFILEGFS="${PARMgfs}/post/postxconfig-NT-GEFS.txt"
export FLTFILEGFSF00="${PARMgfs}/post/postxconfig-NT-GEFS-F00.txt"

# Microphysics Options: 99-ZhaoCarr, 8-Thompson; 6-WSM6, 10-MG, 11-GFDL
export imp_physics=8

# Shared parameters
# DA engine
export DO_JEDIATMVAR="NO"
export DO_JEDIATMENS="NO"
export DO_JEDIOCNVAR="NO"
export DO_JEDISNOWDA="NO"
export DO_MERGENSST="NO"

# Hybrid related
export NMEM_ENS=@NMEM_ENS@

# set default member number memdir for control
# this will be overwritten for the perturbed members
export ENSMEM=${ENSMEM:-"000"}
export MEMDIR="mem${ENSMEM}"

# initialize ocean ensemble members with perturbations
#   if true, only occurs for members greater than zero
export REPLAY_ICS=@REPLAY_ICS@
if [[ "${REPLAY_ICS:-NO}" == "YES" ]]; then
    export OFFSET_START_HOUR=$(( assim_freq / 2 ))
else
    export OFFSET_START_HOUR=0
fi

export DOIAU="NO"  # While we are not doing IAU, we may want to warm start w/ IAU in the future
# Check if cycle is cold starting
if [[ "${EXP_WARM_START}" = ".false." ]]; then
  export IAU_FHROT=${OFFSET_START_HOUR}
else
  if [[ "${DOIAU}" = "YES" ]]; then
    export IAU_FHROT=3
  else
    export IAU_FHROT=0
  fi
fi

# turned on nsst in anal and/or fcst steps, and turn off rtgsst
export DONST="YES"
if [[ ${DONST} = "YES" ]]; then export FNTSFA="        "; fi

# The switch to apply SST elevation correction or not
export nst_anl=.true.

# Make the nsstbufr file on the fly or use the GDA version
export MAKE_NSSTBUFR="@MAKE_NSSTBUFR@"

# Make the aircraft prepbufr file on the fly or use the GDA version
export MAKE_ACFTBUFR="@MAKE_ACFTBUFR@"

# Verification options
export DO_METP="NO"         # Run METPLUS jobs - set METPLUS settings in config.metp
export DO_FIT2OBS="NO"      # Run fit to observations package

# Archiving options
export HPSSARCH="@HPSSARCH@"        # save data to HPSS archive
export LOCALARCH="@LOCALARCH@"        # save data to local archive
if [[ ${HPSSARCH} = "YES" ]] && [[ ${LOCALARCH} = "YES" ]]; then
   echo "Both HPSS and local archiving selected.  Please choose one or the other."
   exit 2
fi
export ARCH_CYC=00           # Archive data at this cycle for warm_start capability
export ARCH_WARMICFREQ=4     # Archive frequency in days for warm_start capability
export ARCH_FCSTICFREQ=1     # Archive frequency in days for gdas and gfs forecast-only capability

export DELETE_COM_IN_ARCHIVE_JOB="YES"   # NO=retain ROTDIR.  YES default in arch.sh and earc.sh.

# Number of regional collectives to create soundings for
export NUM_SND_COLLECTIVES=${NUM_SND_COLLECTIVES:-9}

echo "END: config.base"<|MERGE_RESOLUTION|>--- conflicted
+++ resolved
@@ -97,11 +97,6 @@
 export EXPDIR="@EXPDIR@/${PSLOT}"
 export ROTDIR="@COMROOT@/${PSLOT}"
 
-<<<<<<< HEAD
-export DATAROOT="${STMP}/RUNDIRS/${PSLOT}"  # TODO: set via prod_envir in Ops
-export RUNDIR="${DATAROOT}"  # TODO: Should be removed; use DATAROOT instead
-=======
->>>>>>> 336b78ac
 export ARCDIR="${NOSCRUB}/archive/${PSLOT}"
 export ATARDIR="@ATARDIR@"
 
@@ -233,21 +228,15 @@
 export gfs_cyc=@gfs_cyc@ # 0: no GFS cycle, 1: 00Z only, 2: 00Z and 12Z only, 4: all 4 cycles.
 
 # GFS output and frequency
-<<<<<<< HEAD
-export FHMIN_GFS=3
-export FHMIN=${FHMIN_GFS}
-export FHMAX_GFS=@FHMAX_GFS@
-=======
 export FHMIN_GFS=0
 export FHMAX_GFS="@FHMAX_GFS@"
 # Intermediate times to stop forecast when running in segments
 breakpnts="@FCST_BREAKPOINTS@"
 export FCST_SEGMENTS="${FHMIN_GFS},${breakpnts:+${breakpnts},}${FHMAX_GFS}"
 
->>>>>>> 336b78ac
 export FHOUT_GFS=6
 export FHMAX_HF_GFS=@FHMAX_HF_GFS@
-export FHOUT_HF_GFS=3
+export FHOUT_HF_GFS=1
 export FHOUT_OCN_GFS=6
 export FHOUT_ICE_GFS=6
 export FHMIN_WAV=0
@@ -265,6 +254,8 @@
 export FHMIN_ENKF=${FHMIN_GFS}
 export FHMAX_ENKF=${FHMAX_GFS}
 export FHOUT_ENKF=${FHOUT_GFS}
+export FHOUT_OCN=${FHOUT_OCN_GFS}
+export FHOUT_ICE=${FHOUT_ICE_GFS}
 
 # GFS restart interval in hours
 export restart_interval_gfs=12
