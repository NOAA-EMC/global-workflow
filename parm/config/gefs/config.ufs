--- conflicted
+++ resolved
@@ -154,20 +154,14 @@
         export cdmbgwd="1.1,0.72,1.0,1.0"  # mountain blocking, ogwd, cgwd, cgwd src scaling
         export cdmbgwd_gsl="5.0,5.0,1.0,1.0"   # settings for GSL drag suite
         export knob_ugwp_tauamp=0.8e-3      # setting for UGWPv1 non-stationary GWD
-<<<<<<< HEAD
+        export k_split=2
+        export n_split=4
+        export tau=4.0
+        export rf_cutoff=100.0
+        export fv_sg_adj=900
         export WRITE_GROUP=1
         export WRTTASK_PER_GROUP_PER_THREAD_PER_TILE=10
         export WRITE_GROUP_GFS=1
-=======
-        export k_split=2
-        export n_split=4
-        export tau=4.0
-        export rf_cutoff=100.0
-        export fv_sg_adj=900
-        export WRITE_GROUP=2
-        export WRTTASK_PER_GROUP_PER_THREAD_PER_TILE=8
-        export WRITE_GROUP_GFS=2
->>>>>>> bb930050
         export WRTTASK_PER_GROUP_PER_THREAD_PER_TILE_GFS=10
         ;;
     "C768")
