--- conflicted
+++ resolved
@@ -8,19 +8,9 @@
 
     echo "Must specify an input task argument to set resource variables!"
     echo "argument can be any one of the following:"
-<<<<<<< HEAD
     echo "stage_ic aerosol_init"
-    echo "atmanlinit atmanlrun atmanlfinal"
-    echo "atmensanlinit atmensanlrun atmensanlfinal"
-    echo "landanlprep landanlinit landanlrun landanlfinal"
-    echo "aeroanlinit aeroanlrun aeroanlfinal"
-    echo "anal sfcanl analcalc analdiag fcst post vrfy fit2obs metp arch echgres"
-    echo "eobs ediag eomg eupd ecen esfc efcs epos earc"
-=======
-    echo "coupled_ic aerosol_init"
     echo "sfcanl analcalc analdiag fcst post vrfy fit2obs metp arch echgres"
     echo "ecen esfc efcs epos earc"
->>>>>>> c02e118c
     echo "init_chem mom6ic ocnpost"
     echo "waveinit waveprep wavepostsbs wavepostbndpnt wavepostbndpntbll wavepostpnt"
     echo "wavegempak waveawipsbulls waveawipsgridded"
