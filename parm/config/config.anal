--- conflicted
+++ resolved
@@ -62,39 +62,6 @@
 	fi
     fi
 
-<<<<<<< HEAD
-#   Set SATINFO
-    if [[ "$CDATE" -ge "2018053012" ]]; then
-        export SATINFO=$FIXgsi/fv3_historical/global_satinfo.txt.2018053012
-    elif [[ "$CDATE" -ge "2018021212" ]]; then
-        export SATINFO=$FIXgsi/fv3_historical/global_satinfo.txt.2018021212
-    elif [[ "$CDATE" -ge "2017103118" ]]; then
-        export SATINFO=$FIXgsi/fv3_historical/global_satinfo.txt.2017103118
-    elif [[ "$CDATE" -ge "2017031612" ]]; then
-        export SATINFO=$FIXgsi/fv3_historical/global_satinfo.txt.2017031612
-    elif [[ "$CDATE" -ge "2017030812" ]]; then
-        export SATINFO=$FIXgsi/fv3_historical/global_satinfo.txt.2017030812
-    elif [[ "$CDATE" -ge "2016110812" ]]; then
-        export SATINFO=$FIXgsi/fv3_historical/global_satinfo.txt.2016110812
-    elif [[ "$CDATE" -ge "2016090912" ]]; then
-        export SATINFO=$FIXgsi/fv3_historical/global_satinfo.txt.2016090912
-    elif [[ "$CDATE" -ge "2016020312" ]]; then
-        export SATINFO=$FIXgsi/fv3_historical/global_satinfo.txt.2016020312
-    elif [[ "$CDATE" -ge "2016011912" ]]; then
-        export SATINFO=$FIXgsi/fv3_historical/global_satinfo.txt.2016011912
-    elif [[ "$CDATE" -ge "2015111012" ]]; then
-        export SATINFO=$FIXgsi/fv3_historical/global_satinfo.txt.2015111012
-    elif [[ "$CDATE" -ge "2015100118" ]]; then
-        export SATINFO=$FIXgsi/fv3_historical/global_satinfo.txt.2015100118
-    elif [[ "$CDATE" -ge "2015070218" ]]; then
-        export SATINFO=$FIXgsi/fv3_historical/global_satinfo.txt.2015070218
-    elif [[ "$CDATE" -ge "2015011412" ]]; then
-        export SATINFO=$FIXgsi/fv3_historical/global_satinfo.txt.2015011412
-    else
-        echo "WARNING: No SATINFO for $CDATE"
-    fi
-
-=======
     export AHIBF="/dev/null"
     if [[ "$CDATE" -ge "2019042300" ]]; then
 	export AHIBF="$DMPDIR/${CDUMP}x.${PDY}/${cyc}/${CDUMP}.t${cyc}z.ahicsr.tm00.bufr_d"
@@ -130,7 +97,6 @@
 # Assimilate 135 (T) & 235 (uv) Canadian AMDAR observations
 if [[ "$CDATE" -ge "2020040718" && "$CDATE" -lt "2020052612" ]]; then
     export CONVINFO=$FIXgsi/gfsv16_historical/global_convinfo.txt.2020040718
->>>>>>> f3d11b9b
 fi
 
 # NOTE:
