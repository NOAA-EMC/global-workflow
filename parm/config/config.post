#!/bin/ksh -x

########## config.post ##########
# Post specific

echo "BEGIN: config.post"

# Get task specific resources
. $EXPDIR/config.resources post

# Convert nemsio files to grib files using post job
#-------------------------------------------

# No. of concurrent post jobs [0 implies sequential]
<<<<<<< HEAD
export NPOSTGRP=42
=======
export NPOSTGRP=20
>>>>>>> 8a230ae2

# Post driver job that calls gfs_nceppost.sh and downstream jobs
export POSTJJOBSH="$HOMEpost/jobs/JGLOBAL_NCEPPOST"
export GFSDOWNSH="$HOMEpost/ush/fv3gfs_downstream_nems.sh"
export GFSDWNSH="$HOMEpost/ush/fv3gfs_dwn_nems.sh"

export POSTGPSH="$HOMEpost/ush/gfs_nceppost.sh"
export POSTGPEXEC="$HOMEpost/exec/gfs_ncep_post"
export GOESF=YES                              # goes image
export GTGF=NO                                # gtg icing product
export FLXF=YES                               # grib2 flux file written by post
export PGB1F=YES                              
if [ $RUN_ENVIR = "nco" ]; then
    export PGB1F=NO
    export GTGF=YES
fi

export npe_postgp=$npe_post
export nth_postgp=1

export GFS_DOWNSTREAM="YES"
export downset=2
<<<<<<< HEAD
export npe_dwn=28
=======
if [ $machine = "WCOSS_DELL_P3" ]; then
    export npe_dwn=28
else
    export npe_dwn=24
fi
>>>>>>> 8a230ae2

export GRIBVERSION='grib2'
export SENDCOM="YES"

<<<<<<< HEAD
if [ $machine = "WCOSS_C" ] ; then
    export CRTM_FIX=/gpfs/hps/nco/ops/nwprod/lib/crtm/v2.2.5/fix
elif [ $machine = "WCOSS_DELL_P3" ] ; then
    export CRTM_FIX=/gpfs/dell1/nco/ops/nwprod/lib/crtm/v2.2.5/fix
elif [ $machine = "THEIA" ] ; then
=======
if [ $machine = "THEIA" ] ; then
>>>>>>> 8a230ae2
    export CRTM_FIX=/scratch3/NCEPDEV/nceplibs/dev/crtm/v2.2.3/fix
else
    echo "UPP using CRTM_FIX = $CRTM_FIX"
fi

echo "END: config.post"<|MERGE_RESOLUTION|>--- conflicted
+++ resolved
@@ -12,11 +12,7 @@
 #-------------------------------------------
 
 # No. of concurrent post jobs [0 implies sequential]
-<<<<<<< HEAD
-export NPOSTGRP=42
-=======
 export NPOSTGRP=20
->>>>>>> 8a230ae2
 
 # Post driver job that calls gfs_nceppost.sh and downstream jobs
 export POSTJJOBSH="$HOMEpost/jobs/JGLOBAL_NCEPPOST"
@@ -39,28 +35,16 @@
 
 export GFS_DOWNSTREAM="YES"
 export downset=2
-<<<<<<< HEAD
-export npe_dwn=28
-=======
 if [ $machine = "WCOSS_DELL_P3" ]; then
     export npe_dwn=28
 else
     export npe_dwn=24
 fi
->>>>>>> 8a230ae2
 
 export GRIBVERSION='grib2'
 export SENDCOM="YES"
 
-<<<<<<< HEAD
-if [ $machine = "WCOSS_C" ] ; then
-    export CRTM_FIX=/gpfs/hps/nco/ops/nwprod/lib/crtm/v2.2.5/fix
-elif [ $machine = "WCOSS_DELL_P3" ] ; then
-    export CRTM_FIX=/gpfs/dell1/nco/ops/nwprod/lib/crtm/v2.2.5/fix
-elif [ $machine = "THEIA" ] ; then
-=======
 if [ $machine = "THEIA" ] ; then
->>>>>>> 8a230ae2
     export CRTM_FIX=/scratch3/NCEPDEV/nceplibs/dev/crtm/v2.2.3/fix
 else
     echo "UPP using CRTM_FIX = $CRTM_FIX"
