--- conflicted
+++ resolved
@@ -84,17 +84,6 @@
     "C768")
         export DELTIM=150
         export layout_x=12
-<<<<<<< HEAD
-        export layout_y=16
-        export layout_x_gfs=12
-        export layout_y_gfs=16
-        export npe_node_fcst=12
-        export nth_fv3=2
-        export cdmbgwd="3.5,0.25" # mountain blocking and gravity wave drag
-        export WRITE_GROUP=1
-        export WRTTASK_PER_GROUP=24
-        export WRITE_GROUP_GFS=2
-=======
         export layout_y=8
         export layout_x_gfs=12
         export layout_y_gfs=8
@@ -104,7 +93,6 @@
         export WRITE_GROUP=2
         export WRTTASK_PER_GROUP=24
         export WRITE_GROUP_GFS=4
->>>>>>> 8fbf33af
         export WRTTASK_PER_GROUP_GFS=24
         export WRTIOBUF="32M"
         ;;
