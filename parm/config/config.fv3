#!/bin/ksh -x

########## config.fv3 ##########
# FV3 model resolution specific parameters
# e.g. time-step, processor layout, physics and dynamics parameters
# This config sets default variables for FV3 for a given resolution
# User can over-ride after sourcing this config file

if [ $# -ne 1 ]; then

    echo "Must specify an input resolution argument to set variables!"
    echo "argument can be any one of the following:"
    echo "C48 C96 C192 C384 C768 C1152 C3072"
    exit 1

fi

case_in=$1

echo "BEGIN: config.fv3"


if [[ "$machine" = "WCOSS_DELL_P3" ]]; then
   export npe_node_max=28
elif [[ "$machine" = "WCOSS_C" ]]; then
   export npe_node_max=24
elif [[ "$machine" = "JET" ]]; then
   if [[ "$PARTITION_BATCH" = "xjet" ]]; then
     export npe_node_max=24
   elif [[ "$PARTITION_BATCH" = "vjet" || "$PARTITION_BATCH" = "sjet" ]]; then
     export npe_node_max=16
   elif [[ "$PARTITION_BATCH" = "kjet" ]]; then
     export npe_node_max=40
   fi
elif [[ "$machine" = "HERA" ]]; then
   export npe_node_max=40
elif [[ "$machine" = "S4" ]]; then
   if [[ "$PARTITION_BATCH" = "s4" ]]; then
      export npe_node_max=32
   elif [[ "$PARTITION_BATCH" = "ivy" ]]; then
      export npe_node_max=20
   fi
elif [[ "$machine" = "ORION" ]]; then
   export npe_node_max=40
fi

# (Standard) Model resolution dependent variables
case $case_in in
    "C48")
<<<<<<< HEAD
        export DELTIM=1200
        export layout_x=${layout_x:-3}
        export layout_y=${layout_y:-2}
        export layout_x_gfs=${layout_x_gfs:-3}
        export layout_y_gfs=${layout_y_gfs:-2}
        export nth_fv3=${nth_fv3:-2}
        export nth_fv3_gfs=${nth_fv3_gfs:-2}
=======
        export DELTIM=450
        export layout_x=3
        export layout_y=2
        export layout_x_gfs=3
        export layout_y_gfs=2
        export nth_fv3=1
        export nth_fv3_gfs=1
>>>>>>> e2869a12
        export cdmbgwd="0.071,2.1,1.0,1.0"  # mountain blocking, ogwd, cgwd, cgwd src scaling
        export WRITE_GROUP=1
        export WRTTASK_PER_GROUP=$npe_node_max
        export WRITE_GROUP_GFS=1
        export WRTTASK_PER_GROUP_GFS=$npe_node_max
        export WRTIOBUF="1M"
        ;;
    "C96")
        export DELTIM=450
        export layout_x=${layout_x:-6}
        export layout_y=${layout_y:-4}
        export layout_x_gfs=${layout_x_gfs:-6}
        export layout_y_gfs=${layout_y_gfs:-4}
        export nth_fv3=${nth_fv3:-1}
        export nth_fv3_gfs=${nth_fv3_gfs:-1}
        export cdmbgwd="0.14,1.8,1.0,1.0"  # mountain blocking, ogwd, cgwd, cgwd src scaling
        export WRITE_GROUP=1
        export WRTTASK_PER_GROUP=$npe_node_max
        export WRITE_GROUP_GFS=1
        export WRTTASK_PER_GROUP_GFS=$npe_node_max
        export WRTIOBUF="4M"
        export n_split=6
        ;;
    "C192")
        export DELTIM=450
        export layout_x=${layout_x:-4}
        export layout_y=${layout_y:-6}
        export layout_x_gfs=${layout_x_gfs:-4}
        export layout_y_gfs=${layout_y_gfs:-6}
        export nth_fv3=${nth_fv3:-2}
        export nth_fv3_gfs=${nth_fv3_gfs:-2}
        export cdmbgwd="0.23,1.5,1.0,1.0"  # mountain blocking, ogwd, cgwd, cgwd src scaling
        export WRITE_GROUP=1
        export WRTTASK_PER_GROUP=$npe_node_max
        export WRITE_GROUP_GFS=2
        export WRTTASK_PER_GROUP_GFS=$npe_node_max
        export WRTIOBUF="8M"
        ;;
    "C384")
        export DELTIM=${DELTIM:-300}
        export layout_x=6
        export layout_y=8
        export layout_x_gfs=${layout_x_gfs:-8}
        export layout_y_gfs=${layout_y_gfs:-12}
        export nth_fv3=2
        export nth_fv3_gfs=${nth_fv3_gfs:-2}
        export cdmbgwd="1.1,0.72,1.0,1.0"  # mountain blocking, ogwd, cgwd, cgwd src scaling
        export WRITE_GROUP=1
        export WRTTASK_PER_GROUP=$npe_node_max
        export WRITE_GROUP_GFS=${WRITE_GROUP_GFS:-2}
        export WRTTASK_PER_GROUP_GFS=${WRTTASK_PER_GROUP_GFS:-$npe_node_max}
        export WRTIOBUF=${WRTIOBUF:-"16M"}
        ;;
    "C768")
        export DELTIM=150
        export layout_x=${layout_x:-8}
        export layout_y=${layout_y:-12}
        export layout_x_gfs=${layout_x_gfs:-16}
        export layout_y_gfs=${layout_y_gfs:-12}
        export nth_fv3=${nth_fv3:-4}
        export nth_fv3_gfs=${nth_fv3_gfs:-4}
        export cdmbgwd="4.0,0.15,1.0,1.0"  # mountain blocking, ogwd, cgwd, cgwd src scaling
        export WRITE_GROUP=2
        export WRTTASK_PER_GROUP=$(echo "2*$npe_node_max" |bc)
        export WRITE_GROUP_GFS=4
        export WRTTASK_PER_GROUP_GFS=$(echo "2*$npe_node_max" |bc)
        export WRTIOBUF="32M"
        ;;
    "C1152")
        export DELTIM=120
        export layout_x=${layout_x:-8}
        export layout_y=${layout_y:-16}
        export layout_x_gfs=${layout_x_gfs:-8}
        export layout_y_gfs=${layout_y_gfs:-16}
        export nth_fv3=${nth_fv3:-4}
        export nth_fv3_gfs=${nth_fv3_gfs:-4}
        export cdmbgwd="4.0,0.10,1.0,1.0"  # mountain blocking, ogwd, cgwd, cgwd src scaling
        export WRITE_GROUP=4
        export WRTTASK_PER_GROUP=$(echo "2*$npe_node_max" |bc)
        export WRITE_GROUP_GFS=4
        export WRTTASK_PER_GROUP_GFS=$(echo "2*$npe_node_max" |bc)
        export WRTIOBUF="48M"
        ;;
    "C3072")
        export DELTIM=90
        export layout_x=${layout_x:-16}
        export layout_y=${layout_y:-32}
        export layout_x_gfs=${layout_x_gfs:-16}
        export layout_y_gfs=${layout_y_gfs:-32}
        export nth_fv3=${nth_fv3:-4}
        export nth_fv3_gfs=${nth_fv3_gfs:-4}
        export cdmbgwd="4.0,0.05,1.0,1.0"  # mountain blocking, ogwd, cgwd, cgwd src scaling
        export WRITE_GROUP=4
        export WRTTASK_PER_GROUP=$(echo "3*$npe_node_max" |bc)
        export WRITE_GROUP_GFS=4
        export WRTTASK_PER_GROUP_GFS=$(echo "3*$npe_node_max" |bc)
        export WRTIOBUF="64M"
        ;;
    *)
        echo "grid $case_in not supported, ABORT!"
        exit 1
        ;;
esac

# Calculate chunksize based on resolution
export RESTILE=$(echo $case_in |cut -c2-)
export ichunk2d=$((4*RESTILE))
export jchunk2d=$((2*RESTILE))
export ichunk3d=$((4*RESTILE))
export jchunk3d=$((2*RESTILE))
export kchunk3d=1

# Determine whether to use parallel NetCDF based on resolution
case $case_in in
  "C48" | "C96" | "C192")
    export OUTPUT_FILETYPE_ATM="netcdf_parallel"
    export OUTPUT_FILETYPE_SFC="netcdf"
    ;;
  "C384" | "C768" | "C1152" | "C3072")
    export OUTPUT_FILETYPE_ATM="netcdf_parallel"
    export OUTPUT_FILETYPE_SFC="netcdf_parallel"
    ;;
esac

echo "END: config.fv3"<|MERGE_RESOLUTION|>--- conflicted
+++ resolved
@@ -47,23 +47,13 @@
 # (Standard) Model resolution dependent variables
 case $case_in in
     "C48")
-<<<<<<< HEAD
-        export DELTIM=1200
-        export layout_x=${layout_x:-3}
-        export layout_y=${layout_y:-2}
-        export layout_x_gfs=${layout_x_gfs:-3}
-        export layout_y_gfs=${layout_y_gfs:-2}
-        export nth_fv3=${nth_fv3:-2}
-        export nth_fv3_gfs=${nth_fv3_gfs:-2}
-=======
         export DELTIM=450
         export layout_x=3
         export layout_y=2
         export layout_x_gfs=3
         export layout_y_gfs=2
-        export nth_fv3=1
-        export nth_fv3_gfs=1
->>>>>>> e2869a12
+        export nth_fv3=2
+        export nth_fv3_gfs=2
         export cdmbgwd="0.071,2.1,1.0,1.0"  # mountain blocking, ogwd, cgwd, cgwd src scaling
         export WRITE_GROUP=1
         export WRTTASK_PER_GROUP=$npe_node_max
