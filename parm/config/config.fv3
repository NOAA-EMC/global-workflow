--- conflicted
+++ resolved
@@ -123,17 +123,11 @@
         export nth_fv3_gfs=4
         export cdmbgwd="4.0,0.15,1.0,1.0"  # mountain blocking, ogwd, cgwd, cgwd src scaling
         export WRITE_GROUP=2
-<<<<<<< HEAD
         export WRTTASK_PER_GROUP=64
 	if [[ "$WRTTASK_PER_GROUP" -gt "$npe_node_max" ]]; then export WRTTASK_PER_GROUP=$npe_node_max ; fi
         export WRITE_GROUP_GFS=4
         export WRTTASK_PER_GROUP_GFS=64
 	if [[ "$WRTTASK_PER_GROUP_GFS" -gt "$npe_node_max" ]]; then export WRTTASK_PER_GROUP_GFS=$npe_node_max ; fi
-=======
-        export WRTTASK_PER_GROUP=$(echo "2*${npe_node_max}" |bc)
-        export WRITE_GROUP_GFS=4
-        export WRTTASK_PER_GROUP_GFS=$(echo "2*${npe_node_max}" |bc)
->>>>>>> 81725302
         export WRTIOBUF="32M"
         ;;
     "C1152")
