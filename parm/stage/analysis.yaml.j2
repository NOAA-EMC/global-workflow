--- conflicted
+++ resolved
@@ -10,11 +10,7 @@
         {% for mem in range(first_mem, last_mem + 1) %}
         {% set imem = mem - first_mem %}
         {% set COMOUT_ATMOS_ANALYSIS_MEM = COMOUT_ATMOS_ANALYSIS_MEM_list[imem] %}
-<<<<<<< HEAD
-        {% for ftype in ["abias", "abias_air", "abias_int", "abias_pc", "atminc.nc", "radstat", "ratminc.nc", "rad_varbc_params.tar"] %}
-=======
-        {% for ftype in ["abias", "abias_air", "abias_int", "abias_pc", "atminc.nc", "atmi009.nc", "atmi003.nc", "radstat", "ratminc.nc", "ratmi009.nc", "ratmi003.nc"] %}
->>>>>>> 2e4f4b76
+        {% for ftype in ["abias", "abias_air", "abias_int", "abias_pc", "atminc.nc", "atmi009.nc", "atmi003.nc", "radstat", "ratminc.nc", "ratmi009.nc", "ratmi003.nc", "rad_varbc_params.tar"] %}
         {% if path_exists(ICSDIR ~ "/" ~ COMOUT_ATMOS_ANALYSIS_MEM | relpath(ROTDIR) ~ "/" ~ RUN ~ ".t" ~ current_cycle_HH ~ "z." ~ ftype) %}
         - ["{{ ICSDIR }}/{{ COMOUT_ATMOS_ANALYSIS_MEM | relpath(ROTDIR) }}/{{ RUN }}.t{{ current_cycle_HH }}z.{{ ftype }}", "{{ COMOUT_ATMOS_ANALYSIS_MEM }}"]
         {% endif %}
