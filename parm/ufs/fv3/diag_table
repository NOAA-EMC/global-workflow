--- conflicted
+++ resolved
@@ -1,10 +1,6 @@
 "fv3_history",    0,  "hours",  1,  "hours",  "time"
 "fv3_history2d",  0,  "hours",  1,  "hours",  "time"
 "@[MOM6_OUTPUT_DIR]/ocn%4yr%2mo%2dy%2hr", @[FHOUT_OCN],  "hours",  1,  "hours",  "time",  @[FHOUT_OCN],  "hours",  "@[SYEAR] @[SMONTH] @[SDAY] @[CHOUR] 0 0"
-<<<<<<< HEAD
-"@[MOM6_OUTPUT_DIR]/ocn_daily%4yr%2mo%2dy",  1,  "days",   1,  "days",   "time",  1,  "days",   "@[SYEAR] @[SMONTH] @[SDAY] @[CHOUR] 0 0"
-=======
->>>>>>> e5680e8d
 
 ##############
 # Ocean fields
