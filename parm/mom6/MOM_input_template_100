--- conflicted
+++ resolved
@@ -832,11 +832,7 @@
 ODA_INCUPD = @[ODA_INCUPD]   ! [Boolean] default = False
                              ! If true, oda incremental updates will be applied
                              ! everywhere in the domain.
-<<<<<<< HEAD
-ODA_INCUPD_FILE = "inc.nc"   ! The name of the file with the T,S,h increments.
-=======
 ODA_INCUPD_FILE = "mom6_increment.nc"   ! The name of the file with the T,S,h increments.
->>>>>>> 383c8c3a
 
 ODA_TEMPINC_VAR = "Temp"        ! default = "ptemp_inc"
                                 ! The name of the potential temperature inc. variable in
