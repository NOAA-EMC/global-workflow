BASE_GIT: '' #TODO: This does not yet exist.
DMPDIR: '' # TODO: This does not yet exist.
PACKAGEROOT: '' #TODO: This does not yet exist.
COMINsyn: '' #TODO: This does not yet exist.
HOMEDIR: '/contrib/${USER}'
STMP: '/lustre/${USER}/stmp/'
PTMP: '/lustre/${USER}/ptmp/'
NOSCRUB: '${HOMEDIR}'
ACCOUNT: '${USER}'
SCHEDULER: slurm
QUEUE: batch
QUEUE_SERVICE: batch
PARTITION_BATCH: compute
PARTITION_SERVICE: compute
RESERVATION: ''
CLUSTERS: ''
CHGRP_RSTPROD: 'YES'
CHGRP_CMD: 'chgrp rstprod' # TODO: This is not yet supported.
HPSSARCH: 'NO'
HPSS_PROJECT: emc-global #TODO: See `ATARDIR` below.
<<<<<<< HEAD
BASE_CPLIC: '/bucket/global-workflow-shared-data/ICSDIR/prototype_ICs'
=======
BASE_IC: '/bucket/global-workflow-shared-data/ICSDIR'
>>>>>>> 1b18f2f9
LOCALARCH: 'NO'
ATARDIR: '' # TODO: This will not yet work from AWS.
MAKE_NSSTBUFR: 'NO'
MAKE_ACFTBUFR: 'NO'
SUPPORTED_RESOLUTIONS: ['C48', 'C96', 'C384', 'C768'] # TODO: Test and support all cubed-sphere resolutions.<|MERGE_RESOLUTION|>--- conflicted
+++ resolved
@@ -18,11 +18,7 @@
 CHGRP_CMD: 'chgrp rstprod' # TODO: This is not yet supported.
 HPSSARCH: 'NO'
 HPSS_PROJECT: emc-global #TODO: See `ATARDIR` below.
-<<<<<<< HEAD
-BASE_CPLIC: '/bucket/global-workflow-shared-data/ICSDIR/prototype_ICs'
-=======
 BASE_IC: '/bucket/global-workflow-shared-data/ICSDIR'
->>>>>>> 1b18f2f9
 LOCALARCH: 'NO'
 ATARDIR: '' # TODO: This will not yet work from AWS.
 MAKE_NSSTBUFR: 'NO'
