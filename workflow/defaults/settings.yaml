--- conflicted
+++ resolved
@@ -44,7 +44,6 @@
 
   cplflx: .false.
   cplice: !calc cplflx
-<<<<<<< HEAD
   cpl: !FirstTrue
     - when: !calc doc.settings.cplflx==".true."
       do: .true.
@@ -52,11 +51,8 @@
       do: .true.
     - otherwise: .false.
 
-=======
   cplwav: .false.
   cplwav2atm: .false.
-  cpl: .false.
->>>>>>> 59495376
   mom6ic_prepared: .false. # If set True, User need to manually copy mom6ic files into ROTIDR
 
   DOIAU: NO
