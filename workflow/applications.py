--- conflicted
+++ resolved
@@ -105,12 +105,9 @@
         self.do_wafs = _base.get('DO_WAFS', False)
         self.do_vrfy = _base.get('DO_VRFY', True)
         self.do_metp = _base.get('DO_METP', False)
-<<<<<<< HEAD
         self.do_efsoi = _base.get('DO_EFSOI', False)
-=======
         self.do_jedivar = _base.get('DO_JEDIVAR', False)
         self.do_jediens = _base.get('DO_JEDIENS', False)
->>>>>>> ffcd5bbd
 
         self.do_hpssarch = _base.get('HPSSARCH', False)
 
