#!/usr/bin/env python3

from typing import Dict, Any
from datetime import timedelta
from hosts import Host
from pygw.configuration import Configuration

__all__ = ['AppConfig']


def get_gfs_interval(gfs_cyc: int) -> str:
    """
    return interval in hours based on gfs_cyc
    """

    gfs_internal_map = {'0': None, '1': '24:00:00', '2': '12:00:00', '4': '06:00:00'}

    try:
        return gfs_internal_map[str(gfs_cyc)]
    except KeyError:
        raise KeyError(f'Invalid gfs_cyc = {gfs_cyc}')


def get_gfs_cyc_dates(base: Dict[str, Any]) -> Dict[str, Any]:
    """
    Generate GFS dates from experiment dates and gfs_cyc choice
    """

    base_out = base.copy()

    gfs_cyc = base['gfs_cyc']
    sdate = base['SDATE']
    edate = base['EDATE']
    base_out['INTERVAL'] = '06:00:00'  # Cycled interval is 6 hours

    interval_gfs = get_gfs_interval(gfs_cyc)

    # Set GFS cycling dates
    hrinc = 0
    hrdet = 0
    if gfs_cyc == 0:
        return base_out
    elif gfs_cyc == 1:
        hrinc = 24 - sdate.hour
        hrdet = edate.hour
    elif gfs_cyc == 2:
        if sdate.hour in [0, 12]:
            hrinc = 12
        elif sdate.hour in [6, 18]:
            hrinc = 6
        if edate.hour in [6, 18]:
            hrdet = 6
    elif gfs_cyc == 4:
        hrinc = 6
    sdate_gfs = sdate + timedelta(hours=hrinc)
    edate_gfs = edate - timedelta(hours=hrdet)
    if sdate_gfs > edate:
        print('W A R N I N G!')
        print('Starting date for GFS cycles is after Ending date of experiment')
        print(f'SDATE = {sdate.strftime("%Y%m%d%H")},     EDATE = {edate.strftime("%Y%m%d%H")}')
        print(f'SDATE_GFS = {sdate_gfs.strftime("%Y%m%d%H")}, EDATE_GFS = {edate_gfs.strftime("%Y%m%d%H")}')
        gfs_cyc = 0

    base_out['gfs_cyc'] = gfs_cyc
    base_out['SDATE_GFS'] = sdate_gfs
    base_out['EDATE_GFS'] = edate_gfs
    base_out['INTERVAL_GFS'] = interval_gfs

    fhmax_gfs = {}
    for hh in ['00', '06', '12', '18']:
        fhmax_gfs[hh] = base.get(f'FHMAX_GFS_{hh}', base.get('FHMAX_GFS_00', 120))
    base_out['FHMAX_GFS'] = fhmax_gfs

    return base_out


class AppConfig:

    VALID_MODES = ['cycled', 'forecast-only']

    def __init__(self, conf: Configuration) -> None:

        self.scheduler = Host().scheduler

        _base = conf.parse_config('config.base')

        self.mode = _base['MODE']

        if self.mode not in self.VALID_MODES:
            raise NotImplementedError(f'{self.mode} is not a valid application mode.\n' +
                                      'Valid application modes are:\n' +
                                      f'{", ".join(self.VALID_MODES)}')

        self.model_app = _base.get('APP', 'ATM')
        self.do_hybvar = _base.get('DOHYBVAR', False)
        self.do_atm = _base.get('DO_ATM', True)
        self.do_wave = _base.get('DO_WAVE', False)
        self.do_wave_bnd = _base.get('DOBNDPNT_WAVE', False)
        self.do_ocean = _base.get('DO_OCN', False)
        self.do_ice = _base.get('DO_ICE', False)
        self.do_aero = _base.get('DO_AERO', False)
        self.do_gldas = _base.get('DO_GLDAS', False)
        self.do_bufrsnd = _base.get('DO_BUFRSND', False)
        self.do_gempak = _base.get('DO_GEMPAK', False)
        self.do_awips = _base.get('DO_AWIPS', False)
        self.do_wafs = _base.get('WAFSF', False)
        self.do_vrfy = _base.get('DO_VRFY', True)
        self.do_metp = _base.get('DO_METP', False)
        self.do_jedivar = _base.get('DO_JEDIVAR', False)
        self.do_jediens = _base.get('DO_JEDIENS', False)
        self.do_jediocnvar = _base.get('DO_JEDIOCNVAR', False)

        self.do_hpssarch = _base.get('HPSSARCH', False)

        self.wave_cdumps = None
        if self.do_wave:
            wave_cdump = _base.get('WAVE_CDUMP', 'BOTH').lower()
            if wave_cdump in ['both']:
                self.wave_cdumps = ['gfs', 'gdas']
            elif wave_cdump in ['gfs', 'gdas']:
                self.wave_cdumps = [wave_cdump]

        self.lobsdiag_forenkf = False
        self.eupd_cdumps = None
        if self.do_hybvar:
            self.lobsdiag_forenkf = _base.get('lobsdiag_forenkf', False)
            eupd_cdump = _base.get('EUPD_CYC', 'gdas').lower()
            if eupd_cdump in ['both']:
                self.eupd_cdumps = ['gfs', 'gdas']
            elif eupd_cdump in ['gfs', 'gdas']:
                self.eupd_cdumps = [eupd_cdump]

        # Get a list of all possible config_files that would be part of the application
        self.configs_names = self._get_app_configs()

        # Source the config_files for the jobs in the application
        self.configs = self._source_configs(conf)

        # Update the base config dictionary based on application
        upd_base_map = {'cycled': self._cycled_upd_base,
                        'forecast-only': self._forecast_only_upd_base}
        try:
            self.configs['base'] = upd_base_map[self.mode](self.configs['base'])
        except KeyError:
            raise NotImplementedError(f'{self.mode} is not a valid application mode.\n' +
                                      'Valid application modes are:\n' +
                                      f'{", ".join(self.VALID_MODES)}')

        # Save base in the internal state since it is often needed
        self._base = self.configs['base']

        # Get more configuration options into the class attributes
        self.gfs_cyc = self._base.get('gfs_cyc')

        # Finally get task names for the application
        self.task_names = self.get_task_names()

    def _get_app_configs(self):

        configs_map = {'cycled': self._cycled_configs,
                       'forecast-only': self._forecast_only_configs}
        try:
            configs_names = configs_map[self.mode]
        except KeyError:
            raise NotImplementedError(f'{self.mode} is not a valid application mode.\n' +
                                      'Valid application modes are:\n' +
                                      f'{", ".join(self.VALID_MODES)}')

        return configs_names

    @property
    def _cycled_configs(self):
        """
        Returns the config_files that are involved in the cycled app
        """

        configs = ['prep']

        if self.do_jedivar:
            configs += ['atmanalprep', 'atmanalrun', 'atmanalpost']
        else:
            configs += ['anal', 'analdiag']

<<<<<<< HEAD
        if self.do_ocean:
=======
        if self.do_jediocnvar:
            configs += ['ocnanalprep', 'ocnanalbmat', 'ocnanalrun', 'ocnanalpost']
>>>>>>> 897a2265
            configs += ['ocnpost']

        configs += ['sfcanl', 'analcalc', 'fcst', 'post', 'vrfy', 'arch']

        if self.do_gldas:
            configs += ['gldas']

        if self.do_hybvar:
            if self.do_jediens:
                configs += ['atmensanalprep', 'atmensanalrun', 'atmensanalpost']
            else:
                configs += ['eobs', 'eomg', 'ediag', 'eupd']
            configs += ['ecen', 'esfc', 'efcs', 'echgres', 'epos', 'earc']

        if self.do_metp:
            configs += ['metp']

        if self.do_gempak:
            configs += ['gempak']

        if self.do_bufrsnd:
            configs += ['postsnd']

        if self.do_awips:
            configs += ['awips']

        if self.do_wave:
            configs += ['waveinit', 'waveprep', 'wavepostsbs', 'wavepostpnt']
            if self.do_wave_bnd:
                configs += ['wavepostbndpnt', 'wavepostbndpntbll']
            if self.do_gempak:
                configs += ['wavegempak']
            if self.do_awips:
                configs += ['waveawipsbulls', 'waveawipsgridded']

        if self.do_wafs:
            configs += ['wafs', 'wafsgrib2', 'wafsblending', 'wafsgcip', 'wafsgrib20p25', 'wafsblending0p25']

        if self.do_aero:
            configs += ['aeroanlinit', 'aeroanlrun', 'aeroanlfinal']

        return configs

    @property
    def _forecast_only_configs(self):
        """
        Returns the config_files that are involved in the forecast-only app
        """

        configs = ['fcst']

        if self.do_atm:
            configs += ['post', 'vrfy']

        configs += ['arch']

        if self.model_app in ['S2S', 'S2SW', 'S2SWA', 'NG-GODAS']:
            configs += ['coupled_ic']
        else:
            configs += ['init']
            if self.do_hpssarch:
                configs += ['getic']

        if self.do_aero:
            configs += ['aerosol_init']

        if self.do_ocean or self.do_ice:
            configs += ['ocnpost']

        if self.do_atm and self.do_metp:
            configs += ['metp']

        if self.do_gempak:
            configs += ['gempak']

        if self.do_awips:
            configs += ['awips']

        if self.do_wave:
            configs += ['waveinit', 'waveprep', 'wavepostsbs', 'wavepostpnt']
            if self.do_wave_bnd:
                configs += ['wavepostbndpnt', 'wavepostbndpntbll']
            if self.do_gempak:
                configs += ['wavegempak']
            if self.do_awips:
                configs += ['waveawipsbulls', 'waveawipsgridded']

        if self.do_wafs:
            configs += ['wafs', 'wafsgrib2', 'wafsblending', 'wafsgcip', 'wafsgrib20p25', 'wafsblending0p25']

        return configs

    @staticmethod
    def _cycled_upd_base(base_in):

        return get_gfs_cyc_dates(base_in)

    @staticmethod
    def _forecast_only_upd_base(base_in):

        base_out = base_in.copy()
        base_out['INTERVAL_GFS'] = get_gfs_interval(base_in['gfs_cyc'])
        base_out['CDUMP'] = 'gfs'

        return base_out

    def _source_configs(self, conf: Configuration) -> Dict[str, Any]:
        """
        Given the configuration object and jobs,
        source the configurations for each config and return a dictionary
        Every config depends on "config.base"
        """

        configs = dict()

        # Return config.base as well
        configs['base'] = conf.parse_config('config.base')

        # Source the list of all config_files involved in the application
        for config in self.configs_names:

            # All must source config.base first
            files = ['config.base']

            if config in ['eobs', 'eomg']:
                files += ['config.anal', 'config.eobs']
            elif config in ['eupd']:
                files += ['config.anal', 'config.eupd']
            elif config in ['efcs']:
                files += ['config.fcst', 'config.efcs']
            elif 'wave' in config:
                files += ['config.wave', f'config.{config}']
            else:
                files += [f'config.{config}']

            print(f'sourcing config.{config}')
            configs[config] = conf.parse_config(files)

        return configs

    def get_task_names(self):

        # Get a list of all possible tasks that would be part of the application
        tasks_map = {'cycled': self._get_cycled_task_names,
                     'forecast-only': self._get_forecast_only_task_names}
        try:
            task_names = tasks_map[self.mode]()
        except KeyError:
            raise NotImplementedError(f'{self.mode} is not a valid application mode.\n' +
                                      'Valid application modes are:\n' +
                                      f'{", ".join(self.VALID_MODES)}')

        return task_names

    def _get_cycled_task_names(self):
        """
        Get the task names for all the tasks in the cycled application.
        Note that the order of the task names matters in the XML.
        This is the place where that order is set.
        """

        gdas_gfs_common_tasks_before_fcst = ['prep']
<<<<<<< HEAD
        gdas_gfs_common_tasks_after_fcst = ['post']
        # if self.do_ocean:  # TODO: uncomment when ocnpost is fixed in cycled mode
        #    gdas_gfs_common_tasks_after_fcst += ['ocnpost']
        gdas_gfs_common_tasks_after_fcst += ['vrfy']
=======
        gdas_gfs_common_tasks_after_fcst = ['post', 'vrfy']
>>>>>>> 897a2265

        gdas_gfs_common_cleanup_tasks = ['arch']

        if self.do_jedivar:
            gdas_gfs_common_tasks_before_fcst += ['atmanalprep', 'atmanalrun', 'atmanalpost']
        else:
            gdas_gfs_common_tasks_before_fcst += ['anal']

        if self.do_jediocnvar:
            gdas_gfs_common_tasks_before_fcst += ['ocnanalprep', 'ocnanalbmat', 'ocnanalrun', 'ocnanalpost']

        gdas_gfs_common_tasks_before_fcst += ['sfcanl', 'analcalc']

        if self.do_aero:
            gdas_gfs_common_tasks_before_fcst += ['aeroanlinit', 'aeroanlrun', 'aeroanlfinal']

        gldas_tasks = ['gldas']
        wave_prep_tasks = ['waveinit', 'waveprep']
        wave_bndpnt_tasks = ['wavepostbndpnt', 'wavepostbndpntbll']
        wave_post_tasks = ['wavepostsbs', 'wavepostpnt']

        hybrid_tasks = []
        hybrid_after_eupd_tasks = []
        if self.do_hybvar:
            if self.do_jediens:
                hybrid_tasks += ['atmensanalprep', 'atmensanalrun', 'atmensanalpost', 'echgres']
            else:
                hybrid_tasks += ['eobs', 'eupd', 'echgres']
                hybrid_tasks += ['ediag'] if self.lobsdiag_forenkf else ['eomg']
            hybrid_after_eupd_tasks += ['ecen', 'esfc', 'efcs', 'epos', 'earc']

        # Collect all "gdas" cycle tasks
        gdas_tasks = gdas_gfs_common_tasks_before_fcst.copy()
        if not self.do_jedivar:
            gdas_tasks += ['analdiag']

        if self.do_gldas:
            gdas_tasks += gldas_tasks

        if self.do_wave and 'gdas' in self.wave_cdumps:
            gdas_tasks += wave_prep_tasks

        gdas_tasks += ['fcst']

        gdas_tasks += gdas_gfs_common_tasks_after_fcst

        if self.do_hybvar:
            if 'gdas' in self.eupd_cdumps:
                gdas_tasks += hybrid_tasks
                gdas_tasks += hybrid_after_eupd_tasks

        if self.do_wave and 'gdas' in self.wave_cdumps:
            if self.do_wave_bnd:
                gdas_tasks += wave_bndpnt_tasks
            gdas_tasks += wave_post_tasks

        gdas_tasks += gdas_gfs_common_cleanup_tasks

        # Collect "gfs" cycle tasks
        gfs_tasks = gdas_gfs_common_tasks_before_fcst

        if self.do_wave and 'gfs' in self.wave_cdumps:
            gfs_tasks += wave_prep_tasks

        gfs_tasks += ['fcst']

        gfs_tasks += gdas_gfs_common_tasks_after_fcst

        if self.do_metp:
            gfs_tasks += ['metp']
        if self.do_hybvar and 'gfs' in self.eupd_cdumps:
            gfs_tasks += hybrid_tasks
            gfs_tasks += hybrid_after_eupd_tasks
            gfs_tasks.remove("echgres")

        if self.do_wave and 'gfs' in self.wave_cdumps:
            if self.do_wave_bnd:
                gfs_tasks += wave_bndpnt_tasks
            gfs_tasks += wave_post_tasks
            if self.do_gempak:
                gfs_tasks += ['wavegempak']
            if self.do_awips:
                gfs_tasks += ['waveawipsbulls', 'waveawipsgridded']

        if self.do_bufrsnd:
            gfs_tasks += ['postsnd']

        if self.do_gempak:
            gfs_tasks += ['gempak']

        if self.do_awips:
            gfs_tasks += ['awips']

        if self.do_wafs:
            gfs_tasks += ['wafs', 'wafsgcip', 'wafsgrib2', 'wafsgrib20p25', 'wafsblending', 'wafsblending0p25']

        gfs_tasks += gdas_gfs_common_cleanup_tasks

        tasks = dict()
        tasks['gdas'] = gdas_tasks

        # Add CDUMP=gfs tasks if running early cycle
        if self.gfs_cyc > 0:
            tasks['gfs'] = gfs_tasks

        return tasks

    def _get_forecast_only_task_names(self):
        """
        Get the task names for all the tasks in the forecast-only application.
        Note that the order of the task names matters in the XML.
        This is the place where that order is set.
        """

        tasks = []

        if self.model_app in ['S2S', 'S2SW', 'S2SWA', 'NG-GODAS']:
            tasks += ['coupled_ic']
        else:
            if self.do_hpssarch:
                tasks += ['getic']
            tasks += ['init']

        if self.do_aero:
            tasks += ['aerosol_init']

        if self.do_wave:
            tasks += ['waveinit']
            # tasks += ['waveprep']  # TODO - verify if waveprep is executed in forecast-only mode when APP=ATMW|S2SW

        tasks += ['fcst']

        if self.do_atm:
            tasks += ['post']

        if self.model_app in ['S2S', 'S2SW', 'S2SWA', 'NG-GODAS']:
            tasks += ['ocnpost']

        if self.do_atm:
            tasks += ['vrfy']

        if self.do_atm and self.do_metp:
            tasks += ['metp']

        if self.do_wave:
            if self.do_wave_bnd:
                tasks += ['wavepostbndpnt', 'wavepostbndpntbll']
            tasks += ['wavepostsbs', 'wavepostpnt']
            if self.do_gempak:
                tasks += ['wavegempak']
            if self.do_awips:
                tasks += ['waveawipsbulls', 'waveawipsgridded']

        if self.do_bufrsnd:
            tasks += ['postsnd']

        if self.do_gempak:
            tasks += ['gempak']

        if self.do_awips:
            tasks += ['awips']

        if self.do_wafs:
            tasks += ['wafs', 'wafsgcip', 'wafsgrib2', 'wafsgrib20p25', 'wafsblending', 'wafsblending0p25']

        tasks += ['arch']  # arch **must** be the last task

        return {f"{self._base['CDUMP']}": tasks}<|MERGE_RESOLUTION|>--- conflicted
+++ resolved
@@ -181,12 +181,9 @@
         else:
             configs += ['anal', 'analdiag']
 
-<<<<<<< HEAD
-        if self.do_ocean:
-=======
         if self.do_jediocnvar:
             configs += ['ocnanalprep', 'ocnanalbmat', 'ocnanalrun', 'ocnanalpost']
->>>>>>> 897a2265
+        if self.do_ocean:
             configs += ['ocnpost']
 
         configs += ['sfcanl', 'analcalc', 'fcst', 'post', 'vrfy', 'arch']
@@ -349,14 +346,10 @@
         """
 
         gdas_gfs_common_tasks_before_fcst = ['prep']
-<<<<<<< HEAD
         gdas_gfs_common_tasks_after_fcst = ['post']
         # if self.do_ocean:  # TODO: uncomment when ocnpost is fixed in cycled mode
         #    gdas_gfs_common_tasks_after_fcst += ['ocnpost']
         gdas_gfs_common_tasks_after_fcst += ['vrfy']
-=======
-        gdas_gfs_common_tasks_after_fcst = ['post', 'vrfy']
->>>>>>> 897a2265
 
         gdas_gfs_common_cleanup_tasks = ['arch']
 
