--- conflicted
+++ resolved
@@ -15,11 +15,7 @@
                    'prep', 'anal', 'sfcanl', 'analcalc', 'analdiag', 'arch', "cleanup",
                    'prepatmiodaobs', 'atmanlinit', 'atmanlvar', 'atmanlfv3inc', 'atmanlfinal',
                    'prepoceanobs',
-<<<<<<< HEAD
-                   'ocnanalprep', 'marineanlletkf', 'marinebmat', 'ocnanalrun', 'ocnanalecen', 'ocnanalchkpt', 'ocnanalpost', 'ocnanalvrfy',
-=======
-                   'marineanlinit', 'marinebmat', 'marineanlvar', 'ocnanalecen', 'marineanlchkpt', 'marineanlfinal', 'ocnanalvrfy',
->>>>>>> a694cf14
+                   'marineanlinit', 'marineanlletkf', 'marinebmat', 'marineanlvar', 'ocnanalecen', 'marineanlchkpt', 'marineanlfinal', 'ocnanalvrfy',
                    'earc', 'ecen', 'echgres', 'ediag', 'efcs',
                    'eobs', 'eomg', 'epos', 'esfc', 'eupd',
                    'atmensanlinit', 'atmensanlobs', 'atmensanlsol', 'atmensanlletkf', 'atmensanlfv3inc', 'atmensanlfinal',
