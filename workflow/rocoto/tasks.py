--- conflicted
+++ resolved
@@ -20,13 +20,8 @@
                    'earc', 'ecen', 'echgres', 'ediag', 'efcs',
                    'eobs', 'eomg', 'epos', 'esfc', 'eupd',
                    'atmensanlinit', 'atmensanlletkf', 'atmensanlfv3inc', 'atmensanlfinal',
-<<<<<<< HEAD
-                   'aeroanlinit', 'aeroanlvar', 'aeroanlfinal',
-                   'prepsnowobs', 'snowanl',
-=======
-                   'aeroanlinit', 'aeroanlrun', 'aeroanlfinal',
+                   'aeroanlinit', 'aeroanlvar', 'aeroanlfinal', 'aeroanlgenb',
                    'prepsnowobs', 'snowanl', 'esnowrecen',
->>>>>>> 935ac645
                    'fcst',
                    'atmanlupp', 'atmanlprod', 'atmupp', 'goesupp',
                    'atmos_prod', 'ocean_prod', 'ice_prod',
