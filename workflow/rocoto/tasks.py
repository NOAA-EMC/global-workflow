#!/usr/bin/env python3

import copy
import numpy as np
from applications.applications import AppConfig
import rocoto.rocoto as rocoto
from wxflow import Template, TemplateConstants, to_timedelta
from typing import List

__all__ = ['Tasks']


class Tasks:
    SERVICE_TASKS = ['arch', 'earc']
    VALID_TASKS = ['aerosol_init', 'stage_ic',
                   'prep', 'anal', 'sfcanl', 'analcalc', 'analdiag', 'arch', "cleanup",
                   'prepatmiodaobs', 'atmanlinit', 'atmanlvar', 'atmanlfv3inc', 'atmanlfinal',
                   'prepoceanobs',
                   'ocnanalprep', 'marinebmat', 'ocnanalrun', 'ocnanalecen', 'ocnanalchkpt', 'ocnanalpost', 'ocnanalvrfy',
                   'earc', 'ecen', 'echgres', 'ediag', 'efcs',
                   'eobs', 'eomg', 'epos', 'esfc', 'eupd',
<<<<<<< HEAD
                   'atmensanlinit', 'atmensanlletkf', 'atmensanlfv3inc', 'atmensanlfinal',
                   'aeroanlinit', 'aeroanlvar', 'aeroanlfinal', 'aeroanlgenb',
=======
                   'atmensanlinit', 'atmensanlobs', 'atmensanlsol', 'atmensanlletkf', 'atmensanlfv3inc', 'atmensanlfinal',
                   'aeroanlinit', 'aeroanlrun', 'aeroanlfinal',
>>>>>>> 9ad7d3e9
                   'prepsnowobs', 'snowanl', 'esnowrecen',
                   'fcst',
                   'atmanlupp', 'atmanlprod', 'atmupp', 'goesupp',
                   'atmos_prod', 'ocean_prod', 'ice_prod',
                   'verfozn', 'verfrad', 'vminmon',
                   'metp',
                   'tracker', 'genesis', 'genesis_fsu',
                   'postsnd', 'awips_20km_1p0deg', 'fbwind',
                   'gempak', 'gempakmeta', 'gempakmetancdc', 'gempakncdcupapgif', 'gempakpgrb2spec', 'npoess_pgrb2_0p5deg'
                   'waveawipsbulls', 'waveawipsgridded', 'wavegempak', 'waveinit',
                   'wavepostbndpnt', 'wavepostbndpntbll', 'wavepostpnt', 'wavepostsbs', 'waveprep',
                   'npoess',
                   'mos_stn_prep', 'mos_grd_prep', 'mos_ext_stn_prep', 'mos_ext_grd_prep',
                   'mos_stn_fcst', 'mos_grd_fcst', 'mos_ext_stn_fcst', 'mos_ext_grd_fcst',
                   'mos_stn_prdgen', 'mos_grd_prdgen', 'mos_ext_stn_prdgen', 'mos_ext_grd_prdgen', 'mos_wx_prdgen', 'mos_wx_ext_prdgen']

    def __init__(self, app_config: AppConfig, run: str) -> None:

        self.app_config = copy.deepcopy(app_config)
        self.run = run
        # Re-source the configs with RUN specified
        print(f"Source configs with RUN={run}")
        self._configs = self.app_config.source_configs(run=run, log=False)

        # Update the base config for the application
        self._configs['base'] = self.app_config.update_base(self._configs['base'])
        # Save dict_configs and base in the internal state (never know where it may be needed)
        self._base = self._configs['base']

        self.HOMEgfs = self._base['HOMEgfs']
        self.rotdir = self._base['ROTDIR']
        self.pslot = self._base['PSLOT']
        if self.run == "enkfgfs":
            self.nmem = int(self._base['NMEM_ENS_GFS'])
        else:
            self.nmem = int(self._base['NMEM_ENS'])
        self._base['cycle_interval'] = to_timedelta(f'{self._base["assim_freq"]}H')

        self.n_tiles = 6  # TODO - this needs to be elsewhere

        # DATAROOT is set by prod_envir in ops.  Here, we use `STMP` to construct DATAROOT
        dataroot_str = f"{self._base.get('STMP')}/RUNDIRS/{self._base.get('PSLOT')}/{self.run}.<cyclestr>@Y@m@d@H</cyclestr>"
        envar_dict = {'RUN_ENVIR': self._base.get('RUN_ENVIR', 'emc'),
                      'HOMEgfs': self.HOMEgfs,
                      'EXPDIR': self._base.get('EXPDIR'),
                      'NET': self._base.get('NET'),
                      'RUN': self.run,
                      'CDATE': '<cyclestr>@Y@m@d@H</cyclestr>',
                      'PDY': '<cyclestr>@Y@m@d</cyclestr>',
                      'cyc': '<cyclestr>@H</cyclestr>',
                      'COMROOT': self._base.get('COMROOT'),
                      'DATAROOT': dataroot_str}

        self.envars = self._set_envars(envar_dict)

    @staticmethod
    def _set_envars(envar_dict) -> list:

        envars = []
        for key, value in envar_dict.items():
            envars.append(rocoto.create_envar(name=key, value=str(value)))

        return envars

    def _template_to_rocoto_cycstring(self, template: str, subs_dict: dict = {}) -> str:
        '''
        Takes a string templated with ${ } and converts it into a string suitable
          for use in a rocoto <cyclestr>. Some common substitutions are defined by
          default. Any additional variables in the template and overrides of the
          defaults can be passed in by an optional dict.

          Variables substitued by default:
            ${ROTDIR} -> '&ROTDIR;'
            ${RUN}    -> self.run
            ${DUMP}   -> self.run
            ${MEMDIR} -> ''
            ${YMD}    -> '@Y@m@d'
            ${HH}     -> '@H'

        Parameters
        ----------
        template: str
                  Template string with variables to be replaced
        subs_dict: dict, optional
                   Dictionary containing substitutions

        Returns
        -------
        str
            Updated string with variables substituted

        '''

        # Defaults
        rocoto_conversion_dict = {
            'ROTDIR': '&ROTDIR;',
            'RUN': self.run,
            'DUMP': self.run,
            'MEMDIR': '',
            'YMD': '@Y@m@d',
            'HH': '@H'
        }

        rocoto_conversion_dict.update(subs_dict)

        return Template.substitute_structure(template,
                                             TemplateConstants.DOLLAR_CURLY_BRACE,
                                             rocoto_conversion_dict.get)

    @staticmethod
    def _get_forecast_hours(run, config, component='atmos') -> List[str]:
        # Make a local copy of the config to avoid modifying the original
        local_config = config.copy()

        # Ocean/Ice components do not have a HF output option like the atmosphere
        if component in ['ocean', 'ice']:
            local_config['FHMAX_HF_GFS'] = 0

        if component in ['ocean']:
            local_config['FHOUT_HF_GFS'] = config['FHOUT_OCN_GFS']
            local_config['FHOUT_GFS'] = config['FHOUT_OCN_GFS']
            local_config['FHOUT'] = config['FHOUT_OCN']

        if component in ['ice']:
            local_config['FHOUT_HF_GFS'] = config['FHOUT_ICE_GFS']
            local_config['FHOUT_GFS'] = config['FHOUT_ICE_GFS']
            local_config['FHOUT'] = config['FHOUT_ICE']

        fhmin = local_config['FHMIN']

        # Get a list of all forecast hours
        fhrs = []
        if run in ['gdas']:
            fhmax = local_config['FHMAX']
            fhout = local_config['FHOUT']
            fhrs = list(range(fhmin, fhmax + fhout, fhout))
        elif run in ['gfs', 'gefs']:
            fhmax = local_config['FHMAX_GFS']
            fhout = local_config['FHOUT_GFS']
            fhmax_hf = local_config['FHMAX_HF_GFS']
            fhout_hf = local_config['FHOUT_HF_GFS']
            fhrs_hf = range(fhmin, fhmax_hf + fhout_hf, fhout_hf)
            fhrs = list(fhrs_hf) + list(range(fhrs_hf[-1] + fhout, fhmax + fhout, fhout))

        return fhrs

    def get_resource(self, task_name):
        """
        Given a task name (task_name) and its configuration (task_names),
        return a dictionary of resources (task_resource) used by the task.
        Task resource dictionary includes:
        account, walltime, ntasks, nodes, ppn, threads, memory, queue, partition, native
        """

        scheduler = self.app_config.scheduler

        task_config = self._configs[task_name]

        account = task_config['ACCOUNT']

        walltime = task_config[f'walltime']
        ntasks = task_config[f'ntasks']
        ppn = task_config[f'tasks_per_node']

        nodes = int(np.ceil(float(ntasks) / float(ppn)))

        threads = task_config[f'threads_per_task']

        # Memory is not required
        memory = task_config.get(f'memory', None)

        if scheduler in ['pbspro']:
            if task_config.get('prepost', False):
                memory += ':prepost=true'

        native = None
        if scheduler in ['pbspro']:
            # Set place=vscatter by default and debug=true if DEBUG_POSTSCRIPT="YES"
            if self._base['DEBUG_POSTSCRIPT']:
                native = '-l debug=true,place=vscatter'
            else:
                native = '-l place=vscatter'
            # Set either exclusive or shared - default on WCOSS2 is exclusive when not set
            if task_config.get('is_exclusive', False):
                native += ':exclhost'
            else:
                native += ':shared'
        elif scheduler in ['slurm']:
            if task_config.get('is_exclusive', False):
                native = '--exclusive'
            else:
                native = '--export=NONE'
            if task_config['RESERVATION'] != "":
                native += '' if task_name in Tasks.SERVICE_TASKS else ' --reservation=' + task_config['RESERVATION']
            if task_config.get('CLUSTERS', "") not in ["", '@CLUSTERS@']:
                native += ' --clusters=' + task_config['CLUSTERS']

        queue = task_config['QUEUE_SERVICE'] if task_name in Tasks.SERVICE_TASKS else task_config['QUEUE']

        partition = None
        if scheduler in ['slurm']:
            partition = task_config['PARTITION_SERVICE'] if task_name in Tasks.SERVICE_TASKS else task_config[
                'PARTITION_BATCH']

        task_resource = {'account': account,
                         'walltime': walltime,
                         'nodes': nodes,
                         'ntasks': ntasks,
                         'ppn': ppn,
                         'threads': threads,
                         'memory': memory,
                         'native': native,
                         'queue': queue,
                         'partition': partition}

        return task_resource

    def get_task(self, task_name, *args, **kwargs):
        """
        Given a task_name, call the method for that task
        """
        try:
            return getattr(self, task_name, *args, **kwargs)()
        except AttributeError:
            raise AttributeError(f'"{task_name}" is not a valid task.\n' +
                                 'Valid tasks are:\n' +
                                 f'{", ".join(Tasks.VALID_TASKS)}')<|MERGE_RESOLUTION|>--- conflicted
+++ resolved
@@ -19,13 +19,8 @@
                    'ocnanalprep', 'marinebmat', 'ocnanalrun', 'ocnanalecen', 'ocnanalchkpt', 'ocnanalpost', 'ocnanalvrfy',
                    'earc', 'ecen', 'echgres', 'ediag', 'efcs',
                    'eobs', 'eomg', 'epos', 'esfc', 'eupd',
-<<<<<<< HEAD
-                   'atmensanlinit', 'atmensanlletkf', 'atmensanlfv3inc', 'atmensanlfinal',
+                   'atmensanlinit', 'atmensanlobs', 'atmensanlsol', 'atmensanlletkf', 'atmensanlfv3inc', 'atmensanlfinal',
                    'aeroanlinit', 'aeroanlvar', 'aeroanlfinal', 'aeroanlgenb',
-=======
-                   'atmensanlinit', 'atmensanlobs', 'atmensanlsol', 'atmensanlletkf', 'atmensanlfv3inc', 'atmensanlfinal',
-                   'aeroanlinit', 'aeroanlrun', 'aeroanlfinal',
->>>>>>> 9ad7d3e9
                    'prepsnowobs', 'snowanl', 'esnowrecen',
                    'fcst',
                    'atmanlupp', 'atmanlprod', 'atmupp', 'goesupp',
