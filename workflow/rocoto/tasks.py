#!/usr/bin/env python3

import numpy as np
from applications.applications import AppConfig
import rocoto.rocoto as rocoto
from wxflow import Template, TemplateConstants, to_timedelta

__all__ = ['Tasks', 'create_wf_task']


class Tasks:
    SERVICE_TASKS = ['arch', 'earc']
    VALID_TASKS = ['aerosol_init', 'stage_ic',
                   'prep', 'anal', 'sfcanl', 'analcalc', 'analdiag', 'arch', "cleanup",
                   'prepatmiodaobs', 'atmanlinit', 'atmanlrun', 'atmanlfinal',
                   'ocnanalprep', 'ocnanalbmat', 'ocnanalrun', 'ocnanalchkpt', 'ocnanalpost', 'ocnanalvrfy',
                   'earc', 'ecen', 'echgres', 'ediag', 'efcs',
                   'eobs', 'eomg', 'epos', 'esfc', 'eupd',
                   'atmensanlinit', 'atmensanlrun', 'atmensanlfinal',
                   'aeroanlinit', 'aeroanlrun', 'aeroanlfinal',
<<<<<<< HEAD
                   'preplandobs', 'landanl', 'landensanl',
                   'fcst', 'post', 'ocnpost',
                   'verfozn', 'verfrad', 'vminmon', 'metp',
=======
                   'preplandobs', 'landanl',
                   'fcst',
                   'atmanlupp', 'atmanlprod', 'atmupp', 'atmprod',
                   'ocnpost',
                   'verfozn', 'verfrad', 'vminmon',
                   'metp',
>>>>>>> 2896bb87
                   'tracker', 'genesis', 'genesis_fsu',
                   'postsnd', 'awips_g2', 'awips_20km_1p0deg', 'fbwinds',
                   'gempak', 'gempakmeta', 'gempakmetancdc', 'gempakncdcupapgif', 'gempakpgrb2spec', 'npoess_pgrb2_0p5deg'
                   'waveawipsbulls', 'waveawipsgridded', 'wavegempak', 'waveinit',
                   'wavepostbndpnt', 'wavepostbndpntbll', 'wavepostpnt', 'wavepostsbs', 'waveprep',
                   'npoess']

    def __init__(self, app_config: AppConfig, cdump: str) -> None:

        self.app_config = app_config
        self.cdump = cdump

        # Save dict_configs and base in the internal state (never know where it may be needed)
        self._configs = self.app_config.configs
        self._base = self._configs['base']
        self._base['cycle_interval'] = to_timedelta(f'{self._base["assim_freq"]}H')

        self.n_tiles = 6  # TODO - this needs to be elsewhere

        envar_dict = {'RUN_ENVIR': self._base.get('RUN_ENVIR', 'emc'),
                      'HOMEgfs': self._base.get('HOMEgfs'),
                      'EXPDIR': self._base.get('EXPDIR'),
                      'NET': self._base.get('NET'),
                      'CDUMP': self.cdump,
                      'RUN': self.cdump,
                      'CDATE': '<cyclestr>@Y@m@d@H</cyclestr>',
                      'PDY': '<cyclestr>@Y@m@d</cyclestr>',
                      'cyc': '<cyclestr>@H</cyclestr>',
                      'COMROOT': self._base.get('COMROOT'),
                      'DATAROOT': self._base.get('DATAROOT')}
        self.envars = self._set_envars(envar_dict)

    @staticmethod
    def _set_envars(envar_dict) -> list:

        envars = []
        for key, value in envar_dict.items():
            envars.append(rocoto.create_envar(name=key, value=str(value)))

        return envars

    @staticmethod
    def _get_hybgroups(nens: int, nmem_per_group: int, start_index: int = 1):
        ngrps = nens / nmem_per_group
        groups = ' '.join([f'{x:02d}' for x in range(start_index, int(ngrps) + 1)])
        return groups

    def _template_to_rocoto_cycstring(self, template: str, subs_dict: dict = {}) -> str:
        '''
        Takes a string templated with ${ } and converts it into a string suitable
          for use in a rocoto <cyclestr>. Some common substitutions are defined by
          default. Any additional variables in the template and overrides of the
          defaults can be passed in by an optional dict.

          Variables substitued by default:
            ${ROTDIR} -> '&ROTDIR;'
            ${RUN}    -> self.cdump
            ${DUMP}   -> self.cdump
            ${MEMDIR} -> ''
            ${YMD}    -> '@Y@m@d'
            ${HH}     -> '@H'

        Parameters
        ----------
        template: str
                  Template string with variables to be replaced
        subs_dict: dict, optional
                   Dictionary containing substitutions

        Returns
        -------
        str
            Updated string with variables substituted

        '''

        # Defaults
        rocoto_conversion_dict = {
            'ROTDIR': '&ROTDIR;',
            'RUN': self.cdump,
            'DUMP': self.cdump,
            'MEMDIR': '',
            'YMD': '@Y@m@d',
            'HH': '@H'
        }

        rocoto_conversion_dict.update(subs_dict)

        return Template.substitute_structure(template,
                                             TemplateConstants.DOLLAR_CURLY_BRACE,
                                             rocoto_conversion_dict.get)

    def get_resource(self, task_name):
        """
        Given a task name (task_name) and its configuration (task_names),
        return a dictionary of resources (task_resource) used by the task.
        Task resource dictionary includes:
        account, walltime, cores, nodes, ppn, threads, memory, queue, partition, native
        """

        scheduler = self.app_config.scheduler

        task_config = self._configs[task_name]

        account = task_config['ACCOUNT']

        walltime = task_config[f'wtime_{task_name}']
        if self.cdump in ['gfs'] and f'wtime_{task_name}_gfs' in task_config.keys():
            walltime = task_config[f'wtime_{task_name}_gfs']

        cores = task_config[f'npe_{task_name}']
        if self.cdump in ['gfs'] and f'npe_{task_name}_gfs' in task_config.keys():
            cores = task_config[f'npe_{task_name}_gfs']

        ppn = task_config[f'npe_node_{task_name}']
        if self.cdump in ['gfs'] and f'npe_node_{task_name}_gfs' in task_config.keys():
            ppn = task_config[f'npe_node_{task_name}_gfs']

        nodes = int(np.ceil(float(cores) / float(ppn)))

        threads = task_config[f'nth_{task_name}']
        if self.cdump in ['gfs'] and f'nth_{task_name}_gfs' in task_config.keys():
            threads = task_config[f'nth_{task_name}_gfs']

        memory = task_config.get(f'memory_{task_name}', None)

        native = None
        if scheduler in ['pbspro']:
            native = '-l debug=true,place=vscatter'
            if task_config.get('is_exclusive', False):
                native += ':exclhost'
        elif scheduler in ['slurm']:
            native = '--export=NONE'

        queue = task_config['QUEUE_SERVICE'] if task_name in Tasks.SERVICE_TASKS else task_config['QUEUE']

        partition = None
        if scheduler in ['slurm']:
            partition = task_config['PARTITION_SERVICE'] if task_name in Tasks.SERVICE_TASKS else task_config[
                'PARTITION_BATCH']

        task_resource = {'account': account,
                         'walltime': walltime,
                         'nodes': nodes,
                         'cores': cores,
                         'ppn': ppn,
                         'threads': threads,
                         'memory': memory,
                         'native': native,
                         'queue': queue,
                         'partition': partition}

        return task_resource

    def get_task(self, task_name, *args, **kwargs):
        """
        Given a task_name, call the method for that task
        """
        try:
            return getattr(self, task_name, *args, **kwargs)()
        except AttributeError:
            raise AttributeError(f'"{task_name}" is not a valid task.\n' +
                                 'Valid tasks are:\n' +
                                 f'{", ".join(Tasks.VALID_TASKS)}')


def create_wf_task(task_name, resources,
                   cdump='gdas', cycledef=None, envar=None, dependency=None,
                   metatask=None, varname=None, varval=None, vardict=None,
                   final=False, command=None):
    tasknamestr = f'{cdump}{task_name}'
    metatask_dict = None
    if metatask is not None:
        tasknamestr = f'{tasknamestr}#{varname}#'
        metatask_dict = {'metataskname': f'{cdump}{metatask}',
                         'varname': f'{varname}',
                         'varval': f'{varval}',
                         'vardict': vardict}

    cycledefstr = cdump.replace('enkf', '') if cycledef is None else cycledef

    task_dict = {'taskname': f'{tasknamestr}',
                 'cycledef': f'{cycledefstr}',
                 'maxtries': '&MAXTRIES;',
                 'command': f'&JOBS_DIR;/{task_name}.sh' if command is None else command,
                 'jobname': f'&PSLOT;_{tasknamestr}_@H',
                 'resources': resources,
                 'log': f'&ROTDIR;/logs/@Y@m@d@H/{tasknamestr}.log',
                 'envars': envar,
                 'dependency': dependency,
                 'final': final}

    task = rocoto.create_task(task_dict) if metatask is None else rocoto.create_metatask(task_dict, metatask_dict)

    return ''.join(task)<|MERGE_RESOLUTION|>--- conflicted
+++ resolved
@@ -18,18 +18,12 @@
                    'eobs', 'eomg', 'epos', 'esfc', 'eupd',
                    'atmensanlinit', 'atmensanlrun', 'atmensanlfinal',
                    'aeroanlinit', 'aeroanlrun', 'aeroanlfinal',
-<<<<<<< HEAD
                    'preplandobs', 'landanl', 'landensanl',
-                   'fcst', 'post', 'ocnpost',
-                   'verfozn', 'verfrad', 'vminmon', 'metp',
-=======
-                   'preplandobs', 'landanl',
                    'fcst',
                    'atmanlupp', 'atmanlprod', 'atmupp', 'atmprod',
                    'ocnpost',
                    'verfozn', 'verfrad', 'vminmon',
                    'metp',
->>>>>>> 2896bb87
                    'tracker', 'genesis', 'genesis_fsu',
                    'postsnd', 'awips_g2', 'awips_20km_1p0deg', 'fbwinds',
                    'gempak', 'gempakmeta', 'gempakmetancdc', 'gempakncdcupapgif', 'gempakpgrb2spec', 'npoess_pgrb2_0p5deg'
