#!/usr/bin/env python3

import os
import numpy as np
from applications.applications import AppConfig
import rocoto.rocoto as rocoto
from wxflow import Template, TemplateConstants, to_timedelta
from typing import List

__all__ = ['Tasks']


class Tasks:
    SERVICE_TASKS = ['arch', 'earc']
    VALID_TASKS = ['aerosol_init', 'stage_ic',
                   'prep', 'anal', 'sfcanl', 'analcalc', 'analdiag', 'arch', "cleanup",
                   'prepatmiodaobs', 'atmanlinit', 'atmanlvar', 'atmanlfv3inc', 'atmanlfinal',
                   'prepoceanobs',
                   'ocnanalprep', 'ocnanalbmat', 'ocnanalrun', 'ocnanalecen', 'ocnanalchkpt', 'ocnanalpost', 'ocnanalvrfy',
                   'earc', 'ecen', 'echgres', 'ediag', 'efcs',
                   'eobs', 'eomg', 'epos', 'esfc', 'eupd',
                   'atmensanlinit', 'atmensanlletkf', 'atmensanlfv3inc', 'atmensanlfinal',
                   'aeroanlinit', 'aeroanlrun', 'aeroanlfinal',
                   'prepsnowobs', 'snowanl',
                   'fcst',
                   'atmanlupp', 'atmanlprod', 'atmupp', 'goesupp',
                   'atmosprod', 'oceanprod', 'iceprod',
                   'verfozn', 'verfrad', 'vminmon',
                   'metp',
                   'tracker', 'genesis', 'genesis_fsu',
                   'postsnd', 'awips_20km_1p0deg', 'fbwind',
                   'gempak', 'gempakmeta', 'gempakmetancdc', 'gempakncdcupapgif', 'gempakpgrb2spec', 'npoess_pgrb2_0p5deg'
                   'waveawipsbulls', 'waveawipsgridded', 'wavegempak', 'waveinit',
                   'wavepostbndpnt', 'wavepostbndpntbll', 'wavepostpnt', 'wavepostsbs', 'waveprep',
                   'npoess',
                   'mos_stn_prep', 'mos_grd_prep', 'mos_ext_stn_prep', 'mos_ext_grd_prep',
                   'mos_stn_fcst', 'mos_grd_fcst', 'mos_ext_stn_fcst', 'mos_ext_grd_fcst',
                   'mos_stn_prdgen', 'mos_grd_prdgen', 'mos_ext_stn_prdgen', 'mos_ext_grd_prdgen', 'mos_wx_prdgen', 'mos_wx_ext_prdgen']

    def __init__(self, app_config: AppConfig, cdump: str) -> None:

        self.app_config = app_config
        self.cdump = cdump

        # Save dict_configs and base in the internal state (never know where it may be needed)
        self._configs = self.app_config.configs
        self._base = self._configs['base']
        self.HOMEgfs = self._base['HOMEgfs']
        self.rotdir = self._base['ROTDIR']
        self.pslot = self._base['PSLOT']
        if self.cdump == "enkfgfs":
            self.nmem = int(self._base['NMEM_ENS_GFS'])
        else:
            self.nmem = int(self._base['NMEM_ENS'])
        self._base['cycle_interval'] = to_timedelta(f'{self._base["assim_freq"]}H')

        self.n_tiles = 6  # TODO - this needs to be elsewhere

        envar_dict = {'RUN_ENVIR': self._base.get('RUN_ENVIR', 'emc'),
                      'HOMEgfs': self.HOMEgfs,
                      'EXPDIR': self._base.get('EXPDIR'),
                      'NET': self._base.get('NET'),
                      'CDUMP': self.cdump,
                      'RUN': self.cdump,
                      'CDATE': '<cyclestr>@Y@m@d@H</cyclestr>',
                      'PDY': '<cyclestr>@Y@m@d</cyclestr>',
                      'cyc': '<cyclestr>@H</cyclestr>',
                      'COMROOT': self._base.get('COMROOT'),
                      'DATAROOT': self._base.get('DATAROOT')}

        self.envars = self._set_envars(envar_dict)

    @staticmethod
    def _set_envars(envar_dict) -> list:

        envars = []
        for key, value in envar_dict.items():
            envars.append(rocoto.create_envar(name=key, value=str(value)))

        return envars

    def _template_to_rocoto_cycstring(self, template: str, subs_dict: dict = {}) -> str:
        '''
        Takes a string templated with ${ } and converts it into a string suitable
          for use in a rocoto <cyclestr>. Some common substitutions are defined by
          default. Any additional variables in the template and overrides of the
          defaults can be passed in by an optional dict.

          Variables substitued by default:
            ${ROTDIR} -> '&ROTDIR;'
            ${RUN}    -> self.cdump
            ${DUMP}   -> self.cdump
            ${MEMDIR} -> ''
            ${YMD}    -> '@Y@m@d'
            ${HH}     -> '@H'

        Parameters
        ----------
        template: str
                  Template string with variables to be replaced
        subs_dict: dict, optional
                   Dictionary containing substitutions

        Returns
        -------
        str
            Updated string with variables substituted

        '''

        # Defaults
        rocoto_conversion_dict = {
            'ROTDIR': '&ROTDIR;',
            'RUN': self.cdump,
            'DUMP': self.cdump,
            'MEMDIR': '',
            'YMD': '@Y@m@d',
            'HH': '@H'
        }

        rocoto_conversion_dict.update(subs_dict)

        return Template.substitute_structure(template,
                                             TemplateConstants.DOLLAR_CURLY_BRACE,
                                             rocoto_conversion_dict.get)

    @staticmethod
    def _get_forecast_hours(cdump, config, component='atmos') -> List[str]:
        # Make a local copy of the config to avoid modifying the original
        local_config = config.copy()

        # Ocean/Ice components do not have a HF output option like the atmosphere
        if component in ['ocean', 'ice']:
            local_config['FHMAX_HF_GFS'] = config['FHMAX_GFS']
            local_config['FHOUT_HF_GFS'] = config['FHOUT_OCNICE_GFS']
            local_config['FHOUT_GFS'] = config['FHOUT_OCNICE_GFS']
            local_config['FHOUT'] = config['FHOUT_OCNICE']

        fhmin = local_config['FHMIN']

        # Get a list of all forecast hours
        fhrs = []
        if cdump in ['gdas']:
            fhmax = local_config['FHMAX']
            fhout = local_config['FHOUT']
            fhrs = list(range(fhmin, fhmax + fhout, fhout))
        elif cdump in ['gfs', 'gefs']:
            fhmax = local_config['FHMAX_GFS']
            fhout = local_config['FHOUT_GFS']
            fhmax_hf = local_config['FHMAX_HF_GFS']
            fhout_hf = local_config['FHOUT_HF_GFS']
            fhrs_hf = range(fhmin, fhmax_hf + fhout_hf, fhout_hf)
            fhrs = list(fhrs_hf) + list(range(fhrs_hf[-1] + fhout, fhmax + fhout, fhout))

        # ocean/ice components do not have fhr 0 as they are averaged output
        if component in ['ocean', 'ice']:
            fhrs.remove(0)

        return fhrs

    def get_resource(self, task_name):
        """
        Given a task name (task_name) and its configuration (task_names),
        return a dictionary of resources (task_resource) used by the task.
        Task resource dictionary includes:
        account, walltime, cores, nodes, ppn, threads, memory, queue, partition, native
        """

        scheduler = self.app_config.scheduler

        task_config = self._configs[task_name]

        account = task_config['ACCOUNT_SERVICE'] if task_name in Tasks.SERVICE_TASKS else task_config['ACCOUNT']

        walltime = task_config[f'wtime_{task_name}']
        if self.cdump in ['gfs'] and f'wtime_{task_name}_gfs' in task_config.keys():
            walltime = task_config[f'wtime_{task_name}_gfs']

        cores = task_config[f'npe_{task_name}']
        if self.cdump in ['gfs'] and f'npe_{task_name}_gfs' in task_config.keys():
            cores = task_config[f'npe_{task_name}_gfs']

        ppn = task_config[f'npe_node_{task_name}']
        if self.cdump in ['gfs'] and f'npe_node_{task_name}_gfs' in task_config.keys():
            ppn = task_config[f'npe_node_{task_name}_gfs']

        nodes = int(np.ceil(float(cores) / float(ppn)))

        threads = task_config[f'nth_{task_name}']
        if self.cdump in ['gfs'] and f'nth_{task_name}_gfs' in task_config.keys():
            threads = task_config[f'nth_{task_name}_gfs']

        memory = task_config.get(f'memory_{task_name}', None)
        if scheduler in ['pbspro']:
            if task_config.get('prepost', False):
                memory += ':prepost=true'

        native = None
        if scheduler in ['pbspro']:
            # Set place=vscatter by default and debug=true if DEBUG_POSTSCRIPT="YES"
            if self._base['DEBUG_POSTSCRIPT']:
                native = '-l debug=true,place=vscatter'
            else:
                native = '-l place=vscatter'
            # Set either exclusive or shared - default on WCOSS2 is exclusive when not set
            if task_config.get('is_exclusive', False):
                native += ':exclhost'
            else:
                native += ':shared'
        elif scheduler in ['slurm']:
<<<<<<< HEAD
            pw_csp = os.environ.get('PW_CSP')
            if ( pw_csp in ['aws', 'azure', 'google'] ):
                native = '--export=ALL --exclusive'
            else:
                native = '--export=NONE'
=======
            native = '--export=NONE'
            if task_config['RESERVATION'] != "":
                native += '' if task_name in Tasks.SERVICE_TASKS else ' --reservation=' + task_config['RESERVATION']
>>>>>>> 4422550c

        queue = task_config['QUEUE_SERVICE'] if task_name in Tasks.SERVICE_TASKS else task_config['QUEUE']

        partition = None
        if scheduler in ['slurm']:
            partition = task_config['PARTITION_SERVICE'] if task_name in Tasks.SERVICE_TASKS else task_config[
                'PARTITION_BATCH']

        task_resource = {'account': account,
                         'walltime': walltime,
                         'nodes': nodes,
                         'cores': cores,
                         'ppn': ppn,
                         'threads': threads,
                         'memory': memory,
                         'native': native,
                         'queue': queue,
                         'partition': partition}

        return task_resource

    def get_task(self, task_name, *args, **kwargs):
        """
        Given a task_name, call the method for that task
        """
        try:
            return getattr(self, task_name, *args, **kwargs)()
        except AttributeError:
            raise AttributeError(f'"{task_name}" is not a valid task.\n' +
                                 'Valid tasks are:\n' +
                                 f'{", ".join(Tasks.VALID_TASKS)}')<|MERGE_RESOLUTION|>--- conflicted
+++ resolved
@@ -208,17 +208,13 @@
             else:
                 native += ':shared'
         elif scheduler in ['slurm']:
-<<<<<<< HEAD
             pw_csp = os.environ.get('PW_CSP')
             if ( pw_csp in ['aws', 'azure', 'google'] ):
                 native = '--export=ALL --exclusive'
             else:
                 native = '--export=NONE'
-=======
-            native = '--export=NONE'
             if task_config['RESERVATION'] != "":
                 native += '' if task_name in Tasks.SERVICE_TASKS else ' --reservation=' + task_config['RESERVATION']
->>>>>>> 4422550c
 
         queue = task_config['QUEUE_SERVICE'] if task_name in Tasks.SERVICE_TASKS else task_config['QUEUE']
 
