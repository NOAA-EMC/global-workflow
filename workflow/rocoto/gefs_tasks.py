--- conflicted
+++ resolved
@@ -254,32 +254,15 @@
         history_path = self._template_to_rocoto_cycstring(self._base[history_path_tmpl], {'MEMDIR': 'mem#member#'})
         deps = []
         data = f'{history_path}/{history_file_tmpl}'
-<<<<<<< HEAD
-        if component in ['ocean']:
-            dep_dict = {'type': 'data', 'data': data, 'age': 120}
-            deps.append(rocoto.add_dependency(dep_dict))
-            dep_dict = {'type': 'metatask', 'name': 'fcst_mem#member#'}
-            deps.append(rocoto.add_dependency(dep_dict))
-            dependencies = rocoto.create_dependency(dep=deps, dep_condition='or')
-        elif component in ['ice']:
-            command = f"{self.HOMEgfs}/ush/check_ice_netcdf.sh @Y @m @d @H #fhr# &ROTDIR; #member# {fhout_ice_gfs}"
-            dep_dict = {'type': 'sh', 'command': command}
-            deps.append(rocoto.add_dependency(dep_dict))
-            dependencies = rocoto.create_dependency(dep=deps)
-        else:
-            dep_dict = {'type': 'data', 'data': data, 'age': 120}
-            deps.append(rocoto.add_dependency(dep_dict))
-            if self.app_config.do_repair_replay:
-                dep_dict = {'type': 'task', 'name': 'repair_replay_mem#member#'}
-                deps.append(rocoto.add_dependency(dep_dict))
+        dep_dict = {'type': 'data', 'data': data, 'age': 120}
+        deps.append(rocoto.add_dependency(dep_dict))
+        dep_dict = {'type': 'metatask', 'name': 'gefs_fcst_mem#member#'}
+        deps.append(rocoto.add_dependency(dep_dict))
+        dependencies = rocoto.create_dependency(dep=deps, dep_condition='or')
+        if self.app_config.do_repair_replay:
+            dep_dict = {'type': 'task', 'name': 'repair_replay_mem#member#'}
+            deps.append(rocoto.add_dependency(dep_dict))
             dependencies = rocoto.create_dependency(dep=deps, dep_condition='and')
-=======
-        dep_dict = {'type': 'data', 'data': data, 'age': 120}
-        deps.append(rocoto.add_dependency(dep_dict))
-        dep_dict = {'type': 'metatask', 'name': 'gefs_fcst_mem#member#'}
-        deps.append(rocoto.add_dependency(dep_dict))
-        dependencies = rocoto.create_dependency(dep=deps, dep_condition='or')
->>>>>>> ac3cde51
 
         postenvars = self.envars.copy()
         postenvar_dict = {'ENSMEM': '#member#',
