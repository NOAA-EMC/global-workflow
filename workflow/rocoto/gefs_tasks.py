--- conflicted
+++ resolved
@@ -324,20 +324,11 @@
 
     def wavepostsbs(self):
         deps = []
-<<<<<<< HEAD
-        dtg_prefix = "@Y@m@d.@H0000"
-        offset = str(self._configs['base']['OFFSET_START_HOUR']).zfill(2) + ":00:00"
-        for wave_grid in self._configs['wavepostsbs']['waveGRD'].split():
-            wave_hist_path = self._template_to_rocoto_cycstring(self._base["COM_WAVE_HISTORY_TMPL"], {'MEMDIR': 'mem#member#'}) + '/'
-            data = [wave_hist_path, f"gefswave.out_grd.{wave_grid}.@Y@m@d.@H0000"]
-            dep_dict = {'type': 'data', 'data': data, 'offset': [None, offset]}
-            deps.append(rocoto.add_dependency(dep_dict))
-        dependencies = rocoto.create_dependency(dep_condition='and', dep=deps)
-=======
+
         dep_dict = {'type': 'metatask', 'name': f'fcst_mem#member#'}
         deps.append(rocoto.add_dependency(dep_dict))
         dependencies = rocoto.create_dependency(dep=deps)
->>>>>>> b4439153
+
 
         wave_post_envars = self.envars.copy()
         postenvar_dict = {'ENSMEM': '#member#',
