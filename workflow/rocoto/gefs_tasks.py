from applications.applications import AppConfig
from rocoto.tasks import Tasks
import rocoto.rocoto as rocoto


class GEFSTasks(Tasks):

    def __init__(self, app_config: AppConfig, run: str) -> None:
        super().__init__(app_config, run)

    def stage_ic(self):

        resources = self.get_resource('stage_ic')
        task_name = f'gefs_stage_ic'
        task_dict = {'task_name': task_name,
                     'resources': resources,
                     'envars': self.envars,
                     'cycledef': 'gefs',
                     'command': f'{self.HOMEgfs}/jobs/rocoto/stage_ic.sh',
                     'job_name': f'{self.pslot}_{task_name}_@H',
                     'log': f'{self.rotdir}/logs/@Y@m@d@H/{task_name}.log',
                     'maxtries': '&MAXTRIES;'
                     }
        task = rocoto.create_task(task_dict)

        return task

    def waveinit(self):

        resources = self.get_resource('waveinit')
        task_name = f'gefs_wave_init'
        task_dict = {'task_name': task_name,
                     'resources': resources,
                     'envars': self.envars,
                     'cycledef': 'gefs',
                     'command': f'{self.HOMEgfs}/jobs/rocoto/waveinit.sh',
                     'job_name': f'{self.pslot}_{task_name}_@H',
                     'log': f'{self.rotdir}/logs/@Y@m@d@H/{task_name}.log',
                     'maxtries': '&MAXTRIES;'
                     }
        task = rocoto.create_task(task_dict)

        return task

    def prep_emissions(self):
        deps = []
        dep_dict = {'type': 'task', 'name': f'gefs_stage_ic'}
        deps.append(rocoto.add_dependency(dep_dict))
        dependencies = rocoto.create_dependency(dep=deps)

        resources = self.get_resource('prep_emissions')
        task_name = 'gefs_prep_emissions'
        task_dict = {'task_name': task_name,
                     'resources': resources,
                     'envars': self.envars,
                     'cycledef': 'gefs',
                     'command': f'{self.HOMEgfs}/jobs/rocoto/prep_emissions.sh',
                     'job_name': f'{self.pslot}_{task_name}_@H',
                     'log': f'{self.rotdir}/logs/@Y@m@d@H/{task_name}.log',
                     'maxtries': '&MAXTRIES;'
                     }
        task = rocoto.create_task(task_dict)

        return task

    def fcst(self):
        dependencies = []
        dep_dict = {'type': 'task', 'name': f'gefs_stage_ic'}
        dependencies.append(rocoto.add_dependency(dep_dict))

<<<<<<< HEAD
        if self.options['do_wave']:
            dep_dict = {'type': 'task', 'name': f'wave_init'}
            dependencies.append(rocoto.add_dependency(dep_dict))

        if self.options['do_aero']:
            dep_dict = {'type': 'task', 'name': f'prep_emissions'}
=======
        if self.app_config.do_wave:
            dep_dict = {'type': 'task', 'name': f'gefs_wave_init'}
            dependencies.append(rocoto.add_dependency(dep_dict))

        if self.app_config.do_aero:
            dep_dict = {'type': 'task', 'name': f'gefs_prep_emissions'}
>>>>>>> a0771f84
            dependencies.append(rocoto.add_dependency(dep_dict))

        dependencies = rocoto.create_dependency(dep_condition='and', dep=dependencies)

        num_fcst_segments = len(self.options['fcst_segments']) - 1

        fcst_vars = self.envars.copy()
        fcst_envars_dict = {'FCST_SEGMENT': '#seg#'}
        for key, value in fcst_envars_dict.items():
            fcst_vars.append(rocoto.create_envar(name=key, value=str(value)))

        resources = self.get_resource('fcst')
        task_name = f'gefs_fcst_mem000_seg#seg#'
        task_dict = {'task_name': task_name,
                     'resources': resources,
                     'dependency': dependencies,
                     'envars': fcst_vars,
                     'cycledef': 'gefs',
                     'command': f'{self.HOMEgfs}/jobs/rocoto/fcst.sh',
                     'job_name': f'{self.pslot}_{task_name}_@H',
                     'log': f'{self.rotdir}/logs/@Y@m@d@H/{task_name}.log',
                     'maxtries': '&MAXTRIES;'
                     }

        seg_var_dict = {'seg': ' '.join([f"{seg}" for seg in range(0, num_fcst_segments)])}
        metatask_dict = {'task_name': f'gefs_fcst_mem000',
                         'is_serial': True,
                         'var_dict': seg_var_dict,
                         'task_dict': task_dict
                         }

        task = rocoto.create_task(metatask_dict)

        return task

    def efcs(self):
        dependencies = []
        dep_dict = {'type': 'task', 'name': f'gefs_stage_ic'}
        dependencies.append(rocoto.add_dependency(dep_dict))

<<<<<<< HEAD
        if self.options['do_wave']:
            dep_dict = {'type': 'task', 'name': f'wave_init'}
            dependencies.append(rocoto.add_dependency(dep_dict))

        if self.options['do_aero']:
            dep_dict = {'type': 'task', 'name': f'prep_emissions'}
=======
        if self.app_config.do_wave:
            dep_dict = {'type': 'task', 'name': f'gefs_wave_init'}
            dependencies.append(rocoto.add_dependency(dep_dict))

        if self.app_config.do_aero:
            dep_dict = {'type': 'task', 'name': f'gefs_prep_emissions'}
>>>>>>> a0771f84
            dependencies.append(rocoto.add_dependency(dep_dict))

        dependencies = rocoto.create_dependency(dep_condition='and', dep=dependencies)

        num_fcst_segments = len(self.options['fcst_segments']) - 1
        resources = self.get_resource('efcs')

        # Kludge to work around bug in rocoto with serial metatasks nested
        #   in a parallel one (see christopherwharrop/rocoto#109). For now,
        #   loop over member to create a separate metatask for each instead
        #   of a metatask of a metatask.
        #
        tasks = []
        for member in [f"{mem:03d}" for mem in range(1, self.nmem + 1)]:

            efcsenvars = self.envars.copy()
            efcsenvars_dict = {'ENSMEM': f'{member}',
                               'MEMDIR': f'mem{member}',
                               'FCST_SEGMENT': '#seg#'
                               }
            for key, value in efcsenvars_dict.items():
                efcsenvars.append(rocoto.create_envar(name=key, value=str(value)))

            task_name = f'gefs_fcst_mem{member}_seg#seg#'
            task_dict = {'task_name': task_name,
                         'resources': resources,
                         'dependency': dependencies,
                         'envars': efcsenvars,
                         'cycledef': 'gefs',
                         'command': f'{self.HOMEgfs}/jobs/rocoto/fcst.sh',
                         'job_name': f'{self.pslot}_{task_name}_@H',
                         'log': f'{self.rotdir}/logs/@Y@m@d@H/{task_name}.log',
                         'maxtries': '&MAXTRIES;'
                         }

            seg_var_dict = {'seg': ' '.join([f"{seg}" for seg in range(0, num_fcst_segments)])}
            seg_metatask_dict = {'task_name': f'gefs_fcst_mem{member}',
                                 'is_serial': True,
                                 'var_dict': seg_var_dict,
                                 'task_dict': task_dict
                                 }

            tasks.append(rocoto.create_task(seg_metatask_dict))

        return '\n'.join(tasks)

        # Keeping this in hopes the kludge is no longer necessary at some point
        #
        # member_var_dict = {'member': ' '.join([f"{mem:03d}" for mem in range(1, self.nmem + 1)])}
        # mem_metatask_dict = {'task_name': 'gefs_fcst_ens',
        #                      'is_serial': False,
        #                      'var_dict': member_var_dict,
        #                      'task_dict': seg_metatask_dict
        #                      }

        # task = rocoto.create_task(mem_metatask_dict)

        # return task

    def atmos_prod(self):
        return self._atmosoceaniceprod('atmos')

    def ocean_prod(self):
        return self._atmosoceaniceprod('ocean')

    def ice_prod(self):
        return self._atmosoceaniceprod('ice')

    def _atmosoceaniceprod(self, component: str):

        fhout_ocn_gfs = self._configs['base']['FHOUT_OCN_GFS']
        fhout_ice_gfs = self._configs['base']['FHOUT_ICE_GFS']
        products_dict = {'atmos': {'config': 'atmos_products',
                                   'history_path_tmpl': 'COM_ATMOS_MASTER_TMPL',
                                   'history_file_tmpl': f'{self.run}.t@Hz.master.grb2f#fhr#'},
                         'ocean': {'config': 'oceanice_products',
                                   'history_path_tmpl': 'COM_OCEAN_HISTORY_TMPL',
                                   'history_file_tmpl': f'{self.run}.ocean.t@Hz.{fhout_ocn_gfs}hr_avg.f#fhr_next#.nc'},
                         'ice': {'config': 'oceanice_products',
                                 'history_path_tmpl': 'COM_ICE_HISTORY_TMPL',
                                 'history_file_tmpl': f'{self.run}.ice.t@Hz.{fhout_ice_gfs}hr_avg.f#fhr#.nc'}}

        component_dict = products_dict[component]
        config = component_dict['config']
        history_path_tmpl = component_dict['history_path_tmpl']
        history_file_tmpl = component_dict['history_file_tmpl']

        resources = self.get_resource(config)

        history_path = self._template_to_rocoto_cycstring(self._base[history_path_tmpl], {'MEMDIR': 'mem#member#'})
        deps = []
        data = f'{history_path}/{history_file_tmpl}'
        dep_dict = {'type': 'data', 'data': data, 'age': 120}
        deps.append(rocoto.add_dependency(dep_dict))
        dep_dict = {'type': 'metatask', 'name': 'gefs_fcst_mem#member#'}
        deps.append(rocoto.add_dependency(dep_dict))
        dependencies = rocoto.create_dependency(dep=deps, dep_condition='or')

        postenvars = self.envars.copy()
        postenvar_dict = {'ENSMEM': '#member#',
                          'MEMDIR': 'mem#member#',
                          'FHR3': '#fhr#',
                          'COMPONENT': component}
        for key, value in postenvar_dict.items():
            postenvars.append(rocoto.create_envar(name=key, value=str(value)))

        task_name = f'gefs_{component}_prod_mem#member#_f#fhr#'
        task_dict = {'task_name': task_name,
                     'resources': resources,
                     'dependency': dependencies,
                     'envars': postenvars,
                     'cycledef': 'gefs',
                     'command': f'{self.HOMEgfs}/jobs/rocoto/{config}.sh',
                     'job_name': f'{self.pslot}_{task_name}_@H',
                     'log': f'{self.rotdir}/logs/@Y@m@d@H/{task_name}.log',
                     'maxtries': '&MAXTRIES;'}

        fhrs = self._get_forecast_hours('gefs', self._configs[config], component)

        # when replaying, atmos component does not have fhr 0, therefore remove 0 from fhrs
        is_replay = self._configs[config]['REPLAY_ICS']
        if is_replay and component in ['atmos'] and 0 in fhrs:
            fhrs.remove(0)

        # ocean/ice components do not have fhr 0 as they are averaged output
        if component in ['ocean', 'ice'] and 0 in fhrs:
            fhrs.remove(0)

        fhr_var_dict = {'fhr': ' '.join([f"{fhr:03d}" for fhr in fhrs])}
        if component in ['ocean']:
            fhrs_next = fhrs[1:] + [fhrs[-1] + (fhrs[-1] - fhrs[-2])]
            fhr_var_dict['fhr_next'] = ' '.join([f"{fhr:03d}" for fhr in fhrs_next])

        fhr_metatask_dict = {'task_name': f'gefs_{component}_prod_#member#',
                             'task_dict': task_dict,
                             'var_dict': fhr_var_dict}

        member_var_dict = {'member': ' '.join([f"{mem:03d}" for mem in range(0, self.nmem + 1)])}
        member_metatask_dict = {'task_name': f'gefs_{component}_prod',
                                'task_dict': fhr_metatask_dict,
                                'var_dict': member_var_dict}

        task = rocoto.create_task(member_metatask_dict)

        return task

    def atmos_ensstat(self):

        resources = self.get_resource('atmos_ensstat')

        deps = []
        for member in range(0, self.nmem + 1):
            task = f'gefs_atmos_prod_mem{member:03d}_f#fhr#'
            dep_dict = {'type': 'task', 'name': task}
            deps.append(rocoto.add_dependency(dep_dict))

        dependencies = rocoto.create_dependency(dep_condition='and', dep=deps)

        postenvars = self.envars.copy()
        postenvar_dict = {'FHR3': '#fhr#'}
        for key, value in postenvar_dict.items():
            postenvars.append(rocoto.create_envar(name=key, value=str(value)))

        task_name = f'gefs_atmos_ensstat_f#fhr#'
        task_dict = {'task_name': task_name,
                     'resources': resources,
                     'dependency': dependencies,
                     'envars': postenvars,
                     'cycledef': 'gefs',
                     'command': f'{self.HOMEgfs}/jobs/rocoto/atmos_ensstat.sh',
                     'job_name': f'{self.pslot}_{task_name}_@H',
                     'log': f'{self.rotdir}/logs/@Y@m@d@H/{task_name}.log',
                     'maxtries': '&MAXTRIES;'}

        fhrs = self._get_forecast_hours('gefs', self._configs['atmos_ensstat'])

        # when replaying, atmos component does not have fhr 0, therefore remove 0 from fhrs
        is_replay = self._configs['atmos_ensstat']['REPLAY_ICS']
        if is_replay and 0 in fhrs:
            fhrs.remove(0)

        fhr_var_dict = {'fhr': ' '.join([f"{fhr:03d}" for fhr in fhrs])}

        fhr_metatask_dict = {'task_name': f'gefs_atmos_ensstat',
                             'task_dict': task_dict,
                             'var_dict': fhr_var_dict}

        task = rocoto.create_task(fhr_metatask_dict)

        return task

    def wavepostsbs(self):
        deps = []
        dep_dict = {'type': 'metatask', 'name': f'gefs_fcst_mem#member#'}
        deps.append(rocoto.add_dependency(dep_dict))
        dependencies = rocoto.create_dependency(dep=deps)

        wave_post_envars = self.envars.copy()
        postenvar_dict = {'ENSMEM': '#member#',
                          'MEMDIR': 'mem#member#',
                          }
        for key, value in postenvar_dict.items():
            wave_post_envars.append(rocoto.create_envar(name=key, value=str(value)))

        resources = self.get_resource('wavepostsbs')

        task_name = f'gefs_wave_post_grid_mem#member#'
        task_dict = {'task_name': task_name,
                     'resources': resources,
                     'dependency': dependencies,
                     'envars': wave_post_envars,
                     'cycledef': 'gefs',
                     'command': f'{self.HOMEgfs}/jobs/rocoto/wavepostsbs.sh',
                     'job_name': f'{self.pslot}_{task_name}_@H',
                     'log': f'{self.rotdir}/logs/@Y@m@d@H/{task_name}.log',
                     'maxtries': '&MAXTRIES;'
                     }

        member_var_dict = {'member': ' '.join([str(mem).zfill(3) for mem in range(0, self.nmem + 1)])}
        member_metatask_dict = {'task_name': 'gefs_wave_post_grid',
                                'task_dict': task_dict,
                                'var_dict': member_var_dict
                                }

        task = rocoto.create_task(member_metatask_dict)

        return task

    def wavepostbndpnt(self):
        deps = []
        dep_dict = {'type': 'metatask', 'name': f'gefs_fcst_mem#member#'}
        deps.append(rocoto.add_dependency(dep_dict))
        dependencies = rocoto.create_dependency(dep=deps)

        wave_post_bndpnt_envars = self.envars.copy()
        postenvar_dict = {'ENSMEM': '#member#',
                          'MEMDIR': 'mem#member#',
                          }
        for key, value in postenvar_dict.items():
            wave_post_bndpnt_envars.append(rocoto.create_envar(name=key, value=str(value)))

        resources = self.get_resource('wavepostbndpnt')
        task_name = f'gefs_wave_post_bndpnt_mem#member#'
        task_dict = {'task_name': task_name,
                     'resources': resources,
                     'dependency': dependencies,
                     'envars': wave_post_bndpnt_envars,
                     'cycledef': 'gefs',
                     'command': f'{self.HOMEgfs}/jobs/rocoto/wavepostbndpnt.sh',
                     'job_name': f'{self.pslot}_{task_name}_@H',
                     'log': f'{self.rotdir}/logs/@Y@m@d@H/{task_name}.log',
                     'maxtries': '&MAXTRIES;'
                     }

        member_var_dict = {'member': ' '.join([str(mem).zfill(3) for mem in range(0, self.nmem + 1)])}
        member_metatask_dict = {'task_name': 'gefs_wave_post_bndpnt',
                                'task_dict': task_dict,
                                'var_dict': member_var_dict
                                }

        task = rocoto.create_task(member_metatask_dict)

        return task

    def wavepostbndpntbll(self):
        deps = []
        atmos_hist_path = self._template_to_rocoto_cycstring(self._base["COM_ATMOS_HISTORY_TMPL"], {'MEMDIR': 'mem#member#'})

        # The wavepostbndpntbll job runs on forecast hours up to FHMAX_WAV_IBP
        last_fhr = self._configs['wave']['FHMAX_WAV_IBP']

        data = f'{atmos_hist_path}/{self.run}.t@Hz.atm.logf{last_fhr:03d}.txt'
        dep_dict = {'type': 'data', 'data': data}
        deps.append(rocoto.add_dependency(dep_dict))

        dep_dict = {'type': 'metatask', 'name': f'gefs_fcst_mem#member#'}
        deps.append(rocoto.add_dependency(dep_dict))
        dependencies = rocoto.create_dependency(dep_condition='or', dep=deps)

        wave_post_bndpnt_bull_envars = self.envars.copy()
        postenvar_dict = {'ENSMEM': '#member#',
                          'MEMDIR': 'mem#member#',
                          }
        for key, value in postenvar_dict.items():
            wave_post_bndpnt_bull_envars.append(rocoto.create_envar(name=key, value=str(value)))

        resources = self.get_resource('wavepostbndpntbll')
        task_name = f'gefs_wave_post_bndpnt_bull_mem#member#'
        task_dict = {'task_name': task_name,
                     'resources': resources,
                     'dependency': dependencies,
                     'envars': wave_post_bndpnt_bull_envars,
                     'cycledef': 'gefs',
                     'command': f'{self.HOMEgfs}/jobs/rocoto/wavepostbndpntbll.sh',
                     'job_name': f'{self.pslot}_{task_name}_@H',
                     'log': f'{self.rotdir}/logs/@Y@m@d@H/{task_name}.log',
                     'maxtries': '&MAXTRIES;'
                     }

        member_var_dict = {'member': ' '.join([str(mem).zfill(3) for mem in range(0, self.nmem + 1)])}
        member_metatask_dict = {'task_name': 'gefs_wave_post_bndpnt_bull',
                                'task_dict': task_dict,
                                'var_dict': member_var_dict
                                }

        task = rocoto.create_task(member_metatask_dict)

        return task

    def wavepostpnt(self):
        deps = []
        dep_dict = {'type': 'metatask', 'name': f'gefs_fcst_mem#member#'}
        deps.append(rocoto.add_dependency(dep_dict))
<<<<<<< HEAD
        if self.options['do_wave_bnd']:
            dep_dict = {'type': 'task', 'name': f'wave_post_bndpnt_bull_mem#member#'}
=======
        if self.app_config.do_wave_bnd:
            dep_dict = {'type': 'task', 'name': f'gefs_wave_post_bndpnt_bull_mem#member#'}
>>>>>>> a0771f84
            deps.append(rocoto.add_dependency(dep_dict))
        dependencies = rocoto.create_dependency(dep_condition='and', dep=deps)

        wave_post_pnt_envars = self.envars.copy()
        postenvar_dict = {'ENSMEM': '#member#',
                          'MEMDIR': 'mem#member#',
                          }
        for key, value in postenvar_dict.items():
            wave_post_pnt_envars.append(rocoto.create_envar(name=key, value=str(value)))

        resources = self.get_resource('wavepostpnt')
        task_name = f'gefs_wave_post_pnt_mem#member#'
        task_dict = {'task_name': task_name,
                     'resources': resources,
                     'dependency': dependencies,
                     'envars': wave_post_pnt_envars,
                     'cycledef': 'gefs',
                     'command': f'{self.HOMEgfs}/jobs/rocoto/wavepostpnt.sh',
                     'job_name': f'{self.pslot}_{task_name}_@H',
                     'log': f'{self.rotdir}/logs/@Y@m@d@H/{task_name}.log',
                     'maxtries': '&MAXTRIES;'
                     }

        member_var_dict = {'member': ' '.join([str(mem).zfill(3) for mem in range(0, self.nmem + 1)])}
        member_metatask_dict = {'task_name': 'gefs_wave_post_pnt',
                                'task_dict': task_dict,
                                'var_dict': member_var_dict
                                }

        task = rocoto.create_task(member_metatask_dict)

        return task

    def extractvars(self):
        deps = []
        if self.options['do_wave']:
            dep_dict = {'type': 'task', 'name': 'wave_post_grid_mem#member#'}
            deps.append(rocoto.add_dependency(dep_dict))
<<<<<<< HEAD
        if self.options['do_ocean']:
            dep_dict = {'type': 'metatask', 'name': 'ocean_prod_#member#'}
            deps.append(rocoto.add_dependency(dep_dict))
        if self.options['do_ice']:
            dep_dict = {'type': 'metatask', 'name': 'ice_prod_#member#'}
            deps.append(rocoto.add_dependency(dep_dict))
        if self.options['do_atm']:
            dep_dict = {'type': 'metatask', 'name': 'atmos_prod_#member#'}
=======
        if self.app_config.do_ocean:
            dep_dict = {'type': 'metatask', 'name': 'gefs_ocean_prod_#member#'}
            deps.append(rocoto.add_dependency(dep_dict))
        if self.app_config.do_ice:
            dep_dict = {'type': 'metatask', 'name': 'gefs_ice_prod_#member#'}
            deps.append(rocoto.add_dependency(dep_dict))
        if self.app_config.do_atm:
            dep_dict = {'type': 'metatask', 'name': 'gefs_atmos_prod_#member#'}
>>>>>>> a0771f84
            deps.append(rocoto.add_dependency(dep_dict))
        dependencies = rocoto.create_dependency(dep_condition='and', dep=deps)
        extractvars_envars = self.envars.copy()
        extractvars_dict = {'ENSMEM': '#member#',
                            'MEMDIR': 'mem#member#',
                            }
        for key, value in extractvars_dict.items():
            extractvars_envars.append(rocoto.create_envar(name=key, value=str(value)))

        resources = self.get_resource('extractvars')
        task_name = f'gefs_extractvars_mem#member#'
        task_dict = {'task_name': task_name,
                     'resources': resources,
                     'dependency': dependencies,
                     'envars': extractvars_envars,
                     'cycledef': 'gefs',
                     'command': f'{self.HOMEgfs}/jobs/rocoto/extractvars.sh',
                     'job_name': f'{self.pslot}_{task_name}_@H',
                     'log': f'{self.rotdir}/logs/@Y@m@d@H/{task_name}.log',
                     'maxtries': '&MAXTRIES;'
                     }

        member_var_dict = {'member': ' '.join([str(mem).zfill(3) for mem in range(0, self.nmem + 1)])}
        member_metatask_dict = {'task_name': 'gefs_extractvars',
                                'task_dict': task_dict,
                                'var_dict': member_var_dict
                                }

        task = rocoto.create_task(member_metatask_dict)

        return task

    def arch(self):
        deps = []
        dep_dict = {'type': 'metatask', 'name': 'gefs_atmos_prod'}
        deps.append(rocoto.add_dependency(dep_dict))
        dep_dict = {'type': 'metatask', 'name': 'gefs_atmos_ensstat'}
        deps.append(rocoto.add_dependency(dep_dict))
<<<<<<< HEAD
        if self.options['do_ice']:
            dep_dict = {'type': 'metatask', 'name': 'ice_prod'}
            deps.append(rocoto.add_dependency(dep_dict))
        if self.options['do_ocean']:
            dep_dict = {'type': 'metatask', 'name': 'ocean_prod'}
            deps.append(rocoto.add_dependency(dep_dict))
        if self.options['do_wave']:
            dep_dict = {'type': 'metatask', 'name': 'wave_post_grid'}
=======
        if self.app_config.do_ice:
            dep_dict = {'type': 'metatask', 'name': 'gefs_ice_prod'}
            deps.append(rocoto.add_dependency(dep_dict))
        if self.app_config.do_ocean:
            dep_dict = {'type': 'metatask', 'name': 'gefs_ocean_prod'}
            deps.append(rocoto.add_dependency(dep_dict))
        if self.app_config.do_wave:
            dep_dict = {'type': 'metatask', 'name': 'gefs_wave_post_grid'}
>>>>>>> a0771f84
            deps.append(rocoto.add_dependency(dep_dict))
            dep_dict = {'type': 'metatask', 'name': 'gefs_wave_post_pnt'}
            deps.append(rocoto.add_dependency(dep_dict))
<<<<<<< HEAD
            if self.options['do_wave_bnd']:
                dep_dict = {'type': 'metatask', 'name': 'wave_post_bndpnt'}
=======
            if self.app_config.do_wave_bnd:
                dep_dict = {'type': 'metatask', 'name': 'gefs_wave_post_bndpnt'}
>>>>>>> a0771f84
                deps.append(rocoto.add_dependency(dep_dict))
                dep_dict = {'type': 'metatask', 'name': 'gefs_wave_post_bndpnt_bull'}
                deps.append(rocoto.add_dependency(dep_dict))
<<<<<<< HEAD
        if self.options['do_extractvars']:
            dep_dict = {'type': 'metatask', 'name': 'extractvars'}
=======
        if self.app_config.do_extractvars:
            dep_dict = {'type': 'metatask', 'name': 'gefs_extractvars'}
>>>>>>> a0771f84
            deps.append(rocoto.add_dependency(dep_dict))
        dependencies = rocoto.create_dependency(dep=deps, dep_condition='and')

        resources = self.get_resource('arch')
        task_name = 'arch'
        task_dict = {'task_name': task_name,
                     'resources': resources,
                     'envars': self.envars,
                     'cycledef': 'gefs',
                     'dependency': dependencies,
                     'command': f'{self.HOMEgfs}/jobs/rocoto/arch.sh',
                     'job_name': f'{self.pslot}_{task_name}_@H',
                     'log': f'{self.rotdir}/logs/@Y@m@d@H/{task_name}.log',
                     'maxtries': '&MAXTRIES;'
                     }

        task = rocoto.create_task(task_dict)

        return task

    def cleanup(self):
        deps = []
        if self.options['do_extractvars']:
            dep_dict = {'type': 'task', 'name': 'arch'}
            deps.append(rocoto.add_dependency(dep_dict))
            dependencies = rocoto.create_dependency(dep=deps)
        else:
            dep_dict = {'type': 'metatask', 'name': 'gefs_atmos_prod'}
            deps.append(rocoto.add_dependency(dep_dict))
            dep_dict = {'type': 'metatask', 'name': 'gefs_atmos_ensstat'}
            deps.append(rocoto.add_dependency(dep_dict))
<<<<<<< HEAD
            if self.options['do_ice']:
                dep_dict = {'type': 'metatask', 'name': 'ice_prod'}
                deps.append(rocoto.add_dependency(dep_dict))
            if self.options['do_ocean']:
                dep_dict = {'type': 'metatask', 'name': 'ocean_prod'}
                deps.append(rocoto.add_dependency(dep_dict))
            if self.options['do_wave']:
                dep_dict = {'type': 'metatask', 'name': 'wave_post_grid'}
=======
            if self.app_config.do_ice:
                dep_dict = {'type': 'metatask', 'name': 'gefs_ice_prod'}
                deps.append(rocoto.add_dependency(dep_dict))
            if self.app_config.do_ocean:
                dep_dict = {'type': 'metatask', 'name': 'gefs_ocean_prod'}
                deps.append(rocoto.add_dependency(dep_dict))
            if self.app_config.do_wave:
                dep_dict = {'type': 'metatask', 'name': 'gefs_wave_post_grid'}
>>>>>>> a0771f84
                deps.append(rocoto.add_dependency(dep_dict))
                dep_dict = {'type': 'metatask', 'name': 'gefs_wave_post_pnt'}
                deps.append(rocoto.add_dependency(dep_dict))
<<<<<<< HEAD
                if self.options['do_wave_bnd']:
                    dep_dict = {'type': 'metatask', 'name': 'wave_post_bndpnt'}
=======
                if self.app_config.do_wave_bnd:
                    dep_dict = {'type': 'metatask', 'name': 'gefs_wave_post_bndpnt'}
>>>>>>> a0771f84
                    deps.append(rocoto.add_dependency(dep_dict))
                    dep_dict = {'type': 'metatask', 'name': 'gefs_wave_post_bndpnt_bull'}
                    deps.append(rocoto.add_dependency(dep_dict))
            dependencies = rocoto.create_dependency(dep=deps, dep_condition='and')

        resources = self.get_resource('cleanup')
        task_name = 'gefs_cleanup'
        task_dict = {'task_name': task_name,
                     'resources': resources,
                     'envars': self.envars,
                     'cycledef': 'gefs',
                     'dependency': dependencies,
                     'command': f'{self.HOMEgfs}/jobs/rocoto/cleanup.sh',
                     'job_name': f'{self.pslot}_{task_name}_@H',
                     'log': f'{self.rotdir}/logs/@Y@m@d@H/{task_name}.log',
                     'maxtries': '&MAXTRIES;'
                     }

        task = rocoto.create_task(task_dict)

        return task<|MERGE_RESOLUTION|>--- conflicted
+++ resolved
@@ -68,21 +68,12 @@
         dep_dict = {'type': 'task', 'name': f'gefs_stage_ic'}
         dependencies.append(rocoto.add_dependency(dep_dict))
 
-<<<<<<< HEAD
         if self.options['do_wave']:
-            dep_dict = {'type': 'task', 'name': f'wave_init'}
-            dependencies.append(rocoto.add_dependency(dep_dict))
-
-        if self.options['do_aero']:
-            dep_dict = {'type': 'task', 'name': f'prep_emissions'}
-=======
-        if self.app_config.do_wave:
             dep_dict = {'type': 'task', 'name': f'gefs_wave_init'}
             dependencies.append(rocoto.add_dependency(dep_dict))
 
-        if self.app_config.do_aero:
+        if self.options['do_aero']:
             dep_dict = {'type': 'task', 'name': f'gefs_prep_emissions'}
->>>>>>> a0771f84
             dependencies.append(rocoto.add_dependency(dep_dict))
 
         dependencies = rocoto.create_dependency(dep_condition='and', dep=dependencies)
@@ -123,21 +114,12 @@
         dep_dict = {'type': 'task', 'name': f'gefs_stage_ic'}
         dependencies.append(rocoto.add_dependency(dep_dict))
 
-<<<<<<< HEAD
         if self.options['do_wave']:
-            dep_dict = {'type': 'task', 'name': f'wave_init'}
-            dependencies.append(rocoto.add_dependency(dep_dict))
-
-        if self.options['do_aero']:
-            dep_dict = {'type': 'task', 'name': f'prep_emissions'}
-=======
-        if self.app_config.do_wave:
             dep_dict = {'type': 'task', 'name': f'gefs_wave_init'}
             dependencies.append(rocoto.add_dependency(dep_dict))
 
-        if self.app_config.do_aero:
+        if self.options['do_aero']:
             dep_dict = {'type': 'task', 'name': f'gefs_prep_emissions'}
->>>>>>> a0771f84
             dependencies.append(rocoto.add_dependency(dep_dict))
 
         dependencies = rocoto.create_dependency(dep_condition='and', dep=dependencies)
@@ -451,13 +433,8 @@
         deps = []
         dep_dict = {'type': 'metatask', 'name': f'gefs_fcst_mem#member#'}
         deps.append(rocoto.add_dependency(dep_dict))
-<<<<<<< HEAD
         if self.options['do_wave_bnd']:
-            dep_dict = {'type': 'task', 'name': f'wave_post_bndpnt_bull_mem#member#'}
-=======
-        if self.app_config.do_wave_bnd:
             dep_dict = {'type': 'task', 'name': f'gefs_wave_post_bndpnt_bull_mem#member#'}
->>>>>>> a0771f84
             deps.append(rocoto.add_dependency(dep_dict))
         dependencies = rocoto.create_dependency(dep_condition='and', dep=deps)
 
@@ -496,25 +473,14 @@
         if self.options['do_wave']:
             dep_dict = {'type': 'task', 'name': 'wave_post_grid_mem#member#'}
             deps.append(rocoto.add_dependency(dep_dict))
-<<<<<<< HEAD
         if self.options['do_ocean']:
-            dep_dict = {'type': 'metatask', 'name': 'ocean_prod_#member#'}
+            dep_dict = {'type': 'metatask', 'name': 'gefs_ocean_prod_#member#'}
             deps.append(rocoto.add_dependency(dep_dict))
         if self.options['do_ice']:
-            dep_dict = {'type': 'metatask', 'name': 'ice_prod_#member#'}
+            dep_dict = {'type': 'metatask', 'name': 'gefs_ice_prod_#member#'}
             deps.append(rocoto.add_dependency(dep_dict))
         if self.options['do_atm']:
-            dep_dict = {'type': 'metatask', 'name': 'atmos_prod_#member#'}
-=======
-        if self.app_config.do_ocean:
-            dep_dict = {'type': 'metatask', 'name': 'gefs_ocean_prod_#member#'}
-            deps.append(rocoto.add_dependency(dep_dict))
-        if self.app_config.do_ice:
-            dep_dict = {'type': 'metatask', 'name': 'gefs_ice_prod_#member#'}
-            deps.append(rocoto.add_dependency(dep_dict))
-        if self.app_config.do_atm:
             dep_dict = {'type': 'metatask', 'name': 'gefs_atmos_prod_#member#'}
->>>>>>> a0771f84
             deps.append(rocoto.add_dependency(dep_dict))
         dependencies = rocoto.create_dependency(dep_condition='and', dep=deps)
         extractvars_envars = self.envars.copy()
@@ -553,45 +519,24 @@
         deps.append(rocoto.add_dependency(dep_dict))
         dep_dict = {'type': 'metatask', 'name': 'gefs_atmos_ensstat'}
         deps.append(rocoto.add_dependency(dep_dict))
-<<<<<<< HEAD
         if self.options['do_ice']:
-            dep_dict = {'type': 'metatask', 'name': 'ice_prod'}
+            dep_dict = {'type': 'metatask', 'name': 'gefs_ice_prod'}
             deps.append(rocoto.add_dependency(dep_dict))
         if self.options['do_ocean']:
-            dep_dict = {'type': 'metatask', 'name': 'ocean_prod'}
+            dep_dict = {'type': 'metatask', 'name': 'gefs_ocean_prod'}
             deps.append(rocoto.add_dependency(dep_dict))
         if self.options['do_wave']:
-            dep_dict = {'type': 'metatask', 'name': 'wave_post_grid'}
-=======
-        if self.app_config.do_ice:
-            dep_dict = {'type': 'metatask', 'name': 'gefs_ice_prod'}
-            deps.append(rocoto.add_dependency(dep_dict))
-        if self.app_config.do_ocean:
-            dep_dict = {'type': 'metatask', 'name': 'gefs_ocean_prod'}
-            deps.append(rocoto.add_dependency(dep_dict))
-        if self.app_config.do_wave:
             dep_dict = {'type': 'metatask', 'name': 'gefs_wave_post_grid'}
->>>>>>> a0771f84
             deps.append(rocoto.add_dependency(dep_dict))
             dep_dict = {'type': 'metatask', 'name': 'gefs_wave_post_pnt'}
             deps.append(rocoto.add_dependency(dep_dict))
-<<<<<<< HEAD
             if self.options['do_wave_bnd']:
-                dep_dict = {'type': 'metatask', 'name': 'wave_post_bndpnt'}
-=======
-            if self.app_config.do_wave_bnd:
                 dep_dict = {'type': 'metatask', 'name': 'gefs_wave_post_bndpnt'}
->>>>>>> a0771f84
                 deps.append(rocoto.add_dependency(dep_dict))
                 dep_dict = {'type': 'metatask', 'name': 'gefs_wave_post_bndpnt_bull'}
                 deps.append(rocoto.add_dependency(dep_dict))
-<<<<<<< HEAD
         if self.options['do_extractvars']:
-            dep_dict = {'type': 'metatask', 'name': 'extractvars'}
-=======
-        if self.app_config.do_extractvars:
             dep_dict = {'type': 'metatask', 'name': 'gefs_extractvars'}
->>>>>>> a0771f84
             deps.append(rocoto.add_dependency(dep_dict))
         dependencies = rocoto.create_dependency(dep=deps, dep_condition='and')
 
@@ -623,35 +568,19 @@
             deps.append(rocoto.add_dependency(dep_dict))
             dep_dict = {'type': 'metatask', 'name': 'gefs_atmos_ensstat'}
             deps.append(rocoto.add_dependency(dep_dict))
-<<<<<<< HEAD
             if self.options['do_ice']:
-                dep_dict = {'type': 'metatask', 'name': 'ice_prod'}
+                dep_dict = {'type': 'metatask', 'name': 'gefs_ice_prod'}
                 deps.append(rocoto.add_dependency(dep_dict))
             if self.options['do_ocean']:
-                dep_dict = {'type': 'metatask', 'name': 'ocean_prod'}
+                dep_dict = {'type': 'metatask', 'name': 'gefs_ocean_prod'}
                 deps.append(rocoto.add_dependency(dep_dict))
             if self.options['do_wave']:
-                dep_dict = {'type': 'metatask', 'name': 'wave_post_grid'}
-=======
-            if self.app_config.do_ice:
-                dep_dict = {'type': 'metatask', 'name': 'gefs_ice_prod'}
-                deps.append(rocoto.add_dependency(dep_dict))
-            if self.app_config.do_ocean:
-                dep_dict = {'type': 'metatask', 'name': 'gefs_ocean_prod'}
-                deps.append(rocoto.add_dependency(dep_dict))
-            if self.app_config.do_wave:
                 dep_dict = {'type': 'metatask', 'name': 'gefs_wave_post_grid'}
->>>>>>> a0771f84
                 deps.append(rocoto.add_dependency(dep_dict))
                 dep_dict = {'type': 'metatask', 'name': 'gefs_wave_post_pnt'}
                 deps.append(rocoto.add_dependency(dep_dict))
-<<<<<<< HEAD
                 if self.options['do_wave_bnd']:
-                    dep_dict = {'type': 'metatask', 'name': 'wave_post_bndpnt'}
-=======
-                if self.app_config.do_wave_bnd:
                     dep_dict = {'type': 'metatask', 'name': 'gefs_wave_post_bndpnt'}
->>>>>>> a0771f84
                     deps.append(rocoto.add_dependency(dep_dict))
                     dep_dict = {'type': 'metatask', 'name': 'gefs_wave_post_bndpnt_bull'}
                     deps.append(rocoto.add_dependency(dep_dict))
