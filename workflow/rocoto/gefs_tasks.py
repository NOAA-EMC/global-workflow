--- conflicted
+++ resolved
@@ -314,12 +314,7 @@
 
     def wavepostsbs(self):
         deps = []
-<<<<<<< HEAD
-
-        dep_dict = {'type': 'metatask', 'name': f'fcst_mem#member#'}
-=======
         dep_dict = {'type': 'metatask', 'name': f'gefs_fcst_mem#member#'}
->>>>>>> ac3cde51
         deps.append(rocoto.add_dependency(dep_dict))
         dependencies = rocoto.create_dependency(dep=deps)
 
