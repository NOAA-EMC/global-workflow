#!/usr/bin/env python3

import os
from distutils.spawn import find_executable
from datetime import datetime
from collections import OrderedDict
from typing import Dict
from applications.applications import AppConfig
from rocoto.workflow_tasks import get_wf_tasks
import rocoto.rocoto as rocoto
from abc import ABC, abstractmethod


class RocotoXML(ABC):

    def __init__(self, app_config: AppConfig, rocoto_config: Dict) -> None:

        self._app_config = app_config
        self.rocoto_config = rocoto_config

        self._base = self._app_config.configs['base']

        self.preamble = self._get_preamble()
        self.definitions = self._get_definitions()
        self.header = self._get_workflow_header()
        self.cycledefs = self.get_cycledefs()
        task_list = get_wf_tasks(app_config)
        self.tasks = '\n'.join(task_list)
        self.footer = self._get_workflow_footer()

        self.xml = self._assemble_xml()

    @staticmethod
    def _get_preamble():
        """
        Generate preamble for XML
        """

        strings = ['<?xml version="1.0"?>',
                   '<!DOCTYPE workflow',
                   '[',
                   '\t<!--',
                   '\tPROGRAM',
                   '\t\tMain workflow manager for Global Forecast System',
                   '',
                   '\tNOTES:',
                   f'\t\tThis workflow was automatically generated at {datetime.now()}',
                   '\t-->',
                   '']

        return '\n'.join(strings)

    def _get_definitions(self) -> str:
        """
        Create entities related to the experiment
        """

        entity = OrderedDict()

        entity['PSLOT'] = self._base['PSLOT']

        entity['ROTDIR'] = self._base['ROTDIR']
        entity['JOBS_DIR'] = self._base['BASE_JOB']

        entity['MAXTRIES'] = self.rocoto_config['maxtries']

        # Put them all in an XML key-value syntax
        strings = []
        for key, value in entity.items():
            strings.append('\t' + rocoto.create_entity(key, value))

        return '\n'.join(strings)

    def _get_workflow_header(self):
        """
        Create the workflow header block
        """

        scheduler = self._app_config.scheduler
        cyclethrottle = self.rocoto_config['cyclethrottle']
        taskthrottle = self.rocoto_config['taskthrottle']
        verbosity = self.rocoto_config['verbosity']

        expdir = self._base['EXPDIR']

        strings = ['',
                   ']>',
                   '',
                   f'<workflow realtime="F" scheduler="{scheduler}" cyclethrottle="{cyclethrottle}" taskthrottle="{taskthrottle}">',
                   '',
                   f'\t<log verbosity="{verbosity}"><cyclestr>{expdir}/logs/@Y@m@d@H.log</cyclestr></log>',
                   '',
                   '\t<!-- Define the cycles -->',
                   '']

        return '\n'.join(strings)

    @abstractmethod
    def get_cycledefs(self):
        pass

    @staticmethod
    def _get_workflow_footer():
        """
        Generate workflow footer
        """

        return '\n</workflow>\n'

    def _assemble_xml(self) -> str:

        strings = [self.preamble,
                   self.definitions,
                   self.header,
                   self.cycledefs,
                   self.tasks,
                   self.footer]

        return ''.join(strings)

    def write(self, xml_file: str = None, crontab_file: str = None):
        self._write_xml(xml_file=xml_file)
        self._write_crontab(crontab_file=crontab_file)

    def _write_xml(self, xml_file: str = None) -> None:

        expdir = self._base['EXPDIR']
        pslot = self._base['PSLOT']

        if xml_file is None:
            xml_file = f"{expdir}/{pslot}.xml"

        with open(xml_file, 'w') as fh:
            fh.write(self.xml)

    def _write_crontab(self, crontab_file: str = None, cronint: int = 5) -> None:
        """
        Create crontab to execute rocotorun every cronint (5) minutes
        """

        # No point creating a crontab if rocotorun is not available.
        rocotoruncmd = find_executable('rocotorun')
        if rocotoruncmd is None:
            print('Failed to find rocotorun, crontab will not be created')
            return

        expdir = self._base['EXPDIR']
        pslot = self._base['PSLOT']

        rocotorunstr = f'{rocotoruncmd} -d {expdir}/{pslot}.db -w {expdir}/{pslot}.xml'
        cronintstr = f'*/{cronint} * * * *'

        try:
            replyto = os.environ['REPLYTO']
        except KeyError:
            replyto = ''

        strings = ['',
<<<<<<< HEAD
                  f'#################### {pslot} ####################',
                  f'MAILTO="{replyto}"'
                  ]
       #AWS need 'SHELL', and 'BASH_ENV' defined, or, the crontab job won't start.
        if os.environ.get('PW_CSP', None) in ['aws', 'azure', 'google']:
             strings.extend(
                       [
                       f'SHELL="/bin/bash"',
                       f'BASH_ENV="/etc/bashrc"'
                       ])
        strings.extend(
                  [
                  f'{cronintstr} {rocotorunstr}',
                  '#################################################################',
                  ''])
=======
                   f'#################### {pslot} ####################',
                   f'MAILTO="{replyto}"'
                   ]
        # AWS need 'SHELL', and 'BASH_ENV' defined, or, the crontab job won't start.
        if os.environ.get('PW_CSP', None) in ['aws', 'azure', 'google']:
            strings.extend([f'SHELL="/bin/bash"',
                            f'BASH_ENV="/etc/bashrc"'
                            ])
        strings.extend([f'{cronintstr} {rocotorunstr}',
                        '#################################################################',
                        ''])
>>>>>>> 1b18f2f9

        if crontab_file is None:
            crontab_file = f"{expdir}/{pslot}.crontab"

        with open(crontab_file, 'w') as fh:
            fh.write('\n'.join(strings))

        return<|MERGE_RESOLUTION|>--- conflicted
+++ resolved
@@ -156,23 +156,6 @@
             replyto = ''
 
         strings = ['',
-<<<<<<< HEAD
-                  f'#################### {pslot} ####################',
-                  f'MAILTO="{replyto}"'
-                  ]
-       #AWS need 'SHELL', and 'BASH_ENV' defined, or, the crontab job won't start.
-        if os.environ.get('PW_CSP', None) in ['aws', 'azure', 'google']:
-             strings.extend(
-                       [
-                       f'SHELL="/bin/bash"',
-                       f'BASH_ENV="/etc/bashrc"'
-                       ])
-        strings.extend(
-                  [
-                  f'{cronintstr} {rocotorunstr}',
-                  '#################################################################',
-                  ''])
-=======
                    f'#################### {pslot} ####################',
                    f'MAILTO="{replyto}"'
                    ]
@@ -184,7 +167,6 @@
         strings.extend([f'{cronintstr} {rocotorunstr}',
                         '#################################################################',
                         ''])
->>>>>>> 1b18f2f9
 
         if crontab_file is None:
             crontab_file = f"{expdir}/{pslot}.crontab"
