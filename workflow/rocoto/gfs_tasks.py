from applications.applications import AppConfig
from rocoto.tasks import Tasks
from wxflow import timedelta_to_HMS
import rocoto.rocoto as rocoto
import numpy as np


class GFSTasks(Tasks):

    def __init__(self, app_config: AppConfig, run: str) -> None:
        super().__init__(app_config, run)

    @staticmethod
    def _is_this_a_gdas_task(run, task_name):
        if run != 'enkfgdas':
            raise TypeError(f'{task_name} must be part of the "enkfgdas" cycle and not {run}')

    # Specific Tasks begin here
    def stage_ic(self):

        cycledef = 'gdas_half' if self.cdump in ['gdas', 'enkfgdas'] else self.cdump

        cpl_ic = self._configs['stage_ic']

        resources = self.get_resource('stage_ic')
        task_name = f'{self.run}stage_ic'
        task_dict = {'task_name': task_name,
                     'resources': resources,
                     'envars': self.envars,
<<<<<<< HEAD
                     'cycledef': cycledef,
=======
                     'cycledef': self.run,
>>>>>>> d3d85f0e
                     'command': f'{self.HOMEgfs}/jobs/rocoto/stage_ic.sh',
                     'job_name': f'{self.pslot}_{task_name}_@H',
                     'log': f'{self.rotdir}/logs/@Y@m@d@H/{task_name}.log',
                     'maxtries': '&MAXTRIES;'
                     }

        task = rocoto.create_task(task_dict)

        return task

    def prep(self):

        dump_suffix = self._base["DUMP_SUFFIX"]
        gfs_cyc = self._base["gfs_cyc"]
        dmpdir = self._base["DMPDIR"]
        atm_hist_path = self._template_to_rocoto_cycstring(self._base["COM_ATMOS_HISTORY_TMPL"], {'RUN': 'gdas'})
        dump_path = self._template_to_rocoto_cycstring(self._base["COM_OBSDMP_TMPL"],
                                                       {'DMPDIR': dmpdir, 'DUMP_SUFFIX': dump_suffix})

        gfs_enkf = True if self.app_config.do_hybvar and 'gfs' in self.app_config.eupd_runs else False

        deps = []
        dep_dict = {'type': 'metatask', 'name': 'gdasatmos_prod', 'offset': f"-{timedelta_to_HMS(self._base['cycle_interval'])}"}
        deps.append(rocoto.add_dependency(dep_dict))
        data = f'{atm_hist_path}/gdas.t@Hz.atmf009.nc'
        dep_dict = {'type': 'data', 'data': data, 'offset': f"-{timedelta_to_HMS(self._base['cycle_interval'])}"}
        deps.append(rocoto.add_dependency(dep_dict))
        data = f'{dump_path}/{self.run}.t@Hz.updated.status.tm00.bufr_d'
        dep_dict = {'type': 'data', 'data': data}
        deps.append(rocoto.add_dependency(dep_dict))
        dependencies = rocoto.create_dependency(dep_condition='and', dep=deps)

        cycledef = self.run
        if self.run in ['gfs'] and gfs_enkf and gfs_cyc != 4:
            cycledef = 'gdas'

        resources = self.get_resource('prep')
        task_name = f'{self.run}prep'
        task_dict = {'task_name': task_name,
                     'resources': resources,
                     'dependency': dependencies,
                     'envars': self.envars,
                     'cycledef': cycledef,
                     'command': f'{self.HOMEgfs}/jobs/rocoto/prep.sh',
                     'job_name': f'{self.pslot}_{task_name}_@H',
                     'log': f'{self.rotdir}/logs/@Y@m@d@H/{task_name}.log',
                     'maxtries': '&MAXTRIES;'
                     }

        task = rocoto.create_task(task_dict)

        return task

    def waveinit(self):

        resources = self.get_resource('waveinit')
        dependencies = None
        cycledef = 'gdas_half,gdas' if self.run in ['gdas'] else self.run
        if self.app_config.mode in ['cycled']:
            deps = []
            dep_dict = {'type': 'task', 'name': f'{self.run}prep'}
            deps.append(rocoto.add_dependency(dep_dict))
            if self.run in ['gdas']:
                dep_dict = {'type': 'cycleexist', 'condition': 'not', 'offset': f"-{timedelta_to_HMS(self._base['cycle_interval'])}"}
                deps.append(rocoto.add_dependency(dep_dict))
            dependencies = rocoto.create_dependency(dep_condition='or', dep=deps)

        task_name = f'{self.run}waveinit'
        task_dict = {'task_name': task_name,
                     'resources': resources,
                     'dependency': dependencies,
                     'envars': self.envars,
                     'cycledef': cycledef,
                     'command': f'{self.HOMEgfs}/jobs/rocoto/waveinit.sh',
                     'job_name': f'{self.pslot}_{task_name}_@H',
                     'log': f'{self.rotdir}/logs/@Y@m@d@H/{task_name}.log',
                     'maxtries': '&MAXTRIES;'
                     }

        task = rocoto.create_task(task_dict)

        return task

    def waveprep(self):

        deps = []
        dep_dict = {'type': 'task', 'name': f'{self.run}waveinit'}
        deps.append(rocoto.add_dependency(dep_dict))
        dependencies = rocoto.create_dependency(dep=deps)
        cycledef = 'gdas_half,gdas' if self.run in ['gdas'] else self.run
        resources = self.get_resource('waveprep')
        task_name = f'{self.run}waveprep'
        task_dict = {'task_name': task_name,
                     'resources': resources,
                     'dependency': dependencies,
                     'envars': self.envars,
                     'cycledef': cycledef,
                     'command': f'{self.HOMEgfs}/jobs/rocoto/waveprep.sh',
                     'job_name': f'{self.pslot}_{task_name}_@H',
                     'log': f'{self.rotdir}/logs/@Y@m@d@H/{task_name}.log',
                     'maxtries': '&MAXTRIES;'
                     }

        task = rocoto.create_task(task_dict)

        return task

    def aerosol_init(self):

        input_path = self._template_to_rocoto_cycstring(self._base['COM_ATMOS_INPUT_TMPL'])
        restart_path = self._template_to_rocoto_cycstring(self._base['COM_ATMOS_RESTART_TMPL'])

        deps = []
        # Files from current cycle
        files = ['gfs_ctrl.nc'] + [f'gfs_data.tile{tile}.nc' for tile in range(1, self.n_tiles + 1)]
        for file in files:
            data = f'{input_path}/{file}'
            dep_dict = {'type': 'data', 'data': data}
            deps.append(rocoto.add_dependency(dep_dict))

        # Calculate offset based on RUN = gfs | gdas
        interval = None
        if self.run in ['gfs']:
            interval = self._base['INTERVAL_GFS']
        elif self.run in ['gdas']:
            interval = self._base['INTERVAL']
        offset = timedelta_to_HMS(-interval)

        # Files from previous cycle
        files = [f'@Y@m@d.@H0000.fv_core.res.nc'] + \
                [f'@Y@m@d.@H0000.fv_core.res.tile{tile}.nc' for tile in range(1, self.n_tiles + 1)] + \
                [f'@Y@m@d.@H0000.fv_tracer.res.tile{tile}.nc' for tile in range(1, self.n_tiles + 1)]

        for file in files:
            data = [f'{restart_path}/', file]
            dep_dict = {'type': 'data', 'data': data, 'offset': [offset, None]}
            deps.append(rocoto.add_dependency(dep_dict))

        dependencies = rocoto.create_dependency(dep_condition='and', dep=deps)

        cycledef = 'gfs_seq'
        resources = self.get_resource('aerosol_init')
        task_name = f'{self.run}aerosol_init'
        task_dict = {'task_name': task_name,
                     'resources': resources,
                     'dependency': dependencies,
                     'envars': self.envars,
                     'cycledef': cycledef,
                     'command': f'{self.HOMEgfs}/jobs/rocoto/aerosol_init.sh',
                     'job_name': f'{self.pslot}_{task_name}_@H',
                     'log': f'{self.rotdir}/logs/@Y@m@d@H/{task_name}.log',
                     'maxtries': '&MAXTRIES;'
                     }

        task = rocoto.create_task(task_dict)

        return task

    def anal(self):
        deps = []
        dep_dict = {'type': 'task', 'name': f'{self.run}prep'}
        deps.append(rocoto.add_dependency(dep_dict))
        if self.app_config.do_hybvar:
            dep_dict = {'type': 'metatask', 'name': 'enkfgdasepmn', 'offset': f"-{timedelta_to_HMS(self._base['cycle_interval'])}"}
            deps.append(rocoto.add_dependency(dep_dict))
            dependencies = rocoto.create_dependency(dep_condition='and', dep=deps)
        else:
            dependencies = rocoto.create_dependency(dep=deps)

        resources = self.get_resource('anal')
        task_name = f'{self.run}anal'
        task_dict = {'task_name': task_name,
                     'resources': resources,
                     'dependency': dependencies,
                     'envars': self.envars,
                     'cycledef': self.run.replace('enkf', ''),
                     'command': f'{self.HOMEgfs}/jobs/rocoto/anal.sh',
                     'job_name': f'{self.pslot}_{task_name}_@H',
                     'log': f'{self.rotdir}/logs/@Y@m@d@H/{task_name}.log',
                     'maxtries': '&MAXTRIES;'
                     }

        task = rocoto.create_task(task_dict)

        return task

    def sfcanl(self):

        deps = []
        if self.app_config.do_jediatmvar:
            dep_dict = {'type': 'task', 'name': f'{self.run}atmanlfinal'}
        else:
            dep_dict = {'type': 'task', 'name': f'{self.run}anal'}
        deps.append(rocoto.add_dependency(dep_dict))
        if self.app_config.do_jedisnowda:
            dep_dict = {'type': 'task', 'name': f'{self.run}snowanl'}
            deps.append(rocoto.add_dependency(dep_dict))
            dependencies = rocoto.create_dependency(dep_condition='and', dep=deps)
        else:
            dependencies = rocoto.create_dependency(dep=deps)

        resources = self.get_resource('sfcanl')
        task_name = f'{self.run}sfcanl'
        task_dict = {'task_name': task_name,
                     'resources': resources,
                     'dependency': dependencies,
                     'envars': self.envars,
                     'cycledef': self.run.replace('enkf', ''),
                     'command': f'{self.HOMEgfs}/jobs/rocoto/sfcanl.sh',
                     'job_name': f'{self.pslot}_{task_name}_@H',
                     'log': f'{self.rotdir}/logs/@Y@m@d@H/{task_name}.log',
                     'maxtries': '&MAXTRIES;'
                     }

        task = rocoto.create_task(task_dict)

        return task

    def analcalc(self):

        deps = []
        if self.app_config.do_jediatmvar:
            dep_dict = {'type': 'task', 'name': f'{self.run}atmanlfinal'}
        else:
            dep_dict = {'type': 'task', 'name': f'{self.run}anal'}
        deps.append(rocoto.add_dependency(dep_dict))
        dep_dict = {'type': 'task', 'name': f'{self.run}sfcanl'}
        deps.append(rocoto.add_dependency(dep_dict))
        if self.app_config.do_hybvar and self.run in ['gdas']:
            dep_dict = {'type': 'task', 'name': 'enkfgdasechgres', 'offset': f"-{timedelta_to_HMS(self._base['cycle_interval'])}"}
            deps.append(rocoto.add_dependency(dep_dict))
        dependencies = rocoto.create_dependency(dep_condition='and', dep=deps)

        resources = self.get_resource('analcalc')
        task_name = f'{self.run}analcalc'
        task_dict = {'task_name': task_name,
                     'resources': resources,
                     'dependency': dependencies,
                     'envars': self.envars,
                     'cycledef': self.run.replace('enkf', ''),
                     'command': f'{self.HOMEgfs}/jobs/rocoto/analcalc.sh',
                     'job_name': f'{self.pslot}_{task_name}_@H',
                     'log': f'{self.rotdir}/logs/@Y@m@d@H/{task_name}.log',
                     'maxtries': '&MAXTRIES;'
                     }

        task = rocoto.create_task(task_dict)

        return task

    def analdiag(self):

        deps = []
        dep_dict = {'type': 'task', 'name': f'{self.run}anal'}
        deps.append(rocoto.add_dependency(dep_dict))
        dependencies = rocoto.create_dependency(dep_condition='and', dep=deps)

        resources = self.get_resource('analdiag')
        task_name = f'{self.run}analdiag'
        task_dict = {'task_name': task_name,
                     'resources': resources,
                     'dependency': dependencies,
                     'envars': self.envars,
                     'cycledef': self.run.replace('enkf', ''),
                     'command': f'{self.HOMEgfs}/jobs/rocoto/analdiag.sh',
                     'job_name': f'{self.pslot}_{task_name}_@H',
                     'log': f'{self.rotdir}/logs/@Y@m@d@H/{task_name}.log',
                     'maxtries': '&MAXTRIES;'
                     }

        task = rocoto.create_task(task_dict)

        return task

    def prepatmiodaobs(self):

        deps = []
        dep_dict = {'type': 'task', 'name': f'{self.run}prep'}
        deps.append(rocoto.add_dependency(dep_dict))
        dependencies = rocoto.create_dependency(dep=deps)

        resources = self.get_resource('prepatmiodaobs')
        task_name = f'{self.run}prepatmiodaobs'
        task_dict = {'task_name': task_name,
                     'resources': resources,
                     'dependency': dependencies,
                     'envars': self.envars,
                     'cycledef': self.run.replace('enkf', ''),
                     'command': f'{self.HOMEgfs}/jobs/rocoto/prepatmiodaobs.sh',
                     'job_name': f'{self.pslot}_{task_name}_@H',
                     'log': f'{self.rotdir}/logs/@Y@m@d@H/{task_name}.log',
                     'maxtries': '&MAXTRIES;'
                     }

        task = rocoto.create_task(task_dict)

        return task

    def atmanlinit(self):

        deps = []
        dep_dict = {'type': 'task', 'name': f'{self.run}prepatmiodaobs'}
        deps.append(rocoto.add_dependency(dep_dict))
        if self.app_config.do_hybvar:
            dep_dict = {'type': 'metatask', 'name': 'enkfgdasepmn', 'offset': f"-{timedelta_to_HMS(self._base['cycle_interval'])}"}
            deps.append(rocoto.add_dependency(dep_dict))
            dependencies = rocoto.create_dependency(dep_condition='and', dep=deps)
        else:
            dependencies = rocoto.create_dependency(dep=deps)

        gfs_cyc = self._base["gfs_cyc"]
        gfs_enkf = True if self.app_config.do_hybvar and 'gfs' in self.app_config.eupd_runs else False

        cycledef = self.run
        if self.run in ['gfs'] and gfs_enkf and gfs_cyc != 4:
            cycledef = 'gdas'

        resources = self.get_resource('atmanlinit')
        task_name = f'{self.run}atmanlinit'
        task_dict = {'task_name': task_name,
                     'resources': resources,
                     'dependency': dependencies,
                     'envars': self.envars,
                     'cycledef': cycledef,
                     'command': f'{self.HOMEgfs}/jobs/rocoto/atmanlinit.sh',
                     'job_name': f'{self.pslot}_{task_name}_@H',
                     'log': f'{self.rotdir}/logs/@Y@m@d@H/{task_name}.log',
                     'maxtries': '&MAXTRIES;'
                     }

        task = rocoto.create_task(task_dict)

        return task

    def atmanlvar(self):

        deps = []
        dep_dict = {'type': 'task', 'name': f'{self.run}atmanlinit'}
        deps.append(rocoto.add_dependency(dep_dict))
        dependencies = rocoto.create_dependency(dep=deps)

        resources = self.get_resource('atmanlvar')
        task_name = f'{self.run}atmanlvar'
        task_dict = {'task_name': task_name,
                     'resources': resources,
                     'dependency': dependencies,
                     'envars': self.envars,
                     'cycledef': self.run.replace('enkf', ''),
                     'command': f'{self.HOMEgfs}/jobs/rocoto/atmanlvar.sh',
                     'job_name': f'{self.pslot}_{task_name}_@H',
                     'log': f'{self.rotdir}/logs/@Y@m@d@H/{task_name}.log',
                     'maxtries': '&MAXTRIES;'
                     }

        task = rocoto.create_task(task_dict)

        return task

    def atmanlfv3inc(self):

        deps = []
        dep_dict = {'type': 'task', 'name': f'{self.run}atmanlvar'}
        deps.append(rocoto.add_dependency(dep_dict))
        dependencies = rocoto.create_dependency(dep=deps)

        resources = self.get_resource('atmanlfv3inc')
        task_name = f'{self.run}atmanlfv3inc'
        task_dict = {'task_name': task_name,
                     'resources': resources,
                     'dependency': dependencies,
                     'envars': self.envars,
                     'cycledef': self.run.replace('enkf', ''),
                     'command': f'{self.HOMEgfs}/jobs/rocoto/atmanlfv3inc.sh',
                     'job_name': f'{self.pslot}_{task_name}_@H',
                     'log': f'{self.rotdir}/logs/@Y@m@d@H/{task_name}.log',
                     'maxtries': '&MAXTRIES;'
                     }

        task = rocoto.create_task(task_dict)

        return task

    def atmanlfinal(self):

        deps = []
        dep_dict = {'type': 'task', 'name': f'{self.run}atmanlfv3inc'}
        deps.append(rocoto.add_dependency(dep_dict))
        dependencies = rocoto.create_dependency(dep_condition='and', dep=deps)

        resources = self.get_resource('atmanlfinal')
        task_name = f'{self.run}atmanlfinal'
        task_dict = {'task_name': task_name,
                     'resources': resources,
                     'dependency': dependencies,
                     'envars': self.envars,
                     'cycledef': self.run.replace('enkf', ''),
                     'command': f'{self.HOMEgfs}/jobs/rocoto/atmanlfinal.sh',
                     'job_name': f'{self.pslot}_{task_name}_@H',
                     'log': f'{self.rotdir}/logs/@Y@m@d@H/{task_name}.log',
                     'maxtries': '&MAXTRIES;'
                     }

        task = rocoto.create_task(task_dict)

        return task

    def prepobsaero(self):
        deps = []
        dep_dict = {'type': 'task', 'name': f'{self.run}prep'}
        deps.append(rocoto.add_dependency(dep_dict))
        dependencies = rocoto.create_dependency(dep_condition='and', dep=deps)

        resources = self.get_resource('prepobsaero')
        task_name = f'{self.run}prepobsaero'
        task_dict = {'task_name': task_name,
                     'resources': resources,
                     'dependency': dependencies,
                     'envars': self.envars,
                     'cycledef': self.run.replace('enkf', ''),
                     'command': f'{self.HOMEgfs}/jobs/rocoto/prepobsaero.sh',
                     'job_name': f'{self.pslot}_{task_name}_@H',
                     'log': f'{self.rotdir}/logs/@Y@m@d@H/{task_name}.log',
                     'maxtries': '&MAXTRIES;'
                     }

        task = rocoto.create_task(task_dict)

        return task

    def aeroanlinit(self):

        deps = []
        dep_dict = {'type': 'task', 'name': f'{self.run}prep'}
        if self.app_config.do_prep_obs_aero:
            dep_dict = {'type': 'task', 'name': f'{self.run}prepobsaero'}
        deps.append(rocoto.add_dependency(dep_dict))
        dependencies = rocoto.create_dependency(dep_condition='and', dep=deps)

        resources = self.get_resource('aeroanlinit')
        task_name = f'{self.run}aeroanlinit'
        task_dict = {'task_name': task_name,
                     'resources': resources,
                     'dependency': dependencies,
                     'envars': self.envars,
                     'cycledef': self.run.replace('enkf', ''),
                     'command': f'{self.HOMEgfs}/jobs/rocoto/aeroanlinit.sh',
                     'job_name': f'{self.pslot}_{task_name}_@H',
                     'log': f'{self.rotdir}/logs/@Y@m@d@H/{task_name}.log',
                     'maxtries': '&MAXTRIES;'
                     }

        task = rocoto.create_task(task_dict)

        return task

    def aeroanlrun(self):

        deps = []
        dep_dict = {'type': 'task', 'name': f'{self.run}aeroanlinit'}
        deps.append(rocoto.add_dependency(dep_dict))
        dependencies = rocoto.create_dependency(dep=deps)

        resources = self.get_resource('aeroanlrun')
        task_name = f'{self.run}aeroanlrun'
        task_dict = {'task_name': task_name,
                     'resources': resources,
                     'dependency': dependencies,
                     'envars': self.envars,
                     'cycledef': self.run.replace('enkf', ''),
                     'command': f'{self.HOMEgfs}/jobs/rocoto/aeroanlrun.sh',
                     'job_name': f'{self.pslot}_{task_name}_@H',
                     'log': f'{self.rotdir}/logs/@Y@m@d@H/{task_name}.log',
                     'maxtries': '&MAXTRIES;'
                     }

        task = rocoto.create_task(task_dict)

        return task

    def aeroanlfinal(self):

        deps = []
        dep_dict = {'type': 'task', 'name': f'{self.run}aeroanlrun'}
        deps.append(rocoto.add_dependency(dep_dict))
        dependencies = rocoto.create_dependency(dep_condition='and', dep=deps)

        resources = self.get_resource('aeroanlfinal')
        task_name = f'{self.run}aeroanlfinal'
        task_dict = {'task_name': task_name,
                     'resources': resources,
                     'dependency': dependencies,
                     'envars': self.envars,
                     'cycledef': self.run.replace('enkf', ''),
                     'command': f'{self.HOMEgfs}/jobs/rocoto/aeroanlfinal.sh',
                     'job_name': f'{self.pslot}_{task_name}_@H',
                     'log': f'{self.rotdir}/logs/@Y@m@d@H/{task_name}.log',
                     'maxtries': '&MAXTRIES;'
                     }

        task = rocoto.create_task(task_dict)

        return task

    def prepsnowobs(self):

        deps = []
        dep_dict = {'type': 'task', 'name': f'{self.run}prep'}
        deps.append(rocoto.add_dependency(dep_dict))
        dependencies = rocoto.create_dependency(dep=deps)

        resources = self.get_resource('prepsnowobs')
        task_name = f'{self.run}prepsnowobs'
        task_dict = {'task_name': task_name,
                     'resources': resources,
                     'dependency': dependencies,
                     'envars': self.envars,
                     'cycledef': self.run.replace('enkf', ''),
                     'command': f'{self.HOMEgfs}/jobs/rocoto/prepsnowobs.sh',
                     'job_name': f'{self.pslot}_{task_name}_@H',
                     'log': f'{self.rotdir}/logs/@Y@m@d@H/{task_name}.log',
                     'maxtries': '&MAXTRIES;'
                     }

        task = rocoto.create_task(task_dict)

        return task

    def snowanl(self):

        deps = []
        dep_dict = {'type': 'task', 'name': f'{self.run}prepsnowobs'}
        deps.append(rocoto.add_dependency(dep_dict))
        dependencies = rocoto.create_dependency(dep=deps)

        resources = self.get_resource('snowanl')
        task_name = f'{self.run}snowanl'
        task_dict = {'task_name': task_name,
                     'resources': resources,
                     'dependency': dependencies,
                     'envars': self.envars,
                     'cycledef': self.run.replace('enkf', ''),
                     'command': f'{self.HOMEgfs}/jobs/rocoto/snowanl.sh',
                     'job_name': f'{self.pslot}_{task_name}_@H',
                     'log': f'{self.rotdir}/logs/@Y@m@d@H/{task_name}.log',
                     'maxtries': '&MAXTRIES;'
                     }

        task = rocoto.create_task(task_dict)
        return task

    def prepoceanobs(self):

        ocean_hist_path = self._template_to_rocoto_cycstring(self._base["COM_OCEAN_HISTORY_TMPL"], {'RUN': 'gdas'})

        deps = []
        data = f'{ocean_hist_path}/gdas.ocean.t@Hz.inst.f009.nc'
        dep_dict = {'type': 'data', 'data': data, 'offset': f"-{timedelta_to_HMS(self._base['cycle_interval'])}"}
        deps.append(rocoto.add_dependency(dep_dict))
        dependencies = rocoto.create_dependency(dep=deps)

        resources = self.get_resource('prepoceanobs')
        task_name = f'{self.run}prepoceanobs'
        task_dict = {'task_name': task_name,
                     'resources': resources,
                     'dependency': dependencies,
                     'envars': self.envars,
                     'cycledef': self.run.replace('enkf', ''),
                     'command': f'{self.HOMEgfs}/jobs/rocoto/prepoceanobs.sh',
                     'job_name': f'{self.pslot}_{task_name}_@H',
                     'log': f'{self.rotdir}/logs/@Y@m@d@H/{task_name}.log',
                     'maxtries': '&MAXTRIES;'
                     }

        task = rocoto.create_task(task_dict)

        return task

    def marinebmat(self):

        ocean_hist_path = self._template_to_rocoto_cycstring(self._base["COM_OCEAN_HISTORY_TMPL"], {'RUN': 'gdas'})

        deps = []
        data = f'{ocean_hist_path}/gdas.ocean.t@Hz.inst.f009.nc'
        dep_dict = {'type': 'data', 'data': data, 'offset': f"-{timedelta_to_HMS(self._base['cycle_interval'])}"}
        deps.append(rocoto.add_dependency(dep_dict))
        dependencies = rocoto.create_dependency(dep=deps)

        resources = self.get_resource('marinebmat')
        task_name = f'{self.run}marinebmat'
        task_dict = {'task_name': task_name,
                     'resources': resources,
                     'dependency': dependencies,
                     'envars': self.envars,
                     'cycledef': self.run.replace('enkf', ''),
                     'command': f'{self.HOMEgfs}/jobs/rocoto/marinebmat.sh',
                     'job_name': f'{self.pslot}_{task_name}_@H',
                     'log': f'{self.rotdir}/logs/@Y@m@d@H/{task_name}.log',
                     'maxtries': '&MAXTRIES;'
                     }

        task = rocoto.create_task(task_dict)

        return task

    def ocnanalprep(self):

        deps = []
        dep_dict = {'type': 'task', 'name': f'{self.run}prepoceanobs'}
        deps.append(rocoto.add_dependency(dep_dict))
        dep_dict = {'type': 'task', 'name': f'{self.run}marinebmat'}
        deps.append(rocoto.add_dependency(dep_dict))
        dep_dict = {'type': 'task', 'name': 'gdasfcst', 'offset': f"-{timedelta_to_HMS(self._base['cycle_interval'])}"}
        deps.append(rocoto.add_dependency(dep_dict))
        dependencies = rocoto.create_dependency(dep_condition='and', dep=deps)

        resources = self.get_resource('ocnanalprep')
        task_name = f'{self.run}ocnanalprep'
        task_dict = {'task_name': task_name,
                     'resources': resources,
                     'dependency': dependencies,
                     'envars': self.envars,
                     'cycledef': self.run.replace('enkf', ''),
                     'command': f'{self.HOMEgfs}/jobs/rocoto/ocnanalprep.sh',
                     'job_name': f'{self.pslot}_{task_name}_@H',
                     'log': f'{self.rotdir}/logs/@Y@m@d@H/{task_name}.log',
                     'maxtries': '&MAXTRIES;'
                     }

        task = rocoto.create_task(task_dict)

        return task

    def ocnanalrun(self):

        deps = []
        dep_dict = {'type': 'task', 'name': f'{self.run}ocnanalprep'}
        deps.append(rocoto.add_dependency(dep_dict))
        dependencies = rocoto.create_dependency(dep=deps)

        resources = self.get_resource('ocnanalrun')
        task_name = f'{self.run}ocnanalrun'
        task_dict = {'task_name': task_name,
                     'resources': resources,
                     'dependency': dependencies,
                     'envars': self.envars,
                     'cycledef': self.run.replace('enkf', ''),
                     'command': f'{self.HOMEgfs}/jobs/rocoto/ocnanalrun.sh',
                     'job_name': f'{self.pslot}_{task_name}_@H',
                     'log': f'{self.rotdir}/logs/@Y@m@d@H/{task_name}.log',
                     'maxtries': '&MAXTRIES;'
                     }

        task = rocoto.create_task(task_dict)

        return task

    def ocnanalecen(self):

        deps = []
        dep_dict = {'type': 'task', 'name': f'{self.run}ocnanalrun'}
        deps.append(rocoto.add_dependency(dep_dict))
        dependencies = rocoto.create_dependency(dep=deps)

        resources = self.get_resource('ocnanalecen')
        task_name = f'{self.run}ocnanalecen'
        task_dict = {'task_name': task_name,
                     'resources': resources,
                     'dependency': dependencies,
                     'envars': self.envars,
                     'cycledef': self.run.replace('enkf', ''),
                     'command': f'{self.HOMEgfs}/jobs/rocoto/ocnanalecen.sh',
                     'job_name': f'{self.pslot}_{task_name}_@H',
                     'log': f'{self.rotdir}/logs/@Y@m@d@H/{task_name}.log',
                     'maxtries': '&MAXTRIES;'
                     }

        task = rocoto.create_task(task_dict)

        return task

    def ocnanalchkpt(self):

        deps = []
        if self.app_config.do_hybvar:
            dep_dict = {'type': 'task', 'name': f'{self.run}ocnanalecen'}
        else:
            dep_dict = {'type': 'task', 'name': f'{self.run}ocnanalrun'}
        deps.append(rocoto.add_dependency(dep_dict))
        if self.app_config.do_mergensst:
            data = f'&ROTDIR;/{self.run}.@Y@m@d/@H/atmos/{self.run}.t@Hz.sfcanl.nc'
            dep_dict = {'type': 'data', 'data': data}
            deps.append(rocoto.add_dependency(dep_dict))
        dependencies = rocoto.create_dependency(dep_condition='and', dep=deps)

        resources = self.get_resource('ocnanalchkpt')
        task_name = f'{self.run}ocnanalchkpt'
        task_dict = {'task_name': task_name,
                     'resources': resources,
                     'dependency': dependencies,
                     'envars': self.envars,
                     'cycledef': self.run.replace('enkf', ''),
                     'command': f'{self.HOMEgfs}/jobs/rocoto/ocnanalchkpt.sh',
                     'job_name': f'{self.pslot}_{task_name}_@H',
                     'log': f'{self.rotdir}/logs/@Y@m@d@H/{task_name}.log',
                     'maxtries': '&MAXTRIES;'
                     }

        task = rocoto.create_task(task_dict)

        return task

    def ocnanalpost(self):

        deps = []
        dep_dict = {'type': 'task', 'name': f'{self.run}ocnanalchkpt'}
        deps.append(rocoto.add_dependency(dep_dict))
        dependencies = rocoto.create_dependency(dep_condition='and', dep=deps)

        resources = self.get_resource('ocnanalpost')
        task_name = f'{self.run}ocnanalpost'
        task_dict = {'task_name': task_name,
                     'resources': resources,
                     'dependency': dependencies,
                     'envars': self.envars,
                     'cycledef': self.run.replace('enkf', ''),
                     'command': f'{self.HOMEgfs}/jobs/rocoto/ocnanalpost.sh',
                     'job_name': f'{self.pslot}_{task_name}_@H',
                     'log': f'{self.rotdir}/logs/@Y@m@d@H/{task_name}.log',
                     'maxtries': '&MAXTRIES;'
                     }

        task = rocoto.create_task(task_dict)

        return task

    def ocnanalvrfy(self):

        deps = []
        dep_dict = {'type': 'task', 'name': f'{self.run}ocnanalpost'}
        deps.append(rocoto.add_dependency(dep_dict))
        dependencies = rocoto.create_dependency(dep_condition='and', dep=deps)

        resources = self.get_resource('ocnanalvrfy')
        task_name = f'{self.run}ocnanalvrfy'
        task_dict = {'task_name': task_name,
                     'resources': resources,
                     'dependency': dependencies,
                     'envars': self.envars,
                     'cycledef': self.run.replace('enkf', ''),
                     'command': f'{self.HOMEgfs}/jobs/rocoto/ocnanalvrfy.sh',
                     'job_name': f'{self.pslot}_{task_name}_@H',
                     'log': f'{self.rotdir}/logs/@Y@m@d@H/{task_name}.log',
                     'maxtries': '&MAXTRIES;'
                     }

        task = rocoto.create_task(task_dict)

        return task

    def fcst(self):

        fcst_map = {'forecast-only': self._fcst_forecast_only,
                    'cycled': self._fcst_cycled}

        try:
            task = fcst_map[self.app_config.mode]()
        except KeyError:
            raise NotImplementedError(f'{self.app_config.mode} is not a valid type.\n' +
                                      'Currently supported forecast types are:\n' +
                                      f'{" | ".join(fcst_map.keys())}')

        return task

    def _fcst_forecast_only(self):
        dependencies = []

        dep_dict = {'type': 'task', 'name': f'{self.run}stage_ic'}
        dependencies.append(rocoto.add_dependency(dep_dict))

        if self.app_config.do_wave and self.run in self.app_config.wave_runs:
            wave_job = 'waveprep' if self.app_config.model_app in ['ATMW'] else 'waveinit'
            dep_dict = {'type': 'task', 'name': f'{self.run}{wave_job}'}
            dependencies.append(rocoto.add_dependency(dep_dict))

        if self.app_config.do_aero and \
           self.run in self.app_config.aero_fcst_runs and \
           not self._base['EXP_WARM_START']:
            # Calculate offset based on RUN = gfs | gdas
            interval = None
            if self.run in ['gfs']:
                interval = self._base['INTERVAL_GFS']
            elif self.run in ['gdas']:
                interval = self._base['INTERVAL']
            offset = timedelta_to_HMS(-interval)
            deps = []
            dep_dict = {'type': 'task', 'name': f'{self.run}aerosol_init'}
            deps.append(rocoto.add_dependency(dep_dict))
            dep_dict = {'type': 'cycleexist', 'condition': 'not', 'offset': offset}
            deps.append(rocoto.add_dependency(dep_dict))
            dependencies.append(rocoto.create_dependency(dep_condition='or', dep=deps))

        dependencies = rocoto.create_dependency(dep_condition='and', dep=dependencies)

        resources = self.get_resource('fcst')
        task_name = f'{self.run}fcst'
        task_dict = {'task_name': task_name,
                     'resources': resources,
                     'dependency': dependencies,
                     'envars': self.envars,
                     'cycledef': self.run.replace('enkf', ''),
                     'command': f'{self.HOMEgfs}/jobs/rocoto/fcst.sh',
                     'job_name': f'{self.pslot}_{task_name}_@H',
                     'log': f'{self.rotdir}/logs/@Y@m@d@H/{task_name}.log',
                     'maxtries': '&MAXTRIES;'
                     }

        task = rocoto.create_task(task_dict)

        return task

    def _fcst_cycled(self):

        dep_dict = {'type': 'task', 'name': f'{self.run}sfcanl'}
        dep = rocoto.add_dependency(dep_dict)
        dependencies = rocoto.create_dependency(dep=dep)

        if self.app_config.do_jediocnvar:
            dep_dict = {'type': 'task', 'name': f'{self.run}ocnanalpost'}
            dependencies.append(rocoto.add_dependency(dep_dict))

        if self.app_config.do_aero and self.run in self.app_config.aero_anl_runs:
            dep_dict = {'type': 'task', 'name': f'{self.run}aeroanlfinal'}
            dependencies.append(rocoto.add_dependency(dep_dict))

        if self.app_config.do_jedisnowda:
            dep_dict = {'type': 'task', 'name': f'{self.run}snowanl'}
            dependencies.append(rocoto.add_dependency(dep_dict))

        dependencies = rocoto.create_dependency(dep_condition='and', dep=dependencies)

<<<<<<< HEAD
        if self.cdump in ['gdas']:
            dep_dict = {'type': 'task', 'name': f'{self.cdump}stage_ic'}
=======
        if self.run in ['gdas']:
            dep_dict = {'type': 'cycleexist', 'condition': 'not', 'offset': f"-{timedelta_to_HMS(self._base['cycle_interval'])}"}
>>>>>>> d3d85f0e
            dependencies.append(rocoto.add_dependency(dep_dict))
            dependencies = rocoto.create_dependency(dep_condition='or', dep=dependencies)

        if self.app_config.do_wave and self.run in self.app_config.wave_runs:
            dep_dict = {'type': 'task', 'name': f'{self.run}waveprep'}
            dependencies.append(rocoto.add_dependency(dep_dict))
            dependencies = rocoto.create_dependency(dep_condition='and', dep=dependencies)

        cycledef = 'gdas_half,gdas' if self.run in ['gdas'] else self.run

        resources = self.get_resource('fcst')
        task_name = f'{self.run}fcst'
        task_dict = {'task_name': task_name,
                     'resources': resources,
                     'dependency': dependencies,
                     'envars': self.envars,
                     'cycledef': cycledef,
                     'command': f'{self.HOMEgfs}/jobs/rocoto/fcst.sh',
                     'job_name': f'{self.pslot}_{task_name}_@H',
                     'log': f'{self.rotdir}/logs/@Y@m@d@H/{task_name}.log',
                     'maxtries': '&MAXTRIES;'
                     }

        task = rocoto.create_task(task_dict)

        return task

    def atmanlupp(self):
        postenvars = self.envars.copy()
        postenvar_dict = {'FHR3': '000',
                          'UPP_RUN': 'analysis'}
        for key, value in postenvar_dict.items():
            postenvars.append(rocoto.create_envar(name=key, value=str(value)))

        atm_anl_path = self._template_to_rocoto_cycstring(self._base["COM_ATMOS_ANALYSIS_TMPL"])
        deps = []
        data = f'{atm_anl_path}/{self.run}.t@Hz.atmanl.nc'
        dep_dict = {'type': 'data', 'data': data, 'age': 120}
        deps.append(rocoto.add_dependency(dep_dict))
        data = f'{atm_anl_path}/{self.run}.t@Hz.sfcanl.nc'
        dep_dict = {'type': 'data', 'data': data, 'age': 120}
        deps.append(rocoto.add_dependency(dep_dict))
        data = f'{atm_anl_path}/{self.run}.t@Hz.loganl.txt'
        dep_dict = {'type': 'data', 'data': data, 'age': 60}
        deps.append(rocoto.add_dependency(dep_dict))
        dependencies = rocoto.create_dependency(dep=deps, dep_condition='and')
        resources = self.get_resource('upp')
        task_name = f'{self.run}atmanlupp'
        task_dict = {'task_name': task_name,
                     'resources': resources,
                     'dependency': dependencies,
                     'envars': postenvars,
                     'cycledef': self.run.replace('enkf', ''),
                     'command': f'{self.HOMEgfs}/jobs/rocoto/upp.sh',
                     'job_name': f'{self.pslot}_{task_name}_@H',
                     'log': f'{self.rotdir}/logs/@Y@m@d@H/{task_name}.log',
                     'maxtries': '&MAXTRIES;'
                     }

        task = rocoto.create_task(task_dict)

        return task

    def atmanlprod(self):
        postenvars = self.envars.copy()
        postenvar_dict = {'FHR3': '-001'}
        for key, value in postenvar_dict.items():
            postenvars.append(rocoto.create_envar(name=key, value=str(value)))

        atm_master_path = self._template_to_rocoto_cycstring(self._base["COM_ATMOS_MASTER_TMPL"])
        deps = []
        data = f'{atm_master_path}/{self.run}.t@Hz.master.grb2anl'
        dep_dict = {'type': 'data', 'data': data, 'age': 120}
        deps.append(rocoto.add_dependency(dep_dict))
        dependencies = rocoto.create_dependency(dep=deps)
        resources = self.get_resource('atmos_products')
        task_name = f'{self.run}atmanlprod'
        task_dict = {'task_name': task_name,
                     'resources': resources,
                     'dependency': dependencies,
                     'envars': postenvars,
                     'cycledef': self.run.replace('enkf', ''),
                     'command': f'{self.HOMEgfs}/jobs/rocoto/atmos_products.sh',
                     'job_name': f'{self.pslot}_{task_name}_@H',
                     'log': f'{self.rotdir}/logs/@Y@m@d@H/{task_name}.log',
                     'maxtries': '&MAXTRIES;'
                     }

        task = rocoto.create_task(task_dict)

        return task

    def atmupp(self):
        return self._upptask(upp_run='forecast', task_id='atmupp')

    def goesupp(self):
        return self._upptask(upp_run='goes', task_id='goesupp')

    def _upptask(self, upp_run="forecast", task_id="atmupp"):

        VALID_UPP_RUN = ["forecast", "goes", "wafs"]
        if upp_run not in VALID_UPP_RUN:
            raise KeyError(f"{upp_run} is invalid; UPP_RUN options are: {('|').join(VALID_UPP_RUN)}")

        postenvars = self.envars.copy()
        postenvar_dict = {'FHR3': '#fhr#',
                          'UPP_RUN': upp_run}
        for key, value in postenvar_dict.items():
            postenvars.append(rocoto.create_envar(name=key, value=str(value)))

        atm_hist_path = self._template_to_rocoto_cycstring(self._base["COM_ATMOS_HISTORY_TMPL"])
        deps = []
        data = f'{atm_hist_path}/{self.run}.t@Hz.atmf#fhr#.nc'
        dep_dict = {'type': 'data', 'data': data, 'age': 120}
        deps.append(rocoto.add_dependency(dep_dict))
        data = f'{atm_hist_path}/{self.run}.t@Hz.sfcf#fhr#.nc'
        dep_dict = {'type': 'data', 'data': data, 'age': 120}
        deps.append(rocoto.add_dependency(dep_dict))
        data = f'{atm_hist_path}/{self.run}.t@Hz.atm.logf#fhr#.txt'
        dep_dict = {'type': 'data', 'data': data, 'age': 60}
        deps.append(rocoto.add_dependency(dep_dict))
        dependencies = rocoto.create_dependency(dep=deps, dep_condition='and')
        cycledef = 'gdas_half,gdas' if self.run in ['gdas'] else self.run
        resources = self.get_resource('upp')

        task_name = f'{self.run}{task_id}_f#fhr#'
        task_dict = {'task_name': task_name,
                     'resources': resources,
                     'dependency': dependencies,
                     'envars': postenvars,
                     'cycledef': cycledef,
                     'command': f'{self.HOMEgfs}/jobs/rocoto/upp.sh',
                     'job_name': f'{self.pslot}_{task_name}_@H',
                     'log': f'{self.rotdir}/logs/@Y@m@d@H/{task_name}.log',
                     'maxtries': '&MAXTRIES;'
                     }

        fhrs = self._get_forecast_hours(self.run, self._configs['upp'])
        fhr_var_dict = {'fhr': ' '.join([f"{fhr:03d}" for fhr in fhrs])}

        metatask_dict = {'task_name': f'{self.run}{task_id}',
                         'task_dict': task_dict,
                         'var_dict': fhr_var_dict
                         }

        task = rocoto.create_task(metatask_dict)

        return task

    def atmos_prod(self):
        return self._atmosoceaniceprod('atmos')

    def ocean_prod(self):
        return self._atmosoceaniceprod('ocean')

    def ice_prod(self):
        return self._atmosoceaniceprod('ice')

    def _atmosoceaniceprod(self, component: str):

        products_dict = {'atmos': {'config': 'atmos_products',
                                   'history_path_tmpl': 'COM_ATMOS_MASTER_TMPL',
                                   'history_file_tmpl': f'{self.run}.t@Hz.master.grb2f#fhr#'},
                         'ocean': {'config': 'oceanice_products',
                                   'history_path_tmpl': 'COM_OCEAN_HISTORY_TMPL',
                                   'history_file_tmpl': f'{self.run}.ocean.t@Hz.6hr_avg.f#fhr#.nc'},
                         'ice': {'config': 'oceanice_products',
                                 'history_path_tmpl': 'COM_ICE_HISTORY_TMPL',
                                 'history_file_tmpl': f'{self.run}.ice.t@Hz.6hr_avg.f#fhr#.nc'}}

        component_dict = products_dict[component]
        config = component_dict['config']
        history_path_tmpl = component_dict['history_path_tmpl']
        history_file_tmpl = component_dict['history_file_tmpl']

        postenvars = self.envars.copy()
        postenvar_dict = {'FHR3': '#fhr#', 'COMPONENT': component}
        for key, value in postenvar_dict.items():
            postenvars.append(rocoto.create_envar(name=key, value=str(value)))

        history_path = self._template_to_rocoto_cycstring(self._base[history_path_tmpl])
        deps = []
        data = f'{history_path}/{history_file_tmpl}'
        dep_dict = {'type': 'data', 'data': data, 'age': 120}
        deps.append(rocoto.add_dependency(dep_dict))
        if component in ['ocean']:
            command = f"{self.HOMEgfs}/ush/check_netcdf.sh {history_path}/{history_file_tmpl}"
            dep_dict = {'type': 'sh', 'command': command}
            deps.append(rocoto.add_dependency(dep_dict))
            dependencies = rocoto.create_dependency(dep=deps, dep_condition='and')
        else:
            dependencies = rocoto.create_dependency(dep=deps)

        cycledef = 'gdas_half,gdas' if self.run in ['gdas'] else self.run
        resources = self.get_resource(component_dict['config'])

        task_name = f'{self.run}{component}_prod_f#fhr#'
        task_dict = {'task_name': task_name,
                     'resources': resources,
                     'dependency': dependencies,
                     'envars': postenvars,
                     'cycledef': cycledef,
                     'command': f"{self.HOMEgfs}/jobs/rocoto/{config}.sh",
                     'job_name': f'{self.pslot}_{task_name}_@H',
                     'log': f'{self.rotdir}/logs/@Y@m@d@H/{task_name}.log',
                     'maxtries': '&MAXTRIES;'
                     }

        fhrs = self._get_forecast_hours(self.run, self._configs[config], component)

        # ocean/ice components do not have fhr 0 as they are averaged output
        if component in ['ocean', 'ice'] and 0 in fhrs:
            fhrs.remove(0)

        fhr_var_dict = {'fhr': ' '.join([f"{fhr:03d}" for fhr in fhrs])}
        metatask_dict = {'task_name': f'{self.run}{component}_prod',
                         'task_dict': task_dict,
                         'var_dict': fhr_var_dict
                         }

        task = rocoto.create_task(metatask_dict)

        return task

    def wavepostsbs(self):
        deps = []
        for wave_grid in self._configs['wavepostsbs']['waveGRD'].split():
            wave_hist_path = self._template_to_rocoto_cycstring(self._base["COM_WAVE_HISTORY_TMPL"])
            data = f'{wave_hist_path}/{self.run}wave.out_grd.{wave_grid}.@Y@m@d.@H0000'
            dep_dict = {'type': 'data', 'data': data}
            deps.append(rocoto.add_dependency(dep_dict))
        dependencies = rocoto.create_dependency(dep_condition='and', dep=deps)

        resources = self.get_resource('wavepostsbs')
        task_name = f'{self.run}wavepostsbs'
        task_dict = {'task_name': task_name,
                     'resources': resources,
                     'dependency': dependencies,
                     'envars': self.envars,
                     'cycledef': self.run.replace('enkf', ''),
                     'command': f'{self.HOMEgfs}/jobs/rocoto/wavepostsbs.sh',
                     'job_name': f'{self.pslot}_{task_name}_@H',
                     'log': f'{self.rotdir}/logs/@Y@m@d@H/{task_name}.log',
                     'maxtries': '&MAXTRIES;'
                     }

        task = rocoto.create_task(task_dict)

        return task

    def wavepostbndpnt(self):
        deps = []
        dep_dict = {'type': 'task', 'name': f'{self.run}fcst'}
        deps.append(rocoto.add_dependency(dep_dict))
        dependencies = rocoto.create_dependency(dep=deps)

        resources = self.get_resource('wavepostbndpnt')
        task_name = f'{self.run}wavepostbndpnt'
        task_dict = {'task_name': task_name,
                     'resources': resources,
                     'dependency': dependencies,
                     'envars': self.envars,
                     'cycledef': self.run.replace('enkf', ''),
                     'command': f'{self.HOMEgfs}/jobs/rocoto/wavepostbndpnt.sh',
                     'job_name': f'{self.pslot}_{task_name}_@H',
                     'log': f'{self.rotdir}/logs/@Y@m@d@H/{task_name}.log',
                     'maxtries': '&MAXTRIES;'
                     }

        task = rocoto.create_task(task_dict)

        return task

    def wavepostbndpntbll(self):

        # The wavepostbndpntbll job runs on forecast hours up to FHMAX_WAV_IBP
        last_fhr = self._configs['wave']['FHMAX_WAV_IBP']

        deps = []
        atmos_hist_path = self._template_to_rocoto_cycstring(self._base["COM_ATMOS_HISTORY_TMPL"])
        data = f'{atmos_hist_path}/{self.run}.t@Hz.atm.logf{last_fhr:03d}.txt'
        dep_dict = {'type': 'data', 'data': data}
        deps.append(rocoto.add_dependency(dep_dict))
        dependencies = rocoto.create_dependency(dep=deps)

        resources = self.get_resource('wavepostbndpntbll')
        task_name = f'{self.run}wavepostbndpntbll'
        task_dict = {'task_name': task_name,
                     'resources': resources,
                     'dependency': dependencies,
                     'envars': self.envars,
                     'cycledef': self.run.replace('enkf', ''),
                     'command': f'{self.HOMEgfs}/jobs/rocoto/wavepostbndpntbll.sh',
                     'job_name': f'{self.pslot}_{task_name}_@H',
                     'log': f'{self.rotdir}/logs/@Y@m@d@H/{task_name}.log',
                     'maxtries': '&MAXTRIES;'
                     }

        task = rocoto.create_task(task_dict)

        return task

    def wavepostpnt(self):
        deps = []
        dep_dict = {'type': 'task', 'name': f'{self.run}fcst'}
        deps.append(rocoto.add_dependency(dep_dict))
        if self.app_config.do_wave_bnd:
            dep_dict = {'type': 'task', 'name': f'{self.run}wavepostbndpntbll'}
            deps.append(rocoto.add_dependency(dep_dict))
        dependencies = rocoto.create_dependency(dep_condition='and', dep=deps)

        resources = self.get_resource('wavepostpnt')
        task_name = f'{self.run}wavepostpnt'
        task_dict = {'task_name': task_name,
                     'resources': resources,
                     'dependency': dependencies,
                     'envars': self.envars,
                     'cycledef': self.run.replace('enkf', ''),
                     'command': f'{self.HOMEgfs}/jobs/rocoto/wavepostpnt.sh',
                     'job_name': f'{self.pslot}_{task_name}_@H',
                     'log': f'{self.rotdir}/logs/@Y@m@d@H/{task_name}.log',
                     'maxtries': '&MAXTRIES;'
                     }

        task = rocoto.create_task(task_dict)

        return task

    def wavegempak(self):
        deps = []
        dep_dict = {'type': 'task', 'name': f'{self.run}wavepostsbs'}
        deps.append(rocoto.add_dependency(dep_dict))
        dependencies = rocoto.create_dependency(dep=deps)

        resources = self.get_resource('wavegempak')
        task_name = f'{self.run}wavegempak'
        task_dict = {'task_name': task_name,
                     'resources': resources,
                     'dependency': dependencies,
                     'envars': self.envars,
                     'cycledef': self.run.replace('enkf', ''),
                     'command': f'{self.HOMEgfs}/jobs/rocoto/wavegempak.sh',
                     'job_name': f'{self.pslot}_{task_name}_@H',
                     'log': f'{self.rotdir}/logs/@Y@m@d@H/{task_name}.log',
                     'maxtries': '&MAXTRIES;'
                     }

        task = rocoto.create_task(task_dict)

        return task

    def waveawipsbulls(self):
        deps = []
        dep_dict = {'type': 'task', 'name': f'{self.run}wavepostsbs'}
        deps.append(rocoto.add_dependency(dep_dict))
        dep_dict = {'type': 'task', 'name': f'{self.run}wavepostpnt'}
        deps.append(rocoto.add_dependency(dep_dict))
        dependencies = rocoto.create_dependency(dep_condition='and', dep=deps)

        resources = self.get_resource('waveawipsbulls')
        task_name = f'{self.run}waveawipsbulls'
        task_dict = {'task_name': task_name,
                     'resources': resources,
                     'dependency': dependencies,
                     'envars': self.envars,
                     'cycledef': self.run.replace('enkf', ''),
                     'command': f'{self.HOMEgfs}/jobs/rocoto/waveawipsbulls.sh',
                     'job_name': f'{self.pslot}_{task_name}_@H',
                     'log': f'{self.rotdir}/logs/@Y@m@d@H/{task_name}.log',
                     'maxtries': '&MAXTRIES;'
                     }

        task = rocoto.create_task(task_dict)

        return task

    def waveawipsgridded(self):
        deps = []
        dep_dict = {'type': 'task', 'name': f'{self.run}wavepostsbs'}
        deps.append(rocoto.add_dependency(dep_dict))
        dependencies = rocoto.create_dependency(dep=deps)

        resources = self.get_resource('waveawipsgridded')
        task_name = f'{self.run}waveawipsgridded'
        task_dict = {'task_name': task_name,
                     'resources': resources,
                     'dependency': dependencies,
                     'envars': self.envars,
                     'cycledef': self.run.replace('enkf', ''),
                     'command': f'{self.HOMEgfs}/jobs/rocoto/waveawipsgridded.sh',
                     'job_name': f'{self.pslot}_{task_name}_@H',
                     'log': f'{self.rotdir}/logs/@Y@m@d@H/{task_name}.log',
                     'maxtries': '&MAXTRIES;'
                     }

        task = rocoto.create_task(task_dict)

        return task

    def postsnd(self):
        deps = []
        dep_dict = {'type': 'task', 'name': f'{self.run}fcst'}
        deps.append(rocoto.add_dependency(dep_dict))
        dependencies = rocoto.create_dependency(dep=deps)

        resources = self.get_resource('postsnd')
        task_name = f'{self.run}postsnd'
        task_dict = {'task_name': task_name,
                     'resources': resources,
                     'dependency': dependencies,
                     'envars': self.envars,
                     'cycledef': self.run.replace('enkf', ''),
                     'command': f'{self.HOMEgfs}/jobs/rocoto/postsnd.sh',
                     'job_name': f'{self.pslot}_{task_name}_@H',
                     'log': f'{self.rotdir}/logs/@Y@m@d@H/{task_name}.log',
                     'maxtries': '&MAXTRIES;'
                     }

        task = rocoto.create_task(task_dict)

        return task

    def fbwind(self):

        atmos_prod_path = self._template_to_rocoto_cycstring(self._base["COM_ATMOS_GRIB_GRID_TMPL"], {'RUN': self.run, 'GRID': '0p25'})
        deps = []
        data = f'{atmos_prod_path}/{self.run}.t@Hz.pgrb2.0p25.f006'
        dep_dict = {'type': 'data', 'data': data, 'age': 120}
        deps.append(rocoto.add_dependency(dep_dict))
        data = f'{atmos_prod_path}/{self.run}.t@Hz.pgrb2.0p25.f012'
        dep_dict = {'type': 'data', 'data': data, 'age': 120}
        deps.append(rocoto.add_dependency(dep_dict))
        data = f'{atmos_prod_path}/{self.run}.t@Hz.pgrb2.0p25.f024'
        dep_dict = {'type': 'data', 'data': data, 'age': 120}
        deps.append(rocoto.add_dependency(dep_dict))
        dependencies = rocoto.create_dependency(dep=deps, dep_condition='and')

        resources = self.get_resource('awips')
        # TODO: It would be better to use task dependencies on the
        # individual post jobs rather than data dependencies to avoid
        # prematurely starting with partial files. Unfortunately, the
        # ability to "group" post would make this more convoluted than
        # it should be and not worth the complexity.
        task_name = f'{self.run}fbwind'
        task_dict = {'task_name': task_name,
                     'resources': resources,
                     'dependency': dependencies,
                     'envars': self.envars,
                     'cycledef': self.run.replace('enkf', ''),
                     'command': f'{self.HOMEgfs}/jobs/rocoto/fbwind.sh',
                     'job_name': f'{self.pslot}_{task_name}_@H',
                     'log': f'{self.rotdir}/logs/@Y@m@d@H/{task_name}.log',
                     'maxtries': '&MAXTRIES;'
                     }

        task = rocoto.create_task(task_dict)

        return task

    @staticmethod
    def _get_awipsgroups(run, config):

        fhmin = config['FHMIN']
        fhmax = config['FHMAX']
        fhout = config['FHOUT']

        # Get a list of all forecast hours
        fhrs = []
        if run in ['gdas']:
            fhrs = range(fhmin, fhmax + fhout, fhout)
        elif run in ['gfs']:
            fhmax = config['FHMAX_GFS']
            fhout = config['FHOUT_GFS']
            fhmax_hf = config['FHMAX_HF_GFS']
            fhout_hf = config['FHOUT_HF_GFS']
            if fhmax > 240:
                fhmax = 240
            if fhmax_hf > 240:
                fhmax_hf = 240
            fhrs_hf = list(range(fhmin, fhmax_hf + fhout_hf, fhout_hf))
            fhrs = fhrs_hf + list(range(fhrs_hf[-1] + fhout, fhmax + fhout, fhout))

        nawipsgrp = config['NAWIPSGRP']
        ngrps = nawipsgrp if len(fhrs) > nawipsgrp else len(fhrs)

        fhrs = [f'f{fhr:03d}' for fhr in fhrs]
        fhrs = np.array_split(fhrs, ngrps)
        fhrs = [fhr.tolist() for fhr in fhrs]

        grp = ' '.join([f'_{fhr[0]}-{fhr[-1]}' for fhr in fhrs])
        dep = ' '.join([fhr[-1] for fhr in fhrs])
        lst = ' '.join(['_'.join(fhr) for fhr in fhrs])

        return grp, dep, lst

    def awips_20km_1p0deg(self):

        deps = []
        dep_dict = {'type': 'metatask', 'name': f'{self.run}atmos_prod'}
        deps.append(rocoto.add_dependency(dep_dict))
        dependencies = rocoto.create_dependency(dep=deps)

        awipsenvars = self.envars.copy()
        awipsenvar_dict = {'FHRGRP': '#grp#',
                           'FHRLST': '#lst#',
                           'ROTDIR': self.rotdir}
        for key, value in awipsenvar_dict.items():
            awipsenvars.append(rocoto.create_envar(name=key, value=str(value)))

        varname1, varname2, varname3 = 'grp', 'dep', 'lst'
        varval1, varval2, varval3 = self._get_awipsgroups(self.run, self._configs['awips'])
        var_dict = {varname1: varval1, varname2: varval2, varname3: varval3}

        resources = self.get_resource('awips')

        task_name = f'{self.run}awips_20km_1p0deg#{varname1}#'
        task_dict = {'task_name': task_name,
                     'resources': resources,
                     'dependency': dependencies,
                     'envars': awipsenvars,
                     'cycledef': self.run.replace('enkf', ''),
                     'command': f'{self.HOMEgfs}/jobs/rocoto/awips_20km_1p0deg.sh',
                     'job_name': f'{self.pslot}_{task_name}_@H',
                     'log': f'{self.rotdir}/logs/@Y@m@d@H/{task_name}.log',
                     'maxtries': '&MAXTRIES;'
                     }

        metatask_dict = {'task_name': f'{self.run}awips_20km_1p0deg',
                         'task_dict': task_dict,
                         'var_dict': var_dict
                         }

        task = rocoto.create_task(metatask_dict)

        return task

    def gempak(self):

        deps = []
        dep_dict = {'type': 'task', 'name': f'{self.run}atmos_prod_f#fhr#'}
        deps.append(rocoto.add_dependency(dep_dict))
        dependencies = rocoto.create_dependency(dep=deps)

        gempak_vars = self.envars.copy()
        gempak_dict = {'FHR3': '#fhr#'}
        for key, value in gempak_dict.items():
            gempak_vars.append(rocoto.create_envar(name=key, value=str(value)))

        resources = self.get_resource('gempak')
        task_name = f'{self.run}gempak_f#fhr#'
        task_dict = {'task_name': task_name,
                     'resources': resources,
                     'dependency': dependencies,
                     'envars': gempak_vars,
                     'cycledef': self.run.replace('enkf', ''),
                     'command': f'{self.HOMEgfs}/jobs/rocoto/gempak.sh',
                     'job_name': f'{self.pslot}_{task_name}_@H',
                     'log': f'{self.rotdir}/logs/@Y@m@d@H/{task_name}.log',
                     'maxtries': '&MAXTRIES;'
                     }

        fhrs = self._get_forecast_hours(self.run, self._configs['gempak'])
        fhr_var_dict = {'fhr': ' '.join([f"{fhr:03d}" for fhr in fhrs])}

        fhr_metatask_dict = {'task_name': f'{self.run}gempak',
                             'task_dict': task_dict,
                             'var_dict': fhr_var_dict}

        task = rocoto.create_task(fhr_metatask_dict)

        return task

    def gempakmeta(self):
        deps = []
        dep_dict = {'type': 'metatask', 'name': f'{self.run}gempak'}
        deps.append(rocoto.add_dependency(dep_dict))
        dependencies = rocoto.create_dependency(dep=deps)

        resources = self.get_resource('gempak')
        task_name = f'{self.run}gempakmeta'
        task_dict = {'task_name': task_name,
                     'resources': resources,
                     'dependency': dependencies,
                     'envars': self.envars,
                     'cycledef': self.run.replace('enkf', ''),
                     'command': f'{self.HOMEgfs}/jobs/rocoto/gempakmeta.sh',
                     'job_name': f'{self.pslot}_{task_name}_@H',
                     'log': f'{self.rotdir}/logs/@Y@m@d@H/{task_name}.log',
                     'maxtries': '&MAXTRIES;'
                     }

        task = rocoto.create_task(task_dict)

        return task

    def gempakmetancdc(self):
        deps = []
        dep_dict = {'type': 'metatask', 'name': f'{self.run}gempak'}
        deps.append(rocoto.add_dependency(dep_dict))
        dependencies = rocoto.create_dependency(dep=deps)

        resources = self.get_resource('gempak')
        task_name = f'{self.run}gempakmetancdc'
        task_dict = {'task_name': task_name,
                     'resources': resources,
                     'dependency': dependencies,
                     'envars': self.envars,
                     'cycledef': self.run.replace('enkf', ''),
                     'command': f'{self.HOMEgfs}/jobs/rocoto/gempakmetancdc.sh',
                     'job_name': f'{self.pslot}_{task_name}_@H',
                     'log': f'{self.rotdir}/logs/@Y@m@d@H/{task_name}.log',
                     'maxtries': '&MAXTRIES;'
                     }

        task = rocoto.create_task(task_dict)

        return task

    def gempakncdcupapgif(self):
        deps = []
        dep_dict = {'type': 'metatask', 'name': f'{self.run}gempak'}
        deps.append(rocoto.add_dependency(dep_dict))
        dependencies = rocoto.create_dependency(dep=deps)

        resources = self.get_resource('gempak')
        task_name = f'{self.run}gempakncdcupapgif'
        task_dict = {'task_name': task_name,
                     'resources': resources,
                     'dependency': dependencies,
                     'envars': self.envars,
                     'cycledef': self.run.replace('enkf', ''),
                     'command': f'{self.HOMEgfs}/jobs/rocoto/gempakncdcupapgif.sh',
                     'job_name': f'{self.pslot}_{task_name}_@H',
                     'log': f'{self.rotdir}/logs/@Y@m@d@H/{task_name}.log',
                     'maxtries': '&MAXTRIES;'
                     }

        task = rocoto.create_task(task_dict)

        return task

    def gempakpgrb2spec(self):
        deps = []
        dep_dict = {'type': 'task', 'name': f'{self.run}npoess_pgrb2_0p5deg'}
        deps.append(rocoto.add_dependency(dep_dict))
        dependencies = rocoto.create_dependency(dep=deps)

        gempak_vars = self.envars.copy()
        gempak_dict = {'FHR3': '#fhr#'}
        for key, value in gempak_dict.items():
            gempak_vars.append(rocoto.create_envar(name=key, value=str(value)))

        resources = self.get_resource('gempak')
        task_name = f'{self.run}gempakgrb2spec_f#fhr#'
        task_dict = {'task_name': task_name,
                     'resources': resources,
                     'dependency': dependencies,
                     'envars': gempak_vars,
                     'cycledef': self.run.replace('enkf', ''),
                     'command': f'{self.HOMEgfs}/jobs/rocoto/gempakgrb2spec.sh',
                     'job_name': f'{self.pslot}_{task_name}_@H',
                     'log': f'{self.rotdir}/logs/@Y@m@d@H/{task_name}.log',
                     'maxtries': '&MAXTRIES;'
                     }

        # Override forecast lengths locally to be that of gempak goes job
        local_config = self._configs['gempak']
        goes_times = {
            'FHMAX_HF_GFS': 0,
            'FHMAX_GFS': local_config['FHMAX_GOES'],
            'FHOUT_GFS': local_config['FHOUT_GOES'],
        }
        local_config.update(goes_times)

        fhrs = self._get_forecast_hours(self.run, local_config)
        fhr_var_dict = {'fhr': ' '.join([f"{fhr:03d}" for fhr in fhrs])}

        fhr_metatask_dict = {'task_name': f'{self.run}gempakgrb2spec',
                             'task_dict': task_dict,
                             'var_dict': fhr_var_dict}

        task = rocoto.create_task(fhr_metatask_dict)

        return task

    def npoess_pgrb2_0p5deg(self):

        deps = []
        dep_dict = {'type': 'task', 'name': f'{self.run}atmanlprod'}
        deps.append(rocoto.add_dependency(dep_dict))
        dep_dict = {'type': 'metatask', 'name': f'{self.run}goesupp'}
        deps.append(rocoto.add_dependency(dep_dict))
        dependencies = rocoto.create_dependency(dep=deps, dep_condition='and')

        resources = self.get_resource('npoess')
        task_name = f'{self.run}npoess_pgrb2_0p5deg'
        task_dict = {'task_name': task_name,
                     'resources': resources,
                     'dependency': dependencies,
                     'envars': self.envars,
                     'cycledef': self.run.replace('enkf', ''),
                     'command': f'{self.HOMEgfs}/jobs/rocoto/npoess.sh',
                     'job_name': f'{self.pslot}_{task_name}_@H',
                     'log': f'{self.rotdir}/logs/@Y@m@d@H/{task_name}.log',
                     'maxtries': '&MAXTRIES;'
                     }

        task = rocoto.create_task(task_dict)

        return task

    def verfozn(self):
        deps = []
        dep_dict = {'type': 'task', 'name': f'{self.run}analdiag'}
        deps.append(rocoto.add_dependency(dep_dict))
        dependencies = rocoto.create_dependency(dep=deps)

        resources = self.get_resource('verfozn')
        task_name = f'{self.run}verfozn'
        task_dict = {'task_name': task_name,
                     'resources': resources,
                     'dependency': dependencies,
                     'envars': self.envars,
                     'cycledef': self.run.replace('enkf', ''),
                     'command': f'{self.HOMEgfs}/jobs/rocoto/verfozn.sh',
                     'job_name': f'{self.pslot}_{task_name}_@H',
                     'log': f'{self.rotdir}/logs/@Y@m@d@H/{task_name}.log',
                     'maxtries': '&MAXTRIES;'
                     }

        task = rocoto.create_task(task_dict)

        return task

    def verfrad(self):
        deps = []
        dep_dict = {'type': 'task', 'name': f'{self.run}analdiag'}
        deps.append(rocoto.add_dependency(dep_dict))
        dependencies = rocoto.create_dependency(dep=deps)

        resources = self.get_resource('verfrad')
        task_name = f'{self.run}verfrad'
        task_dict = {'task_name': task_name,
                     'resources': resources,
                     'dependency': dependencies,
                     'envars': self.envars,
                     'cycledef': self.run.replace('enkf', ''),
                     'command': f'{self.HOMEgfs}/jobs/rocoto/verfrad.sh',
                     'job_name': f'{self.pslot}_{task_name}_@H',
                     'log': f'{self.rotdir}/logs/@Y@m@d@H/{task_name}.log',
                     'maxtries': '&MAXTRIES;'
                     }

        task = rocoto.create_task(task_dict)

        return task

    def vminmon(self):
        deps = []
        dep_dict = {'type': 'task', 'name': f'{self.run}anal'}
        deps.append(rocoto.add_dependency(dep_dict))
        dependencies = rocoto.create_dependency(dep=deps)

        resources = self.get_resource('vminmon')
        task_name = f'{self.run}vminmon'
        task_dict = {'task_name': task_name,
                     'resources': resources,
                     'dependency': dependencies,
                     'envars': self.envars,
                     'cycledef': self.run.replace('enkf', ''),
                     'command': f'{self.HOMEgfs}/jobs/rocoto/vminmon.sh',
                     'job_name': f'{self.pslot}_{task_name}_@H',
                     'log': f'{self.rotdir}/logs/@Y@m@d@H/{task_name}.log',
                     'maxtries': '&MAXTRIES;'
                     }

        task = rocoto.create_task(task_dict)

        return task

    def tracker(self):
        deps = []
        dep_dict = {'type': 'metatask', 'name': f'{self.run}atmos_prod'}
        deps.append(rocoto.add_dependency(dep_dict))
        dependencies = rocoto.create_dependency(dep=deps)

        resources = self.get_resource('tracker')
        task_name = f'{self.run}tracker'
        task_dict = {'task_name': task_name,
                     'resources': resources,
                     'dependency': dependencies,
                     'envars': self.envars,
                     'cycledef': self.run.replace('enkf', ''),
                     'command': f'{self.HOMEgfs}/jobs/rocoto/tracker.sh',
                     'job_name': f'{self.pslot}_{task_name}_@H',
                     'log': f'{self.rotdir}/logs/@Y@m@d@H/{task_name}.log',
                     'maxtries': '&MAXTRIES;'
                     }

        task = rocoto.create_task(task_dict)

        return task

    def genesis(self):
        deps = []
        dep_dict = {'type': 'metatask', 'name': f'{self.run}atmos_prod'}
        deps.append(rocoto.add_dependency(dep_dict))
        dependencies = rocoto.create_dependency(dep=deps)

        resources = self.get_resource('genesis')
        task_name = f'{self.run}genesis'
        task_dict = {'task_name': task_name,
                     'resources': resources,
                     'dependency': dependencies,
                     'envars': self.envars,
                     'cycledef': self.run.replace('enkf', ''),
                     'command': f'{self.HOMEgfs}/jobs/rocoto/genesis.sh',
                     'job_name': f'{self.pslot}_{task_name}_@H',
                     'log': f'{self.rotdir}/logs/@Y@m@d@H/{task_name}.log',
                     'maxtries': '&MAXTRIES;'
                     }

        task = rocoto.create_task(task_dict)

        return task

    def genesis_fsu(self):
        deps = []
        dep_dict = {'type': 'metatask', 'name': f'{self.run}atmos_prod'}
        deps.append(rocoto.add_dependency(dep_dict))
        dependencies = rocoto.create_dependency(dep=deps)

        resources = self.get_resource('genesis_fsu')
        task_name = f'{self.run}genesis_fsu'
        task_dict = {'task_name': task_name,
                     'resources': resources,
                     'dependency': dependencies,
                     'envars': self.envars,
                     'cycledef': self.run.replace('enkf', ''),
                     'command': f'{self.HOMEgfs}/jobs/rocoto/genesis_fsu.sh',
                     'job_name': f'{self.pslot}_{task_name}_@H',
                     'log': f'{self.rotdir}/logs/@Y@m@d@H/{task_name}.log',
                     'maxtries': '&MAXTRIES;'
                     }

        task = rocoto.create_task(task_dict)

        return task

    def fit2obs(self):
        deps = []
        dep_dict = {'type': 'metatask', 'name': f'{self.run}atmos_prod'}
        deps.append(rocoto.add_dependency(dep_dict))
        dependencies = rocoto.create_dependency(dep=deps)

        resources = self.get_resource('fit2obs')
        task_name = f'{self.run}fit2obs'
        task_dict = {'task_name': task_name,
                     'resources': resources,
                     'dependency': dependencies,
                     'envars': self.envars,
                     'cycledef': self.run.replace('enkf', ''),
                     'command': f'{self.HOMEgfs}/jobs/rocoto/fit2obs.sh',
                     'job_name': f'{self.pslot}_{task_name}_@H',
                     'log': f'{self.rotdir}/logs/@Y@m@d@H/{task_name}.log',
                     'maxtries': '&MAXTRIES;'
                     }

        task = rocoto.create_task(task_dict)

        return task

    def metp(self):
        deps = []
        dep_dict = {'type': 'task', 'name': f'{self.run}arch'}
        deps.append(rocoto.add_dependency(dep_dict))
        dependencies = rocoto.create_dependency(dep_condition='and', dep=deps)

        metpenvars = self.envars.copy()
        if self.app_config.mode in ['cycled']:
            metpenvar_dict = {'SDATE_GFS': self._base.get('SDATE_GFS').strftime("%Y%m%d%H"),
                              'EDATE_GFS': self._base.get('EDATE_GFS').strftime("%Y%m%d%H")}
        elif self.app_config.mode in ['forecast-only']:
            metpenvar_dict = {'SDATE_GFS': self._base.get('SDATE').strftime("%Y%m%d%H")}
        metpenvar_dict['METPCASE'] = '#metpcase#'
        for key, value in metpenvar_dict.items():
            metpenvars.append(rocoto.create_envar(name=key, value=str(value)))

        varname1 = 'metpcase'
        varval1 = 'g2g1 g2o1 pcp1'
        var_dict = {varname1: varval1}

        resources = self.get_resource('metp')

        task_name = f'{self.run}metp#{varname1}#'
        task_dict = {'task_name': task_name,
                     'resources': resources,
                     'dependency': dependencies,
                     'envars': metpenvars,
                     'cycledef': self.run.replace('enkf', ''),
                     'command': f'{self.HOMEgfs}/jobs/rocoto/metp.sh',
                     'job_name': f'{self.pslot}_{task_name}_@H',
                     'log': f'{self.rotdir}/logs/@Y@m@d@H/{task_name}.log',
                     'maxtries': '&MAXTRIES;'
                     }

        metatask_dict = {'task_name': f'{self.run}metp',
                         'task_dict': task_dict,
                         'var_dict': var_dict
                         }

        task = rocoto.create_task(metatask_dict)

        return task

    def mos_stn_prep(self):
        deps = []
        dep_dict = {'type': 'metatask', 'name': f'{self.run}atmos_prod'}
        deps.append(rocoto.add_dependency(dep_dict))
        dependencies = rocoto.create_dependency(dep=deps)

        resources = self.get_resource('mos_stn_prep')
        task_name = f'{self.run}mos_stn_prep'
        task_dict = {'task_name': task_name,
                     'resources': resources,
                     'dependency': dependencies,
                     'envars': self.envars,
                     'cycledef': self.run.replace('enkf', ''),
                     'command': f'{self.HOMEgfs}/jobs/rocoto/mos_stn_prep.sh',
                     'job_name': f'{self.pslot}_{task_name}_@H',
                     'log': f'{self.rotdir}/logs/@Y@m@d@H/{task_name}.log',
                     'maxtries': '&MAXTRIES;'
                     }

        task = rocoto.create_task(task_dict)

        return task

    def mos_grd_prep(self):
        deps = []
        dep_dict = {'type': 'metatask', 'name': f'{self.run}atmos_prod'}
        deps.append(rocoto.add_dependency(dep_dict))
        dependencies = rocoto.create_dependency(dep=deps)

        resources = self.get_resource('mos_grd_prep')
        task_name = f'{self.run}mos_grd_prep'
        task_dict = {'task_name': task_name,
                     'resources': resources,
                     'dependency': dependencies,
                     'envars': self.envars,
                     'cycledef': self.run.replace('enkf', ''),
                     'command': f'{self.HOMEgfs}/jobs/rocoto/mos_grd_prep.sh',
                     'job_name': f'{self.pslot}_{task_name}_@H',
                     'log': f'{self.rotdir}/logs/@Y@m@d@H/{task_name}.log',
                     'maxtries': '&MAXTRIES;'
                     }

        task = rocoto.create_task(task_dict)

        return task

    def mos_ext_stn_prep(self):
        deps = []
        dep_dict = {'type': 'metatask', 'name': f'{self.run}atmos_prod'}
        deps.append(rocoto.add_dependency(dep_dict))
        dependencies = rocoto.create_dependency(dep=deps)

        resources = self.get_resource('mos_ext_stn_prep')
        task_name = f'{self.run}mos_ext_stn_prep'
        task_dict = {'task_name': task_name,
                     'resources': resources,
                     'dependency': dependencies,
                     'envars': self.envars,
                     'cycledef': self.run.replace('enkf', ''),
                     'command': f'{self.HOMEgfs}/jobs/rocoto/mos_ext_stn_prep.sh',
                     'job_name': f'{self.pslot}_{task_name}_@H',
                     'log': f'{self.rotdir}/logs/@Y@m@d@H/{task_name}.log',
                     'maxtries': '&MAXTRIES;'
                     }

        task = rocoto.create_task(task_dict)

        return task

    def mos_ext_grd_prep(self):
        deps = []
        dep_dict = {'type': 'metatask', 'name': f'{self.run}atmos_prod'}
        deps.append(rocoto.add_dependency(dep_dict))
        dependencies = rocoto.create_dependency(dep=deps)

        resources = self.get_resource('mos_ext_grd_prep')
        task_name = f'{self.run}mos_ext_grd_prep'
        task_dict = {'task_name': task_name,
                     'resources': resources,
                     'dependency': dependencies,
                     'envars': self.envars,
                     'cycledef': self.run.replace('enkf', ''),
                     'command': f'{self.HOMEgfs}/jobs/rocoto/mos_ext_grd_prep.sh',
                     'job_name': f'{self.pslot}_{task_name}_@H',
                     'log': f'{self.rotdir}/logs/@Y@m@d@H/{task_name}.log',
                     'maxtries': '&MAXTRIES;'
                     }

        task = rocoto.create_task(task_dict)

        return task

    def mos_stn_fcst(self):
        deps = []
        dep_dict = {'type': 'task', 'name': f'{self.run}mos_stn_prep'}
        deps.append(rocoto.add_dependency(dep_dict))
        dependencies = rocoto.create_dependency(dep=deps)

        resources = self.get_resource('mos_stn_fcst')
        task_name = f'{self.run}mos_stn_fcst'
        task_dict = {'task_name': task_name,
                     'resources': resources,
                     'dependency': dependencies,
                     'envars': self.envars,
                     'cycledef': self.run.replace('enkf', ''),
                     'command': f'{self.HOMEgfs}/jobs/rocoto/mos_stn_fcst.sh',
                     'job_name': f'{self.pslot}_{task_name}_@H',
                     'log': f'{self.rotdir}/logs/@Y@m@d@H/{task_name}.log',
                     'maxtries': '&MAXTRIES;'
                     }

        task = rocoto.create_task(task_dict)

        return task

    def mos_grd_fcst(self):
        deps = []
        dep_dict = {'type': 'task', 'name': f'{self.run}mos_stn_prep'}
        deps.append(rocoto.add_dependency(dep_dict))
        dependencies = rocoto.create_dependency(dep=deps)
        dep_dict = {'type': 'task', 'name': f'{self.run}mos_grd_prep'}
        deps.append(rocoto.add_dependency(dep_dict))
        dependencies = rocoto.create_dependency(dep_condition='and', dep=deps)

        resources = self.get_resource('mos_grd_fcst')
        task_name = f'{self.run}mos_grd_fcst'
        task_dict = {'task_name': task_name,
                     'resources': resources,
                     'dependency': dependencies,
                     'envars': self.envars,
                     'cycledef': self.run.replace('enkf', ''),
                     'command': f'{self.HOMEgfs}/jobs/rocoto/mos_grd_fcst.sh',
                     'job_name': f'{self.pslot}_{task_name}_@H',
                     'log': f'{self.rotdir}/logs/@Y@m@d@H/{task_name}.log',
                     'maxtries': '&MAXTRIES;'
                     }

        task = rocoto.create_task(task_dict)

        return task

    def mos_ext_stn_fcst(self):
        deps = []
        dep_dict = {'type': 'task', 'name': f'{self.run}mos_ext_stn_prep'}
        deps.append(rocoto.add_dependency(dep_dict))
        dependencies = rocoto.create_dependency(dep=deps)
        dep_dict = {'type': 'task', 'name': f'{self.run}mos_stn_prdgen'}
        deps.append(rocoto.add_dependency(dep_dict))
        dependencies = rocoto.create_dependency(dep_condition='and', dep=deps)

        resources = self.get_resource('mos_ext_stn_fcst')
        task_name = f'{self.run}mos_ext_stn_fcst'
        task_dict = {'task_name': task_name,
                     'resources': resources,
                     'dependency': dependencies,
                     'envars': self.envars,
                     'cycledef': self.run.replace('enkf', ''),
                     'command': f'{self.HOMEgfs}/jobs/rocoto/mos_ext_stn_fcst.sh',
                     'job_name': f'{self.pslot}_{task_name}_@H',
                     'log': f'{self.rotdir}/logs/@Y@m@d@H/{task_name}.log',
                     'maxtries': '&MAXTRIES;'
                     }

        task = rocoto.create_task(task_dict)

        return task

    def mos_ext_grd_fcst(self):
        deps = []
        dep_dict = {'type': 'task', 'name': f'{self.run}mos_ext_stn_prep'}
        deps.append(rocoto.add_dependency(dep_dict))
        dependencies = rocoto.create_dependency(dep=deps)
        dep_dict = {'type': 'task', 'name': f'{self.run}mos_ext_grd_prep'}
        deps.append(rocoto.add_dependency(dep_dict))
        dependencies = rocoto.create_dependency(dep=deps)
        dep_dict = {'type': 'task', 'name': f'{self.run}mos_grd_fcst'}
        deps.append(rocoto.add_dependency(dep_dict))
        dependencies = rocoto.create_dependency(dep_condition='and', dep=deps)

        resources = self.get_resource('mos_ext_grd_fcst')
        task_name = f'{self.run}mos_ext_grd_fcst'
        task_dict = {'task_name': task_name,
                     'resources': resources,
                     'dependency': dependencies,
                     'envars': self.envars,
                     'cycledef': self.run.replace('enkf', ''),
                     'command': f'{self.HOMEgfs}/jobs/rocoto/mos_ext_grd_fcst.sh',
                     'job_name': f'{self.pslot}_{task_name}_@H',
                     'log': f'{self.rotdir}/logs/@Y@m@d@H/{task_name}.log',
                     'maxtries': '&MAXTRIES;'
                     }

        task = rocoto.create_task(task_dict)

        return task

    def mos_stn_prdgen(self):
        deps = []
        dep_dict = {'type': 'task', 'name': f'{self.run}mos_stn_fcst'}
        deps.append(rocoto.add_dependency(dep_dict))
        dependencies = rocoto.create_dependency(dep=deps)

        resources = self.get_resource('mos_stn_prdgen')
        task_name = f'{self.run}mos_stn_prdgen'
        task_dict = {'task_name': task_name,
                     'resources': resources,
                     'dependency': dependencies,
                     'envars': self.envars,
                     'cycledef': self.run.replace('enkf', ''),
                     'command': f'{self.HOMEgfs}/jobs/rocoto/mos_stn_prdgen.sh',
                     'job_name': f'{self.pslot}_{task_name}_@H',
                     'log': f'{self.rotdir}/logs/@Y@m@d@H/{task_name}.log',
                     'maxtries': '&MAXTRIES;'
                     }

        task = rocoto.create_task(task_dict)

        return task

    def mos_grd_prdgen(self):
        deps = []
        dep_dict = {'type': 'task', 'name': f'{self.run}mos_grd_fcst'}
        deps.append(rocoto.add_dependency(dep_dict))
        dependencies = rocoto.create_dependency(dep=deps)
        dep_dict = {'type': 'task', 'name': f'{self.run}mos_stn_prdgen'}
        deps.append(rocoto.add_dependency(dep_dict))
        dependencies = rocoto.create_dependency(dep_condition='and', dep=deps)

        resources = self.get_resource('mos_grd_prdgen')
        task_name = f'{self.run}mos_grd_prdgen'
        task_dict = {'task_name': task_name,
                     'resources': resources,
                     'dependency': dependencies,
                     'envars': self.envars,
                     'cycledef': self.run.replace('enkf', ''),
                     'command': f'{self.HOMEgfs}/jobs/rocoto/mos_grd_prdgen.sh',
                     'job_name': f'{self.pslot}_{task_name}_@H',
                     'log': f'{self.rotdir}/logs/@Y@m@d@H/{task_name}.log',
                     'maxtries': '&MAXTRIES;'
                     }

        task = rocoto.create_task(task_dict)

        return task

    def mos_ext_stn_prdgen(self):
        deps = []
        dep_dict = {'type': 'task', 'name': f'{self.run}mos_ext_stn_fcst'}
        deps.append(rocoto.add_dependency(dep_dict))
        dependencies = rocoto.create_dependency(dep=deps)
        dep_dict = {'type': 'task', 'name': f'{self.run}mos_stn_prdgen'}
        deps.append(rocoto.add_dependency(dep_dict))
        dependencies = rocoto.create_dependency(dep_condition='and', dep=deps)

        resources = self.get_resource('mos_ext_stn_prdgen')
        task_name = f'{self.run}mos_ext_stn_prdgen'
        task_dict = {'task_name': task_name,
                     'resources': resources,
                     'dependency': dependencies,
                     'envars': self.envars,
                     'cycledef': self.run.replace('enkf', ''),
                     'command': f'{self.HOMEgfs}/jobs/rocoto/mos_ext_stn_prdgen.sh',
                     'job_name': f'{self.pslot}_{task_name}_@H',
                     'log': f'{self.rotdir}/logs/@Y@m@d@H/{task_name}.log',
                     'maxtries': '&MAXTRIES;'
                     }

        task = rocoto.create_task(task_dict)

        return task

    def mos_ext_grd_prdgen(self):
        deps = []
        dep_dict = {'type': 'task', 'name': f'{self.run}mos_ext_grd_fcst'}
        deps.append(rocoto.add_dependency(dep_dict))
        dependencies = rocoto.create_dependency(dep=deps)
        dep_dict = {'type': 'task', 'name': f'{self.run}mos_grd_prdgen'}
        deps.append(rocoto.add_dependency(dep_dict))
        dependencies = rocoto.create_dependency(dep=deps)
        dep_dict = {'type': 'task', 'name': f'{self.run}mos_ext_stn_prdgen'}
        deps.append(rocoto.add_dependency(dep_dict))
        dependencies = rocoto.create_dependency(dep_condition='and', dep=deps)

        resources = self.get_resource('mos_ext_grd_prdgen')
        task_name = f'{self.run}mos_ext_grd_prdgen'
        task_dict = {'task_name': task_name,
                     'resources': resources,
                     'dependency': dependencies,
                     'envars': self.envars,
                     'cycledef': self.run.replace('enkf', ''),
                     'command': f'{self.HOMEgfs}/jobs/rocoto/mos_ext_grd_prdgen.sh',
                     'job_name': f'{self.pslot}_{task_name}_@H',
                     'log': f'{self.rotdir}/logs/@Y@m@d@H/{task_name}.log',
                     'maxtries': '&MAXTRIES;'
                     }

        task = rocoto.create_task(task_dict)

        return task

    def mos_wx_prdgen(self):
        deps = []
        dep_dict = {'type': 'task', 'name': f'{self.run}mos_grd_prdgen'}
        deps.append(rocoto.add_dependency(dep_dict))
        dependencies = rocoto.create_dependency(dep=deps)

        resources = self.get_resource('mos_wx_prdgen')
        task_name = f'{self.run}mos_wx_prdgen'
        task_dict = {'task_name': task_name,
                     'resources': resources,
                     'dependency': dependencies,
                     'envars': self.envars,
                     'cycledef': self.run.replace('enkf', ''),
                     'command': f'{self.HOMEgfs}/jobs/rocoto/mos_wx_prdgen.sh',
                     'job_name': f'{self.pslot}_{task_name}_@H',
                     'log': f'{self.rotdir}/logs/@Y@m@d@H/{task_name}.log',
                     'maxtries': '&MAXTRIES;'
                     }

        task = rocoto.create_task(task_dict)

        return task

    def mos_wx_ext_prdgen(self):
        deps = []
        dep_dict = {'type': 'task', 'name': f'{self.run}mos_ext_grd_prdgen'}
        deps.append(rocoto.add_dependency(dep_dict))
        dependencies = rocoto.create_dependency(dep=deps)
        dep_dict = {'type': 'task', 'name': f'{self.run}mos_wx_prdgen'}
        deps.append(rocoto.add_dependency(dep_dict))
        dependencies = rocoto.create_dependency(dep_condition='and', dep=deps)

        resources = self.get_resource('mos_wx_ext_prdgen')
        task_name = f'{self.run}mos_wx_ext_prdgen'
        task_dict = {'task_name': task_name,
                     'resources': resources,
                     'dependency': dependencies,
                     'envars': self.envars,
                     'cycledef': self.run.replace('enkf', ''),
                     'command': f'{self.HOMEgfs}/jobs/rocoto/mos_wx_ext_prdgen.sh',
                     'job_name': f'{self.pslot}_{task_name}_@H',
                     'log': f'{self.rotdir}/logs/@Y@m@d@H/{task_name}.log',
                     'maxtries': '&MAXTRIES;'
                     }

        task = rocoto.create_task(task_dict)

        return task

    def arch(self):
        deps = []
        if self.app_config.mode in ['cycled']:
            if self.run in ['gfs']:
                dep_dict = {'type': 'task', 'name': f'{self.run}atmanlprod'}
                deps.append(rocoto.add_dependency(dep_dict))
                if self.app_config.do_vminmon:
                    dep_dict = {'type': 'task', 'name': f'{self.run}vminmon'}
                    deps.append(rocoto.add_dependency(dep_dict))
            elif self.run in ['gdas']:
                dep_dict = {'type': 'task', 'name': f'{self.run}atmanlprod'}
                deps.append(rocoto.add_dependency(dep_dict))
                if self.app_config.do_fit2obs:
                    dep_dict = {'type': 'task', 'name': f'{self.run}fit2obs'}
                    deps.append(rocoto.add_dependency(dep_dict))
                if self.app_config.do_verfozn:
                    dep_dict = {'type': 'task', 'name': f'{self.run}verfozn'}
                    deps.append(rocoto.add_dependency(dep_dict))
                if self.app_config.do_verfrad:
                    dep_dict = {'type': 'task', 'name': f'{self.run}verfrad'}
                    deps.append(rocoto.add_dependency(dep_dict))
                if self.app_config.do_vminmon:
                    dep_dict = {'type': 'task', 'name': f'{self.run}vminmon'}
                    deps.append(rocoto.add_dependency(dep_dict))
        if self.run in ['gfs'] and self.app_config.do_tracker:
            dep_dict = {'type': 'task', 'name': f'{self.run}tracker'}
            deps.append(rocoto.add_dependency(dep_dict))
        if self.run in ['gfs'] and self.app_config.do_genesis:
            dep_dict = {'type': 'task', 'name': f'{self.run}genesis'}
            deps.append(rocoto.add_dependency(dep_dict))
        if self.run in ['gfs'] and self.app_config.do_genesis_fsu:
            dep_dict = {'type': 'task', 'name': f'{self.run}genesis_fsu'}
            deps.append(rocoto.add_dependency(dep_dict))
        # Post job dependencies
        dep_dict = {'type': 'metatask', 'name': f'{self.run}atmos_prod'}
        deps.append(rocoto.add_dependency(dep_dict))
        if self.app_config.do_wave:
            dep_dict = {'type': 'task', 'name': f'{self.run}wavepostsbs'}
            deps.append(rocoto.add_dependency(dep_dict))
            dep_dict = {'type': 'task', 'name': f'{self.run}wavepostpnt'}
            deps.append(rocoto.add_dependency(dep_dict))
            if self.app_config.do_wave_bnd:
                dep_dict = {'type': 'task', 'name': f'{self.run}wavepostbndpnt'}
                deps.append(rocoto.add_dependency(dep_dict))
        if self.app_config.do_ocean:
            if self.run in ['gfs']:
                dep_dict = {'type': 'metatask', 'name': f'{self.run}ocean_prod'}
                deps.append(rocoto.add_dependency(dep_dict))
        if self.app_config.do_ice:
            if self.run in ['gfs']:
                dep_dict = {'type': 'metatask', 'name': f'{self.run}ice_prod'}
                deps.append(rocoto.add_dependency(dep_dict))
        # MOS job dependencies
        if self.run in ['gfs'] and self.app_config.do_mos:
            mos_jobs = ["stn_prep", "grd_prep", "ext_stn_prep", "ext_grd_prep",
                        "stn_fcst", "grd_fcst", "ext_stn_fcst", "ext_grd_fcst",
                        "stn_prdgen", "grd_prdgen", "ext_stn_prdgen", "ext_grd_prdgen",
                        "wx_prdgen", "wx_ext_prdgen"]
            for job in mos_jobs:
                dep_dict = {'type': 'task', 'name': f'{self.run}mos_{job}'}
                deps.append(rocoto.add_dependency(dep_dict))

        dependencies = rocoto.create_dependency(dep_condition='and', dep=deps)

        resources = self.get_resource('arch')
        task_name = f'{self.run}arch'
        task_dict = {'task_name': task_name,
                     'resources': resources,
                     'dependency': dependencies,
                     'envars': self.envars,
                     'cycledef': self.run.replace('enkf', ''),
                     'command': f'{self.HOMEgfs}/jobs/rocoto/arch.sh',
                     'job_name': f'{self.pslot}_{task_name}_@H',
                     'log': f'{self.rotdir}/logs/@Y@m@d@H/{task_name}.log',
                     'maxtries': '&MAXTRIES;'
                     }

        task = rocoto.create_task(task_dict)

        return task

    # Cleanup
    def cleanup(self):
        deps = []
        if 'enkf' in self.run:
            dep_dict = {'type': 'metatask', 'name': f'{self.run}eamn'}
            deps.append(rocoto.add_dependency(dep_dict))
        else:
            dep_dict = {'type': 'task', 'name': f'{self.run}arch'}
            deps.append(rocoto.add_dependency(dep_dict))

        if self.app_config.do_gempak:
            if self.run in ['gdas']:
                dep_dict = {'type': 'task', 'name': f'{self.run}gempakmetancdc'}
                deps.append(rocoto.add_dependency(dep_dict))
            elif self.run in ['gfs']:
                dep_dict = {'type': 'task', 'name': f'{self.run}gempakmeta'}
                deps.append(rocoto.add_dependency(dep_dict))
                dep_dict = {'type': 'task', 'name': f'{self.run}gempakncdcupapgif'}
                deps.append(rocoto.add_dependency(dep_dict))
                if self.app_config.do_goes:
                    dep_dict = {'type': 'metatask', 'name': f'{self.run}gempakgrb2spec'}
                    deps.append(rocoto.add_dependency(dep_dict))
                    dep_dict = {'type': 'task', 'name': f'{self.run}npoess_pgrb2_0p5deg'}
                    deps.append(rocoto.add_dependency(dep_dict))

        dependencies = rocoto.create_dependency(dep_condition='and', dep=deps)

        resources = self.get_resource('cleanup')
        task_name = f'{self.run}cleanup'
        task_dict = {'task_name': task_name,
                     'resources': resources,
                     'dependency': dependencies,
                     'envars': self.envars,
                     'cycledef': self.run.replace('enkf', ''),
                     'command': f'{self.HOMEgfs}/jobs/rocoto/cleanup.sh',
                     'job_name': f'{self.pslot}_{task_name}_@H',
                     'log': f'{self.rotdir}/logs/@Y@m@d@H/{task_name}.log',
                     'maxtries': '&MAXTRIES;'
                     }

        task = rocoto.create_task(task_dict)

        return task

    # Start of ensemble tasks
    def eobs(self):
        deps = []
        dep_dict = {'type': 'task', 'name': f'{self.run.replace("enkf","")}prep'}
        deps.append(rocoto.add_dependency(dep_dict))
        dep_dict = {'type': 'metatask', 'name': 'enkfgdasepmn', 'offset': f"-{timedelta_to_HMS(self._base['cycle_interval'])}"}
        deps.append(rocoto.add_dependency(dep_dict))
        dependencies = rocoto.create_dependency(dep_condition='and', dep=deps)

        resources = self.get_resource('eobs')
        task_name = f'{self.run}eobs'
        task_dict = {'task_name': task_name,
                     'resources': resources,
                     'dependency': dependencies,
                     'envars': self.envars,
                     'cycledef': self.run.replace('enkf', ''),
                     'command': f'{self.HOMEgfs}/jobs/rocoto/eobs.sh',
                     'job_name': f'{self.pslot}_{task_name}_@H',
                     'log': f'{self.rotdir}/logs/@Y@m@d@H/{task_name}.log',
                     'maxtries': '&MAXTRIES;'
                     }

        task = rocoto.create_task(task_dict)

        return task

    def eomg(self):
        deps = []
        dep_dict = {'type': 'task', 'name': f'{self.run}eobs'}
        deps.append(rocoto.add_dependency(dep_dict))
        dependencies = rocoto.create_dependency(dep=deps)

        eomgenvars = self.envars.copy()
        eomgenvars_dict = {'ENSMEM': '#member#',
                           'MEMDIR': 'mem#member#'
                           }
        for key, value in eomgenvars_dict.items():
            eomgenvars.append(rocoto.create_envar(name=key, value=str(value)))

        resources = self.get_resource('eomg')
        task_name = f'{self.run}eomg_mem#member#'
        task_dict = {'task_name': task_name,
                     'resources': resources,
                     'dependency': dependencies,
                     'envars': eomgenvars,
                     'cycledef': self.run.replace('enkf', ''),
                     'command': f'{self.HOMEgfs}/jobs/rocoto/eomg.sh',
                     'job_name': f'{self.pslot}_{task_name}_@H',
                     'log': f'{self.rotdir}/logs/@Y@m@d@H/{task_name}.log',
                     'maxtries': '&MAXTRIES;'
                     }

        member_var_dict = {'member': ' '.join([str(mem).zfill(3) for mem in range(1, self.nmem + 1)])}
        metatask_dict = {'task_name': f'{self.run}eomg',
                         'var_dict': member_var_dict,
                         'task_dict': task_dict,
                         }

        task = rocoto.create_task(metatask_dict)

        return task

    def ediag(self):
        deps = []
        dep_dict = {'type': 'task', 'name': f'{self.run}eobs'}
        deps.append(rocoto.add_dependency(dep_dict))
        dependencies = rocoto.create_dependency(dep=deps)

        resources = self.get_resource('ediag')
        task_name = f'{self.run}ediag'
        task_dict = {'task_name': task_name,
                     'resources': resources,
                     'dependency': dependencies,
                     'envars': self.envars,
                     'cycledef': self.run.replace('enkf', ''),
                     'command': f'{self.HOMEgfs}/jobs/rocoto/ediag.sh',
                     'job_name': f'{self.pslot}_{task_name}_@H',
                     'log': f'{self.rotdir}/logs/@Y@m@d@H/{task_name}.log',
                     'maxtries': '&MAXTRIES;'
                     }

        task = rocoto.create_task(task_dict)

        return task

    def eupd(self):
        deps = []
        if self.app_config.lobsdiag_forenkf:
            dep_dict = {'type': 'task', 'name': f'{self.run}ediag'}
        else:
            dep_dict = {'type': 'metatask', 'name': f'{self.run}eomg'}
        deps.append(rocoto.add_dependency(dep_dict))
        dependencies = rocoto.create_dependency(dep=deps)

        resources = self.get_resource('eupd')
        task_name = f'{self.run}eupd'
        task_dict = {'task_name': task_name,
                     'resources': resources,
                     'dependency': dependencies,
                     'envars': self.envars,
                     'cycledef': self.run.replace('enkf', ''),
                     'command': f'{self.HOMEgfs}/jobs/rocoto/eupd.sh',
                     'job_name': f'{self.pslot}_{task_name}_@H',
                     'log': f'{self.rotdir}/logs/@Y@m@d@H/{task_name}.log',
                     'maxtries': '&MAXTRIES;'
                     }

        task = rocoto.create_task(task_dict)

        return task

    def atmensanlinit(self):
        deps = []
        dep_dict = {'type': 'task', 'name': f'{self.run.replace("enkf","")}prepatmiodaobs'}
        deps.append(rocoto.add_dependency(dep_dict))
        dep_dict = {'type': 'metatask', 'name': 'enkfgdasepmn', 'offset': f"-{timedelta_to_HMS(self._base['cycle_interval'])}"}
        deps.append(rocoto.add_dependency(dep_dict))
        dependencies = rocoto.create_dependency(dep_condition='and', dep=deps)

        cycledef = "gdas"
        resources = self.get_resource('atmensanlinit')
        task_name = f'{self.run}atmensanlinit'
        task_dict = {'task_name': task_name,
                     'resources': resources,
                     'dependency': dependencies,
                     'envars': self.envars,
                     'cycledef': cycledef,
                     'command': f'{self.HOMEgfs}/jobs/rocoto/atmensanlinit.sh',
                     'job_name': f'{self.pslot}_{task_name}_@H',
                     'log': f'{self.rotdir}/logs/@Y@m@d@H/{task_name}.log',
                     'maxtries': '&MAXTRIES;'
                     }

        task = rocoto.create_task(task_dict)

        return task

    def atmensanlletkf(self):

        deps = []
        dep_dict = {'type': 'task', 'name': f'{self.run}atmensanlinit'}
        deps.append(rocoto.add_dependency(dep_dict))
        dep_dict = {'type': 'metatask', 'name': 'enkfgdasepmn', 'offset': f"-{timedelta_to_HMS(self._base['cycle_interval'])}"}
        deps.append(rocoto.add_dependency(dep_dict))
        dependencies = rocoto.create_dependency(dep_condition='and', dep=deps)

        resources = self.get_resource('atmensanlletkf')
        task_name = f'{self.run}atmensanlletkf'
        task_dict = {'task_name': task_name,
                     'resources': resources,
                     'dependency': dependencies,
                     'envars': self.envars,
                     'cycledef': self.run.replace('enkf', ''),
                     'command': f'{self.HOMEgfs}/jobs/rocoto/atmensanlletkf.sh',
                     'job_name': f'{self.pslot}_{task_name}_@H',
                     'log': f'{self.rotdir}/logs/@Y@m@d@H/{task_name}.log',
                     'maxtries': '&MAXTRIES;'
                     }

        task = rocoto.create_task(task_dict)

        return task

    def atmensanlfv3inc(self):

        deps = []
        dep_dict = {'type': 'task', 'name': f'{self.run}atmensanlletkf'}
        deps.append(rocoto.add_dependency(dep_dict))
        dep_dict = {'type': 'metatask', 'name': 'enkfgdasepmn', 'offset': f"-{timedelta_to_HMS(self._base['cycle_interval'])}"}
        deps.append(rocoto.add_dependency(dep_dict))
        dependencies = rocoto.create_dependency(dep_condition='and', dep=deps)

        resources = self.get_resource('atmensanlfv3inc')
        task_name = f'{self.run}atmensanlfv3inc'
        task_dict = {'task_name': task_name,
                     'resources': resources,
                     'dependency': dependencies,
                     'envars': self.envars,
                     'cycledef': self.run.replace('enkf', ''),
                     'command': f'{self.HOMEgfs}/jobs/rocoto/atmensanlfv3inc.sh',
                     'job_name': f'{self.pslot}_{task_name}_@H',
                     'log': f'{self.rotdir}/logs/@Y@m@d@H/{task_name}.log',
                     'maxtries': '&MAXTRIES;'
                     }

        task = rocoto.create_task(task_dict)

        return task

    def atmensanlfinal(self):

        deps = []
        dep_dict = {'type': 'task', 'name': f'{self.run}atmensanlfv3inc'}
        deps.append(rocoto.add_dependency(dep_dict))
        dependencies = rocoto.create_dependency(dep=deps)

        resources = self.get_resource('atmensanlfinal')
        task_name = f'{self.run}atmensanlfinal'
        task_dict = {'task_name': task_name,
                     'resources': resources,
                     'dependency': dependencies,
                     'envars': self.envars,
                     'cycledef': self.run.replace('enkf', ''),
                     'command': f'{self.HOMEgfs}/jobs/rocoto/atmensanlfinal.sh',
                     'job_name': f'{self.pslot}_{task_name}_@H',
                     'log': f'{self.rotdir}/logs/@Y@m@d@H/{task_name}.log',
                     'maxtries': '&MAXTRIES;'
                     }

        task = rocoto.create_task(task_dict)

        return task

    def ecen(self):

        def _get_ecengroups():

            if self._base.get('DOIAU_ENKF', False):
                fhrs = list(self._base.get('IAUFHRS', '6').split(','))

                necengrp = self._configs['ecen']['NECENGRP']
                ngrps = necengrp if len(fhrs) > necengrp else len(fhrs)

                fhrs = [f'{int(fhr):03d}' for fhr in fhrs]
                fhrs = np.array_split(fhrs, ngrps)
                fhrs = [fhr.tolist() for fhr in fhrs]

                grp = ' '.join([f'{x:03d}' for x in range(0, ngrps)])
                dep = ' '.join([f[-1] for f in fhrs])
                lst = ' '.join(['_'.join(f) for f in fhrs])

            else:
                grp = '000'
                dep = 'f006'
                lst = 'f006'

            return grp, dep, lst

        deps = []
        dep_dict = {'type': 'task', 'name': f'{self.run.replace("enkf","")}analcalc'}
        deps.append(rocoto.add_dependency(dep_dict))
        if self.app_config.do_jediatmens:
            dep_dict = {'type': 'task', 'name': f'{self.run}atmensanlfinal'}
        else:
            dep_dict = {'type': 'task', 'name': f'{self.run}eupd'}
        deps.append(rocoto.add_dependency(dep_dict))
        dependencies = rocoto.create_dependency(dep_condition='and', dep=deps)

        ecenenvars = self.envars.copy()
        ecenenvar_dict = {'FHRGRP': '#grp#',
                          'FHRLST': '#lst#'}
        for key, value in ecenenvar_dict.items():
            ecenenvars.append(rocoto.create_envar(name=key, value=str(value)))

        varname1, varname2, varname3 = 'grp', 'dep', 'lst'
        varval1, varval2, varval3 = _get_ecengroups()
        var_dict = {varname1: varval1, varname2: varval2, varname3: varval3}

        resources = self.get_resource('ecen')

        task_name = f'{self.run}ecen#{varname1}#'
        task_dict = {'task_name': task_name,
                     'resources': resources,
                     'dependency': dependencies,
                     'envars': ecenenvars,
                     'cycledef': self.run.replace('enkf', ''),
                     'command': f'{self.HOMEgfs}/jobs/rocoto/ecen.sh',
                     'job_name': f'{self.pslot}_{task_name}_@H',
                     'log': f'{self.rotdir}/logs/@Y@m@d@H/{task_name}.log',
                     'maxtries': '&MAXTRIES;'
                     }

        metatask_dict = {'task_name': f'{self.run}ecmn',
                         'var_dict': var_dict,
                         'task_dict': task_dict
                         }

        task = rocoto.create_task(metatask_dict)
        return task

    def esfc(self):

        # eupd_run = 'gdas' if 'gdas' in self.app_config.eupd_runs else 'gfs'

        deps = []
        dep_dict = {'type': 'task', 'name': f'{self.run.replace("enkf","")}analcalc'}
        deps.append(rocoto.add_dependency(dep_dict))
        if self.app_config.do_jediatmens:
            dep_dict = {'type': 'task', 'name': f'{self.run}atmensanlfinal'}
        else:
            dep_dict = {'type': 'task', 'name': f'{self.run}eupd'}
        deps.append(rocoto.add_dependency(dep_dict))
        dependencies = rocoto.create_dependency(dep_condition='and', dep=deps)

        resources = self.get_resource('esfc')
        task_name = f'{self.run}esfc'
        task_dict = {'task_name': task_name,
                     'resources': resources,
                     'dependency': dependencies,
                     'envars': self.envars,
                     'cycledef': self.run.replace('enkf', ''),
                     'command': f'{self.HOMEgfs}/jobs/rocoto/esfc.sh',
                     'job_name': f'{self.pslot}_{task_name}_@H',
                     'log': f'{self.rotdir}/logs/@Y@m@d@H/{task_name}.log',
                     'maxtries': '&MAXTRIES;'
                     }

        task = rocoto.create_task(task_dict)

        return task

    def efcs(self):

        deps = []
        dep_dict = {'type': 'metatask', 'name': f'{self.run}ecmn'}
        deps.append(rocoto.add_dependency(dep_dict))
        dep_dict = {'type': 'task', 'name': f'{self.run}esfc'}
        deps.append(rocoto.add_dependency(dep_dict))
        dependencies = rocoto.create_dependency(dep_condition='and', dep=deps)
        dep_dict = {'type': 'task', 'name': f'{self.cdump}stage_ic'}
        dependencies.append(rocoto.add_dependency(dep_dict))
        dependencies = rocoto.create_dependency(dep_condition='or', dep=dependencies)

        efcsenvars = self.envars.copy()
        efcsenvars_dict = {'ENSMEM': '#member#',
                           'MEMDIR': 'mem#member#'
                           }
        for key, value in efcsenvars_dict.items():
            efcsenvars.append(rocoto.create_envar(name=key, value=str(value)))

        cycledef = 'gdas_half,gdas' if self.run in ['enkfgdas'] else self.run.replace('enkf', '')
        resources = self.get_resource('efcs')

        task_name = f'{self.run}fcst_mem#member#'
        task_dict = {'task_name': task_name,
                     'resources': resources,
                     'dependency': dependencies,
                     'envars': efcsenvars,
                     'cycledef': cycledef,
                     'command': f'{self.HOMEgfs}/jobs/rocoto/fcst.sh',
                     'job_name': f'{self.pslot}_{task_name}_@H',
                     'log': f'{self.rotdir}/logs/@Y@m@d@H/{task_name}.log',
                     'maxtries': '&MAXTRIES;'
                     }

        member_var_dict = {'member': ' '.join([str(mem).zfill(3) for mem in range(1, self.nmem + 1)])}
        metatask_dict = {'task_name': f'{self.run}fcst',
                         'var_dict': member_var_dict,
                         'task_dict': task_dict
                         }

        task = rocoto.create_task(metatask_dict)

        return task

    def echgres(self):

        self._is_this_a_gdas_task(self.run, 'echgres')

        deps = []
        dep_dict = {'type': 'task', 'name': f'{self.run.replace("enkf","")}fcst'}
        deps.append(rocoto.add_dependency(dep_dict))
        dep_dict = {'type': 'task', 'name': f'{self.run}fcst_mem001'}
        deps.append(rocoto.add_dependency(dep_dict))
        dependencies = rocoto.create_dependency(dep_condition='and', dep=deps)

        cycledef = 'gdas_half,gdas' if self.run in ['enkfgdas'] else self.run

        resources = self.get_resource('echgres')
        task_name = f'{self.run}echgres'
        task_dict = {'task_name': task_name,
                     'resources': resources,
                     'dependency': dependencies,
                     'envars': self.envars,
                     'cycledef': cycledef,
                     'command': f'{self.HOMEgfs}/jobs/rocoto/echgres.sh',
                     'job_name': f'{self.pslot}_{task_name}_@H',
                     'log': f'{self.rotdir}/logs/@Y@m@d@H/{task_name}.log',
                     'maxtries': '&MAXTRIES;'
                     }

        task = rocoto.create_task(task_dict)

        return task

    def epos(self):

        def _get_eposgroups(epos):
            fhmin = epos['FHMIN_ENKF']
            fhmax = epos['FHMAX_ENKF']
            fhout = epos['FHOUT_ENKF']
            if self.run == "enkfgfs":
                fhmax = epos['FHMAX_ENKF_GFS']
                fhout = epos['FHOUT_ENKF_GFS']
            fhrs = range(fhmin, fhmax + fhout, fhout)

            neposgrp = epos['NEPOSGRP']
            ngrps = neposgrp if len(fhrs) > neposgrp else len(fhrs)

            fhrs = [f'f{fhr:03d}' for fhr in fhrs]
            fhrs = np.array_split(fhrs, ngrps)
            fhrs = [f.tolist() for f in fhrs]

            grp = ' '.join([f'{x:03d}' for x in range(0, ngrps)])
            dep = ' '.join([f[-1] for f in fhrs])
            lst = ' '.join(['_'.join(f) for f in fhrs])

            return grp, dep, lst

        deps = []
        dep_dict = {'type': 'metatask', 'name': f'{self.run}fcst'}
        deps.append(rocoto.add_dependency(dep_dict))
        dependencies = rocoto.create_dependency(dep=deps)

        eposenvars = self.envars.copy()
        eposenvar_dict = {'FHRGRP': '#grp#',
                          'FHRLST': '#lst#'}
        for key, value in eposenvar_dict.items():
            eposenvars.append(rocoto.create_envar(name=key, value=str(value)))

        varname1, varname2, varname3 = 'grp', 'dep', 'lst'
        varval1, varval2, varval3 = _get_eposgroups(self._configs['epos'])
        var_dict = {varname1: varval1, varname2: varval2, varname3: varval3}

        cycledef = 'gdas_half,gdas' if self.run in ['enkfgdas'] else self.run.replace('enkf', '')

        resources = self.get_resource('epos')

        task_name = f'{self.run}epos#{varname1}#'
        task_dict = {'task_name': task_name,
                     'resources': resources,
                     'dependency': dependencies,
                     'envars': eposenvars,
                     'cycledef': cycledef,
                     'command': f'{self.HOMEgfs}/jobs/rocoto/epos.sh',
                     'job_name': f'{self.pslot}_{task_name}_@H',
                     'log': f'{self.rotdir}/logs/@Y@m@d@H/{task_name}.log',
                     'maxtries': '&MAXTRIES;'
                     }

        metatask_dict = {'task_name': f'{self.run}epmn',
                         'var_dict': var_dict,
                         'task_dict': task_dict
                         }

        task = rocoto.create_task(metatask_dict)

        return task

    def earc(self):

        deps = []
        dep_dict = {'type': 'metatask', 'name': f'{self.run}epmn'}
        deps.append(rocoto.add_dependency(dep_dict))
        dependencies = rocoto.create_dependency(dep=deps)

        earcenvars = self.envars.copy()
        earcenvars.append(rocoto.create_envar(name='ENSGRP', value='#grp#'))

        # Integer division is floor division, but we need ceiling division
        n_groups = -(self.nmem // -self._configs['earc']['NMEM_EARCGRP'])
        groups = ' '.join([f'{grp:02d}' for grp in range(0, n_groups + 1)])

        resources = self.get_resource('earc')

        var_dict = {'grp': groups}

        task_name = f'{self.run}earc#grp#'
        task_dict = {'task_name': task_name,
                     'resources': resources,
                     'dependency': dependencies,
                     'envars': earcenvars,
                     'cycledef': self.run.replace('enkf', ''),
                     'command': f'{self.HOMEgfs}/jobs/rocoto/earc.sh',
                     'job_name': f'{self.pslot}_{task_name}_@H',
                     'log': f'{self.rotdir}/logs/@Y@m@d@H/{task_name}.log',
                     'maxtries': '&MAXTRIES;'
                     }

        metatask_dict = {'task_name': f'{self.run}eamn',
                         'var_dict': var_dict,
                         'task_dict': task_dict
                         }

        task = rocoto.create_task(metatask_dict)

        return task<|MERGE_RESOLUTION|>--- conflicted
+++ resolved
@@ -18,7 +18,7 @@
     # Specific Tasks begin here
     def stage_ic(self):
 
-        cycledef = 'gdas_half' if self.cdump in ['gdas', 'enkfgdas'] else self.cdump
+        cycledef = 'gdas_half' if self.run in ['gdas', 'enkfgdas'] else self.run
 
         cpl_ic = self._configs['stage_ic']
 
@@ -27,11 +27,7 @@
         task_dict = {'task_name': task_name,
                      'resources': resources,
                      'envars': self.envars,
-<<<<<<< HEAD
                      'cycledef': cycledef,
-=======
-                     'cycledef': self.run,
->>>>>>> d3d85f0e
                      'command': f'{self.HOMEgfs}/jobs/rocoto/stage_ic.sh',
                      'job_name': f'{self.pslot}_{task_name}_@H',
                      'log': f'{self.rotdir}/logs/@Y@m@d@H/{task_name}.log',
@@ -872,13 +868,8 @@
 
         dependencies = rocoto.create_dependency(dep_condition='and', dep=dependencies)
 
-<<<<<<< HEAD
-        if self.cdump in ['gdas']:
-            dep_dict = {'type': 'task', 'name': f'{self.cdump}stage_ic'}
-=======
         if self.run in ['gdas']:
-            dep_dict = {'type': 'cycleexist', 'condition': 'not', 'offset': f"-{timedelta_to_HMS(self._base['cycle_interval'])}"}
->>>>>>> d3d85f0e
+            dep_dict = {'type': 'task', 'name': f'{self.run}stage_ic'}
             dependencies.append(rocoto.add_dependency(dep_dict))
             dependencies = rocoto.create_dependency(dep_condition='or', dep=dependencies)
 
@@ -2587,7 +2578,7 @@
         dep_dict = {'type': 'task', 'name': f'{self.run}esfc'}
         deps.append(rocoto.add_dependency(dep_dict))
         dependencies = rocoto.create_dependency(dep_condition='and', dep=deps)
-        dep_dict = {'type': 'task', 'name': f'{self.cdump}stage_ic'}
+        dep_dict = {'type': 'task', 'name': f'{self.run}stage_ic'}
         dependencies.append(rocoto.add_dependency(dep_dict))
         dependencies = rocoto.create_dependency(dep_condition='or', dep=dependencies)
 
