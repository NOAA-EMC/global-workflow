--- conflicted
+++ resolved
@@ -187,13 +187,8 @@
         deps = []
         dep_dict = {'type': 'task', 'name': f'{self.run}_prep'}
         deps.append(rocoto.add_dependency(dep_dict))
-<<<<<<< HEAD
         if self.options['do_hybvar']:
-            dep_dict = {'type': 'metatask', 'name': 'enkfgdas_epmn', 'offset': f"-{timedelta_to_HMS(self._base['cycle_interval'])}"}
-=======
-        if self.app_config.do_hybvar:
             dep_dict = {'type': 'metatask', 'name': 'enkfgdas_epmn', 'offset': f"-{timedelta_to_HMS(self._base['interval_gdas'])}"}
->>>>>>> 720eb4c0
             deps.append(rocoto.add_dependency(dep_dict))
             dependencies = rocoto.create_dependency(dep_condition='and', dep=deps)
         else:
@@ -258,13 +253,8 @@
         deps.append(rocoto.add_dependency(dep_dict))
         dep_dict = {'type': 'task', 'name': f'{self.run}_sfcanl'}
         deps.append(rocoto.add_dependency(dep_dict))
-<<<<<<< HEAD
         if self.options['do_hybvar'] and self.run in ['gdas']:
-            dep_dict = {'type': 'task', 'name': 'enkfgdas_echgres', 'offset': f"-{timedelta_to_HMS(self._base['cycle_interval'])}"}
-=======
-        if self.app_config.do_hybvar and self.run in ['gdas']:
             dep_dict = {'type': 'task', 'name': 'enkfgdas_echgres', 'offset': f"-{timedelta_to_HMS(self._base['interval_gdas'])}"}
->>>>>>> 720eb4c0
             deps.append(rocoto.add_dependency(dep_dict))
         dependencies = rocoto.create_dependency(dep_condition='and', dep=deps)
 
@@ -338,25 +328,15 @@
         deps = []
         dep_dict = {'type': 'task', 'name': f'{self.run}_prepatmiodaobs'}
         deps.append(rocoto.add_dependency(dep_dict))
-<<<<<<< HEAD
         if self.options['do_hybvar']:
-            dep_dict = {'type': 'metatask', 'name': 'enkfgdas_epmn', 'offset': f"-{timedelta_to_HMS(self._base['cycle_interval'])}"}
-=======
-        if self.app_config.do_hybvar:
             dep_dict = {'type': 'metatask', 'name': 'enkfgdas_epmn', 'offset': f"-{timedelta_to_HMS(self._base['interval_gdas'])}"}
->>>>>>> 720eb4c0
             deps.append(rocoto.add_dependency(dep_dict))
             dependencies = rocoto.create_dependency(dep_condition='and', dep=deps)
         else:
             dependencies = rocoto.create_dependency(dep=deps)
 
-<<<<<<< HEAD
-        gfs_cyc = self._base["gfs_cyc"]
+        interval_gfs = self._base["INTERVAL_GFS"]
         gfs_enkf = True if self.options['do_hybvar'] and 'gfs' in self.options['ens_runs'] else False
-=======
-        interval_gfs = self._base["INTERVAL_GFS"]
-        gfs_enkf = True if self.app_config.do_hybvar and 'gfs' in self.app_config.eupd_runs else False
->>>>>>> 720eb4c0
 
         cycledef = self.run
         if self.run in ['gfs'] and gfs_enkf and interval_gfs != 6:
@@ -2360,15 +2340,11 @@
                     dep_dict = {'type': 'task', 'name': f'{self.run}_npoess_pgrb2_0p5deg'}
                     deps.append(rocoto.add_dependency(dep_dict))
 
-<<<<<<< HEAD
         if self.options['do_metp'] and self.run in ['gfs']:
-=======
-        if self.app_config.do_metp and self.run in ['gfs']:
             deps2 = []
             # taskvalid only handles regular tasks, so just check the first metp job exists
             dep_dict = {'type': 'taskvalid', 'name': f'{self.run}_metpg2g1', 'condition': 'not'}
             deps2.append(rocoto.add_dependency(dep_dict))
->>>>>>> 720eb4c0
             dep_dict = {'type': 'metatask', 'name': f'{self.run}_metp'}
             deps2.append(rocoto.add_dependency(dep_dict))
             deps.append(rocoto.create_dependency(dep_condition='or', dep=deps2))
