from applications.applications import AppConfig
from rocoto.tasks import Tasks
from wxflow import timedelta_to_HMS
import rocoto.rocoto as rocoto
import numpy as np


class GFSTasks(Tasks):

    def __init__(self, app_config: AppConfig, run: str) -> None:
        super().__init__(app_config, run)

    @staticmethod
    def _is_this_a_gdas_task(run, task_name):
        if run != 'enkfgdas':
            raise TypeError(f'{task_name} must be part of the "enkfgdas" cycle and not {run}')

    # Specific Tasks begin here
    def stage_ic(self):

        cycledef = 'gdas_half' if self.run in ['gdas', 'enkfgdas'] else self.run

        resources = self.get_resource('stage_ic')
        task_name = f'{self.run}_stage_ic'
        task_dict = {'task_name': task_name,
                     'resources': resources,
                     'envars': self.envars,
                     'cycledef': cycledef,
                     'command': f'{self.HOMEgfs}/jobs/rocoto/stage_ic.sh',
                     'job_name': f'{self.pslot}_{task_name}_@H',
                     'log': f'{self.rotdir}/logs/@Y@m@d@H/{task_name}.log',
                     'maxtries': '&MAXTRIES;'
                     }

        task = rocoto.create_task(task_dict)

        return task

    def prep(self):

        dump_suffix = self._base["DUMP_SUFFIX"]
        gfs_cyc = self._base["gfs_cyc"]
        dmpdir = self._base["DMPDIR"]
        atm_hist_path = self._template_to_rocoto_cycstring(self._base["COM_ATMOS_HISTORY_TMPL"], {'RUN': 'gdas'})
        dump_path = self._template_to_rocoto_cycstring(self._base["COM_OBSDMP_TMPL"],
                                                       {'DMPDIR': dmpdir, 'DUMP_SUFFIX': dump_suffix})

        gfs_enkf = True if self.app_config.do_hybvar and 'gfs' in self.app_config.eupd_runs else False

        deps = []
        dep_dict = {'type': 'metatask', 'name': 'gdas_atmos_prod', 'offset': f"-{timedelta_to_HMS(self._base['cycle_interval'])}"}
        deps.append(rocoto.add_dependency(dep_dict))
        data = f'{atm_hist_path}/gdas.t@Hz.atmf009.nc'
        dep_dict = {'type': 'data', 'data': data, 'offset': f"-{timedelta_to_HMS(self._base['cycle_interval'])}"}
        deps.append(rocoto.add_dependency(dep_dict))
        data = f'{dump_path}/{self.run}.t@Hz.updated.status.tm00.bufr_d'
        dep_dict = {'type': 'data', 'data': data}
        deps.append(rocoto.add_dependency(dep_dict))
        dependencies = rocoto.create_dependency(dep_condition='and', dep=deps)

        cycledef = self.run
        if self.run in ['gfs'] and gfs_enkf and gfs_cyc != 4:
            cycledef = 'gdas'

        resources = self.get_resource('prep')
        task_name = f'{self.run}_prep'
        task_dict = {'task_name': task_name,
                     'resources': resources,
                     'dependency': dependencies,
                     'envars': self.envars,
                     'cycledef': cycledef,
                     'command': f'{self.HOMEgfs}/jobs/rocoto/prep.sh',
                     'job_name': f'{self.pslot}_{task_name}_@H',
                     'log': f'{self.rotdir}/logs/@Y@m@d@H/{task_name}.log',
                     'maxtries': '&MAXTRIES;'
                     }

        task = rocoto.create_task(task_dict)

        return task

    def waveinit(self):

        resources = self.get_resource('waveinit')
        dependencies = None
        cycledef = 'gdas_half,gdas' if self.run in ['gdas'] else self.run
        if self.app_config.mode in ['cycled']:
            deps = []
            dep_dict = {'type': 'task', 'name': f'{self.run}_prep'}
            deps.append(rocoto.add_dependency(dep_dict))
            if self.run in ['gdas']:
                dep_dict = {'type': 'cycleexist', 'condition': 'not', 'offset': f"-{timedelta_to_HMS(self._base['cycle_interval'])}"}
                deps.append(rocoto.add_dependency(dep_dict))
            dependencies = rocoto.create_dependency(dep_condition='or', dep=deps)

        task_name = f'{self.run}_waveinit'
        task_dict = {'task_name': task_name,
                     'resources': resources,
                     'dependency': dependencies,
                     'envars': self.envars,
                     'cycledef': cycledef,
                     'command': f'{self.HOMEgfs}/jobs/rocoto/waveinit.sh',
                     'job_name': f'{self.pslot}_{task_name}_@H',
                     'log': f'{self.rotdir}/logs/@Y@m@d@H/{task_name}.log',
                     'maxtries': '&MAXTRIES;'
                     }

        task = rocoto.create_task(task_dict)

        return task

    def waveprep(self):

        deps = []
        dep_dict = {'type': 'task', 'name': f'{self.run}_waveinit'}
        deps.append(rocoto.add_dependency(dep_dict))
        dependencies = rocoto.create_dependency(dep=deps)
        cycledef = 'gdas_half,gdas' if self.run in ['gdas'] else self.run
        resources = self.get_resource('waveprep')
        task_name = f'{self.run}_waveprep'
        task_dict = {'task_name': task_name,
                     'resources': resources,
                     'dependency': dependencies,
                     'envars': self.envars,
                     'cycledef': cycledef,
                     'command': f'{self.HOMEgfs}/jobs/rocoto/waveprep.sh',
                     'job_name': f'{self.pslot}_{task_name}_@H',
                     'log': f'{self.rotdir}/logs/@Y@m@d@H/{task_name}.log',
                     'maxtries': '&MAXTRIES;'
                     }

        task = rocoto.create_task(task_dict)

        return task

    def aerosol_init(self):

        input_path = self._template_to_rocoto_cycstring(self._base['COM_ATMOS_INPUT_TMPL'])
        restart_path = self._template_to_rocoto_cycstring(self._base['COM_ATMOS_RESTART_TMPL'])

        deps = []
        # Files from current cycle
        files = ['gfs_ctrl.nc'] + [f'gfs_data.tile{tile}.nc' for tile in range(1, self.n_tiles + 1)]
        for file in files:
            data = f'{input_path}/{file}'
            dep_dict = {'type': 'data', 'data': data}
            deps.append(rocoto.add_dependency(dep_dict))

        # Calculate offset based on RUN = gfs | gdas
        interval = None
        if self.run in ['gfs']:
            interval = self._base['INTERVAL_GFS']
        elif self.run in ['gdas']:
            interval = self._base['INTERVAL']
        offset = timedelta_to_HMS(-interval)

        # Files from previous cycle
        files = [f'@Y@m@d.@H0000.fv_core.res.nc'] + \
                [f'@Y@m@d.@H0000.fv_core.res.tile{tile}.nc' for tile in range(1, self.n_tiles + 1)] + \
                [f'@Y@m@d.@H0000.fv_tracer.res.tile{tile}.nc' for tile in range(1, self.n_tiles + 1)]

        for file in files:
            data = [f'{restart_path}/', file]
            dep_dict = {'type': 'data', 'data': data, 'offset': [offset, None]}
            deps.append(rocoto.add_dependency(dep_dict))

        dependencies = rocoto.create_dependency(dep_condition='and', dep=deps)

        cycledef = 'gfs_seq'
        resources = self.get_resource('aerosol_init')
        task_name = f'{self.run}_aerosol_init'
        task_dict = {'task_name': task_name,
                     'resources': resources,
                     'dependency': dependencies,
                     'envars': self.envars,
                     'cycledef': cycledef,
                     'command': f'{self.HOMEgfs}/jobs/rocoto/aerosol_init.sh',
                     'job_name': f'{self.pslot}_{task_name}_@H',
                     'log': f'{self.rotdir}/logs/@Y@m@d@H/{task_name}.log',
                     'maxtries': '&MAXTRIES;'
                     }

        task = rocoto.create_task(task_dict)

        return task

    def anal(self):
        deps = []
        dep_dict = {'type': 'task', 'name': f'{self.run}_prep'}
        deps.append(rocoto.add_dependency(dep_dict))
        if self.app_config.do_hybvar:
            dep_dict = {'type': 'metatask', 'name': 'enkfgdas_epmn', 'offset': f"-{timedelta_to_HMS(self._base['cycle_interval'])}"}
            deps.append(rocoto.add_dependency(dep_dict))
            dependencies = rocoto.create_dependency(dep_condition='and', dep=deps)
        else:
            dependencies = rocoto.create_dependency(dep=deps)

        resources = self.get_resource('anal')
        task_name = f'{self.run}_anal'
        task_dict = {'task_name': task_name,
                     'resources': resources,
                     'dependency': dependencies,
                     'envars': self.envars,
                     'cycledef': self.run.replace('enkf', ''),
                     'command': f'{self.HOMEgfs}/jobs/rocoto/anal.sh',
                     'job_name': f'{self.pslot}_{task_name}_@H',
                     'log': f'{self.rotdir}/logs/@Y@m@d@H/{task_name}.log',
                     'maxtries': '&MAXTRIES;'
                     }

        task = rocoto.create_task(task_dict)

        return task

    def sfcanl(self):

        deps = []
        if self.app_config.do_jediatmvar:
            dep_dict = {'type': 'task', 'name': f'{self.run}_atmanlfinal'}
        else:
            dep_dict = {'type': 'task', 'name': f'{self.run}_anal'}
        deps.append(rocoto.add_dependency(dep_dict))
        if self.app_config.do_jedisnowda:
            dep_dict = {'type': 'task', 'name': f'{self.run}_snowanl'}
            deps.append(rocoto.add_dependency(dep_dict))
            dependencies = rocoto.create_dependency(dep_condition='and', dep=deps)
        else:
            dependencies = rocoto.create_dependency(dep=deps)

        resources = self.get_resource('sfcanl')
        task_name = f'{self.run}_sfcanl'
        task_dict = {'task_name': task_name,
                     'resources': resources,
                     'dependency': dependencies,
                     'envars': self.envars,
                     'cycledef': self.run.replace('enkf', ''),
                     'command': f'{self.HOMEgfs}/jobs/rocoto/sfcanl.sh',
                     'job_name': f'{self.pslot}_{task_name}_@H',
                     'log': f'{self.rotdir}/logs/@Y@m@d@H/{task_name}.log',
                     'maxtries': '&MAXTRIES;'
                     }

        task = rocoto.create_task(task_dict)

        return task

    def analcalc(self):

        deps = []
        if self.app_config.do_jediatmvar:
            dep_dict = {'type': 'task', 'name': f'{self.run}_atmanlfinal'}
        else:
            dep_dict = {'type': 'task', 'name': f'{self.run}_anal'}
        deps.append(rocoto.add_dependency(dep_dict))
        dep_dict = {'type': 'task', 'name': f'{self.run}_sfcanl'}
        deps.append(rocoto.add_dependency(dep_dict))
        if self.app_config.do_hybvar and self.run in ['gdas']:
            dep_dict = {'type': 'task', 'name': 'enkfgdas_echgres', 'offset': f"-{timedelta_to_HMS(self._base['cycle_interval'])}"}
            deps.append(rocoto.add_dependency(dep_dict))
        dependencies = rocoto.create_dependency(dep_condition='and', dep=deps)

        resources = self.get_resource('analcalc')
        task_name = f'{self.run}_analcalc'
        task_dict = {'task_name': task_name,
                     'resources': resources,
                     'dependency': dependencies,
                     'envars': self.envars,
                     'cycledef': self.run.replace('enkf', ''),
                     'command': f'{self.HOMEgfs}/jobs/rocoto/analcalc.sh',
                     'job_name': f'{self.pslot}_{task_name}_@H',
                     'log': f'{self.rotdir}/logs/@Y@m@d@H/{task_name}.log',
                     'maxtries': '&MAXTRIES;'
                     }

        task = rocoto.create_task(task_dict)

        return task

    def analdiag(self):

        deps = []
        dep_dict = {'type': 'task', 'name': f'{self.run}_anal'}
        deps.append(rocoto.add_dependency(dep_dict))
        dependencies = rocoto.create_dependency(dep_condition='and', dep=deps)

        resources = self.get_resource('analdiag')
        task_name = f'{self.run}_analdiag'
        task_dict = {'task_name': task_name,
                     'resources': resources,
                     'dependency': dependencies,
                     'envars': self.envars,
                     'cycledef': self.run.replace('enkf', ''),
                     'command': f'{self.HOMEgfs}/jobs/rocoto/analdiag.sh',
                     'job_name': f'{self.pslot}_{task_name}_@H',
                     'log': f'{self.rotdir}/logs/@Y@m@d@H/{task_name}.log',
                     'maxtries': '&MAXTRIES;'
                     }

        task = rocoto.create_task(task_dict)

        return task

    def prepatmiodaobs(self):

        deps = []
        dep_dict = {'type': 'task', 'name': f'{self.run}_prep'}
        deps.append(rocoto.add_dependency(dep_dict))
        dependencies = rocoto.create_dependency(dep=deps)

        resources = self.get_resource('prepatmiodaobs')
        task_name = f'{self.run}_prepatmiodaobs'
        task_dict = {'task_name': task_name,
                     'resources': resources,
                     'dependency': dependencies,
                     'envars': self.envars,
                     'cycledef': self.run.replace('enkf', ''),
                     'command': f'{self.HOMEgfs}/jobs/rocoto/prepatmiodaobs.sh',
                     'job_name': f'{self.pslot}_{task_name}_@H',
                     'log': f'{self.rotdir}/logs/@Y@m@d@H/{task_name}.log',
                     'maxtries': '&MAXTRIES;'
                     }

        task = rocoto.create_task(task_dict)

        return task

    def atmanlinit(self):

        deps = []
        dep_dict = {'type': 'task', 'name': f'{self.run}_prepatmiodaobs'}
        deps.append(rocoto.add_dependency(dep_dict))
        if self.app_config.do_hybvar:
            dep_dict = {'type': 'metatask', 'name': 'enkfgdas_epmn', 'offset': f"-{timedelta_to_HMS(self._base['cycle_interval'])}"}
            deps.append(rocoto.add_dependency(dep_dict))
            dependencies = rocoto.create_dependency(dep_condition='and', dep=deps)
        else:
            dependencies = rocoto.create_dependency(dep=deps)

        gfs_cyc = self._base["gfs_cyc"]
        gfs_enkf = True if self.app_config.do_hybvar and 'gfs' in self.app_config.eupd_runs else False

        cycledef = self.run
        if self.run in ['gfs'] and gfs_enkf and gfs_cyc != 4:
            cycledef = 'gdas'

        resources = self.get_resource('atmanlinit')
        task_name = f'{self.run}_atmanlinit'
        task_dict = {'task_name': task_name,
                     'resources': resources,
                     'dependency': dependencies,
                     'envars': self.envars,
                     'cycledef': cycledef,
                     'command': f'{self.HOMEgfs}/jobs/rocoto/atmanlinit.sh',
                     'job_name': f'{self.pslot}_{task_name}_@H',
                     'log': f'{self.rotdir}/logs/@Y@m@d@H/{task_name}.log',
                     'maxtries': '&MAXTRIES;'
                     }

        task = rocoto.create_task(task_dict)

        return task

    def atmanlvar(self):

        deps = []
        dep_dict = {'type': 'task', 'name': f'{self.run}_atmanlinit'}
        deps.append(rocoto.add_dependency(dep_dict))
        dependencies = rocoto.create_dependency(dep=deps)

        resources = self.get_resource('atmanlvar')
        task_name = f'{self.run}_atmanlvar'
        task_dict = {'task_name': task_name,
                     'resources': resources,
                     'dependency': dependencies,
                     'envars': self.envars,
                     'cycledef': self.run.replace('enkf', ''),
                     'command': f'{self.HOMEgfs}/jobs/rocoto/atmanlvar.sh',
                     'job_name': f'{self.pslot}_{task_name}_@H',
                     'log': f'{self.rotdir}/logs/@Y@m@d@H/{task_name}.log',
                     'maxtries': '&MAXTRIES;'
                     }

        task = rocoto.create_task(task_dict)

        return task

    def atmanlfv3inc(self):

        deps = []
        dep_dict = {'type': 'task', 'name': f'{self.run}_atmanlvar'}
        deps.append(rocoto.add_dependency(dep_dict))
        dependencies = rocoto.create_dependency(dep=deps)

        resources = self.get_resource('atmanlfv3inc')
        task_name = f'{self.run}_atmanlfv3inc'
        task_dict = {'task_name': task_name,
                     'resources': resources,
                     'dependency': dependencies,
                     'envars': self.envars,
                     'cycledef': self.run.replace('enkf', ''),
                     'command': f'{self.HOMEgfs}/jobs/rocoto/atmanlfv3inc.sh',
                     'job_name': f'{self.pslot}_{task_name}_@H',
                     'log': f'{self.rotdir}/logs/@Y@m@d@H/{task_name}.log',
                     'maxtries': '&MAXTRIES;'
                     }

        task = rocoto.create_task(task_dict)

        return task

    def atmanlfinal(self):

        deps = []
        dep_dict = {'type': 'task', 'name': f'{self.run}_atmanlfv3inc'}
        deps.append(rocoto.add_dependency(dep_dict))
        dependencies = rocoto.create_dependency(dep_condition='and', dep=deps)

        resources = self.get_resource('atmanlfinal')
        task_name = f'{self.run}_atmanlfinal'
        task_dict = {'task_name': task_name,
                     'resources': resources,
                     'dependency': dependencies,
                     'envars': self.envars,
                     'cycledef': self.run.replace('enkf', ''),
                     'command': f'{self.HOMEgfs}/jobs/rocoto/atmanlfinal.sh',
                     'job_name': f'{self.pslot}_{task_name}_@H',
                     'log': f'{self.rotdir}/logs/@Y@m@d@H/{task_name}.log',
                     'maxtries': '&MAXTRIES;'
                     }

        task = rocoto.create_task(task_dict)

        return task

    def prepobsaero(self):
        deps = []
        dep_dict = {'type': 'task', 'name': f'{self.run}_prep'}
        deps.append(rocoto.add_dependency(dep_dict))
        dependencies = rocoto.create_dependency(dep_condition='and', dep=deps)

        resources = self.get_resource('prepobsaero')
        task_name = f'{self.run}_prepobsaero'
        task_dict = {'task_name': task_name,
                     'resources': resources,
                     'dependency': dependencies,
                     'envars': self.envars,
                     'cycledef': self.run.replace('enkf', ''),
                     'command': f'{self.HOMEgfs}/jobs/rocoto/prepobsaero.sh',
                     'job_name': f'{self.pslot}_{task_name}_@H',
                     'log': f'{self.rotdir}/logs/@Y@m@d@H/{task_name}.log',
                     'maxtries': '&MAXTRIES;'
                     }

        task = rocoto.create_task(task_dict)

        return task

    def aeroanlgenb(self):

        deps = []
        dep_dict = {'type': 'metatask', 'name': f'{self.run}_fcst'}
        deps.append(rocoto.add_dependency(dep_dict))
        dependencies = rocoto.create_dependency(dep=deps)

        resources = self.get_resource('aeroanlgenb')
        task_name = f'{self.run}_aeroanlgenb'
        task_dict = {'task_name': task_name,
                     'resources': resources,
                     'dependency': dependencies,
                     'envars': self.envars,
                     'cycledef': 'gdas_half,gdas',
                     'command': f'{self.HOMEgfs}/jobs/rocoto/aeroanlgenb.sh',
                     'job_name': f'{self.pslot}_{task_name}_@H',
                     'log': f'{self.rotdir}/logs/@Y@m@d@H/{task_name}.log',
                     'maxtries': '&MAXTRIES;'
                     }

        task = rocoto.create_task(task_dict)

        return task

    def aeroanlinit(self):

        deps = []
        dep_dict = {'type': 'task', 'name': 'gdas_aeroanlgenb', 'offset': f"-{timedelta_to_HMS(self._base['cycle_interval'])}"}
        deps.append(rocoto.add_dependency(dep_dict))
        dep_dict = {'type': 'task', 'name': f'{self.run}_prep'}
        deps.append(rocoto.add_dependency(dep_dict))

        if self.app_config.do_prep_obs_aero:
            dep_dict = {'type': 'task', 'name': f'{self.run}_prepobsaero'}
            deps.append(rocoto.add_dependency(dep_dict))
        dependencies = rocoto.create_dependency(dep_condition='and', dep=deps)

        resources = self.get_resource('aeroanlinit')
        task_name = f'{self.run}_aeroanlinit'
        task_dict = {'task_name': task_name,
                     'resources': resources,
                     'dependency': dependencies,
                     'envars': self.envars,
                     'cycledef': self.run.replace('enkf', ''),
                     'command': f'{self.HOMEgfs}/jobs/rocoto/aeroanlinit.sh',
                     'job_name': f'{self.pslot}_{task_name}_@H',
                     'log': f'{self.rotdir}/logs/@Y@m@d@H/{task_name}.log',
                     'maxtries': '&MAXTRIES;'
                     }

        task = rocoto.create_task(task_dict)

        return task

    def aeroanlvar(self):

        deps = []
        dep_dict = {
            'type': 'task', 'name': f'gdas_aeroanlgenb',
            'offset': f"-{timedelta_to_HMS(self._base['cycle_interval'])}",
        }
        deps.append(rocoto.add_dependency(dep_dict))
        dep_dict = {
            'type': 'task', 'name': f'{self.run}_aeroanlinit',
        }
        deps.append(rocoto.add_dependency(dep_dict))
        dependencies = rocoto.create_dependency(dep_condition='and', dep=deps)

        resources = self.get_resource('aeroanlvar')
        task_name = f'{self.run}_aeroanlvar'
        task_dict = {'task_name': task_name,
                     'resources': resources,
                     'dependency': dependencies,
                     'envars': self.envars,
                     'cycledef': self.run.replace('enkf', ''),
                     'command': f'{self.HOMEgfs}/jobs/rocoto/aeroanlvar.sh',
                     'job_name': f'{self.pslot}_{task_name}_@H',
                     'log': f'{self.rotdir}/logs/@Y@m@d@H/{task_name}.log',
                     'maxtries': '&MAXTRIES;'
                     }

        task = rocoto.create_task(task_dict)

        return task

    def aeroanlfinal(self):

        deps = []
        dep_dict = {'type': 'task', 'name': f'{self.run}_aeroanlvar'}
        deps.append(rocoto.add_dependency(dep_dict))
        dependencies = rocoto.create_dependency(dep_condition='and', dep=deps)

        resources = self.get_resource('aeroanlfinal')
        task_name = f'{self.run}_aeroanlfinal'
        task_dict = {'task_name': task_name,
                     'resources': resources,
                     'dependency': dependencies,
                     'envars': self.envars,
                     'cycledef': self.run.replace('enkf', ''),
                     'command': f'{self.HOMEgfs}/jobs/rocoto/aeroanlfinal.sh',
                     'job_name': f'{self.pslot}_{task_name}_@H',
                     'log': f'{self.rotdir}/logs/@Y@m@d@H/{task_name}.log',
                     'maxtries': '&MAXTRIES;'
                     }

        task = rocoto.create_task(task_dict)

        return task

    def prepsnowcover(self):

        deps = []
        dep_dict = {'type': 'task', 'name': f'{self.run}_prep'}
        deps.append(rocoto.add_dependency(dep_dict))
        dependencies = rocoto.create_dependency(dep=deps)

<<<<<<< HEAD
        resources = self.get_resource('prepsnowcover')
        task_name = f'{self.run}prepsnowcover'
=======
        resources = self.get_resource('prepsnowobs')
        task_name = f'{self.run}_prepsnowobs'
>>>>>>> a0771f84
        task_dict = {'task_name': task_name,
                     'resources': resources,
                     'dependency': dependencies,
                     'envars': self.envars,
                     'cycledef': 'gdas_prep_snocvr',
                     'command': f'{self.HOMEgfs}/jobs/rocoto/prepsnowcover.sh',
                     'job_name': f'{self.pslot}_{task_name}_@H',
                     'log': f'{self.rotdir}/logs/@Y@m@d@H/{task_name}.log',
                     'maxtries': '&MAXTRIES;'
                     }

        task = rocoto.create_task(task_dict)

        return task

    def snowanl(self):

        deps = []
<<<<<<< HEAD
        dep_dict = {'type': 'task', 'name': f'{self.run}prep'}
=======
        dep_dict = {'type': 'task', 'name': f'{self.run}_prepsnowobs'}
>>>>>>> a0771f84
        deps.append(rocoto.add_dependency(dep_dict))
        dep_dict = {'type': 'task', 'name': f'{self.run}prepsnowcover'}
        deps.append(rocoto.add_dependency(dep_dict))
        dependencies = rocoto.create_dependency(dep_condition='or', dep=deps)

        resources = self.get_resource('snowanl')
        task_name = f'{self.run}_snowanl'
        task_dict = {'task_name': task_name,
                     'resources': resources,
                     'dependency': dependencies,
                     'envars': self.envars,
                     'cycledef': self.run.replace('enkf', ''),
                     'command': f'{self.HOMEgfs}/jobs/rocoto/snowanl.sh',
                     'job_name': f'{self.pslot}_{task_name}_@H',
                     'log': f'{self.rotdir}/logs/@Y@m@d@H/{task_name}.log',
                     'maxtries': '&MAXTRIES;'
                     }

        task = rocoto.create_task(task_dict)
        return task

    def esnowrecen(self):

        deps = []
<<<<<<< HEAD
        dep_dict = {'type': 'task', 'name': f'{self.run.replace("enkf","")}prepsnowcover'}
=======
        dep_dict = {'type': 'task', 'name': f'{self.run.replace("enkf","")}_prepsnowobs'}
>>>>>>> a0771f84
        deps.append(rocoto.add_dependency(dep_dict))
        dep_dict = {'type': 'task', 'name': f'{self.run.replace("enkf","")}_snowanl'}
        deps.append(rocoto.add_dependency(dep_dict))
        dep_dict = {'type': 'metatask', 'name': f'{self.run}_epmn', 'offset': f"-{timedelta_to_HMS(self._base['cycle_interval'])}"}
        deps.append(rocoto.add_dependency(dep_dict))
        dependencies = rocoto.create_dependency(dep_condition='and', dep=deps)

        resources = self.get_resource('esnowrecen')
        task_name = f'{self.run}_esnowrecen'
        task_dict = {'task_name': task_name,
                     'resources': resources,
                     'dependency': dependencies,
                     'envars': self.envars,
                     'cycledef': self.run.replace('enkf', ''),
                     'command': f'{self.HOMEgfs}/jobs/rocoto/esnowrecen.sh',
                     'job_name': f'{self.pslot}_{task_name}_@H',
                     'log': f'{self.rotdir}/logs/@Y@m@d@H/{task_name}.log',
                     'maxtries': '&MAXTRIES;'
                     }

        task = rocoto.create_task(task_dict)
        return task

    def prepoceanobs(self):

        ocean_hist_path = self._template_to_rocoto_cycstring(self._base["COM_OCEAN_HISTORY_TMPL"], {'RUN': 'gdas'})

        deps = []
        data = f'{ocean_hist_path}/gdas.ocean.t@Hz.inst.f009.nc'
        dep_dict = {'type': 'data', 'data': data, 'offset': f"-{timedelta_to_HMS(self._base['cycle_interval'])}"}
        deps.append(rocoto.add_dependency(dep_dict))
        dependencies = rocoto.create_dependency(dep=deps)

        resources = self.get_resource('prepoceanobs')
        task_name = f'{self.run}_prepoceanobs'
        task_dict = {'task_name': task_name,
                     'resources': resources,
                     'dependency': dependencies,
                     'envars': self.envars,
                     'cycledef': self.run.replace('enkf', ''),
                     'command': f'{self.HOMEgfs}/jobs/rocoto/prepoceanobs.sh',
                     'job_name': f'{self.pslot}_{task_name}_@H',
                     'log': f'{self.rotdir}/logs/@Y@m@d@H/{task_name}.log',
                     'maxtries': '&MAXTRIES;'
                     }

        task = rocoto.create_task(task_dict)

        return task

    def marinebmat(self):

        ocean_hist_path = self._template_to_rocoto_cycstring(self._base["COM_OCEAN_HISTORY_TMPL"], {'RUN': 'gdas'})

        deps = []
        data = f'{ocean_hist_path}/gdas.ocean.t@Hz.inst.f009.nc'
        dep_dict = {'type': 'data', 'data': data, 'offset': f"-{timedelta_to_HMS(self._base['cycle_interval'])}"}
        deps.append(rocoto.add_dependency(dep_dict))
        dependencies = rocoto.create_dependency(dep=deps)

        resources = self.get_resource('marinebmat')
        task_name = f'{self.run}_marinebmat'
        task_dict = {'task_name': task_name,
                     'resources': resources,
                     'dependency': dependencies,
                     'envars': self.envars,
                     'cycledef': self.run.replace('enkf', ''),
                     'command': f'{self.HOMEgfs}/jobs/rocoto/marinebmat.sh',
                     'job_name': f'{self.pslot}_{task_name}_@H',
                     'log': f'{self.rotdir}/logs/@Y@m@d@H/{task_name}.log',
                     'maxtries': '&MAXTRIES;'
                     }

        task = rocoto.create_task(task_dict)

        return task

    def marineanlinit(self):

        deps = []
        dep_dict = {'type': 'task', 'name': f'{self.run}_prepoceanobs'}
        deps.append(rocoto.add_dependency(dep_dict))
        dep_dict = {'type': 'task', 'name': f'{self.run}_marinebmat'}
        deps.append(rocoto.add_dependency(dep_dict))
        dep_dict = {'type': 'metatask', 'name': 'gdas_fcst', 'offset': f"-{timedelta_to_HMS(self._base['cycle_interval'])}"}
        deps.append(rocoto.add_dependency(dep_dict))
        dependencies = rocoto.create_dependency(dep_condition='and', dep=deps)

        resources = self.get_resource('marineanlinit')
        task_name = f'{self.run}_marineanlinit'
        task_dict = {'task_name': task_name,
                     'resources': resources,
                     'dependency': dependencies,
                     'envars': self.envars,
                     'cycledef': self.run.replace('enkf', ''),
                     'command': f'{self.HOMEgfs}/jobs/rocoto/marineanlinit.sh',
                     'job_name': f'{self.pslot}_{task_name}_@H',
                     'log': f'{self.rotdir}/logs/@Y@m@d@H/{task_name}.log',
                     'maxtries': '&MAXTRIES;'
                     }

        task = rocoto.create_task(task_dict)

        return task

    def marineanlvar(self):

        deps = []
        dep_dict = {'type': 'task', 'name': f'{self.run}_marineanlinit'}
        deps.append(rocoto.add_dependency(dep_dict))
        dependencies = rocoto.create_dependency(dep=deps)

        resources = self.get_resource('marineanlvar')
        task_name = f'{self.run}_marineanlvar'
        task_dict = {'task_name': task_name,
                     'resources': resources,
                     'dependency': dependencies,
                     'envars': self.envars,
                     'cycledef': self.run.replace('enkf', ''),
                     'command': f'{self.HOMEgfs}/jobs/rocoto/marineanlvar.sh',
                     'job_name': f'{self.pslot}_{task_name}_@H',
                     'log': f'{self.rotdir}/logs/@Y@m@d@H/{task_name}.log',
                     'maxtries': '&MAXTRIES;'
                     }

        task = rocoto.create_task(task_dict)

        return task

    def ocnanalecen(self):

        deps = []
        dep_dict = {'type': 'task', 'name': f'{self.run}_marineanlvar'}
        deps.append(rocoto.add_dependency(dep_dict))
        dependencies = rocoto.create_dependency(dep=deps)

        resources = self.get_resource('ocnanalecen')
        task_name = f'{self.run}_ocnanalecen'
        task_dict = {'task_name': task_name,
                     'resources': resources,
                     'dependency': dependencies,
                     'envars': self.envars,
                     'cycledef': self.run.replace('enkf', ''),
                     'command': f'{self.HOMEgfs}/jobs/rocoto/ocnanalecen.sh',
                     'job_name': f'{self.pslot}_{task_name}_@H',
                     'log': f'{self.rotdir}/logs/@Y@m@d@H/{task_name}.log',
                     'maxtries': '&MAXTRIES;'
                     }

        task = rocoto.create_task(task_dict)

        return task

    def marineanlchkpt(self):

        deps = []
        if self.app_config.do_hybvar:
            dep_dict = {'type': 'task', 'name': f'{self.run}_ocnanalecen'}
        else:
            dep_dict = {'type': 'task', 'name': f'{self.run}_marineanlvar'}
        deps.append(rocoto.add_dependency(dep_dict))
        if self.app_config.do_mergensst:
            data = f'&ROTDIR;/{self.run}.@Y@m@d/@H/atmos/{self.run}.t@Hz.sfcanl.nc'
            dep_dict = {'type': 'data', 'data': data}
            deps.append(rocoto.add_dependency(dep_dict))
        dependencies = rocoto.create_dependency(dep_condition='and', dep=deps)

        resources = self.get_resource('marineanlchkpt')
        task_name = f'{self.run}_marineanlchkpt'
        task_dict = {'task_name': task_name,
                     'resources': resources,
                     'dependency': dependencies,
                     'envars': self.envars,
                     'cycledef': self.run.replace('enkf', ''),
                     'command': f'{self.HOMEgfs}/jobs/rocoto/marineanlchkpt.sh',
                     'job_name': f'{self.pslot}_{task_name}_@H',
                     'log': f'{self.rotdir}/logs/@Y@m@d@H/{task_name}.log',
                     'maxtries': '&MAXTRIES;'
                     }

        task = rocoto.create_task(task_dict)

        return task

    def marineanlfinal(self):

        deps = []
        dep_dict = {'type': 'task', 'name': f'{self.run}_marineanlchkpt'}
        deps.append(rocoto.add_dependency(dep_dict))
        dependencies = rocoto.create_dependency(dep_condition='and', dep=deps)

        resources = self.get_resource('marineanlfinal')
        task_name = f'{self.run}_marineanlfinal'
        task_dict = {'task_name': task_name,
                     'resources': resources,
                     'dependency': dependencies,
                     'envars': self.envars,
                     'cycledef': self.run.replace('enkf', ''),
                     'command': f'{self.HOMEgfs}/jobs/rocoto/marineanlfinal.sh',
                     'job_name': f'{self.pslot}_{task_name}_@H',
                     'log': f'{self.rotdir}/logs/@Y@m@d@H/{task_name}.log',
                     'maxtries': '&MAXTRIES;'
                     }

        task = rocoto.create_task(task_dict)

        return task

    def ocnanalvrfy(self):

        deps = []
        dep_dict = {'type': 'task', 'name': f'{self.run}_marineanlfinal'}
        deps.append(rocoto.add_dependency(dep_dict))
        dependencies = rocoto.create_dependency(dep_condition='and', dep=deps)

        resources = self.get_resource('ocnanalvrfy')
        task_name = f'{self.run}_ocnanalvrfy'
        task_dict = {'task_name': task_name,
                     'resources': resources,
                     'dependency': dependencies,
                     'envars': self.envars,
                     'cycledef': self.run.replace('enkf', ''),
                     'command': f'{self.HOMEgfs}/jobs/rocoto/ocnanalvrfy.sh',
                     'job_name': f'{self.pslot}_{task_name}_@H',
                     'log': f'{self.rotdir}/logs/@Y@m@d@H/{task_name}.log',
                     'maxtries': '&MAXTRIES;'
                     }

        task = rocoto.create_task(task_dict)

        return task

    def fcst(self):

        fcst_map = {'forecast-only': self._fcst_forecast_only,
                    'cycled': self._fcst_cycled}

        try:
            task = fcst_map[self.app_config.mode]()
        except KeyError:
            raise NotImplementedError(f'{self.app_config.mode} is not a valid type.\n'
                                      f'Currently supported forecast types are:\n'
                                      f'{" | ".join(fcst_map.keys())}')

        return task

    def _fcst_forecast_only(self):
        dependencies = []

        dep_dict = {'type': 'task', 'name': f'{self.run}_stage_ic'}
        dependencies.append(rocoto.add_dependency(dep_dict))

        if self.app_config.do_wave and self.run in self.app_config.wave_runs:
            wave_job = 'waveprep' if self.app_config.model_app in ['ATMW'] else 'waveinit'
            dep_dict = {'type': 'task', 'name': f'{self.run}_{wave_job}'}
            dependencies.append(rocoto.add_dependency(dep_dict))

        if self.app_config.do_aero and \
           self.run in self.app_config.aero_fcst_runs and \
           not self._base['EXP_WARM_START']:
            # Calculate offset based on RUN = gfs | gdas
            interval = None
            if self.run in ['gfs']:
                interval = self._base['INTERVAL_GFS']
            elif self.run in ['gdas']:
                interval = self._base['INTERVAL']
            offset = timedelta_to_HMS(-interval)
            deps = []
            dep_dict = {'type': 'task', 'name': f'{self.run}_aerosol_init'}
            deps.append(rocoto.add_dependency(dep_dict))
            dep_dict = {'type': 'cycleexist', 'condition': 'not', 'offset': offset}
            deps.append(rocoto.add_dependency(dep_dict))
            dependencies.append(rocoto.create_dependency(dep_condition='or', dep=deps))

        dependencies = rocoto.create_dependency(dep_condition='and', dep=dependencies)

        if self.run in ['gfs']:
            num_fcst_segments = len(self.app_config.fcst_segments) - 1
        else:
            num_fcst_segments = 1

        fcst_vars = self.envars.copy()
        fcst_envars_dict = {'FCST_SEGMENT': '#seg#'}
        for key, value in fcst_envars_dict.items():
            fcst_vars.append(rocoto.create_envar(name=key, value=str(value)))

        resources = self.get_resource('fcst')
        task_name = f'{self.run}_fcst_seg#seg#'
        task_dict = {'task_name': task_name,
                     'resources': resources,
                     'dependency': dependencies,
                     'envars': fcst_vars,
                     'cycledef': self.run.replace('enkf', ''),
                     'command': f'{self.HOMEgfs}/jobs/rocoto/fcst.sh',
                     'job_name': f'{self.pslot}_{task_name}_@H',
                     'log': f'{self.rotdir}/logs/@Y@m@d@H/{task_name}.log',
                     'maxtries': '&MAXTRIES;'
                     }

        seg_var_dict = {'seg': ' '.join([f"{seg}" for seg in range(0, num_fcst_segments)])}
        metatask_dict = {'task_name': f'{self.run}_fcst',
                         'is_serial': True,
                         'var_dict': seg_var_dict,
                         'task_dict': task_dict
                         }

        task = rocoto.create_task(metatask_dict)

        return task

    def _fcst_cycled(self):

        dep_dict = {'type': 'task', 'name': f'{self.run}_sfcanl'}
        dep = rocoto.add_dependency(dep_dict)
        dependencies = rocoto.create_dependency(dep=dep)

        if self.app_config.do_jediocnvar:
            dep_dict = {'type': 'task', 'name': f'{self.run}_marineanlfinal'}
            dependencies.append(rocoto.add_dependency(dep_dict))

        if self.app_config.do_aero and self.run in self.app_config.aero_anl_runs:
            dep_dict = {'type': 'task', 'name': f'{self.run}_aeroanlfinal'}
            dependencies.append(rocoto.add_dependency(dep_dict))

        if self.app_config.do_jedisnowda:
            dep_dict = {'type': 'task', 'name': f'{self.run}_snowanl'}
            dependencies.append(rocoto.add_dependency(dep_dict))

        dependencies = rocoto.create_dependency(dep_condition='and', dep=dependencies)

        if self.run in ['gdas']:
            dep_dict = {'type': 'task', 'name': f'{self.run}_stage_ic'}
            dependencies.append(rocoto.add_dependency(dep_dict))
            dependencies = rocoto.create_dependency(dep_condition='or', dep=dependencies)

        if self.app_config.do_wave and self.run in self.app_config.wave_runs:
            dep_dict = {'type': 'task', 'name': f'{self.run}_waveprep'}
            dependencies.append(rocoto.add_dependency(dep_dict))
            dependencies = rocoto.create_dependency(dep_condition='and', dep=dependencies)

        cycledef = 'gdas_half,gdas' if self.run in ['gdas'] else self.run

        if self.run in ['gfs']:
            num_fcst_segments = len(self.app_config.fcst_segments) - 1
        else:
            num_fcst_segments = 1

        fcst_vars = self.envars.copy()
        fcst_envars_dict = {'FCST_SEGMENT': '#seg#'}
        for key, value in fcst_envars_dict.items():
            fcst_vars.append(rocoto.create_envar(name=key, value=str(value)))

        resources = self.get_resource('fcst')
        task_name = f'{self.run}_fcst_seg#seg#'
        task_dict = {'task_name': task_name,
                     'resources': resources,
                     'dependency': dependencies,
                     'envars': fcst_vars,
                     'cycledef': cycledef,
                     'command': f'{self.HOMEgfs}/jobs/rocoto/fcst.sh',
                     'job_name': f'{self.pslot}_{task_name}_@H',
                     'log': f'{self.rotdir}/logs/@Y@m@d@H/{task_name}.log',
                     'maxtries': '&MAXTRIES;'
                     }

        seg_var_dict = {'seg': ' '.join([f"{seg}" for seg in range(0, num_fcst_segments)])}
        metatask_dict = {'task_name': f'{self.run}_fcst',
                         'is_serial': True,
                         'var_dict': seg_var_dict,
                         'task_dict': task_dict
                         }

        task = rocoto.create_task(metatask_dict)

        return task

    def atmanlupp(self):
        postenvars = self.envars.copy()
        postenvar_dict = {'FHR3': '000',
                          'UPP_RUN': 'analysis'}
        for key, value in postenvar_dict.items():
            postenvars.append(rocoto.create_envar(name=key, value=str(value)))

        atm_anl_path = self._template_to_rocoto_cycstring(self._base["COM_ATMOS_ANALYSIS_TMPL"])
        deps = []
        data = f'{atm_anl_path}/{self.run}.t@Hz.atmanl.nc'
        dep_dict = {'type': 'data', 'data': data, 'age': 120}
        deps.append(rocoto.add_dependency(dep_dict))
        data = f'{atm_anl_path}/{self.run}.t@Hz.sfcanl.nc'
        dep_dict = {'type': 'data', 'data': data, 'age': 120}
        deps.append(rocoto.add_dependency(dep_dict))
        data = f'{atm_anl_path}/{self.run}.t@Hz.loganl.txt'
        dep_dict = {'type': 'data', 'data': data, 'age': 60}
        deps.append(rocoto.add_dependency(dep_dict))
        dependencies = rocoto.create_dependency(dep=deps, dep_condition='and')
        resources = self.get_resource('upp')
        task_name = f'{self.run}_atmanlupp'
        task_dict = {'task_name': task_name,
                     'resources': resources,
                     'dependency': dependencies,
                     'envars': postenvars,
                     'cycledef': self.run.replace('enkf', ''),
                     'command': f'{self.HOMEgfs}/jobs/rocoto/upp.sh',
                     'job_name': f'{self.pslot}_{task_name}_@H',
                     'log': f'{self.rotdir}/logs/@Y@m@d@H/{task_name}.log',
                     'maxtries': '&MAXTRIES;'
                     }

        task = rocoto.create_task(task_dict)

        return task

    def atmanlprod(self):
        postenvars = self.envars.copy()
        postenvar_dict = {'FHR3': '-001'}
        for key, value in postenvar_dict.items():
            postenvars.append(rocoto.create_envar(name=key, value=str(value)))

        atm_master_path = self._template_to_rocoto_cycstring(self._base["COM_ATMOS_MASTER_TMPL"])
        deps = []
        data = f'{atm_master_path}/{self.run}.t@Hz.master.grb2anl'
        dep_dict = {'type': 'data', 'data': data, 'age': 120}
        deps.append(rocoto.add_dependency(dep_dict))
        dependencies = rocoto.create_dependency(dep=deps)
        resources = self.get_resource('atmos_products')
        task_name = f'{self.run}_atmanlprod'
        task_dict = {'task_name': task_name,
                     'resources': resources,
                     'dependency': dependencies,
                     'envars': postenvars,
                     'cycledef': self.run.replace('enkf', ''),
                     'command': f'{self.HOMEgfs}/jobs/rocoto/atmos_products.sh',
                     'job_name': f'{self.pslot}_{task_name}_@H',
                     'log': f'{self.rotdir}/logs/@Y@m@d@H/{task_name}.log',
                     'maxtries': '&MAXTRIES;'
                     }

        task = rocoto.create_task(task_dict)

        return task

    def atmupp(self):
        return self._upptask(upp_run='forecast', task_id='atmupp')

    def goesupp(self):
        return self._upptask(upp_run='goes', task_id='goesupp')

    def _upptask(self, upp_run="forecast", task_id="atmupp"):

        VALID_UPP_RUN = ["forecast", "goes", "wafs"]
        if upp_run not in VALID_UPP_RUN:
            raise KeyError(f"{upp_run} is invalid; UPP_RUN options are: {('|').join(VALID_UPP_RUN)}")

        postenvars = self.envars.copy()
        postenvar_dict = {'FHR3': '#fhr#',
                          'UPP_RUN': upp_run}
        for key, value in postenvar_dict.items():
            postenvars.append(rocoto.create_envar(name=key, value=str(value)))

        atm_hist_path = self._template_to_rocoto_cycstring(self._base["COM_ATMOS_HISTORY_TMPL"])
        deps = []
        data = f'{atm_hist_path}/{self.run}.t@Hz.atmf#fhr#.nc'
        dep_dict = {'type': 'data', 'data': data, 'age': 120}
        deps.append(rocoto.add_dependency(dep_dict))
        data = f'{atm_hist_path}/{self.run}.t@Hz.sfcf#fhr#.nc'
        dep_dict = {'type': 'data', 'data': data, 'age': 120}
        deps.append(rocoto.add_dependency(dep_dict))
        data = f'{atm_hist_path}/{self.run}.t@Hz.atm.logf#fhr#.txt'
        dep_dict = {'type': 'data', 'data': data, 'age': 60}
        deps.append(rocoto.add_dependency(dep_dict))
        dependencies = rocoto.create_dependency(dep=deps, dep_condition='and')
        cycledef = 'gdas_half,gdas' if self.run in ['gdas'] else self.run
        resources = self.get_resource('upp')

        task_name = f'{self.run}_{task_id}_f#fhr#'
        task_dict = {'task_name': task_name,
                     'resources': resources,
                     'dependency': dependencies,
                     'envars': postenvars,
                     'cycledef': cycledef,
                     'command': f'{self.HOMEgfs}/jobs/rocoto/upp.sh',
                     'job_name': f'{self.pslot}_{task_name}_@H',
                     'log': f'{self.rotdir}/logs/@Y@m@d@H/{task_name}.log',
                     'maxtries': '&MAXTRIES;'
                     }

        fhrs = self._get_forecast_hours(self.run, self._configs['upp'])
        fhr_var_dict = {'fhr': ' '.join([f"{fhr:03d}" for fhr in fhrs])}

        metatask_dict = {'task_name': f'{self.run}_{task_id}',
                         'task_dict': task_dict,
                         'var_dict': fhr_var_dict
                         }

        task = rocoto.create_task(metatask_dict)

        return task

    def atmos_prod(self):
        return self._atmosoceaniceprod('atmos')

    def ocean_prod(self):
        return self._atmosoceaniceprod('ocean')

    def ice_prod(self):
        return self._atmosoceaniceprod('ice')

    def _atmosoceaniceprod(self, component: str):

        products_dict = {'atmos': {'config': 'atmos_products',
                                   'history_path_tmpl': 'COM_ATMOS_MASTER_TMPL',
                                   'history_file_tmpl': f'{self.run}.t@Hz.master.grb2f#fhr#'},
                         'ocean': {'config': 'oceanice_products',
                                   'history_path_tmpl': 'COM_OCEAN_HISTORY_TMPL',
                                   'history_file_tmpl': f'{self.run}.ocean.t@Hz.6hr_avg.f#fhr_next#.nc'},
                         'ice': {'config': 'oceanice_products',
                                 'history_path_tmpl': 'COM_ICE_HISTORY_TMPL',
                                 'history_file_tmpl': f'{self.run}.ice.t@Hz.6hr_avg.f#fhr#.nc'}}

        component_dict = products_dict[component]
        config = component_dict['config']
        history_path_tmpl = component_dict['history_path_tmpl']
        history_file_tmpl = component_dict['history_file_tmpl']

        postenvars = self.envars.copy()
        postenvar_dict = {'FHR3': '#fhr#', 'COMPONENT': component}
        for key, value in postenvar_dict.items():
            postenvars.append(rocoto.create_envar(name=key, value=str(value)))

        history_path = self._template_to_rocoto_cycstring(self._base[history_path_tmpl])
        deps = []
        data = f'{history_path}/{history_file_tmpl}'
        dep_dict = {'type': 'data', 'data': data, 'age': 120}
        deps.append(rocoto.add_dependency(dep_dict))
        dep_dict = {'type': 'metatask', 'name': f'{self.run}_fcst'}
        deps.append(rocoto.add_dependency(dep_dict))
        dependencies = rocoto.create_dependency(dep=deps, dep_condition='or')

        cycledef = 'gdas_half,gdas' if self.run in ['gdas'] else self.run
        resources = self.get_resource(component_dict['config'])

        task_name = f'{self.run}_{component}_prod_f#fhr#'
        task_dict = {'task_name': task_name,
                     'resources': resources,
                     'dependency': dependencies,
                     'envars': postenvars,
                     'cycledef': cycledef,
                     'command': f"{self.HOMEgfs}/jobs/rocoto/{config}.sh",
                     'job_name': f'{self.pslot}_{task_name}_@H',
                     'log': f'{self.rotdir}/logs/@Y@m@d@H/{task_name}.log',
                     'maxtries': '&MAXTRIES;'
                     }

        fhrs = self._get_forecast_hours(self.run, self._configs[config], component)

        # ocean/ice components do not have fhr 0 as they are averaged output
        if component in ['ocean', 'ice'] and 0 in fhrs:
            fhrs.remove(0)

        fhr_var_dict = {'fhr': ' '.join([f"{fhr:03d}" for fhr in fhrs])}
        if component in ['ocean']:
            fhrs_next = fhrs[1:] + [fhrs[-1] + (fhrs[-1] - fhrs[-2])]
            fhr_var_dict['fhr_next'] = ' '.join([f"{fhr:03d}" for fhr in fhrs_next])
        metatask_dict = {'task_name': f'{self.run}_{component}_prod',
                         'task_dict': task_dict,
                         'var_dict': fhr_var_dict}

        task = rocoto.create_task(metatask_dict)

        return task

    def wavepostsbs(self):
        deps = []
        dep_dict = {'type': 'metatask', 'name': f'{self.run}_fcst'}
        deps.append(rocoto.add_dependency(dep_dict))
        dependencies = rocoto.create_dependency(dep=deps)

        resources = self.get_resource('wavepostsbs')
        task_name = f'{self.run}_wavepostsbs'
        task_dict = {'task_name': task_name,
                     'resources': resources,
                     'dependency': dependencies,
                     'envars': self.envars,
                     'cycledef': self.run.replace('enkf', ''),
                     'command': f'{self.HOMEgfs}/jobs/rocoto/wavepostsbs.sh',
                     'job_name': f'{self.pslot}_{task_name}_@H',
                     'log': f'{self.rotdir}/logs/@Y@m@d@H/{task_name}.log',
                     'maxtries': '&MAXTRIES;'
                     }

        task = rocoto.create_task(task_dict)

        return task

    def wavepostbndpnt(self):
        deps = []
        dep_dict = {'type': 'metatask', 'name': f'{self.run}_fcst'}
        deps.append(rocoto.add_dependency(dep_dict))
        dependencies = rocoto.create_dependency(dep=deps)

        resources = self.get_resource('wavepostbndpnt')
        task_name = f'{self.run}_wavepostbndpnt'
        task_dict = {'task_name': task_name,
                     'resources': resources,
                     'dependency': dependencies,
                     'envars': self.envars,
                     'cycledef': self.run.replace('enkf', ''),
                     'command': f'{self.HOMEgfs}/jobs/rocoto/wavepostbndpnt.sh',
                     'job_name': f'{self.pslot}_{task_name}_@H',
                     'log': f'{self.rotdir}/logs/@Y@m@d@H/{task_name}.log',
                     'maxtries': '&MAXTRIES;'
                     }

        task = rocoto.create_task(task_dict)

        return task

    def wavepostbndpntbll(self):

        # The wavepostbndpntbll job runs on forecast hours up to FHMAX_WAV_IBP
        last_fhr = self._configs['wave']['FHMAX_WAV_IBP']

        deps = []
        atmos_hist_path = self._template_to_rocoto_cycstring(self._base["COM_ATMOS_HISTORY_TMPL"])
        data = f'{atmos_hist_path}/{self.run}.t@Hz.atm.logf{last_fhr:03d}.txt'
        dep_dict = {'type': 'data', 'data': data}
        deps.append(rocoto.add_dependency(dep_dict))
        dependencies = rocoto.create_dependency(dep=deps)

        resources = self.get_resource('wavepostbndpntbll')
        task_name = f'{self.run}_wavepostbndpntbll'
        task_dict = {'task_name': task_name,
                     'resources': resources,
                     'dependency': dependencies,
                     'envars': self.envars,
                     'cycledef': self.run.replace('enkf', ''),
                     'command': f'{self.HOMEgfs}/jobs/rocoto/wavepostbndpntbll.sh',
                     'job_name': f'{self.pslot}_{task_name}_@H',
                     'log': f'{self.rotdir}/logs/@Y@m@d@H/{task_name}.log',
                     'maxtries': '&MAXTRIES;'
                     }

        task = rocoto.create_task(task_dict)

        return task

    def wavepostpnt(self):
        deps = []
        dep_dict = {'type': 'metatask', 'name': f'{self.run}_fcst'}
        deps.append(rocoto.add_dependency(dep_dict))
        if self.app_config.do_wave_bnd:
            dep_dict = {'type': 'task', 'name': f'{self.run}_wavepostbndpntbll'}
            deps.append(rocoto.add_dependency(dep_dict))
        dependencies = rocoto.create_dependency(dep_condition='and', dep=deps)

        resources = self.get_resource('wavepostpnt')
        task_name = f'{self.run}_wavepostpnt'
        task_dict = {'task_name': task_name,
                     'resources': resources,
                     'dependency': dependencies,
                     'envars': self.envars,
                     'cycledef': self.run.replace('enkf', ''),
                     'command': f'{self.HOMEgfs}/jobs/rocoto/wavepostpnt.sh',
                     'job_name': f'{self.pslot}_{task_name}_@H',
                     'log': f'{self.rotdir}/logs/@Y@m@d@H/{task_name}.log',
                     'maxtries': '&MAXTRIES;'
                     }

        task = rocoto.create_task(task_dict)

        return task

    def wavegempak(self):
        deps = []
        dep_dict = {'type': 'task', 'name': f'{self.run}_wavepostsbs'}
        deps.append(rocoto.add_dependency(dep_dict))
        dependencies = rocoto.create_dependency(dep=deps)

        resources = self.get_resource('wavegempak')
        task_name = f'{self.run}_wavegempak'
        task_dict = {'task_name': task_name,
                     'resources': resources,
                     'dependency': dependencies,
                     'envars': self.envars,
                     'cycledef': self.run.replace('enkf', ''),
                     'command': f'{self.HOMEgfs}/jobs/rocoto/wavegempak.sh',
                     'job_name': f'{self.pslot}_{task_name}_@H',
                     'log': f'{self.rotdir}/logs/@Y@m@d@H/{task_name}.log',
                     'maxtries': '&MAXTRIES;'
                     }

        task = rocoto.create_task(task_dict)

        return task

    def waveawipsbulls(self):
        deps = []
        dep_dict = {'type': 'task', 'name': f'{self.run}_wavepostsbs'}
        deps.append(rocoto.add_dependency(dep_dict))
        dep_dict = {'type': 'task', 'name': f'{self.run}_wavepostpnt'}
        deps.append(rocoto.add_dependency(dep_dict))
        dependencies = rocoto.create_dependency(dep_condition='and', dep=deps)

        resources = self.get_resource('waveawipsbulls')
        task_name = f'{self.run}_waveawipsbulls'
        task_dict = {'task_name': task_name,
                     'resources': resources,
                     'dependency': dependencies,
                     'envars': self.envars,
                     'cycledef': self.run.replace('enkf', ''),
                     'command': f'{self.HOMEgfs}/jobs/rocoto/waveawipsbulls.sh',
                     'job_name': f'{self.pslot}_{task_name}_@H',
                     'log': f'{self.rotdir}/logs/@Y@m@d@H/{task_name}.log',
                     'maxtries': '&MAXTRIES;'
                     }

        task = rocoto.create_task(task_dict)

        return task

    def waveawipsgridded(self):
        deps = []
        dep_dict = {'type': 'task', 'name': f'{self.run}_wavepostsbs'}
        deps.append(rocoto.add_dependency(dep_dict))
        dependencies = rocoto.create_dependency(dep=deps)

        resources = self.get_resource('waveawipsgridded')
        task_name = f'{self.run}_waveawipsgridded'
        task_dict = {'task_name': task_name,
                     'resources': resources,
                     'dependency': dependencies,
                     'envars': self.envars,
                     'cycledef': self.run.replace('enkf', ''),
                     'command': f'{self.HOMEgfs}/jobs/rocoto/waveawipsgridded.sh',
                     'job_name': f'{self.pslot}_{task_name}_@H',
                     'log': f'{self.rotdir}/logs/@Y@m@d@H/{task_name}.log',
                     'maxtries': '&MAXTRIES;'
                     }

        task = rocoto.create_task(task_dict)

        return task

    def postsnd(self):
        deps = []
        dep_dict = {'type': 'metatask', 'name': f'{self.run}_fcst'}
        deps.append(rocoto.add_dependency(dep_dict))
        dependencies = rocoto.create_dependency(dep=deps)

        resources = self.get_resource('postsnd')
        task_name = f'{self.run}_postsnd'
        task_dict = {'task_name': task_name,
                     'resources': resources,
                     'dependency': dependencies,
                     'envars': self.envars,
                     'cycledef': self.run.replace('enkf', ''),
                     'command': f'{self.HOMEgfs}/jobs/rocoto/postsnd.sh',
                     'job_name': f'{self.pslot}_{task_name}_@H',
                     'log': f'{self.rotdir}/logs/@Y@m@d@H/{task_name}.log',
                     'maxtries': '&MAXTRIES;'
                     }

        task = rocoto.create_task(task_dict)

        return task

    def fbwind(self):

        atmos_prod_path = self._template_to_rocoto_cycstring(self._base["COM_ATMOS_GRIB_GRID_TMPL"], {'RUN': self.run, 'GRID': '0p25'})
        deps = []
        data = f'{atmos_prod_path}/{self.run}.t@Hz.pgrb2.0p25.f006'
        dep_dict = {'type': 'data', 'data': data, 'age': 120}
        deps.append(rocoto.add_dependency(dep_dict))
        data = f'{atmos_prod_path}/{self.run}.t@Hz.pgrb2.0p25.f012'
        dep_dict = {'type': 'data', 'data': data, 'age': 120}
        deps.append(rocoto.add_dependency(dep_dict))
        data = f'{atmos_prod_path}/{self.run}.t@Hz.pgrb2.0p25.f024'
        dep_dict = {'type': 'data', 'data': data, 'age': 120}
        deps.append(rocoto.add_dependency(dep_dict))
        dependencies = rocoto.create_dependency(dep=deps, dep_condition='and')

        resources = self.get_resource('awips')
        # TODO: It would be better to use task dependencies on the
        # individual post jobs rather than data dependencies to avoid
        # prematurely starting with partial files. Unfortunately, the
        # ability to "group" post would make this more convoluted than
        # it should be and not worth the complexity.
        task_name = f'{self.run}_fbwind'
        task_dict = {'task_name': task_name,
                     'resources': resources,
                     'dependency': dependencies,
                     'envars': self.envars,
                     'cycledef': self.run.replace('enkf', ''),
                     'command': f'{self.HOMEgfs}/jobs/rocoto/fbwind.sh',
                     'job_name': f'{self.pslot}_{task_name}_@H',
                     'log': f'{self.rotdir}/logs/@Y@m@d@H/{task_name}.log',
                     'maxtries': '&MAXTRIES;'
                     }

        task = rocoto.create_task(task_dict)

        return task

    @staticmethod
    def _get_awipsgroups(run, config):

        fhmin = config['FHMIN']
        fhmax = config['FHMAX']
        fhout = config['FHOUT']

        # Get a list of all forecast hours
        fhrs = []
        if run in ['gdas']:
            fhrs = range(fhmin, fhmax + fhout, fhout)
        elif run in ['gfs']:
            fhmax = config['FHMAX_GFS']
            fhout = config['FHOUT_GFS']
            fhmax_hf = config['FHMAX_HF_GFS']
            fhout_hf = config['FHOUT_HF_GFS']
            if fhmax > 240:
                fhmax = 240
            if fhmax_hf > 240:
                fhmax_hf = 240
            fhrs_hf = list(range(fhmin, fhmax_hf + fhout_hf, fhout_hf))
            fhrs = fhrs_hf + list(range(fhrs_hf[-1] + fhout, fhmax + fhout, fhout))

        nawipsgrp = config['NAWIPSGRP']
        ngrps = nawipsgrp if len(fhrs) > nawipsgrp else len(fhrs)

        fhrs = [f'f{fhr:03d}' for fhr in fhrs]
        fhrs = np.array_split(fhrs, ngrps)
        fhrs = [fhr.tolist() for fhr in fhrs]

        grp = ' '.join([f'_{fhr[0]}-{fhr[-1]}' for fhr in fhrs])
        dep = ' '.join([fhr[-1] for fhr in fhrs])
        lst = ' '.join(['_'.join(fhr) for fhr in fhrs])

        return grp, dep, lst

    def awips_20km_1p0deg(self):

        deps = []
        dep_dict = {'type': 'metatask', 'name': f'{self.run}_atmos_prod'}
        deps.append(rocoto.add_dependency(dep_dict))
        dependencies = rocoto.create_dependency(dep=deps)

        awipsenvars = self.envars.copy()
        awipsenvar_dict = {'FHRGRP': '#grp#',
                           'FHRLST': '#lst#',
                           'ROTDIR': self.rotdir}
        for key, value in awipsenvar_dict.items():
            awipsenvars.append(rocoto.create_envar(name=key, value=str(value)))

        varname1, varname2, varname3 = 'grp', 'dep', 'lst'
        varval1, varval2, varval3 = self._get_awipsgroups(self.run, self._configs['awips'])
        var_dict = {varname1: varval1, varname2: varval2, varname3: varval3}

        resources = self.get_resource('awips')

        task_name = f'{self.run}_awips_20km_1p0deg#{varname1}#'
        task_dict = {'task_name': task_name,
                     'resources': resources,
                     'dependency': dependencies,
                     'envars': awipsenvars,
                     'cycledef': self.run.replace('enkf', ''),
                     'command': f'{self.HOMEgfs}/jobs/rocoto/awips_20km_1p0deg.sh',
                     'job_name': f'{self.pslot}_{task_name}_@H',
                     'log': f'{self.rotdir}/logs/@Y@m@d@H/{task_name}.log',
                     'maxtries': '&MAXTRIES;'
                     }

        metatask_dict = {'task_name': f'{self.run}_awips_20km_1p0deg',
                         'task_dict': task_dict,
                         'var_dict': var_dict
                         }

        task = rocoto.create_task(metatask_dict)

        return task

    def gempak(self):

        deps = []
        dep_dict = {'type': 'task', 'name': f'{self.run}_atmos_prod_f#fhr#'}
        deps.append(rocoto.add_dependency(dep_dict))
        dependencies = rocoto.create_dependency(dep=deps)

        gempak_vars = self.envars.copy()
        gempak_dict = {'FHR3': '#fhr#'}
        for key, value in gempak_dict.items():
            gempak_vars.append(rocoto.create_envar(name=key, value=str(value)))

        resources = self.get_resource('gempak')
        task_name = f'{self.run}_gempak_f#fhr#'
        task_dict = {'task_name': task_name,
                     'resources': resources,
                     'dependency': dependencies,
                     'envars': gempak_vars,
                     'cycledef': self.run.replace('enkf', ''),
                     'command': f'{self.HOMEgfs}/jobs/rocoto/gempak.sh',
                     'job_name': f'{self.pslot}_{task_name}_@H',
                     'log': f'{self.rotdir}/logs/@Y@m@d@H/{task_name}.log',
                     'maxtries': '&MAXTRIES;'
                     }

        fhrs = self._get_forecast_hours(self.run, self._configs['gempak'])
        fhr_var_dict = {'fhr': ' '.join([f"{fhr:03d}" for fhr in fhrs])}

        fhr_metatask_dict = {'task_name': f'{self.run}_gempak',
                             'task_dict': task_dict,
                             'var_dict': fhr_var_dict}

        task = rocoto.create_task(fhr_metatask_dict)

        return task

    def gempakmeta(self):
        deps = []
        dep_dict = {'type': 'metatask', 'name': f'{self.run}_gempak'}
        deps.append(rocoto.add_dependency(dep_dict))
        dependencies = rocoto.create_dependency(dep=deps)

        resources = self.get_resource('gempak')
        task_name = f'{self.run}_gempakmeta'
        task_dict = {'task_name': task_name,
                     'resources': resources,
                     'dependency': dependencies,
                     'envars': self.envars,
                     'cycledef': self.run.replace('enkf', ''),
                     'command': f'{self.HOMEgfs}/jobs/rocoto/gempakmeta.sh',
                     'job_name': f'{self.pslot}_{task_name}_@H',
                     'log': f'{self.rotdir}/logs/@Y@m@d@H/{task_name}.log',
                     'maxtries': '&MAXTRIES;'
                     }

        task = rocoto.create_task(task_dict)

        return task

    def gempakmetancdc(self):
        deps = []
        dep_dict = {'type': 'metatask', 'name': f'{self.run}_gempak'}
        deps.append(rocoto.add_dependency(dep_dict))
        dependencies = rocoto.create_dependency(dep=deps)

        resources = self.get_resource('gempak')
        task_name = f'{self.run}_gempakmetancdc'
        task_dict = {'task_name': task_name,
                     'resources': resources,
                     'dependency': dependencies,
                     'envars': self.envars,
                     'cycledef': self.run.replace('enkf', ''),
                     'command': f'{self.HOMEgfs}/jobs/rocoto/gempakmetancdc.sh',
                     'job_name': f'{self.pslot}_{task_name}_@H',
                     'log': f'{self.rotdir}/logs/@Y@m@d@H/{task_name}.log',
                     'maxtries': '&MAXTRIES;'
                     }

        task = rocoto.create_task(task_dict)

        return task

    def gempakncdcupapgif(self):
        deps = []
        dep_dict = {'type': 'metatask', 'name': f'{self.run}_gempak'}
        deps.append(rocoto.add_dependency(dep_dict))
        dependencies = rocoto.create_dependency(dep=deps)

        resources = self.get_resource('gempak')
        task_name = f'{self.run}_gempakncdcupapgif'
        task_dict = {'task_name': task_name,
                     'resources': resources,
                     'dependency': dependencies,
                     'envars': self.envars,
                     'cycledef': self.run.replace('enkf', ''),
                     'command': f'{self.HOMEgfs}/jobs/rocoto/gempakncdcupapgif.sh',
                     'job_name': f'{self.pslot}_{task_name}_@H',
                     'log': f'{self.rotdir}/logs/@Y@m@d@H/{task_name}.log',
                     'maxtries': '&MAXTRIES;'
                     }

        task = rocoto.create_task(task_dict)

        return task

    def gempakpgrb2spec(self):
        deps = []
        dep_dict = {'type': 'task', 'name': f'{self.run}_npoess_pgrb2_0p5deg'}
        deps.append(rocoto.add_dependency(dep_dict))
        dependencies = rocoto.create_dependency(dep=deps)

        gempak_vars = self.envars.copy()
        gempak_dict = {'FHR3': '#fhr#'}
        for key, value in gempak_dict.items():
            gempak_vars.append(rocoto.create_envar(name=key, value=str(value)))

        resources = self.get_resource('gempak')
        task_name = f'{self.run}_gempakgrb2spec_f#fhr#'
        task_dict = {'task_name': task_name,
                     'resources': resources,
                     'dependency': dependencies,
                     'envars': gempak_vars,
                     'cycledef': self.run.replace('enkf', ''),
                     'command': f'{self.HOMEgfs}/jobs/rocoto/gempakgrb2spec.sh',
                     'job_name': f'{self.pslot}_{task_name}_@H',
                     'log': f'{self.rotdir}/logs/@Y@m@d@H/{task_name}.log',
                     'maxtries': '&MAXTRIES;'
                     }

        # Override forecast lengths locally to be that of gempak goes job
        local_config = self._configs['gempak']
        goes_times = {
            'FHMAX_HF_GFS': 0,
            'FHMAX_GFS': local_config['FHMAX_GOES'],
            'FHOUT_GFS': local_config['FHOUT_GOES'],
        }
        local_config.update(goes_times)

        fhrs = self._get_forecast_hours(self.run, local_config)
        fhr_var_dict = {'fhr': ' '.join([f"{fhr:03d}" for fhr in fhrs])}

        fhr_metatask_dict = {'task_name': f'{self.run}_gempakgrb2spec',
                             'task_dict': task_dict,
                             'var_dict': fhr_var_dict}

        task = rocoto.create_task(fhr_metatask_dict)

        return task

    def npoess_pgrb2_0p5deg(self):

        deps = []
        dep_dict = {'type': 'task', 'name': f'{self.run}_atmanlprod'}
        deps.append(rocoto.add_dependency(dep_dict))
        dep_dict = {'type': 'metatask', 'name': f'{self.run}_goesupp'}
        deps.append(rocoto.add_dependency(dep_dict))
        dependencies = rocoto.create_dependency(dep=deps, dep_condition='and')

        resources = self.get_resource('npoess')
        task_name = f'{self.run}_npoess_pgrb2_0p5deg'
        task_dict = {'task_name': task_name,
                     'resources': resources,
                     'dependency': dependencies,
                     'envars': self.envars,
                     'cycledef': self.run.replace('enkf', ''),
                     'command': f'{self.HOMEgfs}/jobs/rocoto/npoess.sh',
                     'job_name': f'{self.pslot}_{task_name}_@H',
                     'log': f'{self.rotdir}/logs/@Y@m@d@H/{task_name}.log',
                     'maxtries': '&MAXTRIES;'
                     }

        task = rocoto.create_task(task_dict)

        return task

    def verfozn(self):
        deps = []
        dep_dict = {'type': 'task', 'name': f'{self.run}_analdiag'}
        deps.append(rocoto.add_dependency(dep_dict))
        dependencies = rocoto.create_dependency(dep=deps)

        resources = self.get_resource('verfozn')
        task_name = f'{self.run}_verfozn'
        task_dict = {'task_name': task_name,
                     'resources': resources,
                     'dependency': dependencies,
                     'envars': self.envars,
                     'cycledef': self.run.replace('enkf', ''),
                     'command': f'{self.HOMEgfs}/jobs/rocoto/verfozn.sh',
                     'job_name': f'{self.pslot}_{task_name}_@H',
                     'log': f'{self.rotdir}/logs/@Y@m@d@H/{task_name}.log',
                     'maxtries': '&MAXTRIES;'
                     }

        task = rocoto.create_task(task_dict)

        return task

    def verfrad(self):
        deps = []
        dep_dict = {'type': 'task', 'name': f'{self.run}_analdiag'}
        deps.append(rocoto.add_dependency(dep_dict))
        dependencies = rocoto.create_dependency(dep=deps)

        resources = self.get_resource('verfrad')
        task_name = f'{self.run}_verfrad'
        task_dict = {'task_name': task_name,
                     'resources': resources,
                     'dependency': dependencies,
                     'envars': self.envars,
                     'cycledef': self.run.replace('enkf', ''),
                     'command': f'{self.HOMEgfs}/jobs/rocoto/verfrad.sh',
                     'job_name': f'{self.pslot}_{task_name}_@H',
                     'log': f'{self.rotdir}/logs/@Y@m@d@H/{task_name}.log',
                     'maxtries': '&MAXTRIES;'
                     }

        task = rocoto.create_task(task_dict)

        return task

    def vminmon(self):
        deps = []
        dep_dict = {'type': 'task', 'name': f'{self.run}_anal'}
        deps.append(rocoto.add_dependency(dep_dict))
        dependencies = rocoto.create_dependency(dep=deps)

        resources = self.get_resource('vminmon')
        task_name = f'{self.run}_vminmon'
        task_dict = {'task_name': task_name,
                     'resources': resources,
                     'dependency': dependencies,
                     'envars': self.envars,
                     'cycledef': self.run.replace('enkf', ''),
                     'command': f'{self.HOMEgfs}/jobs/rocoto/vminmon.sh',
                     'job_name': f'{self.pslot}_{task_name}_@H',
                     'log': f'{self.rotdir}/logs/@Y@m@d@H/{task_name}.log',
                     'maxtries': '&MAXTRIES;'
                     }

        task = rocoto.create_task(task_dict)

        return task

    def tracker(self):
        deps = []
        dep_dict = {'type': 'metatask', 'name': f'{self.run}_atmos_prod'}
        deps.append(rocoto.add_dependency(dep_dict))
        dependencies = rocoto.create_dependency(dep=deps)

        resources = self.get_resource('tracker')
        task_name = f'{self.run}_tracker'
        task_dict = {'task_name': task_name,
                     'resources': resources,
                     'dependency': dependencies,
                     'envars': self.envars,
                     'cycledef': self.run.replace('enkf', ''),
                     'command': f'{self.HOMEgfs}/jobs/rocoto/tracker.sh',
                     'job_name': f'{self.pslot}_{task_name}_@H',
                     'log': f'{self.rotdir}/logs/@Y@m@d@H/{task_name}.log',
                     'maxtries': '&MAXTRIES;'
                     }

        task = rocoto.create_task(task_dict)

        return task

    def genesis(self):
        deps = []
        dep_dict = {'type': 'metatask', 'name': f'{self.run}_atmos_prod'}
        deps.append(rocoto.add_dependency(dep_dict))
        dependencies = rocoto.create_dependency(dep=deps)

        resources = self.get_resource('genesis')
        task_name = f'{self.run}_genesis'
        task_dict = {'task_name': task_name,
                     'resources': resources,
                     'dependency': dependencies,
                     'envars': self.envars,
                     'cycledef': self.run.replace('enkf', ''),
                     'command': f'{self.HOMEgfs}/jobs/rocoto/genesis.sh',
                     'job_name': f'{self.pslot}_{task_name}_@H',
                     'log': f'{self.rotdir}/logs/@Y@m@d@H/{task_name}.log',
                     'maxtries': '&MAXTRIES;'
                     }

        task = rocoto.create_task(task_dict)

        return task

    def genesis_fsu(self):
        deps = []
        dep_dict = {'type': 'metatask', 'name': f'{self.run}_atmos_prod'}
        deps.append(rocoto.add_dependency(dep_dict))
        dependencies = rocoto.create_dependency(dep=deps)

        resources = self.get_resource('genesis_fsu')
        task_name = f'{self.run}_genesis_fsu'
        task_dict = {'task_name': task_name,
                     'resources': resources,
                     'dependency': dependencies,
                     'envars': self.envars,
                     'cycledef': self.run.replace('enkf', ''),
                     'command': f'{self.HOMEgfs}/jobs/rocoto/genesis_fsu.sh',
                     'job_name': f'{self.pslot}_{task_name}_@H',
                     'log': f'{self.rotdir}/logs/@Y@m@d@H/{task_name}.log',
                     'maxtries': '&MAXTRIES;'
                     }

        task = rocoto.create_task(task_dict)

        return task

    def fit2obs(self):
        deps = []
        dep_dict = {'type': 'metatask', 'name': f'{self.run}_atmos_prod'}
        deps.append(rocoto.add_dependency(dep_dict))
        dependencies = rocoto.create_dependency(dep=deps)

        resources = self.get_resource('fit2obs')
        task_name = f'{self.run}_fit2obs'
        task_dict = {'task_name': task_name,
                     'resources': resources,
                     'dependency': dependencies,
                     'envars': self.envars,
                     'cycledef': self.run.replace('enkf', ''),
                     'command': f'{self.HOMEgfs}/jobs/rocoto/fit2obs.sh',
                     'job_name': f'{self.pslot}_{task_name}_@H',
                     'log': f'{self.rotdir}/logs/@Y@m@d@H/{task_name}.log',
                     'maxtries': '&MAXTRIES;'
                     }

        task = rocoto.create_task(task_dict)

        return task

    def metp(self):
        deps = []
        dep_dict = {'type': 'task', 'name': f'{self.run}_arch'}
        deps.append(rocoto.add_dependency(dep_dict))
        dependencies = rocoto.create_dependency(dep_condition='and', dep=deps)

        metpenvars = self.envars.copy()
        if self.app_config.mode in ['cycled']:
            metpenvar_dict = {'SDATE_GFS': self._base.get('SDATE_GFS').strftime("%Y%m%d%H"),
                              'EDATE_GFS': self._base.get('EDATE_GFS').strftime("%Y%m%d%H")}
        elif self.app_config.mode in ['forecast-only']:
            metpenvar_dict = {'SDATE_GFS': self._base.get('SDATE').strftime("%Y%m%d%H")}
        metpenvar_dict['METPCASE'] = '#metpcase#'
        for key, value in metpenvar_dict.items():
            metpenvars.append(rocoto.create_envar(name=key, value=str(value)))

        varname1 = 'metpcase'
        varval1 = 'g2g1 g2o1 pcp1'
        var_dict = {varname1: varval1}

        resources = self.get_resource('metp')

        task_name = f'{self.run}_metp#{varname1}#'
        task_dict = {'task_name': task_name,
                     'resources': resources,
                     'dependency': dependencies,
                     'envars': metpenvars,
                     'cycledef': self.run.replace('enkf', ''),
                     'command': f'{self.HOMEgfs}/jobs/rocoto/metp.sh',
                     'job_name': f'{self.pslot}_{task_name}_@H',
                     'log': f'{self.rotdir}/logs/@Y@m@d@H/{task_name}.log',
                     'maxtries': '&MAXTRIES;'
                     }

        metatask_dict = {'task_name': f'{self.run}_metp',
                         'is_serial': True,
                         'task_dict': task_dict,
                         'var_dict': var_dict,
                         }

        task = rocoto.create_task(metatask_dict)

        return task

    def mos_stn_prep(self):
        deps = []
        dep_dict = {'type': 'metatask', 'name': f'{self.run}_atmos_prod'}
        deps.append(rocoto.add_dependency(dep_dict))
        dependencies = rocoto.create_dependency(dep=deps)

        resources = self.get_resource('mos_stn_prep')
        task_name = f'{self.run}_mos_stn_prep'
        task_dict = {'task_name': task_name,
                     'resources': resources,
                     'dependency': dependencies,
                     'envars': self.envars,
                     'cycledef': self.run.replace('enkf', ''),
                     'command': f'{self.HOMEgfs}/jobs/rocoto/mos_stn_prep.sh',
                     'job_name': f'{self.pslot}_{task_name}_@H',
                     'log': f'{self.rotdir}/logs/@Y@m@d@H/{task_name}.log',
                     'maxtries': '&MAXTRIES;'
                     }

        task = rocoto.create_task(task_dict)

        return task

    def mos_grd_prep(self):
        deps = []
        dep_dict = {'type': 'metatask', 'name': f'{self.run}_atmos_prod'}
        deps.append(rocoto.add_dependency(dep_dict))
        dependencies = rocoto.create_dependency(dep=deps)

        resources = self.get_resource('mos_grd_prep')
        task_name = f'{self.run}_mos_grd_prep'
        task_dict = {'task_name': task_name,
                     'resources': resources,
                     'dependency': dependencies,
                     'envars': self.envars,
                     'cycledef': self.run.replace('enkf', ''),
                     'command': f'{self.HOMEgfs}/jobs/rocoto/mos_grd_prep.sh',
                     'job_name': f'{self.pslot}_{task_name}_@H',
                     'log': f'{self.rotdir}/logs/@Y@m@d@H/{task_name}.log',
                     'maxtries': '&MAXTRIES;'
                     }

        task = rocoto.create_task(task_dict)

        return task

    def mos_ext_stn_prep(self):
        deps = []
        dep_dict = {'type': 'metatask', 'name': f'{self.run}_atmos_prod'}
        deps.append(rocoto.add_dependency(dep_dict))
        dependencies = rocoto.create_dependency(dep=deps)

        resources = self.get_resource('mos_ext_stn_prep')
        task_name = f'{self.run}_mos_ext_stn_prep'
        task_dict = {'task_name': task_name,
                     'resources': resources,
                     'dependency': dependencies,
                     'envars': self.envars,
                     'cycledef': self.run.replace('enkf', ''),
                     'command': f'{self.HOMEgfs}/jobs/rocoto/mos_ext_stn_prep.sh',
                     'job_name': f'{self.pslot}_{task_name}_@H',
                     'log': f'{self.rotdir}/logs/@Y@m@d@H/{task_name}.log',
                     'maxtries': '&MAXTRIES;'
                     }

        task = rocoto.create_task(task_dict)

        return task

    def mos_ext_grd_prep(self):
        deps = []
        dep_dict = {'type': 'metatask', 'name': f'{self.run}_atmos_prod'}
        deps.append(rocoto.add_dependency(dep_dict))
        dependencies = rocoto.create_dependency(dep=deps)

        resources = self.get_resource('mos_ext_grd_prep')
        task_name = f'{self.run}_mos_ext_grd_prep'
        task_dict = {'task_name': task_name,
                     'resources': resources,
                     'dependency': dependencies,
                     'envars': self.envars,
                     'cycledef': self.run.replace('enkf', ''),
                     'command': f'{self.HOMEgfs}/jobs/rocoto/mos_ext_grd_prep.sh',
                     'job_name': f'{self.pslot}_{task_name}_@H',
                     'log': f'{self.rotdir}/logs/@Y@m@d@H/{task_name}.log',
                     'maxtries': '&MAXTRIES;'
                     }

        task = rocoto.create_task(task_dict)

        return task

    def mos_stn_fcst(self):
        deps = []
        dep_dict = {'type': 'task', 'name': f'{self.run}_mos_stn_prep'}
        deps.append(rocoto.add_dependency(dep_dict))
        dependencies = rocoto.create_dependency(dep=deps)

        resources = self.get_resource('mos_stn_fcst')
        task_name = f'{self.run}_mos_stn_fcst'
        task_dict = {'task_name': task_name,
                     'resources': resources,
                     'dependency': dependencies,
                     'envars': self.envars,
                     'cycledef': self.run.replace('enkf', ''),
                     'command': f'{self.HOMEgfs}/jobs/rocoto/mos_stn_fcst.sh',
                     'job_name': f'{self.pslot}_{task_name}_@H',
                     'log': f'{self.rotdir}/logs/@Y@m@d@H/{task_name}.log',
                     'maxtries': '&MAXTRIES;'
                     }

        task = rocoto.create_task(task_dict)

        return task

    def mos_grd_fcst(self):
        deps = []
        dep_dict = {'type': 'task', 'name': f'{self.run}_mos_stn_prep'}
        deps.append(rocoto.add_dependency(dep_dict))
        dependencies = rocoto.create_dependency(dep=deps)
        dep_dict = {'type': 'task', 'name': f'{self.run}_mos_grd_prep'}
        deps.append(rocoto.add_dependency(dep_dict))
        dependencies = rocoto.create_dependency(dep_condition='and', dep=deps)

        resources = self.get_resource('mos_grd_fcst')
        task_name = f'{self.run}_mos_grd_fcst'
        task_dict = {'task_name': task_name,
                     'resources': resources,
                     'dependency': dependencies,
                     'envars': self.envars,
                     'cycledef': self.run.replace('enkf', ''),
                     'command': f'{self.HOMEgfs}/jobs/rocoto/mos_grd_fcst.sh',
                     'job_name': f'{self.pslot}_{task_name}_@H',
                     'log': f'{self.rotdir}/logs/@Y@m@d@H/{task_name}.log',
                     'maxtries': '&MAXTRIES;'
                     }

        task = rocoto.create_task(task_dict)

        return task

    def mos_ext_stn_fcst(self):
        deps = []
        dep_dict = {'type': 'task', 'name': f'{self.run}_mos_ext_stn_prep'}
        deps.append(rocoto.add_dependency(dep_dict))
        dependencies = rocoto.create_dependency(dep=deps)
        dep_dict = {'type': 'task', 'name': f'{self.run}_mos_stn_prdgen'}
        deps.append(rocoto.add_dependency(dep_dict))
        dependencies = rocoto.create_dependency(dep_condition='and', dep=deps)

        resources = self.get_resource('mos_ext_stn_fcst')
        task_name = f'{self.run}_mos_ext_stn_fcst'
        task_dict = {'task_name': task_name,
                     'resources': resources,
                     'dependency': dependencies,
                     'envars': self.envars,
                     'cycledef': self.run.replace('enkf', ''),
                     'command': f'{self.HOMEgfs}/jobs/rocoto/mos_ext_stn_fcst.sh',
                     'job_name': f'{self.pslot}_{task_name}_@H',
                     'log': f'{self.rotdir}/logs/@Y@m@d@H/{task_name}.log',
                     'maxtries': '&MAXTRIES;'
                     }

        task = rocoto.create_task(task_dict)

        return task

    def mos_ext_grd_fcst(self):
        deps = []
        dep_dict = {'type': 'task', 'name': f'{self.run}_mos_ext_stn_prep'}
        deps.append(rocoto.add_dependency(dep_dict))
        dependencies = rocoto.create_dependency(dep=deps)
        dep_dict = {'type': 'task', 'name': f'{self.run}_mos_ext_grd_prep'}
        deps.append(rocoto.add_dependency(dep_dict))
        dependencies = rocoto.create_dependency(dep=deps)
        dep_dict = {'type': 'task', 'name': f'{self.run}_mos_grd_fcst'}
        deps.append(rocoto.add_dependency(dep_dict))
        dependencies = rocoto.create_dependency(dep_condition='and', dep=deps)

        resources = self.get_resource('mos_ext_grd_fcst')
        task_name = f'{self.run}_mos_ext_grd_fcst'
        task_dict = {'task_name': task_name,
                     'resources': resources,
                     'dependency': dependencies,
                     'envars': self.envars,
                     'cycledef': self.run.replace('enkf', ''),
                     'command': f'{self.HOMEgfs}/jobs/rocoto/mos_ext_grd_fcst.sh',
                     'job_name': f'{self.pslot}_{task_name}_@H',
                     'log': f'{self.rotdir}/logs/@Y@m@d@H/{task_name}.log',
                     'maxtries': '&MAXTRIES;'
                     }

        task = rocoto.create_task(task_dict)

        return task

    def mos_stn_prdgen(self):
        deps = []
        dep_dict = {'type': 'task', 'name': f'{self.run}_mos_stn_fcst'}
        deps.append(rocoto.add_dependency(dep_dict))
        dependencies = rocoto.create_dependency(dep=deps)

        resources = self.get_resource('mos_stn_prdgen')
        task_name = f'{self.run}_mos_stn_prdgen'
        task_dict = {'task_name': task_name,
                     'resources': resources,
                     'dependency': dependencies,
                     'envars': self.envars,
                     'cycledef': self.run.replace('enkf', ''),
                     'command': f'{self.HOMEgfs}/jobs/rocoto/mos_stn_prdgen.sh',
                     'job_name': f'{self.pslot}_{task_name}_@H',
                     'log': f'{self.rotdir}/logs/@Y@m@d@H/{task_name}.log',
                     'maxtries': '&MAXTRIES;'
                     }

        task = rocoto.create_task(task_dict)

        return task

    def mos_grd_prdgen(self):
        deps = []
        dep_dict = {'type': 'task', 'name': f'{self.run}_mos_grd_fcst'}
        deps.append(rocoto.add_dependency(dep_dict))
        dependencies = rocoto.create_dependency(dep=deps)
        dep_dict = {'type': 'task', 'name': f'{self.run}_mos_stn_prdgen'}
        deps.append(rocoto.add_dependency(dep_dict))
        dependencies = rocoto.create_dependency(dep_condition='and', dep=deps)

        resources = self.get_resource('mos_grd_prdgen')
        task_name = f'{self.run}_mos_grd_prdgen'
        task_dict = {'task_name': task_name,
                     'resources': resources,
                     'dependency': dependencies,
                     'envars': self.envars,
                     'cycledef': self.run.replace('enkf', ''),
                     'command': f'{self.HOMEgfs}/jobs/rocoto/mos_grd_prdgen.sh',
                     'job_name': f'{self.pslot}_{task_name}_@H',
                     'log': f'{self.rotdir}/logs/@Y@m@d@H/{task_name}.log',
                     'maxtries': '&MAXTRIES;'
                     }

        task = rocoto.create_task(task_dict)

        return task

    def mos_ext_stn_prdgen(self):
        deps = []
        dep_dict = {'type': 'task', 'name': f'{self.run}_mos_ext_stn_fcst'}
        deps.append(rocoto.add_dependency(dep_dict))
        dependencies = rocoto.create_dependency(dep=deps)
        dep_dict = {'type': 'task', 'name': f'{self.run}_mos_stn_prdgen'}
        deps.append(rocoto.add_dependency(dep_dict))
        dependencies = rocoto.create_dependency(dep_condition='and', dep=deps)

        resources = self.get_resource('mos_ext_stn_prdgen')
        task_name = f'{self.run}_mos_ext_stn_prdgen'
        task_dict = {'task_name': task_name,
                     'resources': resources,
                     'dependency': dependencies,
                     'envars': self.envars,
                     'cycledef': self.run.replace('enkf', ''),
                     'command': f'{self.HOMEgfs}/jobs/rocoto/mos_ext_stn_prdgen.sh',
                     'job_name': f'{self.pslot}_{task_name}_@H',
                     'log': f'{self.rotdir}/logs/@Y@m@d@H/{task_name}.log',
                     'maxtries': '&MAXTRIES;'
                     }

        task = rocoto.create_task(task_dict)

        return task

    def mos_ext_grd_prdgen(self):
        deps = []
        dep_dict = {'type': 'task', 'name': f'{self.run}_mos_ext_grd_fcst'}
        deps.append(rocoto.add_dependency(dep_dict))
        dependencies = rocoto.create_dependency(dep=deps)
        dep_dict = {'type': 'task', 'name': f'{self.run}_mos_grd_prdgen'}
        deps.append(rocoto.add_dependency(dep_dict))
        dependencies = rocoto.create_dependency(dep=deps)
        dep_dict = {'type': 'task', 'name': f'{self.run}_mos_ext_stn_prdgen'}
        deps.append(rocoto.add_dependency(dep_dict))
        dependencies = rocoto.create_dependency(dep_condition='and', dep=deps)

        resources = self.get_resource('mos_ext_grd_prdgen')
        task_name = f'{self.run}_mos_ext_grd_prdgen'
        task_dict = {'task_name': task_name,
                     'resources': resources,
                     'dependency': dependencies,
                     'envars': self.envars,
                     'cycledef': self.run.replace('enkf', ''),
                     'command': f'{self.HOMEgfs}/jobs/rocoto/mos_ext_grd_prdgen.sh',
                     'job_name': f'{self.pslot}_{task_name}_@H',
                     'log': f'{self.rotdir}/logs/@Y@m@d@H/{task_name}.log',
                     'maxtries': '&MAXTRIES;'
                     }

        task = rocoto.create_task(task_dict)

        return task

    def mos_wx_prdgen(self):
        deps = []
        dep_dict = {'type': 'task', 'name': f'{self.run}_mos_grd_prdgen'}
        deps.append(rocoto.add_dependency(dep_dict))
        dependencies = rocoto.create_dependency(dep=deps)

        resources = self.get_resource('mos_wx_prdgen')
        task_name = f'{self.run}_mos_wx_prdgen'
        task_dict = {'task_name': task_name,
                     'resources': resources,
                     'dependency': dependencies,
                     'envars': self.envars,
                     'cycledef': self.run.replace('enkf', ''),
                     'command': f'{self.HOMEgfs}/jobs/rocoto/mos_wx_prdgen.sh',
                     'job_name': f'{self.pslot}_{task_name}_@H',
                     'log': f'{self.rotdir}/logs/@Y@m@d@H/{task_name}.log',
                     'maxtries': '&MAXTRIES;'
                     }

        task = rocoto.create_task(task_dict)

        return task

    def mos_wx_ext_prdgen(self):
        deps = []
        dep_dict = {'type': 'task', 'name': f'{self.run}_mos_ext_grd_prdgen'}
        deps.append(rocoto.add_dependency(dep_dict))
        dependencies = rocoto.create_dependency(dep=deps)
        dep_dict = {'type': 'task', 'name': f'{self.run}_mos_wx_prdgen'}
        deps.append(rocoto.add_dependency(dep_dict))
        dependencies = rocoto.create_dependency(dep_condition='and', dep=deps)

        resources = self.get_resource('mos_wx_ext_prdgen')
        task_name = f'{self.run}_mos_wx_ext_prdgen'
        task_dict = {'task_name': task_name,
                     'resources': resources,
                     'dependency': dependencies,
                     'envars': self.envars,
                     'cycledef': self.run.replace('enkf', ''),
                     'command': f'{self.HOMEgfs}/jobs/rocoto/mos_wx_ext_prdgen.sh',
                     'job_name': f'{self.pslot}_{task_name}_@H',
                     'log': f'{self.rotdir}/logs/@Y@m@d@H/{task_name}.log',
                     'maxtries': '&MAXTRIES;'
                     }

        task = rocoto.create_task(task_dict)

        return task

    def arch(self):
        deps = []
        if self.app_config.mode in ['cycled']:
            if self.run in ['gfs']:
                dep_dict = {'type': 'task', 'name': f'{self.run}_atmanlprod'}
                deps.append(rocoto.add_dependency(dep_dict))
                if self.app_config.do_vminmon:
                    dep_dict = {'type': 'task', 'name': f'{self.run}_vminmon'}
                    deps.append(rocoto.add_dependency(dep_dict))
            elif self.run in ['gdas']:
                dep_dict = {'type': 'task', 'name': f'{self.run}_atmanlprod'}
                deps.append(rocoto.add_dependency(dep_dict))
                if self.app_config.do_fit2obs:
                    dep_dict = {'type': 'task', 'name': f'{self.run}_fit2obs'}
                    deps.append(rocoto.add_dependency(dep_dict))
                if self.app_config.do_verfozn:
                    dep_dict = {'type': 'task', 'name': f'{self.run}_verfozn'}
                    deps.append(rocoto.add_dependency(dep_dict))
                if self.app_config.do_verfrad:
                    dep_dict = {'type': 'task', 'name': f'{self.run}_verfrad'}
                    deps.append(rocoto.add_dependency(dep_dict))
                if self.app_config.do_vminmon:
                    dep_dict = {'type': 'task', 'name': f'{self.run}_vminmon'}
                    deps.append(rocoto.add_dependency(dep_dict))
        if self.run in ['gfs'] and self.app_config.do_tracker:
            dep_dict = {'type': 'task', 'name': f'{self.run}_tracker'}
            deps.append(rocoto.add_dependency(dep_dict))
        if self.run in ['gfs'] and self.app_config.do_genesis:
            dep_dict = {'type': 'task', 'name': f'{self.run}_genesis'}
            deps.append(rocoto.add_dependency(dep_dict))
        if self.run in ['gfs'] and self.app_config.do_genesis_fsu:
            dep_dict = {'type': 'task', 'name': f'{self.run}_genesis_fsu'}
            deps.append(rocoto.add_dependency(dep_dict))
        # Post job dependencies
        dep_dict = {'type': 'metatask', 'name': f'{self.run}_atmos_prod'}
        deps.append(rocoto.add_dependency(dep_dict))
        if self.app_config.do_wave:
            dep_dict = {'type': 'task', 'name': f'{self.run}_wavepostsbs'}
            deps.append(rocoto.add_dependency(dep_dict))
            dep_dict = {'type': 'task', 'name': f'{self.run}_wavepostpnt'}
            deps.append(rocoto.add_dependency(dep_dict))
            if self.app_config.do_wave_bnd:
                dep_dict = {'type': 'task', 'name': f'{self.run}_wavepostbndpnt'}
                deps.append(rocoto.add_dependency(dep_dict))
        if self.app_config.do_ocean:
            if self.run in ['gfs']:
                dep_dict = {'type': 'metatask', 'name': f'{self.run}_ocean_prod'}
                deps.append(rocoto.add_dependency(dep_dict))
        if self.app_config.do_ice:
            if self.run in ['gfs']:
                dep_dict = {'type': 'metatask', 'name': f'{self.run}_ice_prod'}
                deps.append(rocoto.add_dependency(dep_dict))
        # MOS job dependencies
        if self.run in ['gfs'] and self.app_config.do_mos:
            mos_jobs = ["stn_prep", "grd_prep", "ext_stn_prep", "ext_grd_prep",
                        "stn_fcst", "grd_fcst", "ext_stn_fcst", "ext_grd_fcst",
                        "stn_prdgen", "grd_prdgen", "ext_stn_prdgen", "ext_grd_prdgen",
                        "wx_prdgen", "wx_ext_prdgen"]
            for job in mos_jobs:
                dep_dict = {'type': 'task', 'name': f'{self.run}_mos_{job}'}
                deps.append(rocoto.add_dependency(dep_dict))

        dependencies = rocoto.create_dependency(dep_condition='and', dep=deps)

        resources = self.get_resource('arch')
        task_name = f'{self.run}_arch'
        task_dict = {'task_name': task_name,
                     'resources': resources,
                     'dependency': dependencies,
                     'envars': self.envars,
                     'cycledef': self.run.replace('enkf', ''),
                     'command': f'{self.HOMEgfs}/jobs/rocoto/arch.sh',
                     'job_name': f'{self.pslot}_{task_name}_@H',
                     'log': f'{self.rotdir}/logs/@Y@m@d@H/{task_name}.log',
                     'maxtries': '&MAXTRIES;'
                     }

        task = rocoto.create_task(task_dict)

        return task

    # Cleanup
    def cleanup(self):
        deps = []
        if 'enkf' in self.run:
            dep_dict = {'type': 'metatask', 'name': f'{self.run}_eamn'}
            deps.append(rocoto.add_dependency(dep_dict))
        else:
            dep_dict = {'type': 'task', 'name': f'{self.run}_arch'}
            deps.append(rocoto.add_dependency(dep_dict))

        if self.app_config.do_gempak:
            if self.run in ['gdas']:
                dep_dict = {'type': 'task', 'name': f'{self.run}_gempakmetancdc'}
                deps.append(rocoto.add_dependency(dep_dict))
            elif self.run in ['gfs']:
                dep_dict = {'type': 'task', 'name': f'{self.run}_gempakmeta'}
                deps.append(rocoto.add_dependency(dep_dict))
                dep_dict = {'type': 'task', 'name': f'{self.run}_gempakncdcupapgif'}
                deps.append(rocoto.add_dependency(dep_dict))
                if self.app_config.do_goes:
                    dep_dict = {'type': 'metatask', 'name': f'{self.run}_gempakgrb2spec'}
                    deps.append(rocoto.add_dependency(dep_dict))
                    dep_dict = {'type': 'task', 'name': f'{self.run}_npoess_pgrb2_0p5deg'}
                    deps.append(rocoto.add_dependency(dep_dict))

        if self.app_config.do_metp and self.run in ['gfs']:
            dep_dict = {'type': 'metatask', 'name': f'{self.run}_metp'}
            deps.append(rocoto.add_dependency(dep_dict))

        dependencies = rocoto.create_dependency(dep_condition='and', dep=deps)

        resources = self.get_resource('cleanup')
        task_name = f'{self.run}_cleanup'
        task_dict = {'task_name': task_name,
                     'resources': resources,
                     'dependency': dependencies,
                     'envars': self.envars,
                     'cycledef': self.run.replace('enkf', ''),
                     'command': f'{self.HOMEgfs}/jobs/rocoto/cleanup.sh',
                     'job_name': f'{self.pslot}_{task_name}_@H',
                     'log': f'{self.rotdir}/logs/@Y@m@d@H/{task_name}.log',
                     'maxtries': '&MAXTRIES;'
                     }

        task = rocoto.create_task(task_dict)

        return task

    # Start of ensemble tasks
    def eobs(self):
        deps = []
        dep_dict = {'type': 'task', 'name': f'{self.run.replace("enkf","")}_prep'}
        deps.append(rocoto.add_dependency(dep_dict))
        dep_dict = {'type': 'metatask', 'name': 'enkfgdas_epmn', 'offset': f"-{timedelta_to_HMS(self._base['cycle_interval'])}"}
        deps.append(rocoto.add_dependency(dep_dict))
        dependencies = rocoto.create_dependency(dep_condition='and', dep=deps)

        resources = self.get_resource('eobs')
        task_name = f'{self.run}_eobs'
        task_dict = {'task_name': task_name,
                     'resources': resources,
                     'dependency': dependencies,
                     'envars': self.envars,
                     'cycledef': self.run.replace('enkf', ''),
                     'command': f'{self.HOMEgfs}/jobs/rocoto/eobs.sh',
                     'job_name': f'{self.pslot}_{task_name}_@H',
                     'log': f'{self.rotdir}/logs/@Y@m@d@H/{task_name}.log',
                     'maxtries': '&MAXTRIES;'
                     }

        task = rocoto.create_task(task_dict)

        return task

    def eomg(self):
        deps = []
        dep_dict = {'type': 'task', 'name': f'{self.run}_eobs'}
        deps.append(rocoto.add_dependency(dep_dict))
        dependencies = rocoto.create_dependency(dep=deps)

        eomgenvars = self.envars.copy()
        eomgenvars_dict = {'ENSMEM': '#member#',
                           'MEMDIR': 'mem#member#'
                           }
        for key, value in eomgenvars_dict.items():
            eomgenvars.append(rocoto.create_envar(name=key, value=str(value)))

        resources = self.get_resource('eomg')
        task_name = f'{self.run}_eomg_mem#member#'
        task_dict = {'task_name': task_name,
                     'resources': resources,
                     'dependency': dependencies,
                     'envars': eomgenvars,
                     'cycledef': self.run.replace('enkf', ''),
                     'command': f'{self.HOMEgfs}/jobs/rocoto/eomg.sh',
                     'job_name': f'{self.pslot}_{task_name}_@H',
                     'log': f'{self.rotdir}/logs/@Y@m@d@H/{task_name}.log',
                     'maxtries': '&MAXTRIES;'
                     }

        member_var_dict = {'member': ' '.join([str(mem).zfill(3) for mem in range(1, self.nmem + 1)])}
        metatask_dict = {'task_name': f'{self.run}_eomg',
                         'var_dict': member_var_dict,
                         'task_dict': task_dict,
                         }

        task = rocoto.create_task(metatask_dict)

        return task

    def ediag(self):
        deps = []
        dep_dict = {'type': 'task', 'name': f'{self.run}_eobs'}
        deps.append(rocoto.add_dependency(dep_dict))
        dependencies = rocoto.create_dependency(dep=deps)

        resources = self.get_resource('ediag')
        task_name = f'{self.run}_ediag'
        task_dict = {'task_name': task_name,
                     'resources': resources,
                     'dependency': dependencies,
                     'envars': self.envars,
                     'cycledef': self.run.replace('enkf', ''),
                     'command': f'{self.HOMEgfs}/jobs/rocoto/ediag.sh',
                     'job_name': f'{self.pslot}_{task_name}_@H',
                     'log': f'{self.rotdir}/logs/@Y@m@d@H/{task_name}.log',
                     'maxtries': '&MAXTRIES;'
                     }

        task = rocoto.create_task(task_dict)

        return task

    def eupd(self):
        deps = []
        if self.app_config.lobsdiag_forenkf:
            dep_dict = {'type': 'task', 'name': f'{self.run}_ediag'}
        else:
            dep_dict = {'type': 'metatask', 'name': f'{self.run}_eomg'}
        deps.append(rocoto.add_dependency(dep_dict))
        dependencies = rocoto.create_dependency(dep=deps)

        resources = self.get_resource('eupd')
        task_name = f'{self.run}_eupd'
        task_dict = {'task_name': task_name,
                     'resources': resources,
                     'dependency': dependencies,
                     'envars': self.envars,
                     'cycledef': self.run.replace('enkf', ''),
                     'command': f'{self.HOMEgfs}/jobs/rocoto/eupd.sh',
                     'job_name': f'{self.pslot}_{task_name}_@H',
                     'log': f'{self.rotdir}/logs/@Y@m@d@H/{task_name}.log',
                     'maxtries': '&MAXTRIES;'
                     }

        task = rocoto.create_task(task_dict)

        return task

    def atmensanlinit(self):
        deps = []
        dep_dict = {'type': 'task', 'name': f'{self.run.replace("enkf","")}_prepatmiodaobs'}
        deps.append(rocoto.add_dependency(dep_dict))
        dep_dict = {'type': 'metatask', 'name': 'enkfgdas_epmn', 'offset': f"-{timedelta_to_HMS(self._base['cycle_interval'])}"}
        deps.append(rocoto.add_dependency(dep_dict))
        dependencies = rocoto.create_dependency(dep_condition='and', dep=deps)

        cycledef = "gdas"
        resources = self.get_resource('atmensanlinit')
        task_name = f'{self.run}_atmensanlinit'
        task_dict = {'task_name': task_name,
                     'resources': resources,
                     'dependency': dependencies,
                     'envars': self.envars,
                     'cycledef': cycledef,
                     'command': f'{self.HOMEgfs}/jobs/rocoto/atmensanlinit.sh',
                     'job_name': f'{self.pslot}_{task_name}_@H',
                     'log': f'{self.rotdir}/logs/@Y@m@d@H/{task_name}.log',
                     'maxtries': '&MAXTRIES;'
                     }

        task = rocoto.create_task(task_dict)

        return task

    def atmensanlobs(self):

        deps = []
        dep_dict = {'type': 'task', 'name': f'{self.run}_atmensanlinit'}
        deps.append(rocoto.add_dependency(dep_dict))
        dep_dict = {'type': 'metatask', 'name': 'enkfgdas_epmn', 'offset': f"-{timedelta_to_HMS(self._base['cycle_interval'])}"}
        deps.append(rocoto.add_dependency(dep_dict))
        dependencies = rocoto.create_dependency(dep_condition='and', dep=deps)

        resources = self.get_resource('atmensanlobs')
        task_name = f'{self.run}_atmensanlobs'
        task_dict = {'task_name': task_name,
                     'resources': resources,
                     'dependency': dependencies,
                     'envars': self.envars,
                     'cycledef': self.run.replace('enkf', ''),
                     'command': f'{self.HOMEgfs}/jobs/rocoto/atmensanlobs.sh',
                     'job_name': f'{self.pslot}_{task_name}_@H',
                     'log': f'{self.rotdir}/logs/@Y@m@d@H/{task_name}.log',
                     'maxtries': '&MAXTRIES;'
                     }

        task = rocoto.create_task(task_dict)

        return task

    def atmensanlsol(self):

        deps = []
        dep_dict = {'type': 'task', 'name': f'{self.run}_atmensanlobs'}
        deps.append(rocoto.add_dependency(dep_dict))
        dep_dict = {'type': 'metatask', 'name': 'enkfgdas_epmn', 'offset': f"-{timedelta_to_HMS(self._base['cycle_interval'])}"}
        deps.append(rocoto.add_dependency(dep_dict))
        dependencies = rocoto.create_dependency(dep_condition='and', dep=deps)

        resources = self.get_resource('atmensanlsol')
        task_name = f'{self.run}_atmensanlsol'
        task_dict = {'task_name': task_name,
                     'resources': resources,
                     'dependency': dependencies,
                     'envars': self.envars,
                     'cycledef': self.run.replace('enkf', ''),
                     'command': f'{self.HOMEgfs}/jobs/rocoto/atmensanlsol.sh',
                     'job_name': f'{self.pslot}_{task_name}_@H',
                     'log': f'{self.rotdir}/logs/@Y@m@d@H/{task_name}.log',
                     'maxtries': '&MAXTRIES;'
                     }

        task = rocoto.create_task(task_dict)

        return task

    def atmensanlletkf(self):

        deps = []
        dep_dict = {'type': 'task', 'name': f'{self.run}_atmensanlinit'}
        deps.append(rocoto.add_dependency(dep_dict))
        dep_dict = {'type': 'metatask', 'name': 'enkfgdas_epmn', 'offset': f"-{timedelta_to_HMS(self._base['cycle_interval'])}"}
        deps.append(rocoto.add_dependency(dep_dict))
        dependencies = rocoto.create_dependency(dep_condition='and', dep=deps)

        resources = self.get_resource('atmensanlletkf')
        task_name = f'{self.run}_atmensanlletkf'
        task_dict = {'task_name': task_name,
                     'resources': resources,
                     'dependency': dependencies,
                     'envars': self.envars,
                     'cycledef': self.run.replace('enkf', ''),
                     'command': f'{self.HOMEgfs}/jobs/rocoto/atmensanlletkf.sh',
                     'job_name': f'{self.pslot}_{task_name}_@H',
                     'log': f'{self.rotdir}/logs/@Y@m@d@H/{task_name}.log',
                     'maxtries': '&MAXTRIES;'
                     }

        task = rocoto.create_task(task_dict)

        return task

    def atmensanlfv3inc(self):

        deps = []
        if self.app_config.lobsdiag_forenkf:
            dep_dict = {'type': 'task', 'name': f'{self.run}_atmensanlsol'}
        else:
            dep_dict = {'type': 'task', 'name': f'{self.run}_atmensanlletkf'}
        deps.append(rocoto.add_dependency(dep_dict))
        dep_dict = {'type': 'metatask', 'name': 'enkfgdas_epmn', 'offset': f"-{timedelta_to_HMS(self._base['cycle_interval'])}"}
        deps.append(rocoto.add_dependency(dep_dict))
        dependencies = rocoto.create_dependency(dep_condition='and', dep=deps)

        resources = self.get_resource('atmensanlfv3inc')
        task_name = f'{self.run}_atmensanlfv3inc'
        task_dict = {'task_name': task_name,
                     'resources': resources,
                     'dependency': dependencies,
                     'envars': self.envars,
                     'cycledef': self.run.replace('enkf', ''),
                     'command': f'{self.HOMEgfs}/jobs/rocoto/atmensanlfv3inc.sh',
                     'job_name': f'{self.pslot}_{task_name}_@H',
                     'log': f'{self.rotdir}/logs/@Y@m@d@H/{task_name}.log',
                     'maxtries': '&MAXTRIES;'
                     }

        task = rocoto.create_task(task_dict)

        return task

    def atmensanlfinal(self):

        deps = []
        dep_dict = {'type': 'task', 'name': f'{self.run}_atmensanlfv3inc'}
        deps.append(rocoto.add_dependency(dep_dict))
        dependencies = rocoto.create_dependency(dep=deps)

        resources = self.get_resource('atmensanlfinal')
        task_name = f'{self.run}_atmensanlfinal'
        task_dict = {'task_name': task_name,
                     'resources': resources,
                     'dependency': dependencies,
                     'envars': self.envars,
                     'cycledef': self.run.replace('enkf', ''),
                     'command': f'{self.HOMEgfs}/jobs/rocoto/atmensanlfinal.sh',
                     'job_name': f'{self.pslot}_{task_name}_@H',
                     'log': f'{self.rotdir}/logs/@Y@m@d@H/{task_name}.log',
                     'maxtries': '&MAXTRIES;'
                     }

        task = rocoto.create_task(task_dict)

        return task

    def ecen(self):

        def _get_ecengroups():

            if self._base.get('DOIAU_ENKF', False):
                fhrs = self._base.get('IAUFHRS', '[6]')

                necengrp = self._configs['ecen']['NECENGRP']
                ngrps = necengrp if len(fhrs) > necengrp else len(fhrs)

                fhrs = [f'{int(fhr):03d}' for fhr in fhrs]
                fhrs = np.array_split(fhrs, ngrps)
                fhrs = [fhr.tolist() for fhr in fhrs]

                grp = ' '.join([f'{x:03d}' for x in range(0, ngrps)])
                dep = ' '.join([f[-1] for f in fhrs])
                lst = ' '.join(['_'.join(f) for f in fhrs])

            else:
                grp = '000'
                dep = 'f006'
                lst = 'f006'

            return grp, dep, lst

        deps = []
        dep_dict = {'type': 'task', 'name': f'{self.run.replace("enkf","")}_analcalc'}
        deps.append(rocoto.add_dependency(dep_dict))
        if self.app_config.do_jediatmens:
            dep_dict = {'type': 'task', 'name': f'{self.run}_atmensanlfinal'}
        else:
            dep_dict = {'type': 'task', 'name': f'{self.run}_eupd'}
        deps.append(rocoto.add_dependency(dep_dict))
        dependencies = rocoto.create_dependency(dep_condition='and', dep=deps)

        ecenenvars = self.envars.copy()
        ecenenvar_dict = {'FHRGRP': '#grp#',
                          'FHRLST': '#lst#'}
        for key, value in ecenenvar_dict.items():
            ecenenvars.append(rocoto.create_envar(name=key, value=str(value)))

        varname1, varname2, varname3 = 'grp', 'dep', 'lst'
        varval1, varval2, varval3 = _get_ecengroups()
        var_dict = {varname1: varval1, varname2: varval2, varname3: varval3}

        resources = self.get_resource('ecen')

        task_name = f'{self.run}_ecen#{varname1}#'
        task_dict = {'task_name': task_name,
                     'resources': resources,
                     'dependency': dependencies,
                     'envars': ecenenvars,
                     'cycledef': self.run.replace('enkf', ''),
                     'command': f'{self.HOMEgfs}/jobs/rocoto/ecen.sh',
                     'job_name': f'{self.pslot}_{task_name}_@H',
                     'log': f'{self.rotdir}/logs/@Y@m@d@H/{task_name}.log',
                     'maxtries': '&MAXTRIES;'
                     }

        metatask_dict = {'task_name': f'{self.run}_ecmn',
                         'var_dict': var_dict,
                         'task_dict': task_dict
                         }

        task = rocoto.create_task(metatask_dict)
        return task

    def esfc(self):

        # eupd_run = 'gdas' if 'gdas' in self.app_config.eupd_runs else 'gfs'

        deps = []
        dep_dict = {'type': 'task', 'name': f'{self.run.replace("enkf","")}_analcalc'}
        deps.append(rocoto.add_dependency(dep_dict))
        if self.app_config.do_jediatmens:
            dep_dict = {'type': 'task', 'name': f'{self.run}_atmensanlfinal'}
        else:
            dep_dict = {'type': 'task', 'name': f'{self.run}_eupd'}
        deps.append(rocoto.add_dependency(dep_dict))
        if self.app_config.do_jedisnowda:
            dep_dict = {'type': 'task', 'name': f'{self.run}_esnowrecen'}
            deps.append(rocoto.add_dependency(dep_dict))
        dependencies = rocoto.create_dependency(dep_condition='and', dep=deps)

        resources = self.get_resource('esfc')
        task_name = f'{self.run}_esfc'
        task_dict = {'task_name': task_name,
                     'resources': resources,
                     'dependency': dependencies,
                     'envars': self.envars,
                     'cycledef': self.run.replace('enkf', ''),
                     'command': f'{self.HOMEgfs}/jobs/rocoto/esfc.sh',
                     'job_name': f'{self.pslot}_{task_name}_@H',
                     'log': f'{self.rotdir}/logs/@Y@m@d@H/{task_name}.log',
                     'maxtries': '&MAXTRIES;'
                     }

        task = rocoto.create_task(task_dict)

        return task

    def efcs(self):

        deps = []
        dep_dict = {'type': 'metatask', 'name': f'{self.run}_ecmn'}
        deps.append(rocoto.add_dependency(dep_dict))
        dep_dict = {'type': 'task', 'name': f'{self.run}_esfc'}
        deps.append(rocoto.add_dependency(dep_dict))
        dependencies = rocoto.create_dependency(dep_condition='and', dep=deps)
        dep_dict = {'type': 'task', 'name': f'{self.run}_stage_ic'}
        dependencies.append(rocoto.add_dependency(dep_dict))
        dependencies = rocoto.create_dependency(dep_condition='or', dep=dependencies)

        efcsenvars = self.envars.copy()
        efcsenvars_dict = {'ENSMEM': '#member#',
                           'MEMDIR': 'mem#member#'
                           }
        for key, value in efcsenvars_dict.items():
            efcsenvars.append(rocoto.create_envar(name=key, value=str(value)))

        cycledef = 'gdas_half,gdas' if self.run in ['enkfgdas'] else self.run.replace('enkf', '')
        resources = self.get_resource('efcs')

        task_name = f'{self.run}_fcst_mem#member#'
        task_dict = {'task_name': task_name,
                     'resources': resources,
                     'dependency': dependencies,
                     'envars': efcsenvars,
                     'cycledef': cycledef,
                     'command': f'{self.HOMEgfs}/jobs/rocoto/fcst.sh',
                     'job_name': f'{self.pslot}_{task_name}_@H',
                     'log': f'{self.rotdir}/logs/@Y@m@d@H/{task_name}.log',
                     'maxtries': '&MAXTRIES;'
                     }

        member_var_dict = {'member': ' '.join([str(mem).zfill(3) for mem in range(1, self.nmem + 1)])}
        metatask_dict = {'task_name': f'{self.run}_fcst',
                         'var_dict': member_var_dict,
                         'task_dict': task_dict
                         }

        task = rocoto.create_task(metatask_dict)

        return task

    def echgres(self):

        self._is_this_a_gdas_task(self.run, 'echgres')

        deps = []
        dep_dict = {'type': 'metatask', 'name': f'{self.run.replace("enkf","")}_fcst'}
        deps.append(rocoto.add_dependency(dep_dict))
        dep_dict = {'type': 'task', 'name': f'{self.run}_fcst_mem001'}
        deps.append(rocoto.add_dependency(dep_dict))
        dependencies = rocoto.create_dependency(dep_condition='and', dep=deps)

        cycledef = 'gdas_half,gdas' if self.run in ['enkfgdas'] else self.run

        resources = self.get_resource('echgres')
        task_name = f'{self.run}_echgres'
        task_dict = {'task_name': task_name,
                     'resources': resources,
                     'dependency': dependencies,
                     'envars': self.envars,
                     'cycledef': cycledef,
                     'command': f'{self.HOMEgfs}/jobs/rocoto/echgres.sh',
                     'job_name': f'{self.pslot}_{task_name}_@H',
                     'log': f'{self.rotdir}/logs/@Y@m@d@H/{task_name}.log',
                     'maxtries': '&MAXTRIES;'
                     }

        task = rocoto.create_task(task_dict)

        return task

    def epos(self):

        def _get_eposgroups(epos):
            fhmin = epos['FHMIN_ENKF']
            fhmax = epos['FHMAX_ENKF']
            fhout = epos['FHOUT_ENKF']
            if self.run == "enkfgfs":
                fhmax = epos['FHMAX_ENKF_GFS']
                fhout = epos['FHOUT_ENKF_GFS']
            fhrs = range(fhmin, fhmax + fhout, fhout)

            neposgrp = epos['NEPOSGRP']
            ngrps = neposgrp if len(fhrs) > neposgrp else len(fhrs)

            fhrs = [f'f{fhr:03d}' for fhr in fhrs]
            fhrs = np.array_split(fhrs, ngrps)
            fhrs = [f.tolist() for f in fhrs]

            grp = ' '.join([f'{x:03d}' for x in range(0, ngrps)])
            dep = ' '.join([f[-1] for f in fhrs])
            lst = ' '.join(['_'.join(f) for f in fhrs])

            return grp, dep, lst

        deps = []
        dep_dict = {'type': 'metatask', 'name': f'{self.run}_fcst'}
        deps.append(rocoto.add_dependency(dep_dict))
        dependencies = rocoto.create_dependency(dep=deps)

        eposenvars = self.envars.copy()
        eposenvar_dict = {'FHRGRP': '#grp#',
                          'FHRLST': '#lst#'}
        for key, value in eposenvar_dict.items():
            eposenvars.append(rocoto.create_envar(name=key, value=str(value)))

        varname1, varname2, varname3 = 'grp', 'dep', 'lst'
        varval1, varval2, varval3 = _get_eposgroups(self._configs['epos'])
        var_dict = {varname1: varval1, varname2: varval2, varname3: varval3}

        cycledef = 'gdas_half,gdas' if self.run in ['enkfgdas'] else self.run.replace('enkf', '')

        resources = self.get_resource('epos')

        task_name = f'{self.run}_epos#{varname1}#'
        task_dict = {'task_name': task_name,
                     'resources': resources,
                     'dependency': dependencies,
                     'envars': eposenvars,
                     'cycledef': cycledef,
                     'command': f'{self.HOMEgfs}/jobs/rocoto/epos.sh',
                     'job_name': f'{self.pslot}_{task_name}_@H',
                     'log': f'{self.rotdir}/logs/@Y@m@d@H/{task_name}.log',
                     'maxtries': '&MAXTRIES;'
                     }

        metatask_dict = {'task_name': f'{self.run}_epmn',
                         'var_dict': var_dict,
                         'task_dict': task_dict
                         }

        task = rocoto.create_task(metatask_dict)

        return task

    def earc(self):

        deps = []
        dep_dict = {'type': 'metatask', 'name': f'{self.run}_epmn'}
        deps.append(rocoto.add_dependency(dep_dict))
        dependencies = rocoto.create_dependency(dep=deps)

        earcenvars = self.envars.copy()
        earcenvars.append(rocoto.create_envar(name='ENSGRP', value='#grp#'))

        # Integer division is floor division, but we need ceiling division
        n_groups = -(self.nmem // -self._configs['earc']['NMEM_EARCGRP'])
        groups = ' '.join([f'{grp:02d}' for grp in range(0, n_groups + 1)])

        resources = self.get_resource('earc')

        var_dict = {'grp': groups}

        task_name = f'{self.run}_earc#grp#'
        task_dict = {'task_name': task_name,
                     'resources': resources,
                     'dependency': dependencies,
                     'envars': earcenvars,
                     'cycledef': self.run.replace('enkf', ''),
                     'command': f'{self.HOMEgfs}/jobs/rocoto/earc.sh',
                     'job_name': f'{self.pslot}_{task_name}_@H',
                     'log': f'{self.rotdir}/logs/@Y@m@d@H/{task_name}.log',
                     'maxtries': '&MAXTRIES;'
                     }

        metatask_dict = {'task_name': f'{self.run}_eamn',
                         'var_dict': var_dict,
                         'task_dict': task_dict
                         }

        task = rocoto.create_task(metatask_dict)

        return task<|MERGE_RESOLUTION|>--- conflicted
+++ resolved
@@ -571,13 +571,8 @@
         deps.append(rocoto.add_dependency(dep_dict))
         dependencies = rocoto.create_dependency(dep=deps)
 
-<<<<<<< HEAD
         resources = self.get_resource('prepsnowcover')
         task_name = f'{self.run}prepsnowcover'
-=======
-        resources = self.get_resource('prepsnowobs')
-        task_name = f'{self.run}_prepsnowobs'
->>>>>>> a0771f84
         task_dict = {'task_name': task_name,
                      'resources': resources,
                      'dependency': dependencies,
@@ -596,11 +591,7 @@
     def snowanl(self):
 
         deps = []
-<<<<<<< HEAD
         dep_dict = {'type': 'task', 'name': f'{self.run}prep'}
-=======
-        dep_dict = {'type': 'task', 'name': f'{self.run}_prepsnowobs'}
->>>>>>> a0771f84
         deps.append(rocoto.add_dependency(dep_dict))
         dep_dict = {'type': 'task', 'name': f'{self.run}prepsnowcover'}
         deps.append(rocoto.add_dependency(dep_dict))
@@ -625,11 +616,7 @@
     def esnowrecen(self):
 
         deps = []
-<<<<<<< HEAD
         dep_dict = {'type': 'task', 'name': f'{self.run.replace("enkf","")}prepsnowcover'}
-=======
-        dep_dict = {'type': 'task', 'name': f'{self.run.replace("enkf","")}_prepsnowobs'}
->>>>>>> a0771f84
         deps.append(rocoto.add_dependency(dep_dict))
         dep_dict = {'type': 'task', 'name': f'{self.run.replace("enkf","")}_snowanl'}
         deps.append(rocoto.add_dependency(dep_dict))
