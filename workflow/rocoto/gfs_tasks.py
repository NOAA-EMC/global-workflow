--- conflicted
+++ resolved
@@ -614,15 +614,9 @@
     def esnowrecen(self):
 
         deps = []
-<<<<<<< HEAD
-        dep_dict = {'type': 'task', 'name': f'{self.run.replace("enkf", "")}prepsnowobs'}
-        deps.append(rocoto.add_dependency(dep_dict))
-        dep_dict = {'type': 'task', 'name': f'{self.run.replace("enkf", "")}snowanl'}
-=======
         dep_dict = {'type': 'task', 'name': f'{self.run.replace("enkf","")}_prepsnowobs'}
         deps.append(rocoto.add_dependency(dep_dict))
         dep_dict = {'type': 'task', 'name': f'{self.run.replace("enkf","")}_snowanl'}
->>>>>>> 77edb05e
         deps.append(rocoto.add_dependency(dep_dict))
         dep_dict = {'type': 'metatask', 'name': f'{self.run}_epmn', 'offset': f"-{timedelta_to_HMS(self._base['cycle_interval'])}"}
         deps.append(rocoto.add_dependency(dep_dict))
@@ -2362,11 +2356,7 @@
     # Start of ensemble tasks
     def eobs(self):
         deps = []
-<<<<<<< HEAD
-        dep_dict = {'type': 'task', 'name': f'{self.run.replace("enkf", "")}prep'}
-=======
         dep_dict = {'type': 'task', 'name': f'{self.run.replace("enkf","")}_prep'}
->>>>>>> 77edb05e
         deps.append(rocoto.add_dependency(dep_dict))
         dep_dict = {'type': 'metatask', 'name': 'enkfgdas_epmn', 'offset': f"-{timedelta_to_HMS(self._base['cycle_interval'])}"}
         deps.append(rocoto.add_dependency(dep_dict))
@@ -2476,11 +2466,7 @@
 
     def atmensanlinit(self):
         deps = []
-<<<<<<< HEAD
-        dep_dict = {'type': 'task', 'name': f'{self.run.replace("enkf", "")}prepatmiodaobs'}
-=======
         dep_dict = {'type': 'task', 'name': f'{self.run.replace("enkf","")}_prepatmiodaobs'}
->>>>>>> 77edb05e
         deps.append(rocoto.add_dependency(dep_dict))
         dep_dict = {'type': 'metatask', 'name': 'enkfgdas_epmn', 'offset': f"-{timedelta_to_HMS(self._base['cycle_interval'])}"}
         deps.append(rocoto.add_dependency(dep_dict))
@@ -2661,11 +2647,7 @@
             return grp, dep, lst
 
         deps = []
-<<<<<<< HEAD
-        dep_dict = {'type': 'task', 'name': f'{self.run.replace("enkf", "")}analcalc'}
-=======
         dep_dict = {'type': 'task', 'name': f'{self.run.replace("enkf","")}_analcalc'}
->>>>>>> 77edb05e
         deps.append(rocoto.add_dependency(dep_dict))
         if self.app_config.do_jediatmens:
             dep_dict = {'type': 'task', 'name': f'{self.run}_atmensanlfinal'}
@@ -2711,11 +2693,7 @@
         # eupd_run = 'gdas' if 'gdas' in self.app_config.eupd_runs else 'gfs'
 
         deps = []
-<<<<<<< HEAD
-        dep_dict = {'type': 'task', 'name': f'{self.run.replace("enkf", "")}analcalc'}
-=======
         dep_dict = {'type': 'task', 'name': f'{self.run.replace("enkf","")}_analcalc'}
->>>>>>> 77edb05e
         deps.append(rocoto.add_dependency(dep_dict))
         if self.app_config.do_jediatmens:
             dep_dict = {'type': 'task', 'name': f'{self.run}_atmensanlfinal'}
@@ -2793,11 +2771,7 @@
         self._is_this_a_gdas_task(self.run, 'echgres')
 
         deps = []
-<<<<<<< HEAD
-        dep_dict = {'type': 'metatask', 'name': f'{self.run.replace("enkf", "")}fcst'}
-=======
         dep_dict = {'type': 'metatask', 'name': f'{self.run.replace("enkf","")}_fcst'}
->>>>>>> 77edb05e
         deps.append(rocoto.add_dependency(dep_dict))
         dep_dict = {'type': 'task', 'name': f'{self.run}_fcst_mem001'}
         deps.append(rocoto.add_dependency(dep_dict))
