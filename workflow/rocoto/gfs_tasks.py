--- conflicted
+++ resolved
@@ -987,38 +987,6 @@
     def arch(self):
         deps = []
         dependencies = []
-<<<<<<< HEAD
-        if self.app_config.do_verfozn or self.app_config.do_verfrad or self.app_config.do_vminmon:
-            if self.app_config.mode in ['cycled']:
-                if self.cdump in ['gfs']:
-                    if self.app_config.do_vminmon:
-                        dep_dict = {'type': 'task', 'name': f'{self.cdump}vminmon'}
-                        deps.append(rocoto.add_dependency(dep_dict))
-                elif self.cdump in ['gdas']:
-                    deps2 = []
-                    if self.app_config.do_verfozn:
-                        dep_dict = {'type': 'task', 'name': f'{self.cdump}verfozn'}
-                        deps2.append(rocoto.add_dependency(dep_dict))
-                    if self.app_config.do_verfrad:
-                        dep_dict = {'type': 'task', 'name': f'{self.cdump}verfrad'}
-                        deps2.append(rocoto.add_dependency(dep_dict))
-                    if self.app_config.do_vminmon:
-                        dep_dict = {'type': 'task', 'name': f'{self.cdump}vminmon'}
-                        deps2.append(rocoto.add_dependency(dep_dict))
-                    dependencies = rocoto.create_dependency(dep_condition='and', dep=deps2)
-                    dep_dict = {'type': 'cycleexist', 'condition': 'not', 'offset': '-06:00:00'}
-                    dependencies.append(rocoto.add_dependency(dep_dict))
-                    dependencies = rocoto.create_dependency(dep_condition='or', dep=dependencies)
-        if self.cdump in ['gfs'] and self.app_config.do_tracker:
-            dep_dict = {'type': 'task', 'name': f'{self.cdump}tracker'}
-            deps.append(rocoto.add_dependency(dep_dict))
-        if self.cdump in ['gfs'] and self.app_config.do_genesis:
-            dep_dict = {'type': 'task', 'name': f'{self.cdump}genesis'}
-            deps.append(rocoto.add_dependency(dep_dict))
-        if self.cdump in ['gfs'] and self.app_config.do_genesis_fsu:
-            dep_dict = {'type': 'task', 'name': f'{self.cdump}genesis_fsu'}
-            deps.append(rocoto.add_dependency(dep_dict))
-=======
         if self.app_config.mode in ['cycled']:
             if self.cdump in ['gfs']:
                 if self.app_config.do_vminmon:
@@ -1042,7 +1010,15 @@
                 dep_dict = {'type': 'cycleexist', 'condition': 'not', 'offset': '-06:00:00'}
                 dependencies.append(rocoto.add_dependency(dep_dict))
                 dependencies = rocoto.create_dependency(dep_condition='or', dep=dependencies)
->>>>>>> 6f169308
+        if self.cdump in ['gfs'] and self.app_config.do_tracker:
+            dep_dict = {'type': 'task', 'name': f'{self.cdump}tracker'}
+            deps.append(rocoto.add_dependency(dep_dict))
+        if self.cdump in ['gfs'] and self.app_config.do_genesis:
+            dep_dict = {'type': 'task', 'name': f'{self.cdump}genesis'}
+            deps.append(rocoto.add_dependency(dep_dict))
+        if self.cdump in ['gfs'] and self.app_config.do_genesis_fsu:
+            dep_dict = {'type': 'task', 'name': f'{self.cdump}genesis_fsu'}
+            deps.append(rocoto.add_dependency(dep_dict))
         if self.app_config.do_vrfy:
             dep_dict = {'type': 'task', 'name': f'{self.cdump}vrfy'}
             deps.append(rocoto.add_dependency(dep_dict))
