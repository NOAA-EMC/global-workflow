from applications.applications import AppConfig
from rocoto.tasks import Tasks
from wxflow import timedelta_to_HMS
import rocoto.rocoto as rocoto
import numpy as np


class GFSTasks(Tasks):

    def __init__(self, app_config: AppConfig, run: str) -> None:
        super().__init__(app_config, run)

    @staticmethod
    def _is_this_a_gdas_task(run, task_name):
        if run != 'enkfgdas':
            raise TypeError(f'{task_name} must be part of the "enkfgdas" cycle and not {run}')

    # Specific Tasks begin here
    def stage_ic(self):

        cpl_ic = self._configs['stage_ic']

        deps = []

        # Atm ICs
        if self.app_config.do_atm:
            prefix = f"{cpl_ic['BASE_CPLIC']}/{cpl_ic['CPL_ATMIC']}/@Y@m@d@H/atmos"
            for file in ['gfs_ctrl.nc'] + \
                        [f'{datatype}_data.tile{tile}.nc'
                         for datatype in ['gfs', 'sfc']
                         for tile in range(1, self.n_tiles + 1)]:
                data = f"{prefix}/{file}"
                dep_dict = {'type': 'data', 'data': data}
                deps.append(rocoto.add_dependency(dep_dict))
        else:  # data-atmosphere
            # TODO - need more information about how these forcings are stored
            prefix = f"{cpl_ic['BASE_CPLIC']}/{cpl_ic['CPL_DATM']}/@Y@m@d@H"
            data = f"{prefix}/gefs.@Y@m.nc"
            dep_dict = {'type': 'data', 'data': data}
            deps.append(rocoto.add_dependency(dep_dict))

        # Ocean ICs
        if self.app_config.do_ocean:
            ocn_res = f"{self._base.get('OCNRES', '025'):03d}"
            prefix = f"{cpl_ic['BASE_CPLIC']}/{cpl_ic['CPL_OCNIC']}/@Y@m@d@H/ocean"
            data = f"{prefix}/@Y@m@d.@H0000.MOM.res.nc"
            dep_dict = {'type': 'data', 'data': data}
            deps.append(rocoto.add_dependency(dep_dict))
            if ocn_res in ['025']:
                # 0.25 degree ocean model also has these additional restarts
                for res in [f'res_{res_index}' for res_index in range(1, 4)]:
                    data = f"{prefix}/@Y@m@d.@H0000.MOM.{res}.nc"
                    dep_dict = {'type': 'data', 'data': data}
                    deps.append(rocoto.add_dependency(dep_dict))

        # Ice ICs
        if self.app_config.do_ice:
            prefix = f"{cpl_ic['BASE_CPLIC']}/{cpl_ic['CPL_ICEIC']}/@Y@m@d@H/ice"
            data = f"{prefix}/@Y@m@d.@H0000.cice_model.res.nc"
            dep_dict = {'type': 'data', 'data': data}
            deps.append(rocoto.add_dependency(dep_dict))

        # Wave ICs
        if self.app_config.do_wave:
            prefix = f"{cpl_ic['BASE_CPLIC']}/{cpl_ic['CPL_WAVIC']}/@Y@m@d@H/wave"
            for wave_grid in self._configs['waveinit']['waveGRD'].split():
                data = f"{prefix}/@Y@m@d.@H0000.restart.{wave_grid}"
                dep_dict = {'type': 'data', 'data': data}
                deps.append(rocoto.add_dependency(dep_dict))

        dependencies = rocoto.create_dependency(dep_condition='and', dep=deps)

        resources = self.get_resource('stage_ic')
        task_name = f'{self.run}stage_ic'
        task_dict = {'task_name': task_name,
                     'resources': resources,
                     'dependency': dependencies,
                     'envars': self.envars,
                     'cycledef': self.run,
                     'command': f'{self.HOMEgfs}/jobs/rocoto/stage_ic.sh',
                     'job_name': f'{self.pslot}_{task_name}_@H',
                     'log': f'{self.rotdir}/logs/@Y@m@d@H/{task_name}.log',
                     'maxtries': '&MAXTRIES;'
                     }

        task = rocoto.create_task(task_dict)

        return task

    def prep(self):

        dump_suffix = self._base["DUMP_SUFFIX"]
        gfs_cyc = self._base["gfs_cyc"]
        dmpdir = self._base["DMPDIR"]
        atm_hist_path = self._template_to_rocoto_cycstring(self._base["COM_ATMOS_HISTORY_TMPL"], {'RUN': 'gdas'})
        dump_path = self._template_to_rocoto_cycstring(self._base["COM_OBSDMP_TMPL"],
                                                       {'DMPDIR': dmpdir, 'DUMP_SUFFIX': dump_suffix})

        gfs_enkf = True if self.app_config.do_hybvar and 'gfs' in self.app_config.eupd_runs else False

        deps = []
        dep_dict = {'type': 'metatask', 'name': 'gdasatmos_prod', 'offset': f"-{timedelta_to_HMS(self._base['cycle_interval'])}"}
        deps.append(rocoto.add_dependency(dep_dict))
        data = f'{atm_hist_path}/gdas.t@Hz.atmf009.nc'
        dep_dict = {'type': 'data', 'data': data, 'offset': f"-{timedelta_to_HMS(self._base['cycle_interval'])}"}
        deps.append(rocoto.add_dependency(dep_dict))
        data = f'{dump_path}/{self.run}.t@Hz.updated.status.tm00.bufr_d'
        dep_dict = {'type': 'data', 'data': data}
        deps.append(rocoto.add_dependency(dep_dict))
        dependencies = rocoto.create_dependency(dep_condition='and', dep=deps)

        cycledef = self.run
        if self.run in ['gfs'] and gfs_enkf and gfs_cyc != 4:
            cycledef = 'gdas'

        resources = self.get_resource('prep')
        task_name = f'{self.run}prep'
        task_dict = {'task_name': task_name,
                     'resources': resources,
                     'dependency': dependencies,
                     'envars': self.envars,
                     'cycledef': cycledef,
                     'command': f'{self.HOMEgfs}/jobs/rocoto/prep.sh',
                     'job_name': f'{self.pslot}_{task_name}_@H',
                     'log': f'{self.rotdir}/logs/@Y@m@d@H/{task_name}.log',
                     'maxtries': '&MAXTRIES;'
                     }

        task = rocoto.create_task(task_dict)

        return task

    def waveinit(self):

        resources = self.get_resource('waveinit')
        dependencies = None
        cycledef = 'gdas_half,gdas' if self.run in ['gdas'] else self.run
        if self.app_config.mode in ['cycled']:
            deps = []
            dep_dict = {'type': 'task', 'name': f'{self.run}prep'}
            deps.append(rocoto.add_dependency(dep_dict))
            if self.run in ['gdas']:
                dep_dict = {'type': 'cycleexist', 'condition': 'not', 'offset': f"-{timedelta_to_HMS(self._base['cycle_interval'])}"}
                deps.append(rocoto.add_dependency(dep_dict))
            dependencies = rocoto.create_dependency(dep_condition='or', dep=deps)

        task_name = f'{self.run}waveinit'
        task_dict = {'task_name': task_name,
                     'resources': resources,
                     'dependency': dependencies,
                     'envars': self.envars,
                     'cycledef': cycledef,
                     'command': f'{self.HOMEgfs}/jobs/rocoto/waveinit.sh',
                     'job_name': f'{self.pslot}_{task_name}_@H',
                     'log': f'{self.rotdir}/logs/@Y@m@d@H/{task_name}.log',
                     'maxtries': '&MAXTRIES;'
                     }

        task = rocoto.create_task(task_dict)

        return task

    def waveprep(self):

        deps = []
        dep_dict = {'type': 'task', 'name': f'{self.run}waveinit'}
        deps.append(rocoto.add_dependency(dep_dict))
        dependencies = rocoto.create_dependency(dep=deps)
        cycledef = 'gdas_half,gdas' if self.run in ['gdas'] else self.run
        resources = self.get_resource('waveprep')
        task_name = f'{self.run}waveprep'
        task_dict = {'task_name': task_name,
                     'resources': resources,
                     'dependency': dependencies,
                     'envars': self.envars,
                     'cycledef': cycledef,
                     'command': f'{self.HOMEgfs}/jobs/rocoto/waveprep.sh',
                     'job_name': f'{self.pslot}_{task_name}_@H',
                     'log': f'{self.rotdir}/logs/@Y@m@d@H/{task_name}.log',
                     'maxtries': '&MAXTRIES;'
                     }

        task = rocoto.create_task(task_dict)

        return task

    def aerosol_init(self):

        input_path = self._template_to_rocoto_cycstring(self._base['COM_ATMOS_INPUT_TMPL'])
        restart_path = self._template_to_rocoto_cycstring(self._base['COM_ATMOS_RESTART_TMPL'])

        deps = []
        # Files from current cycle
        files = ['gfs_ctrl.nc'] + [f'gfs_data.tile{tile}.nc' for tile in range(1, self.n_tiles + 1)]
        for file in files:
            data = f'{input_path}/{file}'
            dep_dict = {'type': 'data', 'data': data}
            deps.append(rocoto.add_dependency(dep_dict))

        # Calculate offset based on RUN = gfs | gdas
        interval = None
        if self.run in ['gfs']:
            interval = self._base['INTERVAL_GFS']
        elif self.run in ['gdas']:
            interval = self._base['INTERVAL']
        offset = timedelta_to_HMS(-interval)

        # Files from previous cycle
        files = [f'@Y@m@d.@H0000.fv_core.res.nc'] + \
                [f'@Y@m@d.@H0000.fv_core.res.tile{tile}.nc' for tile in range(1, self.n_tiles + 1)] + \
                [f'@Y@m@d.@H0000.fv_tracer.res.tile{tile}.nc' for tile in range(1, self.n_tiles + 1)]

        for file in files:
            data = [f'{restart_path}/', file]
            dep_dict = {'type': 'data', 'data': data, 'offset': [offset, None]}
            deps.append(rocoto.add_dependency(dep_dict))

        dependencies = rocoto.create_dependency(dep_condition='and', dep=deps)

        cycledef = 'gfs_seq'
        resources = self.get_resource('aerosol_init')
        task_name = f'{self.run}aerosol_init'
        task_dict = {'task_name': task_name,
                     'resources': resources,
                     'dependency': dependencies,
                     'envars': self.envars,
                     'cycledef': cycledef,
                     'command': f'{self.HOMEgfs}/jobs/rocoto/aerosol_init.sh',
                     'job_name': f'{self.pslot}_{task_name}_@H',
                     'log': f'{self.rotdir}/logs/@Y@m@d@H/{task_name}.log',
                     'maxtries': '&MAXTRIES;'
                     }

        task = rocoto.create_task(task_dict)

        return task

    def anal(self):
        deps = []
        dep_dict = {'type': 'task', 'name': f'{self.run}prep'}
        deps.append(rocoto.add_dependency(dep_dict))
        if self.app_config.do_hybvar:
            dep_dict = {'type': 'metatask', 'name': 'enkfgdasepmn', 'offset': f"-{timedelta_to_HMS(self._base['cycle_interval'])}"}
            deps.append(rocoto.add_dependency(dep_dict))
            dependencies = rocoto.create_dependency(dep_condition='and', dep=deps)
        else:
            dependencies = rocoto.create_dependency(dep=deps)

        resources = self.get_resource('anal')
        task_name = f'{self.run}anal'
        task_dict = {'task_name': task_name,
                     'resources': resources,
                     'dependency': dependencies,
                     'envars': self.envars,
                     'cycledef': self.run.replace('enkf', ''),
                     'command': f'{self.HOMEgfs}/jobs/rocoto/anal.sh',
                     'job_name': f'{self.pslot}_{task_name}_@H',
                     'log': f'{self.rotdir}/logs/@Y@m@d@H/{task_name}.log',
                     'maxtries': '&MAXTRIES;'
                     }

        task = rocoto.create_task(task_dict)

        return task

    def sfcanl(self):

        deps = []
        if self.app_config.do_jediatmvar:
            dep_dict = {'type': 'task', 'name': f'{self.run}atmanlfinal'}
        else:
            dep_dict = {'type': 'task', 'name': f'{self.run}anal'}
        deps.append(rocoto.add_dependency(dep_dict))
        if self.app_config.do_jedisnowda:
            dep_dict = {'type': 'task', 'name': f'{self.run}snowanl'}
            deps.append(rocoto.add_dependency(dep_dict))
            dependencies = rocoto.create_dependency(dep_condition='and', dep=deps)
        else:
            dependencies = rocoto.create_dependency(dep=deps)

        resources = self.get_resource('sfcanl')
        task_name = f'{self.run}sfcanl'
        task_dict = {'task_name': task_name,
                     'resources': resources,
                     'dependency': dependencies,
                     'envars': self.envars,
                     'cycledef': self.run.replace('enkf', ''),
                     'command': f'{self.HOMEgfs}/jobs/rocoto/sfcanl.sh',
                     'job_name': f'{self.pslot}_{task_name}_@H',
                     'log': f'{self.rotdir}/logs/@Y@m@d@H/{task_name}.log',
                     'maxtries': '&MAXTRIES;'
                     }

        task = rocoto.create_task(task_dict)

        return task

    def analcalc(self):

        deps = []
        if self.app_config.do_jediatmvar:
            dep_dict = {'type': 'task', 'name': f'{self.run}atmanlfinal'}
        else:
            dep_dict = {'type': 'task', 'name': f'{self.run}anal'}
        deps.append(rocoto.add_dependency(dep_dict))
        dep_dict = {'type': 'task', 'name': f'{self.run}sfcanl'}
        deps.append(rocoto.add_dependency(dep_dict))
        if self.app_config.do_hybvar and self.run in ['gdas']:
            dep_dict = {'type': 'task', 'name': 'enkfgdasechgres', 'offset': f"-{timedelta_to_HMS(self._base['cycle_interval'])}"}
            deps.append(rocoto.add_dependency(dep_dict))
        dependencies = rocoto.create_dependency(dep_condition='and', dep=deps)

        resources = self.get_resource('analcalc')
        task_name = f'{self.run}analcalc'
        task_dict = {'task_name': task_name,
                     'resources': resources,
                     'dependency': dependencies,
                     'envars': self.envars,
                     'cycledef': self.run.replace('enkf', ''),
                     'command': f'{self.HOMEgfs}/jobs/rocoto/analcalc.sh',
                     'job_name': f'{self.pslot}_{task_name}_@H',
                     'log': f'{self.rotdir}/logs/@Y@m@d@H/{task_name}.log',
                     'maxtries': '&MAXTRIES;'
                     }

        task = rocoto.create_task(task_dict)

        return task

    def analdiag(self):

        deps = []
        dep_dict = {'type': 'task', 'name': f'{self.run}anal'}
        deps.append(rocoto.add_dependency(dep_dict))
        dependencies = rocoto.create_dependency(dep_condition='and', dep=deps)

        resources = self.get_resource('analdiag')
        task_name = f'{self.run}analdiag'
        task_dict = {'task_name': task_name,
                     'resources': resources,
                     'dependency': dependencies,
                     'envars': self.envars,
                     'cycledef': self.run.replace('enkf', ''),
                     'command': f'{self.HOMEgfs}/jobs/rocoto/analdiag.sh',
                     'job_name': f'{self.pslot}_{task_name}_@H',
                     'log': f'{self.rotdir}/logs/@Y@m@d@H/{task_name}.log',
                     'maxtries': '&MAXTRIES;'
                     }

        task = rocoto.create_task(task_dict)

        return task

    def prepatmiodaobs(self):

        deps = []
        dep_dict = {'type': 'task', 'name': f'{self.run}prep'}
        deps.append(rocoto.add_dependency(dep_dict))
        dependencies = rocoto.create_dependency(dep=deps)

        resources = self.get_resource('prepatmiodaobs')
        task_name = f'{self.run}prepatmiodaobs'
        task_dict = {'task_name': task_name,
                     'resources': resources,
                     'dependency': dependencies,
                     'envars': self.envars,
                     'cycledef': self.run.replace('enkf', ''),
                     'command': f'{self.HOMEgfs}/jobs/rocoto/prepatmiodaobs.sh',
                     'job_name': f'{self.pslot}_{task_name}_@H',
                     'log': f'{self.rotdir}/logs/@Y@m@d@H/{task_name}.log',
                     'maxtries': '&MAXTRIES;'
                     }

        task = rocoto.create_task(task_dict)

        return task

    def atmanlinit(self):

        deps = []
        dep_dict = {'type': 'task', 'name': f'{self.run}prepatmiodaobs'}
        deps.append(rocoto.add_dependency(dep_dict))
        if self.app_config.do_hybvar:
            dep_dict = {'type': 'metatask', 'name': 'enkfgdasepmn', 'offset': f"-{timedelta_to_HMS(self._base['cycle_interval'])}"}
            deps.append(rocoto.add_dependency(dep_dict))
            dependencies = rocoto.create_dependency(dep_condition='and', dep=deps)
        else:
            dependencies = rocoto.create_dependency(dep=deps)

        gfs_cyc = self._base["gfs_cyc"]
        gfs_enkf = True if self.app_config.do_hybvar and 'gfs' in self.app_config.eupd_runs else False

        cycledef = self.run
        if self.run in ['gfs'] and gfs_enkf and gfs_cyc != 4:
            cycledef = 'gdas'

        resources = self.get_resource('atmanlinit')
        task_name = f'{self.run}atmanlinit'
        task_dict = {'task_name': task_name,
                     'resources': resources,
                     'dependency': dependencies,
                     'envars': self.envars,
                     'cycledef': cycledef,
                     'command': f'{self.HOMEgfs}/jobs/rocoto/atmanlinit.sh',
                     'job_name': f'{self.pslot}_{task_name}_@H',
                     'log': f'{self.rotdir}/logs/@Y@m@d@H/{task_name}.log',
                     'maxtries': '&MAXTRIES;'
                     }

        task = rocoto.create_task(task_dict)

        return task

    def atmanlvar(self):

        deps = []
        dep_dict = {'type': 'task', 'name': f'{self.run}atmanlinit'}
        deps.append(rocoto.add_dependency(dep_dict))
        dependencies = rocoto.create_dependency(dep=deps)

        resources = self.get_resource('atmanlvar')
        task_name = f'{self.run}atmanlvar'
        task_dict = {'task_name': task_name,
                     'resources': resources,
                     'dependency': dependencies,
                     'envars': self.envars,
                     'cycledef': self.run.replace('enkf', ''),
                     'command': f'{self.HOMEgfs}/jobs/rocoto/atmanlvar.sh',
                     'job_name': f'{self.pslot}_{task_name}_@H',
                     'log': f'{self.rotdir}/logs/@Y@m@d@H/{task_name}.log',
                     'maxtries': '&MAXTRIES;'
                     }

        task = rocoto.create_task(task_dict)

        return task

    def atmanlfv3inc(self):

        deps = []
        dep_dict = {'type': 'task', 'name': f'{self.run}atmanlvar'}
        deps.append(rocoto.add_dependency(dep_dict))
        dependencies = rocoto.create_dependency(dep=deps)

        resources = self.get_resource('atmanlfv3inc')
        task_name = f'{self.run}atmanlfv3inc'
        task_dict = {'task_name': task_name,
                     'resources': resources,
                     'dependency': dependencies,
                     'envars': self.envars,
                     'cycledef': self.run.replace('enkf', ''),
                     'command': f'{self.HOMEgfs}/jobs/rocoto/atmanlfv3inc.sh',
                     'job_name': f'{self.pslot}_{task_name}_@H',
                     'log': f'{self.rotdir}/logs/@Y@m@d@H/{task_name}.log',
                     'maxtries': '&MAXTRIES;'
                     }

        task = rocoto.create_task(task_dict)

        return task

    def atmanlfinal(self):

        deps = []
        dep_dict = {'type': 'task', 'name': f'{self.run}atmanlfv3inc'}
        deps.append(rocoto.add_dependency(dep_dict))
        dependencies = rocoto.create_dependency(dep_condition='and', dep=deps)

        resources = self.get_resource('atmanlfinal')
        task_name = f'{self.run}atmanlfinal'
        task_dict = {'task_name': task_name,
                     'resources': resources,
                     'dependency': dependencies,
                     'envars': self.envars,
                     'cycledef': self.run.replace('enkf', ''),
                     'command': f'{self.HOMEgfs}/jobs/rocoto/atmanlfinal.sh',
                     'job_name': f'{self.pslot}_{task_name}_@H',
                     'log': f'{self.rotdir}/logs/@Y@m@d@H/{task_name}.log',
                     'maxtries': '&MAXTRIES;'
                     }

        task = rocoto.create_task(task_dict)

        return task

    def prepobsaero(self):
        deps = []
        dep_dict = {'type': 'task', 'name': f'{self.run}prep'}
        deps.append(rocoto.add_dependency(dep_dict))
        dependencies = rocoto.create_dependency(dep_condition='and', dep=deps)

        resources = self.get_resource('prepobsaero')
        task_name = f'{self.run}prepobsaero'
        task_dict = {'task_name': task_name,
                     'resources': resources,
                     'dependency': dependencies,
                     'envars': self.envars,
                     'cycledef': self.run.replace('enkf', ''),
                     'command': f'{self.HOMEgfs}/jobs/rocoto/prepobsaero.sh',
                     'job_name': f'{self.pslot}_{task_name}_@H',
                     'log': f'{self.rotdir}/logs/@Y@m@d@H/{task_name}.log',
                     'maxtries': '&MAXTRIES;'
                     }

        task = rocoto.create_task(task_dict)

        return task

    def aeroanlinit(self):

        deps = []
        dep_dict = {'type': 'task', 'name': f'{self.run}prep'}
        if self.app_config.do_prep_obs_aero:
            dep_dict = {'type': 'task', 'name': f'{self.run}prepobsaero'}
        deps.append(rocoto.add_dependency(dep_dict))
        dependencies = rocoto.create_dependency(dep_condition='and', dep=deps)

        resources = self.get_resource('aeroanlinit')
        task_name = f'{self.run}aeroanlinit'
        task_dict = {'task_name': task_name,
                     'resources': resources,
                     'dependency': dependencies,
                     'envars': self.envars,
                     'cycledef': self.run.replace('enkf', ''),
                     'command': f'{self.HOMEgfs}/jobs/rocoto/aeroanlinit.sh',
                     'job_name': f'{self.pslot}_{task_name}_@H',
                     'log': f'{self.rotdir}/logs/@Y@m@d@H/{task_name}.log',
                     'maxtries': '&MAXTRIES;'
                     }

        task = rocoto.create_task(task_dict)

        return task

    def aeroanlrun(self):

        deps = []
        dep_dict = {'type': 'task', 'name': f'{self.run}aeroanlinit'}
        deps.append(rocoto.add_dependency(dep_dict))
        dependencies = rocoto.create_dependency(dep=deps)

        resources = self.get_resource('aeroanlrun')
        task_name = f'{self.run}aeroanlrun'
        task_dict = {'task_name': task_name,
                     'resources': resources,
                     'dependency': dependencies,
                     'envars': self.envars,
                     'cycledef': self.run.replace('enkf', ''),
                     'command': f'{self.HOMEgfs}/jobs/rocoto/aeroanlrun.sh',
                     'job_name': f'{self.pslot}_{task_name}_@H',
                     'log': f'{self.rotdir}/logs/@Y@m@d@H/{task_name}.log',
                     'maxtries': '&MAXTRIES;'
                     }

        task = rocoto.create_task(task_dict)

        return task

    def aeroanlfinal(self):

        deps = []
        dep_dict = {'type': 'task', 'name': f'{self.run}aeroanlrun'}
        deps.append(rocoto.add_dependency(dep_dict))
        dependencies = rocoto.create_dependency(dep_condition='and', dep=deps)

        resources = self.get_resource('aeroanlfinal')
        task_name = f'{self.run}aeroanlfinal'
        task_dict = {'task_name': task_name,
                     'resources': resources,
                     'dependency': dependencies,
                     'envars': self.envars,
                     'cycledef': self.run.replace('enkf', ''),
                     'command': f'{self.HOMEgfs}/jobs/rocoto/aeroanlfinal.sh',
                     'job_name': f'{self.pslot}_{task_name}_@H',
                     'log': f'{self.rotdir}/logs/@Y@m@d@H/{task_name}.log',
                     'maxtries': '&MAXTRIES;'
                     }

        task = rocoto.create_task(task_dict)

        return task

    def prepsnowobs(self):

        deps = []
        dep_dict = {'type': 'task', 'name': f'{self.run}prep'}
        deps.append(rocoto.add_dependency(dep_dict))
        dependencies = rocoto.create_dependency(dep=deps)

        resources = self.get_resource('prepsnowobs')
        task_name = f'{self.run}prepsnowobs'
        task_dict = {'task_name': task_name,
                     'resources': resources,
                     'dependency': dependencies,
                     'envars': self.envars,
                     'cycledef': self.run.replace('enkf', ''),
                     'command': f'{self.HOMEgfs}/jobs/rocoto/prepsnowobs.sh',
                     'job_name': f'{self.pslot}_{task_name}_@H',
                     'log': f'{self.rotdir}/logs/@Y@m@d@H/{task_name}.log',
                     'maxtries': '&MAXTRIES;'
                     }

        task = rocoto.create_task(task_dict)

        return task

    def snowanl(self):

        deps = []
        dep_dict = {'type': 'task', 'name': f'{self.run}prepsnowobs'}
        deps.append(rocoto.add_dependency(dep_dict))
        dependencies = rocoto.create_dependency(dep=deps)

        resources = self.get_resource('snowanl')
        task_name = f'{self.run}snowanl'
        task_dict = {'task_name': task_name,
                     'resources': resources,
                     'dependency': dependencies,
                     'envars': self.envars,
                     'cycledef': self.run.replace('enkf', ''),
                     'command': f'{self.HOMEgfs}/jobs/rocoto/snowanl.sh',
                     'job_name': f'{self.pslot}_{task_name}_@H',
                     'log': f'{self.rotdir}/logs/@Y@m@d@H/{task_name}.log',
                     'maxtries': '&MAXTRIES;'
                     }

        task = rocoto.create_task(task_dict)
        return task

    def prepoceanobs(self):

        ocean_hist_path = self._template_to_rocoto_cycstring(self._base["COM_OCEAN_HISTORY_TMPL"], {'RUN': 'gdas'})

        deps = []
        data = f'{ocean_hist_path}/gdas.ocean.t@Hz.inst.f009.nc'
        dep_dict = {'type': 'data', 'data': data, 'offset': f"-{timedelta_to_HMS(self._base['cycle_interval'])}"}
        deps.append(rocoto.add_dependency(dep_dict))
        dependencies = rocoto.create_dependency(dep=deps)

        resources = self.get_resource('prepoceanobs')
        task_name = f'{self.run}prepoceanobs'
        task_dict = {'task_name': task_name,
                     'resources': resources,
                     'dependency': dependencies,
                     'envars': self.envars,
                     'cycledef': self.run.replace('enkf', ''),
                     'command': f'{self.HOMEgfs}/jobs/rocoto/prepoceanobs.sh',
                     'job_name': f'{self.pslot}_{task_name}_@H',
                     'log': f'{self.rotdir}/logs/@Y@m@d@H/{task_name}.log',
                     'maxtries': '&MAXTRIES;'
                     }

        task = rocoto.create_task(task_dict)

        return task

    def ocnanalprep(self):

        deps = []
        dep_dict = {'type': 'task', 'name': f'{self.run}prepoceanobs'}
        deps.append(rocoto.add_dependency(dep_dict))
        dependencies = rocoto.create_dependency(dep=deps)

        resources = self.get_resource('ocnanalprep')
        task_name = f'{self.run}ocnanalprep'
        task_dict = {'task_name': task_name,
                     'resources': resources,
                     'dependency': dependencies,
                     'envars': self.envars,
                     'cycledef': self.run.replace('enkf', ''),
                     'command': f'{self.HOMEgfs}/jobs/rocoto/ocnanalprep.sh',
                     'job_name': f'{self.pslot}_{task_name}_@H',
                     'log': f'{self.rotdir}/logs/@Y@m@d@H/{task_name}.log',
                     'maxtries': '&MAXTRIES;'
                     }

        task = rocoto.create_task(task_dict)

        return task

    def ocnanalbmat(self):

        deps = []
        dep_dict = {'type': 'task', 'name': f'{self.run}ocnanalprep'}
        deps.append(rocoto.add_dependency(dep_dict))
        dependencies = rocoto.create_dependency(dep=deps)

        resources = self.get_resource('ocnanalbmat')
        task_name = f'{self.run}ocnanalbmat'
        task_dict = {'task_name': task_name,
                     'resources': resources,
                     'dependency': dependencies,
                     'envars': self.envars,
                     'cycledef': self.run.replace('enkf', ''),
                     'command': f'{self.HOMEgfs}/jobs/rocoto/ocnanalbmat.sh',
                     'job_name': f'{self.pslot}_{task_name}_@H',
                     'log': f'{self.rotdir}/logs/@Y@m@d@H/{task_name}.log',
                     'maxtries': '&MAXTRIES;'
                     }

        task = rocoto.create_task(task_dict)

        return task

    def ocnanalrun(self):

        deps = []
        dep_dict = {'type': 'task', 'name': f'{self.run}ocnanalbmat'}
        deps.append(rocoto.add_dependency(dep_dict))
        dependencies = rocoto.create_dependency(dep=deps)

        resources = self.get_resource('ocnanalrun')
        task_name = f'{self.run}ocnanalrun'
        task_dict = {'task_name': task_name,
                     'resources': resources,
                     'dependency': dependencies,
                     'envars': self.envars,
                     'cycledef': self.run.replace('enkf', ''),
                     'command': f'{self.HOMEgfs}/jobs/rocoto/ocnanalrun.sh',
                     'job_name': f'{self.pslot}_{task_name}_@H',
                     'log': f'{self.rotdir}/logs/@Y@m@d@H/{task_name}.log',
                     'maxtries': '&MAXTRIES;'
                     }

        task = rocoto.create_task(task_dict)

        return task

    def ocnanalecen(self):

        deps = []
        dep_dict = {'type': 'task', 'name': f'{self.run}ocnanalrun'}
        deps.append(rocoto.add_dependency(dep_dict))
        dependencies = rocoto.create_dependency(dep=deps)

        resources = self.get_resource('ocnanalecen')
        task_name = f'{self.run}ocnanalecen'
        task_dict = {'task_name': task_name,
                     'resources': resources,
                     'dependency': dependencies,
                     'envars': self.envars,
                     'cycledef': self.run.replace('enkf', ''),
                     'command': f'{self.HOMEgfs}/jobs/rocoto/ocnanalecen.sh',
                     'job_name': f'{self.pslot}_{task_name}_@H',
                     'log': f'{self.rotdir}/logs/@Y@m@d@H/{task_name}.log',
                     'maxtries': '&MAXTRIES;'
                     }

        task = rocoto.create_task(task_dict)

        return task

    def ocnanalchkpt(self):

        deps = []
        if self.app_config.do_hybvar:
            dep_dict = {'type': 'task', 'name': f'{self.run}ocnanalecen'}
        else:
            dep_dict = {'type': 'task', 'name': f'{self.run}ocnanalrun'}
        deps.append(rocoto.add_dependency(dep_dict))
        if self.app_config.do_mergensst:
            data = f'&ROTDIR;/{self.run}.@Y@m@d/@H/atmos/{self.run}.t@Hz.sfcanl.nc'
            dep_dict = {'type': 'data', 'data': data}
            deps.append(rocoto.add_dependency(dep_dict))
        dependencies = rocoto.create_dependency(dep_condition='and', dep=deps)

        resources = self.get_resource('ocnanalchkpt')
        task_name = f'{self.run}ocnanalchkpt'
        task_dict = {'task_name': task_name,
                     'resources': resources,
                     'dependency': dependencies,
                     'envars': self.envars,
                     'cycledef': self.run.replace('enkf', ''),
                     'command': f'{self.HOMEgfs}/jobs/rocoto/ocnanalchkpt.sh',
                     'job_name': f'{self.pslot}_{task_name}_@H',
                     'log': f'{self.rotdir}/logs/@Y@m@d@H/{task_name}.log',
                     'maxtries': '&MAXTRIES;'
                     }

        task = rocoto.create_task(task_dict)

        return task

    def ocnanalpost(self):

        deps = []
        dep_dict = {'type': 'task', 'name': f'{self.run}ocnanalchkpt'}
        deps.append(rocoto.add_dependency(dep_dict))
        dependencies = rocoto.create_dependency(dep_condition='and', dep=deps)

        resources = self.get_resource('ocnanalpost')
        task_name = f'{self.run}ocnanalpost'
        task_dict = {'task_name': task_name,
                     'resources': resources,
                     'dependency': dependencies,
                     'envars': self.envars,
                     'cycledef': self.run.replace('enkf', ''),
                     'command': f'{self.HOMEgfs}/jobs/rocoto/ocnanalpost.sh',
                     'job_name': f'{self.pslot}_{task_name}_@H',
                     'log': f'{self.rotdir}/logs/@Y@m@d@H/{task_name}.log',
                     'maxtries': '&MAXTRIES;'
                     }

        task = rocoto.create_task(task_dict)

        return task

    def ocnanalvrfy(self):

        deps = []
        dep_dict = {'type': 'task', 'name': f'{self.run}ocnanalpost'}
        deps.append(rocoto.add_dependency(dep_dict))
        dependencies = rocoto.create_dependency(dep_condition='and', dep=deps)

        resources = self.get_resource('ocnanalvrfy')
        task_name = f'{self.run}ocnanalvrfy'
        task_dict = {'task_name': task_name,
                     'resources': resources,
                     'dependency': dependencies,
                     'envars': self.envars,
                     'cycledef': self.run.replace('enkf', ''),
                     'command': f'{self.HOMEgfs}/jobs/rocoto/ocnanalvrfy.sh',
                     'job_name': f'{self.pslot}_{task_name}_@H',
                     'log': f'{self.rotdir}/logs/@Y@m@d@H/{task_name}.log',
                     'maxtries': '&MAXTRIES;'
                     }

        task = rocoto.create_task(task_dict)

        return task

    def fcst(self):

        fcst_map = {'forecast-only': self._fcst_forecast_only,
                    'cycled': self._fcst_cycled}

        try:
            task = fcst_map[self.app_config.mode]()
        except KeyError:
            raise NotImplementedError(f'{self.app_config.mode} is not a valid type.\n' +
                                      'Currently supported forecast types are:\n' +
                                      f'{" | ".join(fcst_map.keys())}')

        return task

    def _fcst_forecast_only(self):
        dependencies = []

        dep_dict = {'type': 'task', 'name': f'{self.run}stage_ic'}
        dependencies.append(rocoto.add_dependency(dep_dict))

        if self.app_config.do_wave and self.run in self.app_config.wave_runs:
            wave_job = 'waveprep' if self.app_config.model_app in ['ATMW'] else 'waveinit'
            dep_dict = {'type': 'task', 'name': f'{self.run}{wave_job}'}
            dependencies.append(rocoto.add_dependency(dep_dict))

        if self.app_config.do_aero and self.run in self.app_config.aero_fcst_runs:
            # Calculate offset based on RUN = gfs | gdas
            interval = None
            if self.run in ['gfs']:
                interval = self._base['INTERVAL_GFS']
            elif self.run in ['gdas']:
                interval = self._base['INTERVAL']
            offset = timedelta_to_HMS(-interval)
            deps = []
            dep_dict = {'type': 'task', 'name': f'{self.run}aerosol_init'}
            deps.append(rocoto.add_dependency(dep_dict))
            dep_dict = {'type': 'cycleexist', 'condition': 'not', 'offset': offset}
            deps.append(rocoto.add_dependency(dep_dict))
            dependencies.append(rocoto.create_dependency(dep_condition='or', dep=deps))

        dependencies = rocoto.create_dependency(dep_condition='and', dep=dependencies)

        resources = self.get_resource('fcst')
        task_name = f'{self.run}fcst'
        task_dict = {'task_name': task_name,
                     'resources': resources,
                     'dependency': dependencies,
                     'envars': self.envars,
                     'cycledef': self.run.replace('enkf', ''),
                     'command': f'{self.HOMEgfs}/jobs/rocoto/fcst.sh',
                     'job_name': f'{self.pslot}_{task_name}_@H',
                     'log': f'{self.rotdir}/logs/@Y@m@d@H/{task_name}.log',
                     'maxtries': '&MAXTRIES;'
                     }

        task = rocoto.create_task(task_dict)

        return task

    def _fcst_cycled(self):

        dep_dict = {'type': 'task', 'name': f'{self.run}sfcanl'}
        dep = rocoto.add_dependency(dep_dict)
        dependencies = rocoto.create_dependency(dep=dep)

        if self.app_config.do_jediocnvar:
            dep_dict = {'type': 'task', 'name': f'{self.run}ocnanalpost'}
            dependencies.append(rocoto.add_dependency(dep_dict))

        if self.app_config.do_aero and self.run in self.app_config.aero_anl_runs:
            dep_dict = {'type': 'task', 'name': f'{self.run}aeroanlfinal'}
            dependencies.append(rocoto.add_dependency(dep_dict))

        if self.app_config.do_jedisnowda:
            dep_dict = {'type': 'task', 'name': f'{self.run}snowanl'}
            dependencies.append(rocoto.add_dependency(dep_dict))

        dependencies = rocoto.create_dependency(dep_condition='and', dep=dependencies)

        if self.run in ['gdas']:
            dep_dict = {'type': 'cycleexist', 'condition': 'not', 'offset': f"-{timedelta_to_HMS(self._base['cycle_interval'])}"}
            dependencies.append(rocoto.add_dependency(dep_dict))
            dependencies = rocoto.create_dependency(dep_condition='or', dep=dependencies)

        if self.app_config.do_wave and self.run in self.app_config.wave_runs:
            dep_dict = {'type': 'task', 'name': f'{self.run}waveprep'}
            dependencies.append(rocoto.add_dependency(dep_dict))
            dependencies = rocoto.create_dependency(dep_condition='and', dep=dependencies)

        cycledef = 'gdas_half,gdas' if self.run in ['gdas'] else self.run

        resources = self.get_resource('fcst')
        task_name = f'{self.run}fcst'
        task_dict = {'task_name': task_name,
                     'resources': resources,
                     'dependency': dependencies,
                     'envars': self.envars,
                     'cycledef': cycledef,
                     'command': f'{self.HOMEgfs}/jobs/rocoto/fcst.sh',
                     'job_name': f'{self.pslot}_{task_name}_@H',
                     'log': f'{self.rotdir}/logs/@Y@m@d@H/{task_name}.log',
                     'maxtries': '&MAXTRIES;'
                     }

        task = rocoto.create_task(task_dict)

        return task

    def atmanlupp(self):
        postenvars = self.envars.copy()
        postenvar_dict = {'FHR3': '000',
                          'UPP_RUN': 'analysis'}
        for key, value in postenvar_dict.items():
            postenvars.append(rocoto.create_envar(name=key, value=str(value)))

        atm_anl_path = self._template_to_rocoto_cycstring(self._base["COM_ATMOS_ANALYSIS_TMPL"])
        deps = []
        data = f'{atm_anl_path}/{self.run}.t@Hz.atmanl.nc'
        dep_dict = {'type': 'data', 'data': data, 'age': 120}
        deps.append(rocoto.add_dependency(dep_dict))
        data = f'{atm_anl_path}/{self.run}.t@Hz.sfcanl.nc'
        dep_dict = {'type': 'data', 'data': data, 'age': 120}
        deps.append(rocoto.add_dependency(dep_dict))
        data = f'{atm_anl_path}/{self.run}.t@Hz.loganl.txt'
        dep_dict = {'type': 'data', 'data': data, 'age': 60}
        deps.append(rocoto.add_dependency(dep_dict))
        dependencies = rocoto.create_dependency(dep=deps, dep_condition='and')
        resources = self.get_resource('upp')
        task_name = f'{self.run}atmanlupp'
        task_dict = {'task_name': task_name,
                     'resources': resources,
                     'dependency': dependencies,
                     'envars': postenvars,
                     'cycledef': self.run.replace('enkf', ''),
                     'command': f'{self.HOMEgfs}/jobs/rocoto/upp.sh',
                     'job_name': f'{self.pslot}_{task_name}_@H',
                     'log': f'{self.rotdir}/logs/@Y@m@d@H/{task_name}.log',
                     'maxtries': '&MAXTRIES;'
                     }

        task = rocoto.create_task(task_dict)

        return task

    def atmanlprod(self):
        postenvars = self.envars.copy()
        postenvar_dict = {'FHR3': '-001'}
        for key, value in postenvar_dict.items():
            postenvars.append(rocoto.create_envar(name=key, value=str(value)))

        atm_master_path = self._template_to_rocoto_cycstring(self._base["COM_ATMOS_MASTER_TMPL"])
        deps = []
        data = f'{atm_master_path}/{self.run}.t@Hz.master.grb2anl'
        dep_dict = {'type': 'data', 'data': data, 'age': 120}
        deps.append(rocoto.add_dependency(dep_dict))
        dependencies = rocoto.create_dependency(dep=deps)
        resources = self.get_resource('atmos_products')
        task_name = f'{self.run}atmanlprod'
        task_dict = {'task_name': task_name,
                     'resources': resources,
                     'dependency': dependencies,
                     'envars': postenvars,
                     'cycledef': self.run.replace('enkf', ''),
                     'command': f'{self.HOMEgfs}/jobs/rocoto/atmos_products.sh',
                     'job_name': f'{self.pslot}_{task_name}_@H',
                     'log': f'{self.rotdir}/logs/@Y@m@d@H/{task_name}.log',
                     'maxtries': '&MAXTRIES;'
                     }

        task = rocoto.create_task(task_dict)

        return task

    def atmupp(self):
        return self._upptask(upp_run='forecast', task_id='atmupp')

    def goesupp(self):
        return self._upptask(upp_run='goes', task_id='goesupp')

    def _upptask(self, upp_run="forecast", task_id="atmupp"):

        VALID_UPP_RUN = ["forecast", "goes", "wafs"]
        if upp_run not in VALID_UPP_RUN:
            raise KeyError(f"{upp_run} is invalid; UPP_RUN options are: {('|').join(VALID_UPP_RUN)}")

        postenvars = self.envars.copy()
        postenvar_dict = {'FHR3': '#fhr#',
                          'UPP_RUN': upp_run}
        for key, value in postenvar_dict.items():
            postenvars.append(rocoto.create_envar(name=key, value=str(value)))

        atm_hist_path = self._template_to_rocoto_cycstring(self._base["COM_ATMOS_HISTORY_TMPL"])
        deps = []
        data = f'{atm_hist_path}/{self.run}.t@Hz.atmf#fhr#.nc'
        dep_dict = {'type': 'data', 'data': data, 'age': 120}
        deps.append(rocoto.add_dependency(dep_dict))
        data = f'{atm_hist_path}/{self.run}.t@Hz.sfcf#fhr#.nc'
        dep_dict = {'type': 'data', 'data': data, 'age': 120}
        deps.append(rocoto.add_dependency(dep_dict))
        data = f'{atm_hist_path}/{self.run}.t@Hz.atm.logf#fhr#.txt'
        dep_dict = {'type': 'data', 'data': data, 'age': 60}
        deps.append(rocoto.add_dependency(dep_dict))
        dependencies = rocoto.create_dependency(dep=deps, dep_condition='and')
        cycledef = 'gdas_half,gdas' if self.run in ['gdas'] else self.run
        resources = self.get_resource('upp')

        task_name = f'{self.run}{task_id}_f#fhr#'
        task_dict = {'task_name': task_name,
                     'resources': resources,
                     'dependency': dependencies,
                     'envars': postenvars,
                     'cycledef': cycledef,
                     'command': f'{self.HOMEgfs}/jobs/rocoto/upp.sh',
                     'job_name': f'{self.pslot}_{task_name}_@H',
                     'log': f'{self.rotdir}/logs/@Y@m@d@H/{task_name}.log',
                     'maxtries': '&MAXTRIES;'
                     }

        fhrs = self._get_forecast_hours(self.run, self._configs['upp'])
        fhr_var_dict = {'fhr': ' '.join([f"{fhr:03d}" for fhr in fhrs])}

        metatask_dict = {'task_name': f'{self.run}{task_id}',
                         'task_dict': task_dict,
                         'var_dict': fhr_var_dict
                         }

        task = rocoto.create_task(metatask_dict)

        return task

    def atmos_prod(self):
        return self._atmosoceaniceprod('atmos')

    def ocean_prod(self):
        return self._atmosoceaniceprod('ocean')

    def ice_prod(self):
        return self._atmosoceaniceprod('ice')

    def _atmosoceaniceprod(self, component: str):

        products_dict = {'atmos': {'config': 'atmos_products',
                                   'history_path_tmpl': 'COM_ATMOS_MASTER_TMPL',
                                   'history_file_tmpl': f'{self.run}.t@Hz.master.grb2f#fhr#'},
                         'ocean': {'config': 'oceanice_products',
                                   'history_path_tmpl': 'COM_OCEAN_HISTORY_TMPL',
                                   'history_file_tmpl': f'{self.run}.ocean.t@Hz.6hr_avg.f#fhr#.nc'},
                         'ice': {'config': 'oceanice_products',
                                 'history_path_tmpl': 'COM_ICE_HISTORY_TMPL',
                                 'history_file_tmpl': f'{self.run}.ice.t@Hz.6hr_avg.f#fhr#.nc'}}

        component_dict = products_dict[component]
        config = component_dict['config']
        history_path_tmpl = component_dict['history_path_tmpl']
        history_file_tmpl = component_dict['history_file_tmpl']

        postenvars = self.envars.copy()
        postenvar_dict = {'FHR3': '#fhr#', 'COMPONENT': component}
        for key, value in postenvar_dict.items():
            postenvars.append(rocoto.create_envar(name=key, value=str(value)))

        history_path = self._template_to_rocoto_cycstring(self._base[history_path_tmpl])
        deps = []
        data = f'{history_path}/{history_file_tmpl}'
        dep_dict = {'type': 'data', 'data': data, 'age': 120}
        deps.append(rocoto.add_dependency(dep_dict))
        if component in ['ocean']:
            command = f"{self.HOMEgfs}/ush/check_netcdf.sh {history_path}/{history_file_tmpl}"
            dep_dict = {'type': 'sh', 'command': command}
            deps.append(rocoto.add_dependency(dep_dict))
            dependencies = rocoto.create_dependency(dep=deps, dep_condition='and')
        else:
            dependencies = rocoto.create_dependency(dep=deps)

        cycledef = 'gdas_half,gdas' if self.run in ['gdas'] else self.run
        resources = self.get_resource(component_dict['config'])

        task_name = f'{self.run}{component}_prod_f#fhr#'
        task_dict = {'task_name': task_name,
                     'resources': resources,
                     'dependency': dependencies,
                     'envars': postenvars,
                     'cycledef': cycledef,
                     'command': f"{self.HOMEgfs}/jobs/rocoto/{config}.sh",
                     'job_name': f'{self.pslot}_{task_name}_@H',
                     'log': f'{self.rotdir}/logs/@Y@m@d@H/{task_name}.log',
                     'maxtries': '&MAXTRIES;'
                     }

        fhrs = self._get_forecast_hours(self.run, self._configs[config], component)
        fhr_var_dict = {'fhr': ' '.join([f"{fhr:03d}" for fhr in fhrs])}
        metatask_dict = {'task_name': f'{self.run}{component}_prod',
                         'task_dict': task_dict,
                         'var_dict': fhr_var_dict
                         }

        task = rocoto.create_task(metatask_dict)

        return task

    def wavepostsbs(self):
        deps = []
        for wave_grid in self._configs['wavepostsbs']['waveGRD'].split():
            wave_hist_path = self._template_to_rocoto_cycstring(self._base["COM_WAVE_HISTORY_TMPL"])
            data = f'{wave_hist_path}/{self.run}wave.out_grd.{wave_grid}.@Y@m@d.@H0000'
            dep_dict = {'type': 'data', 'data': data}
            deps.append(rocoto.add_dependency(dep_dict))
        dependencies = rocoto.create_dependency(dep_condition='and', dep=deps)

        resources = self.get_resource('wavepostsbs')
        task_name = f'{self.run}wavepostsbs'
        task_dict = {'task_name': task_name,
                     'resources': resources,
                     'dependency': dependencies,
                     'envars': self.envars,
                     'cycledef': self.run.replace('enkf', ''),
                     'command': f'{self.HOMEgfs}/jobs/rocoto/wavepostsbs.sh',
                     'job_name': f'{self.pslot}_{task_name}_@H',
                     'log': f'{self.rotdir}/logs/@Y@m@d@H/{task_name}.log',
                     'maxtries': '&MAXTRIES;'
                     }

        task = rocoto.create_task(task_dict)

        return task

    def wavepostbndpnt(self):
        deps = []
        dep_dict = {'type': 'task', 'name': f'{self.run}fcst'}
        deps.append(rocoto.add_dependency(dep_dict))
        dependencies = rocoto.create_dependency(dep=deps)

        resources = self.get_resource('wavepostbndpnt')
        task_name = f'{self.run}wavepostbndpnt'
        task_dict = {'task_name': task_name,
                     'resources': resources,
                     'dependency': dependencies,
                     'envars': self.envars,
                     'cycledef': self.run.replace('enkf', ''),
                     'command': f'{self.HOMEgfs}/jobs/rocoto/wavepostbndpnt.sh',
                     'job_name': f'{self.pslot}_{task_name}_@H',
                     'log': f'{self.rotdir}/logs/@Y@m@d@H/{task_name}.log',
                     'maxtries': '&MAXTRIES;'
                     }

        task = rocoto.create_task(task_dict)

        return task

    def wavepostbndpntbll(self):

        # The wavepostbndpntbll job runs on forecast hours up to FHMAX_WAV_IBP
        last_fhr = self._configs['wave']['FHMAX_WAV_IBP']

        deps = []
        atmos_hist_path = self._template_to_rocoto_cycstring(self._base["COM_ATMOS_HISTORY_TMPL"])
        data = f'{atmos_hist_path}/{self.run}.t@Hz.atm.logf{last_fhr:03d}.txt'
        dep_dict = {'type': 'data', 'data': data}
        deps.append(rocoto.add_dependency(dep_dict))
        dependencies = rocoto.create_dependency(dep=deps)

        resources = self.get_resource('wavepostbndpntbll')
        task_name = f'{self.run}wavepostbndpntbll'
        task_dict = {'task_name': task_name,
                     'resources': resources,
                     'dependency': dependencies,
                     'envars': self.envars,
                     'cycledef': self.run.replace('enkf', ''),
                     'command': f'{self.HOMEgfs}/jobs/rocoto/wavepostbndpntbll.sh',
                     'job_name': f'{self.pslot}_{task_name}_@H',
                     'log': f'{self.rotdir}/logs/@Y@m@d@H/{task_name}.log',
                     'maxtries': '&MAXTRIES;'
                     }

        task = rocoto.create_task(task_dict)

        return task

    def wavepostpnt(self):
        deps = []
        dep_dict = {'type': 'task', 'name': f'{self.run}fcst'}
        deps.append(rocoto.add_dependency(dep_dict))
        if self.app_config.do_wave_bnd:
            dep_dict = {'type': 'task', 'name': f'{self.run}wavepostbndpntbll'}
            deps.append(rocoto.add_dependency(dep_dict))
        dependencies = rocoto.create_dependency(dep_condition='and', dep=deps)

        resources = self.get_resource('wavepostpnt')
        task_name = f'{self.run}wavepostpnt'
        task_dict = {'task_name': task_name,
                     'resources': resources,
                     'dependency': dependencies,
                     'envars': self.envars,
                     'cycledef': self.run.replace('enkf', ''),
                     'command': f'{self.HOMEgfs}/jobs/rocoto/wavepostpnt.sh',
                     'job_name': f'{self.pslot}_{task_name}_@H',
                     'log': f'{self.rotdir}/logs/@Y@m@d@H/{task_name}.log',
                     'maxtries': '&MAXTRIES;'
                     }

        task = rocoto.create_task(task_dict)

        return task

    def wavegempak(self):
        deps = []
        dep_dict = {'type': 'task', 'name': f'{self.run}wavepostsbs'}
        deps.append(rocoto.add_dependency(dep_dict))
        dependencies = rocoto.create_dependency(dep=deps)

        resources = self.get_resource('wavegempak')
        task_name = f'{self.run}wavegempak'
        task_dict = {'task_name': task_name,
                     'resources': resources,
                     'dependency': dependencies,
                     'envars': self.envars,
                     'cycledef': self.run.replace('enkf', ''),
                     'command': f'{self.HOMEgfs}/jobs/rocoto/wavegempak.sh',
                     'job_name': f'{self.pslot}_{task_name}_@H',
                     'log': f'{self.rotdir}/logs/@Y@m@d@H/{task_name}.log',
                     'maxtries': '&MAXTRIES;'
                     }

        task = rocoto.create_task(task_dict)

        return task

    def waveawipsbulls(self):
        deps = []
        dep_dict = {'type': 'task', 'name': f'{self.run}wavepostsbs'}
        deps.append(rocoto.add_dependency(dep_dict))
        dep_dict = {'type': 'task', 'name': f'{self.run}wavepostpnt'}
        deps.append(rocoto.add_dependency(dep_dict))
        dependencies = rocoto.create_dependency(dep_condition='and', dep=deps)

        resources = self.get_resource('waveawipsbulls')
        task_name = f'{self.run}waveawipsbulls'
        task_dict = {'task_name': task_name,
                     'resources': resources,
                     'dependency': dependencies,
                     'envars': self.envars,
                     'cycledef': self.run.replace('enkf', ''),
                     'command': f'{self.HOMEgfs}/jobs/rocoto/waveawipsbulls.sh',
                     'job_name': f'{self.pslot}_{task_name}_@H',
                     'log': f'{self.rotdir}/logs/@Y@m@d@H/{task_name}.log',
                     'maxtries': '&MAXTRIES;'
                     }

        task = rocoto.create_task(task_dict)

        return task

    def waveawipsgridded(self):
        deps = []
        dep_dict = {'type': 'task', 'name': f'{self.run}wavepostsbs'}
        deps.append(rocoto.add_dependency(dep_dict))
        dependencies = rocoto.create_dependency(dep=deps)

        resources = self.get_resource('waveawipsgridded')
        task_name = f'{self.run}waveawipsgridded'
        task_dict = {'task_name': task_name,
                     'resources': resources,
                     'dependency': dependencies,
                     'envars': self.envars,
                     'cycledef': self.run.replace('enkf', ''),
                     'command': f'{self.HOMEgfs}/jobs/rocoto/waveawipsgridded.sh',
                     'job_name': f'{self.pslot}_{task_name}_@H',
                     'log': f'{self.rotdir}/logs/@Y@m@d@H/{task_name}.log',
                     'maxtries': '&MAXTRIES;'
                     }

        task = rocoto.create_task(task_dict)

        return task

    def postsnd(self):
        deps = []
        dep_dict = {'type': 'task', 'name': f'{self.run}fcst'}
        deps.append(rocoto.add_dependency(dep_dict))
        dependencies = rocoto.create_dependency(dep=deps)

        resources = self.get_resource('postsnd')
        task_name = f'{self.run}postsnd'
        task_dict = {'task_name': task_name,
                     'resources': resources,
                     'dependency': dependencies,
                     'envars': self.envars,
                     'cycledef': self.run.replace('enkf', ''),
                     'command': f'{self.HOMEgfs}/jobs/rocoto/postsnd.sh',
                     'job_name': f'{self.pslot}_{task_name}_@H',
                     'log': f'{self.rotdir}/logs/@Y@m@d@H/{task_name}.log',
                     'maxtries': '&MAXTRIES;'
                     }

        task = rocoto.create_task(task_dict)

        return task

    def fbwind(self):

        atmos_prod_path = self._template_to_rocoto_cycstring(self._base["COM_ATMOS_GRIB_GRID_TMPL"], {'RUN': self.run, 'GRID': '0p25'})
        deps = []
        data = f'{atmos_prod_path}/{self.run}.t@Hz.pgrb2.0p25.f006'
        dep_dict = {'type': 'data', 'data': data, 'age': 120}
        deps.append(rocoto.add_dependency(dep_dict))
        data = f'{atmos_prod_path}/{self.run}.t@Hz.pgrb2.0p25.f012'
        dep_dict = {'type': 'data', 'data': data, 'age': 120}
        deps.append(rocoto.add_dependency(dep_dict))
        data = f'{atmos_prod_path}/{self.run}.t@Hz.pgrb2.0p25.f024'
        dep_dict = {'type': 'data', 'data': data, 'age': 120}
        deps.append(rocoto.add_dependency(dep_dict))
        dependencies = rocoto.create_dependency(dep=deps, dep_condition='and')

        resources = self.get_resource('awips')
        # TODO: It would be better to use task dependencies on the
        # individual post jobs rather than data dependencies to avoid
        # prematurely starting with partial files. Unfortunately, the
        # ability to "group" post would make this more convoluted than
        # it should be and not worth the complexity.
        task_name = f'{self.run}fbwind'
        task_dict = {'task_name': task_name,
                     'resources': resources,
                     'dependency': dependencies,
                     'envars': self.envars,
                     'cycledef': self.run.replace('enkf', ''),
                     'command': f'{self.HOMEgfs}/jobs/rocoto/fbwind.sh',
                     'job_name': f'{self.pslot}_{task_name}_@H',
                     'log': f'{self.rotdir}/logs/@Y@m@d@H/{task_name}.log',
                     'maxtries': '&MAXTRIES;'
                     }

        task = rocoto.create_task(task_dict)

        return task

    @staticmethod
    def _get_awipsgroups(run, config):

        fhmin = config['FHMIN']
        fhmax = config['FHMAX']
        fhout = config['FHOUT']

        # Get a list of all forecast hours
        fhrs = []
        if run in ['gdas']:
            fhrs = range(fhmin, fhmax + fhout, fhout)
        elif run in ['gfs']:
            fhmax = config['FHMAX_GFS']
            fhout = config['FHOUT_GFS']
            fhmax_hf = config['FHMAX_HF_GFS']
            fhout_hf = config['FHOUT_HF_GFS']
            if fhmax > 240:
                fhmax = 240
            if fhmax_hf > 240:
                fhmax_hf = 240
            fhrs_hf = list(range(fhmin, fhmax_hf + fhout_hf, fhout_hf))
            fhrs = fhrs_hf + list(range(fhrs_hf[-1] + fhout, fhmax + fhout, fhout))

        nawipsgrp = config['NAWIPSGRP']
        ngrps = nawipsgrp if len(fhrs) > nawipsgrp else len(fhrs)

        fhrs = [f'f{fhr:03d}' for fhr in fhrs]
        fhrs = np.array_split(fhrs, ngrps)
        fhrs = [fhr.tolist() for fhr in fhrs]

        grp = ' '.join([f'_{fhr[0]}-{fhr[-1]}' for fhr in fhrs])
        dep = ' '.join([fhr[-1] for fhr in fhrs])
        lst = ' '.join(['_'.join(fhr) for fhr in fhrs])

        return grp, dep, lst

    def awips_20km_1p0deg(self):

        deps = []
        dep_dict = {'type': 'metatask', 'name': f'{self.run}atmos_prod'}
        deps.append(rocoto.add_dependency(dep_dict))
        dependencies = rocoto.create_dependency(dep=deps)

        awipsenvars = self.envars.copy()
        awipsenvar_dict = {'FHRGRP': '#grp#',
                           'FHRLST': '#lst#',
                           'ROTDIR': self.rotdir}
        for key, value in awipsenvar_dict.items():
            awipsenvars.append(rocoto.create_envar(name=key, value=str(value)))

        varname1, varname2, varname3 = 'grp', 'dep', 'lst'
        varval1, varval2, varval3 = self._get_awipsgroups(self.run, self._configs['awips'])
        var_dict = {varname1: varval1, varname2: varval2, varname3: varval3}

        resources = self.get_resource('awips')

        task_name = f'{self.run}awips_20km_1p0deg#{varname1}#'
        task_dict = {'task_name': task_name,
                     'resources': resources,
                     'dependency': dependencies,
                     'envars': awipsenvars,
                     'cycledef': self.run.replace('enkf', ''),
                     'command': f'{self.HOMEgfs}/jobs/rocoto/awips_20km_1p0deg.sh',
                     'job_name': f'{self.pslot}_{task_name}_@H',
                     'log': f'{self.rotdir}/logs/@Y@m@d@H/{task_name}.log',
                     'maxtries': '&MAXTRIES;'
                     }

        metatask_dict = {'task_name': f'{self.run}awips_20km_1p0deg',
                         'task_dict': task_dict,
                         'var_dict': var_dict
                         }

        task = rocoto.create_task(metatask_dict)

        return task

    def gempak(self):

        deps = []
<<<<<<< HEAD
        dep_dict = {'type': 'metatask', 'name': f'{self.run}atmos_prod'}
=======
        dep_dict = {'type': 'task', 'name': f'{self.cdump}atmos_prod_f#fhr#'}
>>>>>>> 7dc6651a
        deps.append(rocoto.add_dependency(dep_dict))
        dependencies = rocoto.create_dependency(dep=deps)

        gempak_vars = self.envars.copy()
        gempak_dict = {'FHR3': '#fhr#'}
        for key, value in gempak_dict.items():
            gempak_vars.append(rocoto.create_envar(name=key, value=str(value)))

        resources = self.get_resource('gempak')
<<<<<<< HEAD
        task_name = f'{self.run}gempak'
        task_dict = {'task_name': task_name,
                     'resources': resources,
                     'dependency': dependencies,
                     'envars': self.envars,
                     'cycledef': self.run.replace('enkf', ''),
=======
        task_name = f'{self.cdump}gempak_f#fhr#'
        task_dict = {'task_name': task_name,
                     'resources': resources,
                     'dependency': dependencies,
                     'envars': gempak_vars,
                     'cycledef': self.cdump.replace('enkf', ''),
>>>>>>> 7dc6651a
                     'command': f'{self.HOMEgfs}/jobs/rocoto/gempak.sh',
                     'job_name': f'{self.pslot}_{task_name}_@H',
                     'log': f'{self.rotdir}/logs/@Y@m@d@H/{task_name}.log',
                     'maxtries': '&MAXTRIES;'
                     }

        fhrs = self._get_forecast_hours(self.cdump, self._configs['gempak'])
        fhr_var_dict = {'fhr': ' '.join([f"{fhr:03d}" for fhr in fhrs])}

        fhr_metatask_dict = {'task_name': f'{self.cdump}gempak',
                             'task_dict': task_dict,
                             'var_dict': fhr_var_dict}

        task = rocoto.create_task(fhr_metatask_dict)

        return task

    def gempakmeta(self):
        deps = []
<<<<<<< HEAD
        dep_dict = {'type': 'task', 'name': f'{self.run}gempak'}
=======
        dep_dict = {'type': 'metatask', 'name': f'{self.cdump}gempak'}
>>>>>>> 7dc6651a
        deps.append(rocoto.add_dependency(dep_dict))
        dependencies = rocoto.create_dependency(dep=deps)

        resources = self.get_resource('gempak')
        task_name = f'{self.run}gempakmeta'
        task_dict = {'task_name': task_name,
                     'resources': resources,
                     'dependency': dependencies,
                     'envars': self.envars,
                     'cycledef': self.run.replace('enkf', ''),
                     'command': f'{self.HOMEgfs}/jobs/rocoto/gempakmeta.sh',
                     'job_name': f'{self.pslot}_{task_name}_@H',
                     'log': f'{self.rotdir}/logs/@Y@m@d@H/{task_name}.log',
                     'maxtries': '&MAXTRIES;'
                     }

        task = rocoto.create_task(task_dict)

        return task

    def gempakmetancdc(self):
        deps = []
<<<<<<< HEAD
        dep_dict = {'type': 'task', 'name': f'{self.run}gempak'}
=======
        dep_dict = {'type': 'metatask', 'name': f'{self.cdump}gempak'}
>>>>>>> 7dc6651a
        deps.append(rocoto.add_dependency(dep_dict))
        dependencies = rocoto.create_dependency(dep=deps)

        resources = self.get_resource('gempak')
        task_name = f'{self.run}gempakmetancdc'
        task_dict = {'task_name': task_name,
                     'resources': resources,
                     'dependency': dependencies,
                     'envars': self.envars,
                     'cycledef': self.run.replace('enkf', ''),
                     'command': f'{self.HOMEgfs}/jobs/rocoto/gempakmetancdc.sh',
                     'job_name': f'{self.pslot}_{task_name}_@H',
                     'log': f'{self.rotdir}/logs/@Y@m@d@H/{task_name}.log',
                     'maxtries': '&MAXTRIES;'
                     }

        task = rocoto.create_task(task_dict)

        return task

    def gempakncdcupapgif(self):
        deps = []
<<<<<<< HEAD
        dep_dict = {'type': 'task', 'name': f'{self.run}gempak'}
=======
        dep_dict = {'type': 'metatask', 'name': f'{self.cdump}gempak'}
>>>>>>> 7dc6651a
        deps.append(rocoto.add_dependency(dep_dict))
        dependencies = rocoto.create_dependency(dep=deps)

        resources = self.get_resource('gempak')
        task_name = f'{self.run}gempakncdcupapgif'
        task_dict = {'task_name': task_name,
                     'resources': resources,
                     'dependency': dependencies,
                     'envars': self.envars,
                     'cycledef': self.run.replace('enkf', ''),
                     'command': f'{self.HOMEgfs}/jobs/rocoto/gempakncdcupapgif.sh',
                     'job_name': f'{self.pslot}_{task_name}_@H',
                     'log': f'{self.rotdir}/logs/@Y@m@d@H/{task_name}.log',
                     'maxtries': '&MAXTRIES;'
                     }

        task = rocoto.create_task(task_dict)

        return task

    def gempakpgrb2spec(self):
        deps = []
        dep_dict = {'type': 'task', 'name': f'{self.run}npoess_pgrb2_0p5deg'}
        deps.append(rocoto.add_dependency(dep_dict))
        dependencies = rocoto.create_dependency(dep=deps)

        gempak_vars = self.envars.copy()
        gempak_dict = {'FHR3': '#fhr#'}
        for key, value in gempak_dict.items():
            gempak_vars.append(rocoto.create_envar(name=key, value=str(value)))

        resources = self.get_resource('gempak')
<<<<<<< HEAD
        task_name = f'{self.run}gempakgrb2spec'
        task_dict = {'task_name': task_name,
                     'resources': resources,
                     'dependency': dependencies,
                     'envars': self.envars,
                     'cycledef': self.run.replace('enkf', ''),
=======
        task_name = f'{self.cdump}gempakgrb2spec_f#fhr#'
        task_dict = {'task_name': task_name,
                     'resources': resources,
                     'dependency': dependencies,
                     'envars': gempak_vars,
                     'cycledef': self.cdump.replace('enkf', ''),
>>>>>>> 7dc6651a
                     'command': f'{self.HOMEgfs}/jobs/rocoto/gempakgrb2spec.sh',
                     'job_name': f'{self.pslot}_{task_name}_@H',
                     'log': f'{self.rotdir}/logs/@Y@m@d@H/{task_name}.log',
                     'maxtries': '&MAXTRIES;'
                     }

        # Override forecast lengths locally to be that of gempak goes job
        local_config = self._configs['gempak']
        goes_times = {
            'FHMAX_HF_GFS': 0,
            'FHMAX_GFS': local_config['FHMAX_GOES'],
            'FHOUT_GFS': local_config['FHOUT_GOES'],
        }
        local_config.update(goes_times)

        fhrs = self._get_forecast_hours(self.cdump, local_config)
        fhr_var_dict = {'fhr': ' '.join([f"{fhr:03d}" for fhr in fhrs])}

        fhr_metatask_dict = {'task_name': f'{self.cdump}gempakgrb2spec',
                             'task_dict': task_dict,
                             'var_dict': fhr_var_dict}

        task = rocoto.create_task(fhr_metatask_dict)

        return task

    def npoess_pgrb2_0p5deg(self):

        deps = []
        dep_dict = {'type': 'task', 'name': f'{self.run}atmanlprod'}
        deps.append(rocoto.add_dependency(dep_dict))
        dep_dict = {'type': 'metatask', 'name': f'{self.run}goesupp'}
        deps.append(rocoto.add_dependency(dep_dict))
        dependencies = rocoto.create_dependency(dep=deps, dep_condition='and')

        resources = self.get_resource('npoess')
        task_name = f'{self.run}npoess_pgrb2_0p5deg'
        task_dict = {'task_name': task_name,
                     'resources': resources,
                     'dependency': dependencies,
                     'envars': self.envars,
                     'cycledef': self.run.replace('enkf', ''),
                     'command': f'{self.HOMEgfs}/jobs/rocoto/npoess.sh',
                     'job_name': f'{self.pslot}_{task_name}_@H',
                     'log': f'{self.rotdir}/logs/@Y@m@d@H/{task_name}.log',
                     'maxtries': '&MAXTRIES;'
                     }

        task = rocoto.create_task(task_dict)

        return task

    def verfozn(self):
        deps = []
        dep_dict = {'type': 'task', 'name': f'{self.run}analdiag'}
        deps.append(rocoto.add_dependency(dep_dict))
        dependencies = rocoto.create_dependency(dep=deps)

        resources = self.get_resource('verfozn')
        task_name = f'{self.run}verfozn'
        task_dict = {'task_name': task_name,
                     'resources': resources,
                     'dependency': dependencies,
                     'envars': self.envars,
                     'cycledef': self.run.replace('enkf', ''),
                     'command': f'{self.HOMEgfs}/jobs/rocoto/verfozn.sh',
                     'job_name': f'{self.pslot}_{task_name}_@H',
                     'log': f'{self.rotdir}/logs/@Y@m@d@H/{task_name}.log',
                     'maxtries': '&MAXTRIES;'
                     }

        task = rocoto.create_task(task_dict)

        return task

    def verfrad(self):
        deps = []
        dep_dict = {'type': 'task', 'name': f'{self.run}analdiag'}
        deps.append(rocoto.add_dependency(dep_dict))
        dependencies = rocoto.create_dependency(dep=deps)

        resources = self.get_resource('verfrad')
        task_name = f'{self.run}verfrad'
        task_dict = {'task_name': task_name,
                     'resources': resources,
                     'dependency': dependencies,
                     'envars': self.envars,
                     'cycledef': self.run.replace('enkf', ''),
                     'command': f'{self.HOMEgfs}/jobs/rocoto/verfrad.sh',
                     'job_name': f'{self.pslot}_{task_name}_@H',
                     'log': f'{self.rotdir}/logs/@Y@m@d@H/{task_name}.log',
                     'maxtries': '&MAXTRIES;'
                     }

        task = rocoto.create_task(task_dict)

        return task

    def vminmon(self):
        deps = []
        dep_dict = {'type': 'task', 'name': f'{self.run}anal'}
        deps.append(rocoto.add_dependency(dep_dict))
        dependencies = rocoto.create_dependency(dep=deps)

        resources = self.get_resource('vminmon')
        task_name = f'{self.run}vminmon'
        task_dict = {'task_name': task_name,
                     'resources': resources,
                     'dependency': dependencies,
                     'envars': self.envars,
                     'cycledef': self.run.replace('enkf', ''),
                     'command': f'{self.HOMEgfs}/jobs/rocoto/vminmon.sh',
                     'job_name': f'{self.pslot}_{task_name}_@H',
                     'log': f'{self.rotdir}/logs/@Y@m@d@H/{task_name}.log',
                     'maxtries': '&MAXTRIES;'
                     }

        task = rocoto.create_task(task_dict)

        return task

    def tracker(self):
        deps = []
        dep_dict = {'type': 'metatask', 'name': f'{self.run}atmos_prod'}
        deps.append(rocoto.add_dependency(dep_dict))
        dependencies = rocoto.create_dependency(dep=deps)

        resources = self.get_resource('tracker')
        task_name = f'{self.run}tracker'
        task_dict = {'task_name': task_name,
                     'resources': resources,
                     'dependency': dependencies,
                     'envars': self.envars,
                     'cycledef': self.run.replace('enkf', ''),
                     'command': f'{self.HOMEgfs}/jobs/rocoto/tracker.sh',
                     'job_name': f'{self.pslot}_{task_name}_@H',
                     'log': f'{self.rotdir}/logs/@Y@m@d@H/{task_name}.log',
                     'maxtries': '&MAXTRIES;'
                     }

        task = rocoto.create_task(task_dict)

        return task

    def genesis(self):
        deps = []
        dep_dict = {'type': 'metatask', 'name': f'{self.run}atmos_prod'}
        deps.append(rocoto.add_dependency(dep_dict))
        dependencies = rocoto.create_dependency(dep=deps)

        resources = self.get_resource('genesis')
        task_name = f'{self.run}genesis'
        task_dict = {'task_name': task_name,
                     'resources': resources,
                     'dependency': dependencies,
                     'envars': self.envars,
                     'cycledef': self.run.replace('enkf', ''),
                     'command': f'{self.HOMEgfs}/jobs/rocoto/genesis.sh',
                     'job_name': f'{self.pslot}_{task_name}_@H',
                     'log': f'{self.rotdir}/logs/@Y@m@d@H/{task_name}.log',
                     'maxtries': '&MAXTRIES;'
                     }

        task = rocoto.create_task(task_dict)

        return task

    def genesis_fsu(self):
        deps = []
        dep_dict = {'type': 'metatask', 'name': f'{self.run}atmos_prod'}
        deps.append(rocoto.add_dependency(dep_dict))
        dependencies = rocoto.create_dependency(dep=deps)

        resources = self.get_resource('genesis_fsu')
        task_name = f'{self.run}genesis_fsu'
        task_dict = {'task_name': task_name,
                     'resources': resources,
                     'dependency': dependencies,
                     'envars': self.envars,
                     'cycledef': self.run.replace('enkf', ''),
                     'command': f'{self.HOMEgfs}/jobs/rocoto/genesis_fsu.sh',
                     'job_name': f'{self.pslot}_{task_name}_@H',
                     'log': f'{self.rotdir}/logs/@Y@m@d@H/{task_name}.log',
                     'maxtries': '&MAXTRIES;'
                     }

        task = rocoto.create_task(task_dict)

        return task

    def fit2obs(self):
        deps = []
        dep_dict = {'type': 'metatask', 'name': f'{self.run}atmos_prod'}
        deps.append(rocoto.add_dependency(dep_dict))
        dependencies = rocoto.create_dependency(dep=deps)

        resources = self.get_resource('fit2obs')
        task_name = f'{self.run}fit2obs'
        task_dict = {'task_name': task_name,
                     'resources': resources,
                     'dependency': dependencies,
                     'envars': self.envars,
                     'cycledef': self.run.replace('enkf', ''),
                     'command': f'{self.HOMEgfs}/jobs/rocoto/fit2obs.sh',
                     'job_name': f'{self.pslot}_{task_name}_@H',
                     'log': f'{self.rotdir}/logs/@Y@m@d@H/{task_name}.log',
                     'maxtries': '&MAXTRIES;'
                     }

        task = rocoto.create_task(task_dict)

        return task

    def metp(self):
        deps = []
        dep_dict = {'type': 'task', 'name': f'{self.run}arch'}
        deps.append(rocoto.add_dependency(dep_dict))
        dependencies = rocoto.create_dependency(dep_condition='and', dep=deps)

        metpenvars = self.envars.copy()
        if self.app_config.mode in ['cycled']:
            metpenvar_dict = {'SDATE_GFS': self._base.get('SDATE_GFS').strftime("%Y%m%d%H")}
        elif self.app_config.mode in ['forecast-only']:
            metpenvar_dict = {'SDATE_GFS': self._base.get('SDATE').strftime("%Y%m%d%H")}
        metpenvar_dict['METPCASE'] = '#metpcase#'
        for key, value in metpenvar_dict.items():
            metpenvars.append(rocoto.create_envar(name=key, value=str(value)))

        varname1 = 'metpcase'
        varval1 = 'g2g1 g2o1 pcp1'
        var_dict = {varname1: varval1}

        resources = self.get_resource('metp')

        task_name = f'{self.run}metp#{varname1}#'
        task_dict = {'task_name': task_name,
                     'resources': resources,
                     'dependency': dependencies,
                     'envars': metpenvars,
                     'cycledef': self.run.replace('enkf', ''),
                     'command': f'{self.HOMEgfs}/jobs/rocoto/metp.sh',
                     'job_name': f'{self.pslot}_{task_name}_@H',
                     'log': f'{self.rotdir}/logs/@Y@m@d@H/{task_name}.log',
                     'maxtries': '&MAXTRIES;'
                     }

        metatask_dict = {'task_name': f'{self.run}metp',
                         'task_dict': task_dict,
                         'var_dict': var_dict
                         }

        task = rocoto.create_task(metatask_dict)

        return task

    def mos_stn_prep(self):
        deps = []
        dep_dict = {'type': 'metatask', 'name': f'{self.run}atmos_prod'}
        deps.append(rocoto.add_dependency(dep_dict))
        dependencies = rocoto.create_dependency(dep=deps)

        resources = self.get_resource('mos_stn_prep')
        task_name = f'{self.run}mos_stn_prep'
        task_dict = {'task_name': task_name,
                     'resources': resources,
                     'dependency': dependencies,
                     'envars': self.envars,
                     'cycledef': self.run.replace('enkf', ''),
                     'command': f'{self.HOMEgfs}/jobs/rocoto/mos_stn_prep.sh',
                     'job_name': f'{self.pslot}_{task_name}_@H',
                     'log': f'{self.rotdir}/logs/@Y@m@d@H/{task_name}.log',
                     'maxtries': '&MAXTRIES;'
                     }

        task = rocoto.create_task(task_dict)

        return task

    def mos_grd_prep(self):
        deps = []
        dep_dict = {'type': 'metatask', 'name': f'{self.run}atmos_prod'}
        deps.append(rocoto.add_dependency(dep_dict))
        dependencies = rocoto.create_dependency(dep=deps)

        resources = self.get_resource('mos_grd_prep')
        task_name = f'{self.run}mos_grd_prep'
        task_dict = {'task_name': task_name,
                     'resources': resources,
                     'dependency': dependencies,
                     'envars': self.envars,
                     'cycledef': self.run.replace('enkf', ''),
                     'command': f'{self.HOMEgfs}/jobs/rocoto/mos_grd_prep.sh',
                     'job_name': f'{self.pslot}_{task_name}_@H',
                     'log': f'{self.rotdir}/logs/@Y@m@d@H/{task_name}.log',
                     'maxtries': '&MAXTRIES;'
                     }

        task = rocoto.create_task(task_dict)

        return task

    def mos_ext_stn_prep(self):
        deps = []
        dep_dict = {'type': 'metatask', 'name': f'{self.run}atmos_prod'}
        deps.append(rocoto.add_dependency(dep_dict))
        dependencies = rocoto.create_dependency(dep=deps)

        resources = self.get_resource('mos_ext_stn_prep')
        task_name = f'{self.run}mos_ext_stn_prep'
        task_dict = {'task_name': task_name,
                     'resources': resources,
                     'dependency': dependencies,
                     'envars': self.envars,
                     'cycledef': self.run.replace('enkf', ''),
                     'command': f'{self.HOMEgfs}/jobs/rocoto/mos_ext_stn_prep.sh',
                     'job_name': f'{self.pslot}_{task_name}_@H',
                     'log': f'{self.rotdir}/logs/@Y@m@d@H/{task_name}.log',
                     'maxtries': '&MAXTRIES;'
                     }

        task = rocoto.create_task(task_dict)

        return task

    def mos_ext_grd_prep(self):
        deps = []
        dep_dict = {'type': 'metatask', 'name': f'{self.run}atmos_prod'}
        deps.append(rocoto.add_dependency(dep_dict))
        dependencies = rocoto.create_dependency(dep=deps)

        resources = self.get_resource('mos_ext_grd_prep')
        task_name = f'{self.run}mos_ext_grd_prep'
        task_dict = {'task_name': task_name,
                     'resources': resources,
                     'dependency': dependencies,
                     'envars': self.envars,
                     'cycledef': self.run.replace('enkf', ''),
                     'command': f'{self.HOMEgfs}/jobs/rocoto/mos_ext_grd_prep.sh',
                     'job_name': f'{self.pslot}_{task_name}_@H',
                     'log': f'{self.rotdir}/logs/@Y@m@d@H/{task_name}.log',
                     'maxtries': '&MAXTRIES;'
                     }

        task = rocoto.create_task(task_dict)

        return task

    def mos_stn_fcst(self):
        deps = []
        dep_dict = {'type': 'task', 'name': f'{self.run}mos_stn_prep'}
        deps.append(rocoto.add_dependency(dep_dict))
        dependencies = rocoto.create_dependency(dep=deps)

        resources = self.get_resource('mos_stn_fcst')
        task_name = f'{self.run}mos_stn_fcst'
        task_dict = {'task_name': task_name,
                     'resources': resources,
                     'dependency': dependencies,
                     'envars': self.envars,
                     'cycledef': self.run.replace('enkf', ''),
                     'command': f'{self.HOMEgfs}/jobs/rocoto/mos_stn_fcst.sh',
                     'job_name': f'{self.pslot}_{task_name}_@H',
                     'log': f'{self.rotdir}/logs/@Y@m@d@H/{task_name}.log',
                     'maxtries': '&MAXTRIES;'
                     }

        task = rocoto.create_task(task_dict)

        return task

    def mos_grd_fcst(self):
        deps = []
        dep_dict = {'type': 'task', 'name': f'{self.run}mos_stn_prep'}
        deps.append(rocoto.add_dependency(dep_dict))
        dependencies = rocoto.create_dependency(dep=deps)
        dep_dict = {'type': 'task', 'name': f'{self.run}mos_grd_prep'}
        deps.append(rocoto.add_dependency(dep_dict))
        dependencies = rocoto.create_dependency(dep_condition='and', dep=deps)

        resources = self.get_resource('mos_grd_fcst')
        task_name = f'{self.run}mos_grd_fcst'
        task_dict = {'task_name': task_name,
                     'resources': resources,
                     'dependency': dependencies,
                     'envars': self.envars,
                     'cycledef': self.run.replace('enkf', ''),
                     'command': f'{self.HOMEgfs}/jobs/rocoto/mos_grd_fcst.sh',
                     'job_name': f'{self.pslot}_{task_name}_@H',
                     'log': f'{self.rotdir}/logs/@Y@m@d@H/{task_name}.log',
                     'maxtries': '&MAXTRIES;'
                     }

        task = rocoto.create_task(task_dict)

        return task

    def mos_ext_stn_fcst(self):
        deps = []
        dep_dict = {'type': 'task', 'name': f'{self.run}mos_ext_stn_prep'}
        deps.append(rocoto.add_dependency(dep_dict))
        dependencies = rocoto.create_dependency(dep=deps)
        dep_dict = {'type': 'task', 'name': f'{self.run}mos_stn_prdgen'}
        deps.append(rocoto.add_dependency(dep_dict))
        dependencies = rocoto.create_dependency(dep_condition='and', dep=deps)

        resources = self.get_resource('mos_ext_stn_fcst')
        task_name = f'{self.run}mos_ext_stn_fcst'
        task_dict = {'task_name': task_name,
                     'resources': resources,
                     'dependency': dependencies,
                     'envars': self.envars,
                     'cycledef': self.run.replace('enkf', ''),
                     'command': f'{self.HOMEgfs}/jobs/rocoto/mos_ext_stn_fcst.sh',
                     'job_name': f'{self.pslot}_{task_name}_@H',
                     'log': f'{self.rotdir}/logs/@Y@m@d@H/{task_name}.log',
                     'maxtries': '&MAXTRIES;'
                     }

        task = rocoto.create_task(task_dict)

        return task

    def mos_ext_grd_fcst(self):
        deps = []
        dep_dict = {'type': 'task', 'name': f'{self.run}mos_ext_stn_prep'}
        deps.append(rocoto.add_dependency(dep_dict))
        dependencies = rocoto.create_dependency(dep=deps)
        dep_dict = {'type': 'task', 'name': f'{self.run}mos_ext_grd_prep'}
        deps.append(rocoto.add_dependency(dep_dict))
        dependencies = rocoto.create_dependency(dep=deps)
        dep_dict = {'type': 'task', 'name': f'{self.run}mos_grd_fcst'}
        deps.append(rocoto.add_dependency(dep_dict))
        dependencies = rocoto.create_dependency(dep_condition='and', dep=deps)

        resources = self.get_resource('mos_ext_grd_fcst')
        task_name = f'{self.run}mos_ext_grd_fcst'
        task_dict = {'task_name': task_name,
                     'resources': resources,
                     'dependency': dependencies,
                     'envars': self.envars,
                     'cycledef': self.run.replace('enkf', ''),
                     'command': f'{self.HOMEgfs}/jobs/rocoto/mos_ext_grd_fcst.sh',
                     'job_name': f'{self.pslot}_{task_name}_@H',
                     'log': f'{self.rotdir}/logs/@Y@m@d@H/{task_name}.log',
                     'maxtries': '&MAXTRIES;'
                     }

        task = rocoto.create_task(task_dict)

        return task

    def mos_stn_prdgen(self):
        deps = []
        dep_dict = {'type': 'task', 'name': f'{self.run}mos_stn_fcst'}
        deps.append(rocoto.add_dependency(dep_dict))
        dependencies = rocoto.create_dependency(dep=deps)

        resources = self.get_resource('mos_stn_prdgen')
        task_name = f'{self.run}mos_stn_prdgen'
        task_dict = {'task_name': task_name,
                     'resources': resources,
                     'dependency': dependencies,
                     'envars': self.envars,
                     'cycledef': self.run.replace('enkf', ''),
                     'command': f'{self.HOMEgfs}/jobs/rocoto/mos_stn_prdgen.sh',
                     'job_name': f'{self.pslot}_{task_name}_@H',
                     'log': f'{self.rotdir}/logs/@Y@m@d@H/{task_name}.log',
                     'maxtries': '&MAXTRIES;'
                     }

        task = rocoto.create_task(task_dict)

        return task

    def mos_grd_prdgen(self):
        deps = []
        dep_dict = {'type': 'task', 'name': f'{self.run}mos_grd_fcst'}
        deps.append(rocoto.add_dependency(dep_dict))
        dependencies = rocoto.create_dependency(dep=deps)
        dep_dict = {'type': 'task', 'name': f'{self.run}mos_stn_prdgen'}
        deps.append(rocoto.add_dependency(dep_dict))
        dependencies = rocoto.create_dependency(dep_condition='and', dep=deps)

        resources = self.get_resource('mos_grd_prdgen')
        task_name = f'{self.run}mos_grd_prdgen'
        task_dict = {'task_name': task_name,
                     'resources': resources,
                     'dependency': dependencies,
                     'envars': self.envars,
                     'cycledef': self.run.replace('enkf', ''),
                     'command': f'{self.HOMEgfs}/jobs/rocoto/mos_grd_prdgen.sh',
                     'job_name': f'{self.pslot}_{task_name}_@H',
                     'log': f'{self.rotdir}/logs/@Y@m@d@H/{task_name}.log',
                     'maxtries': '&MAXTRIES;'
                     }

        task = rocoto.create_task(task_dict)

        return task

    def mos_ext_stn_prdgen(self):
        deps = []
        dep_dict = {'type': 'task', 'name': f'{self.run}mos_ext_stn_fcst'}
        deps.append(rocoto.add_dependency(dep_dict))
        dependencies = rocoto.create_dependency(dep=deps)
        dep_dict = {'type': 'task', 'name': f'{self.run}mos_stn_prdgen'}
        deps.append(rocoto.add_dependency(dep_dict))
        dependencies = rocoto.create_dependency(dep_condition='and', dep=deps)

        resources = self.get_resource('mos_ext_stn_prdgen')
        task_name = f'{self.run}mos_ext_stn_prdgen'
        task_dict = {'task_name': task_name,
                     'resources': resources,
                     'dependency': dependencies,
                     'envars': self.envars,
                     'cycledef': self.run.replace('enkf', ''),
                     'command': f'{self.HOMEgfs}/jobs/rocoto/mos_ext_stn_prdgen.sh',
                     'job_name': f'{self.pslot}_{task_name}_@H',
                     'log': f'{self.rotdir}/logs/@Y@m@d@H/{task_name}.log',
                     'maxtries': '&MAXTRIES;'
                     }

        task = rocoto.create_task(task_dict)

        return task

    def mos_ext_grd_prdgen(self):
        deps = []
        dep_dict = {'type': 'task', 'name': f'{self.run}mos_ext_grd_fcst'}
        deps.append(rocoto.add_dependency(dep_dict))
        dependencies = rocoto.create_dependency(dep=deps)
        dep_dict = {'type': 'task', 'name': f'{self.run}mos_grd_prdgen'}
        deps.append(rocoto.add_dependency(dep_dict))
        dependencies = rocoto.create_dependency(dep=deps)
        dep_dict = {'type': 'task', 'name': f'{self.run}mos_ext_stn_prdgen'}
        deps.append(rocoto.add_dependency(dep_dict))
        dependencies = rocoto.create_dependency(dep_condition='and', dep=deps)

        resources = self.get_resource('mos_ext_grd_prdgen')
        task_name = f'{self.run}mos_ext_grd_prdgen'
        task_dict = {'task_name': task_name,
                     'resources': resources,
                     'dependency': dependencies,
                     'envars': self.envars,
                     'cycledef': self.run.replace('enkf', ''),
                     'command': f'{self.HOMEgfs}/jobs/rocoto/mos_ext_grd_prdgen.sh',
                     'job_name': f'{self.pslot}_{task_name}_@H',
                     'log': f'{self.rotdir}/logs/@Y@m@d@H/{task_name}.log',
                     'maxtries': '&MAXTRIES;'
                     }

        task = rocoto.create_task(task_dict)

        return task

    def mos_wx_prdgen(self):
        deps = []
        dep_dict = {'type': 'task', 'name': f'{self.run}mos_grd_prdgen'}
        deps.append(rocoto.add_dependency(dep_dict))
        dependencies = rocoto.create_dependency(dep=deps)

        resources = self.get_resource('mos_wx_prdgen')
        task_name = f'{self.run}mos_wx_prdgen'
        task_dict = {'task_name': task_name,
                     'resources': resources,
                     'dependency': dependencies,
                     'envars': self.envars,
                     'cycledef': self.run.replace('enkf', ''),
                     'command': f'{self.HOMEgfs}/jobs/rocoto/mos_wx_prdgen.sh',
                     'job_name': f'{self.pslot}_{task_name}_@H',
                     'log': f'{self.rotdir}/logs/@Y@m@d@H/{task_name}.log',
                     'maxtries': '&MAXTRIES;'
                     }

        task = rocoto.create_task(task_dict)

        return task

    def mos_wx_ext_prdgen(self):
        deps = []
        dep_dict = {'type': 'task', 'name': f'{self.run}mos_ext_grd_prdgen'}
        deps.append(rocoto.add_dependency(dep_dict))
        dependencies = rocoto.create_dependency(dep=deps)
        dep_dict = {'type': 'task', 'name': f'{self.run}mos_wx_prdgen'}
        deps.append(rocoto.add_dependency(dep_dict))
        dependencies = rocoto.create_dependency(dep_condition='and', dep=deps)

        resources = self.get_resource('mos_wx_ext_prdgen')
        task_name = f'{self.run}mos_wx_ext_prdgen'
        task_dict = {'task_name': task_name,
                     'resources': resources,
                     'dependency': dependencies,
                     'envars': self.envars,
                     'cycledef': self.run.replace('enkf', ''),
                     'command': f'{self.HOMEgfs}/jobs/rocoto/mos_wx_ext_prdgen.sh',
                     'job_name': f'{self.pslot}_{task_name}_@H',
                     'log': f'{self.rotdir}/logs/@Y@m@d@H/{task_name}.log',
                     'maxtries': '&MAXTRIES;'
                     }

        task = rocoto.create_task(task_dict)

        return task

    def arch(self):
        deps = []
        if self.app_config.mode in ['cycled']:
            if self.run in ['gfs']:
                dep_dict = {'type': 'task', 'name': f'{self.run}atmanlprod'}
                deps.append(rocoto.add_dependency(dep_dict))
                if self.app_config.do_vminmon:
                    dep_dict = {'type': 'task', 'name': f'{self.run}vminmon'}
                    deps.append(rocoto.add_dependency(dep_dict))
            elif self.run in ['gdas']:
                dep_dict = {'type': 'task', 'name': f'{self.run}atmanlprod'}
                deps.append(rocoto.add_dependency(dep_dict))
                if self.app_config.do_fit2obs:
                    dep_dict = {'type': 'task', 'name': f'{self.run}fit2obs'}
                    deps.append(rocoto.add_dependency(dep_dict))
                if self.app_config.do_verfozn:
                    dep_dict = {'type': 'task', 'name': f'{self.run}verfozn'}
                    deps.append(rocoto.add_dependency(dep_dict))
                if self.app_config.do_verfrad:
                    dep_dict = {'type': 'task', 'name': f'{self.run}verfrad'}
                    deps.append(rocoto.add_dependency(dep_dict))
                if self.app_config.do_vminmon:
                    dep_dict = {'type': 'task', 'name': f'{self.run}vminmon'}
                    deps.append(rocoto.add_dependency(dep_dict))
        if self.run in ['gfs'] and self.app_config.do_tracker:
            dep_dict = {'type': 'task', 'name': f'{self.run}tracker'}
            deps.append(rocoto.add_dependency(dep_dict))
        if self.run in ['gfs'] and self.app_config.do_genesis:
            dep_dict = {'type': 'task', 'name': f'{self.run}genesis'}
            deps.append(rocoto.add_dependency(dep_dict))
        if self.run in ['gfs'] and self.app_config.do_genesis_fsu:
            dep_dict = {'type': 'task', 'name': f'{self.run}genesis_fsu'}
            deps.append(rocoto.add_dependency(dep_dict))
        # Post job dependencies
        dep_dict = {'type': 'metatask', 'name': f'{self.run}atmos_prod'}
        deps.append(rocoto.add_dependency(dep_dict))
        if self.app_config.do_wave:
            dep_dict = {'type': 'task', 'name': f'{self.run}wavepostsbs'}
            deps.append(rocoto.add_dependency(dep_dict))
            dep_dict = {'type': 'task', 'name': f'{self.run}wavepostpnt'}
            deps.append(rocoto.add_dependency(dep_dict))
            if self.app_config.do_wave_bnd:
                dep_dict = {'type': 'task', 'name': f'{self.run}wavepostbndpnt'}
                deps.append(rocoto.add_dependency(dep_dict))
        if self.app_config.do_ocean:
            if self.run in ['gfs']:
                dep_dict = {'type': 'metatask', 'name': f'{self.run}ocean_prod'}
                deps.append(rocoto.add_dependency(dep_dict))
        if self.app_config.do_ice:
            if self.run in ['gfs']:
                dep_dict = {'type': 'metatask', 'name': f'{self.run}ice_prod'}
                deps.append(rocoto.add_dependency(dep_dict))
        # MOS job dependencies
        if self.run in ['gfs'] and self.app_config.do_mos:
            mos_jobs = ["stn_prep", "grd_prep", "ext_stn_prep", "ext_grd_prep",
                        "stn_fcst", "grd_fcst", "ext_stn_fcst", "ext_grd_fcst",
                        "stn_prdgen", "grd_prdgen", "ext_stn_prdgen", "ext_grd_prdgen",
                        "wx_prdgen", "wx_ext_prdgen"]
            for job in mos_jobs:
                dep_dict = {'type': 'task', 'name': f'{self.run}mos_{job}'}
                deps.append(rocoto.add_dependency(dep_dict))

        dependencies = rocoto.create_dependency(dep_condition='and', dep=deps)

        resources = self.get_resource('arch')
        task_name = f'{self.run}arch'
        task_dict = {'task_name': task_name,
                     'resources': resources,
                     'dependency': dependencies,
                     'envars': self.envars,
                     'cycledef': self.run.replace('enkf', ''),
                     'command': f'{self.HOMEgfs}/jobs/rocoto/arch.sh',
                     'job_name': f'{self.pslot}_{task_name}_@H',
                     'log': f'{self.rotdir}/logs/@Y@m@d@H/{task_name}.log',
                     'maxtries': '&MAXTRIES;'
                     }

        task = rocoto.create_task(task_dict)

        return task

    # Cleanup
    def cleanup(self):
        deps = []
        if 'enkf' in self.run:
            dep_dict = {'type': 'metatask', 'name': f'{self.run}eamn'}
            deps.append(rocoto.add_dependency(dep_dict))
        else:
            dep_dict = {'type': 'task', 'name': f'{self.run}arch'}
            deps.append(rocoto.add_dependency(dep_dict))

        if self.app_config.do_gempak:
            if self.run in ['gdas']:
                dep_dict = {'type': 'task', 'name': f'{self.run}gempakmetancdc'}
                deps.append(rocoto.add_dependency(dep_dict))
            elif self.run in ['gfs']:
                dep_dict = {'type': 'task', 'name': f'{self.run}gempakmeta'}
                deps.append(rocoto.add_dependency(dep_dict))
                dep_dict = {'type': 'task', 'name': f'{self.run}gempakncdcupapgif'}
                deps.append(rocoto.add_dependency(dep_dict))
                if self.app_config.do_goes:
<<<<<<< HEAD
                    dep_dict = {'type': 'task', 'name': f'{self.run}gempakgrb2spec'}
=======
                    dep_dict = {'type': 'metatask', 'name': f'{self.cdump}gempakgrb2spec'}
>>>>>>> 7dc6651a
                    deps.append(rocoto.add_dependency(dep_dict))
                    dep_dict = {'type': 'task', 'name': f'{self.run}npoess_pgrb2_0p5deg'}
                    deps.append(rocoto.add_dependency(dep_dict))

        dependencies = rocoto.create_dependency(dep_condition='and', dep=deps)

        resources = self.get_resource('cleanup')
        task_name = f'{self.run}cleanup'
        task_dict = {'task_name': task_name,
                     'resources': resources,
                     'dependency': dependencies,
                     'envars': self.envars,
                     'cycledef': self.run.replace('enkf', ''),
                     'command': f'{self.HOMEgfs}/jobs/rocoto/cleanup.sh',
                     'job_name': f'{self.pslot}_{task_name}_@H',
                     'log': f'{self.rotdir}/logs/@Y@m@d@H/{task_name}.log',
                     'maxtries': '&MAXTRIES;'
                     }

        task = rocoto.create_task(task_dict)

        return task

    # Start of ensemble tasks
    def eobs(self):
        deps = []
        dep_dict = {'type': 'task', 'name': f'{self.run.replace("enkf","")}prep'}
        deps.append(rocoto.add_dependency(dep_dict))
        dep_dict = {'type': 'metatask', 'name': 'enkfgdasepmn', 'offset': f"-{timedelta_to_HMS(self._base['cycle_interval'])}"}
        deps.append(rocoto.add_dependency(dep_dict))
        dependencies = rocoto.create_dependency(dep_condition='and', dep=deps)

        resources = self.get_resource('eobs')
        task_name = f'{self.run}eobs'
        task_dict = {'task_name': task_name,
                     'resources': resources,
                     'dependency': dependencies,
                     'envars': self.envars,
                     'cycledef': self.run.replace('enkf', ''),
                     'command': f'{self.HOMEgfs}/jobs/rocoto/eobs.sh',
                     'job_name': f'{self.pslot}_{task_name}_@H',
                     'log': f'{self.rotdir}/logs/@Y@m@d@H/{task_name}.log',
                     'maxtries': '&MAXTRIES;'
                     }

        task = rocoto.create_task(task_dict)

        return task

    def eomg(self):
        deps = []
        dep_dict = {'type': 'task', 'name': f'{self.run}eobs'}
        deps.append(rocoto.add_dependency(dep_dict))
        dependencies = rocoto.create_dependency(dep=deps)

        eomgenvars = self.envars.copy()
        eomgenvars_dict = {'ENSMEM': '#member#',
                           'MEMDIR': 'mem#member#'
                           }
        for key, value in eomgenvars_dict.items():
            eomgenvars.append(rocoto.create_envar(name=key, value=str(value)))

        resources = self.get_resource('eomg')
        task_name = f'{self.run}eomg_mem#member#'
        task_dict = {'task_name': task_name,
                     'resources': resources,
                     'dependency': dependencies,
                     'envars': eomgenvars,
                     'cycledef': self.run.replace('enkf', ''),
                     'command': f'{self.HOMEgfs}/jobs/rocoto/eomg.sh',
                     'job_name': f'{self.pslot}_{task_name}_@H',
                     'log': f'{self.rotdir}/logs/@Y@m@d@H/{task_name}.log',
                     'maxtries': '&MAXTRIES;'
                     }

        member_var_dict = {'member': ' '.join([str(mem).zfill(3) for mem in range(1, self.nmem + 1)])}
        metatask_dict = {'task_name': f'{self.run}eomg',
                         'var_dict': member_var_dict,
                         'task_dict': task_dict,
                         }

        task = rocoto.create_task(metatask_dict)

        return task

    def ediag(self):
        deps = []
        dep_dict = {'type': 'task', 'name': f'{self.run}eobs'}
        deps.append(rocoto.add_dependency(dep_dict))
        dependencies = rocoto.create_dependency(dep=deps)

        resources = self.get_resource('ediag')
        task_name = f'{self.run}ediag'
        task_dict = {'task_name': task_name,
                     'resources': resources,
                     'dependency': dependencies,
                     'envars': self.envars,
                     'cycledef': self.run.replace('enkf', ''),
                     'command': f'{self.HOMEgfs}/jobs/rocoto/ediag.sh',
                     'job_name': f'{self.pslot}_{task_name}_@H',
                     'log': f'{self.rotdir}/logs/@Y@m@d@H/{task_name}.log',
                     'maxtries': '&MAXTRIES;'
                     }

        task = rocoto.create_task(task_dict)

        return task

    def eupd(self):
        deps = []
        if self.app_config.lobsdiag_forenkf:
            dep_dict = {'type': 'task', 'name': f'{self.run}ediag'}
        else:
            dep_dict = {'type': 'metatask', 'name': f'{self.run}eomg'}
        deps.append(rocoto.add_dependency(dep_dict))
        dependencies = rocoto.create_dependency(dep=deps)

        resources = self.get_resource('eupd')
        task_name = f'{self.run}eupd'
        task_dict = {'task_name': task_name,
                     'resources': resources,
                     'dependency': dependencies,
                     'envars': self.envars,
                     'cycledef': self.run.replace('enkf', ''),
                     'command': f'{self.HOMEgfs}/jobs/rocoto/eupd.sh',
                     'job_name': f'{self.pslot}_{task_name}_@H',
                     'log': f'{self.rotdir}/logs/@Y@m@d@H/{task_name}.log',
                     'maxtries': '&MAXTRIES;'
                     }

        task = rocoto.create_task(task_dict)

        return task

    def atmensanlinit(self):
        deps = []
        dep_dict = {'type': 'task', 'name': f'{self.run.replace("enkf","")}prepatmiodaobs'}
        deps.append(rocoto.add_dependency(dep_dict))
        dep_dict = {'type': 'metatask', 'name': 'enkfgdasepmn', 'offset': f"-{timedelta_to_HMS(self._base['cycle_interval'])}"}
        deps.append(rocoto.add_dependency(dep_dict))
        dependencies = rocoto.create_dependency(dep_condition='and', dep=deps)

        cycledef = "gdas"
        resources = self.get_resource('atmensanlinit')
        task_name = f'{self.run}atmensanlinit'
        task_dict = {'task_name': task_name,
                     'resources': resources,
                     'dependency': dependencies,
                     'envars': self.envars,
                     'cycledef': cycledef,
                     'command': f'{self.HOMEgfs}/jobs/rocoto/atmensanlinit.sh',
                     'job_name': f'{self.pslot}_{task_name}_@H',
                     'log': f'{self.rotdir}/logs/@Y@m@d@H/{task_name}.log',
                     'maxtries': '&MAXTRIES;'
                     }

        task = rocoto.create_task(task_dict)

        return task

    def atmensanlletkf(self):

        deps = []
        dep_dict = {'type': 'task', 'name': f'{self.run}atmensanlinit'}
        deps.append(rocoto.add_dependency(dep_dict))
        dep_dict = {'type': 'metatask', 'name': 'enkfgdasepmn', 'offset': f"-{timedelta_to_HMS(self._base['cycle_interval'])}"}
        deps.append(rocoto.add_dependency(dep_dict))
        dependencies = rocoto.create_dependency(dep_condition='and', dep=deps)

        resources = self.get_resource('atmensanlletkf')
        task_name = f'{self.run}atmensanlletkf'
        task_dict = {'task_name': task_name,
                     'resources': resources,
                     'dependency': dependencies,
                     'envars': self.envars,
                     'cycledef': self.run.replace('enkf', ''),
                     'command': f'{self.HOMEgfs}/jobs/rocoto/atmensanlletkf.sh',
                     'job_name': f'{self.pslot}_{task_name}_@H',
                     'log': f'{self.rotdir}/logs/@Y@m@d@H/{task_name}.log',
                     'maxtries': '&MAXTRIES;'
                     }

        task = rocoto.create_task(task_dict)

        return task

    def atmensanlfv3inc(self):

        deps = []
        dep_dict = {'type': 'task', 'name': f'{self.run}atmensanlletkf'}
        deps.append(rocoto.add_dependency(dep_dict))
        dep_dict = {'type': 'metatask', 'name': 'enkfgdasepmn', 'offset': f"-{timedelta_to_HMS(self._base['cycle_interval'])}"}
        deps.append(rocoto.add_dependency(dep_dict))
        dependencies = rocoto.create_dependency(dep_condition='and', dep=deps)

        resources = self.get_resource('atmensanlfv3inc')
        task_name = f'{self.run}atmensanlfv3inc'
        task_dict = {'task_name': task_name,
                     'resources': resources,
                     'dependency': dependencies,
                     'envars': self.envars,
                     'cycledef': self.run.replace('enkf', ''),
                     'command': f'{self.HOMEgfs}/jobs/rocoto/atmensanlfv3inc.sh',
                     'job_name': f'{self.pslot}_{task_name}_@H',
                     'log': f'{self.rotdir}/logs/@Y@m@d@H/{task_name}.log',
                     'maxtries': '&MAXTRIES;'
                     }

        task = rocoto.create_task(task_dict)

        return task

    def atmensanlfinal(self):

        deps = []
        dep_dict = {'type': 'task', 'name': f'{self.run}atmensanlfv3inc'}
        deps.append(rocoto.add_dependency(dep_dict))
        dependencies = rocoto.create_dependency(dep=deps)

        resources = self.get_resource('atmensanlfinal')
        task_name = f'{self.run}atmensanlfinal'
        task_dict = {'task_name': task_name,
                     'resources': resources,
                     'dependency': dependencies,
                     'envars': self.envars,
                     'cycledef': self.run.replace('enkf', ''),
                     'command': f'{self.HOMEgfs}/jobs/rocoto/atmensanlfinal.sh',
                     'job_name': f'{self.pslot}_{task_name}_@H',
                     'log': f'{self.rotdir}/logs/@Y@m@d@H/{task_name}.log',
                     'maxtries': '&MAXTRIES;'
                     }

        task = rocoto.create_task(task_dict)

        return task

    def ecen(self):

        def _get_ecengroups():

            if self._base.get('DOIAU_ENKF', False):
                fhrs = list(self._base.get('IAUFHRS', '6').split(','))

                necengrp = self._configs['ecen']['NECENGRP']
                ngrps = necengrp if len(fhrs) > necengrp else len(fhrs)

                fhrs = [f'{int(fhr):03d}' for fhr in fhrs]
                fhrs = np.array_split(fhrs, ngrps)
                fhrs = [fhr.tolist() for fhr in fhrs]

                grp = ' '.join([f'{x:03d}' for x in range(0, ngrps)])
                dep = ' '.join([f[-1] for f in fhrs])
                lst = ' '.join(['_'.join(f) for f in fhrs])

            else:
                grp = '000'
                dep = 'f006'
                lst = 'f006'

            return grp, dep, lst

        deps = []
        dep_dict = {'type': 'task', 'name': f'{self.run.replace("enkf","")}analcalc'}
        deps.append(rocoto.add_dependency(dep_dict))
        if self.app_config.do_jediatmens:
            dep_dict = {'type': 'task', 'name': f'{self.run}atmensanlfinal'}
        else:
            dep_dict = {'type': 'task', 'name': f'{self.run}eupd'}
        deps.append(rocoto.add_dependency(dep_dict))
        dependencies = rocoto.create_dependency(dep_condition='and', dep=deps)

        ecenenvars = self.envars.copy()
        ecenenvar_dict = {'FHRGRP': '#grp#',
                          'FHRLST': '#lst#'}
        for key, value in ecenenvar_dict.items():
            ecenenvars.append(rocoto.create_envar(name=key, value=str(value)))

        varname1, varname2, varname3 = 'grp', 'dep', 'lst'
        varval1, varval2, varval3 = _get_ecengroups()
        var_dict = {varname1: varval1, varname2: varval2, varname3: varval3}

        resources = self.get_resource('ecen')

        task_name = f'{self.run}ecen#{varname1}#'
        task_dict = {'task_name': task_name,
                     'resources': resources,
                     'dependency': dependencies,
                     'envars': ecenenvars,
                     'cycledef': self.run.replace('enkf', ''),
                     'command': f'{self.HOMEgfs}/jobs/rocoto/ecen.sh',
                     'job_name': f'{self.pslot}_{task_name}_@H',
                     'log': f'{self.rotdir}/logs/@Y@m@d@H/{task_name}.log',
                     'maxtries': '&MAXTRIES;'
                     }

        metatask_dict = {'task_name': f'{self.run}ecmn',
                         'var_dict': var_dict,
                         'task_dict': task_dict
                         }

        task = rocoto.create_task(metatask_dict)
        return task

    def esfc(self):

        # eupd_run = 'gdas' if 'gdas' in self.app_config.eupd_runs else 'gfs'

        deps = []
        dep_dict = {'type': 'task', 'name': f'{self.run.replace("enkf","")}analcalc'}
        deps.append(rocoto.add_dependency(dep_dict))
        if self.app_config.do_jediatmens:
            dep_dict = {'type': 'task', 'name': f'{self.run}atmensanlfinal'}
        else:
            dep_dict = {'type': 'task', 'name': f'{self.run}eupd'}
        deps.append(rocoto.add_dependency(dep_dict))
        dependencies = rocoto.create_dependency(dep_condition='and', dep=deps)

        resources = self.get_resource('esfc')
        task_name = f'{self.run}esfc'
        task_dict = {'task_name': task_name,
                     'resources': resources,
                     'dependency': dependencies,
                     'envars': self.envars,
                     'cycledef': self.run.replace('enkf', ''),
                     'command': f'{self.HOMEgfs}/jobs/rocoto/esfc.sh',
                     'job_name': f'{self.pslot}_{task_name}_@H',
                     'log': f'{self.rotdir}/logs/@Y@m@d@H/{task_name}.log',
                     'maxtries': '&MAXTRIES;'
                     }

        task = rocoto.create_task(task_dict)

        return task

    def efcs(self):

        deps = []
        dep_dict = {'type': 'metatask', 'name': f'{self.run}ecmn'}
        deps.append(rocoto.add_dependency(dep_dict))
        dep_dict = {'type': 'task', 'name': f'{self.run}esfc'}
        deps.append(rocoto.add_dependency(dep_dict))
        dependencies = rocoto.create_dependency(dep_condition='and', dep=deps)
        dep_dict = {'type': 'cycleexist', 'condition': 'not', 'offset': f"-{timedelta_to_HMS(self._base['cycle_interval'])}"}
        dependencies.append(rocoto.add_dependency(dep_dict))
        dependencies = rocoto.create_dependency(dep_condition='or', dep=dependencies)

        efcsenvars = self.envars.copy()
        efcsenvars_dict = {'ENSMEM': '#member#',
                           'MEMDIR': 'mem#member#'
                           }
        for key, value in efcsenvars_dict.items():
            efcsenvars.append(rocoto.create_envar(name=key, value=str(value)))

        cycledef = 'gdas_half,gdas' if self.run in ['enkfgdas'] else self.run.replace('enkf', '')
        resources = self.get_resource('efcs')

        task_name = f'{self.run}fcst_mem#member#'
        task_dict = {'task_name': task_name,
                     'resources': resources,
                     'dependency': dependencies,
                     'envars': efcsenvars,
                     'cycledef': cycledef,
                     'command': f'{self.HOMEgfs}/jobs/rocoto/fcst.sh',
                     'job_name': f'{self.pslot}_{task_name}_@H',
                     'log': f'{self.rotdir}/logs/@Y@m@d@H/{task_name}.log',
                     'maxtries': '&MAXTRIES;'
                     }

        member_var_dict = {'member': ' '.join([str(mem).zfill(3) for mem in range(1, self.nmem + 1)])}
        metatask_dict = {'task_name': f'{self.run}fcst',
                         'var_dict': member_var_dict,
                         'task_dict': task_dict
                         }

        task = rocoto.create_task(metatask_dict)

        return task

    def echgres(self):

        self._is_this_a_gdas_task(self.run, 'echgres')

        deps = []
        dep_dict = {'type': 'task', 'name': f'{self.run.replace("enkf","")}fcst'}
        deps.append(rocoto.add_dependency(dep_dict))
        dep_dict = {'type': 'task', 'name': f'{self.run}fcst_mem001'}
        deps.append(rocoto.add_dependency(dep_dict))
        dependencies = rocoto.create_dependency(dep_condition='and', dep=deps)

        cycledef = 'gdas_half,gdas' if self.run in ['enkfgdas'] else self.run

        resources = self.get_resource('echgres')
        task_name = f'{self.run}echgres'
        task_dict = {'task_name': task_name,
                     'resources': resources,
                     'dependency': dependencies,
                     'envars': self.envars,
                     'cycledef': cycledef,
                     'command': f'{self.HOMEgfs}/jobs/rocoto/echgres.sh',
                     'job_name': f'{self.pslot}_{task_name}_@H',
                     'log': f'{self.rotdir}/logs/@Y@m@d@H/{task_name}.log',
                     'maxtries': '&MAXTRIES;'
                     }

        task = rocoto.create_task(task_dict)

        return task

    def epos(self):

        def _get_eposgroups(epos):
            fhmin = epos['FHMIN_ENKF']
            fhmax = epos['FHMAX_ENKF']
            fhout = epos['FHOUT_ENKF']
            if self.run == "enkfgfs":
                fhmax = epos['FHMAX_ENKF_GFS']
                fhout = epos['FHOUT_ENKF_GFS']
            fhrs = range(fhmin, fhmax + fhout, fhout)

            neposgrp = epos['NEPOSGRP']
            ngrps = neposgrp if len(fhrs) > neposgrp else len(fhrs)

            fhrs = [f'f{fhr:03d}' for fhr in fhrs]
            fhrs = np.array_split(fhrs, ngrps)
            fhrs = [f.tolist() for f in fhrs]

            grp = ' '.join([f'{x:03d}' for x in range(0, ngrps)])
            dep = ' '.join([f[-1] for f in fhrs])
            lst = ' '.join(['_'.join(f) for f in fhrs])

            return grp, dep, lst

        deps = []
        dep_dict = {'type': 'metatask', 'name': f'{self.run}fcst'}
        deps.append(rocoto.add_dependency(dep_dict))
        dependencies = rocoto.create_dependency(dep=deps)

        eposenvars = self.envars.copy()
        eposenvar_dict = {'FHRGRP': '#grp#',
                          'FHRLST': '#lst#'}
        for key, value in eposenvar_dict.items():
            eposenvars.append(rocoto.create_envar(name=key, value=str(value)))

        varname1, varname2, varname3 = 'grp', 'dep', 'lst'
        varval1, varval2, varval3 = _get_eposgroups(self._configs['epos'])
        var_dict = {varname1: varval1, varname2: varval2, varname3: varval3}

        cycledef = 'gdas_half,gdas' if self.run in ['enkfgdas'] else self.run.replace('enkf', '')

        resources = self.get_resource('epos')

        task_name = f'{self.run}epos#{varname1}#'
        task_dict = {'task_name': task_name,
                     'resources': resources,
                     'dependency': dependencies,
                     'envars': eposenvars,
                     'cycledef': cycledef,
                     'command': f'{self.HOMEgfs}/jobs/rocoto/epos.sh',
                     'job_name': f'{self.pslot}_{task_name}_@H',
                     'log': f'{self.rotdir}/logs/@Y@m@d@H/{task_name}.log',
                     'maxtries': '&MAXTRIES;'
                     }

        metatask_dict = {'task_name': f'{self.run}epmn',
                         'var_dict': var_dict,
                         'task_dict': task_dict
                         }

        task = rocoto.create_task(metatask_dict)

        return task

    def earc(self):

        deps = []
        dep_dict = {'type': 'metatask', 'name': f'{self.run}epmn'}
        deps.append(rocoto.add_dependency(dep_dict))
        dependencies = rocoto.create_dependency(dep=deps)

        earcenvars = self.envars.copy()
        earcenvars.append(rocoto.create_envar(name='ENSGRP', value='#grp#'))

        # Integer division is floor division, but we need ceiling division
        n_groups = -(self.nmem // -self._configs['earc']['NMEM_EARCGRP'])
        groups = ' '.join([f'{grp:02d}' for grp in range(0, n_groups + 1)])

        resources = self.get_resource('earc')

        var_dict = {'grp': groups}

        task_name = f'{self.run}earc#grp#'
        task_dict = {'task_name': task_name,
                     'resources': resources,
                     'dependency': dependencies,
                     'envars': earcenvars,
                     'cycledef': self.run.replace('enkf', ''),
                     'command': f'{self.HOMEgfs}/jobs/rocoto/earc.sh',
                     'job_name': f'{self.pslot}_{task_name}_@H',
                     'log': f'{self.rotdir}/logs/@Y@m@d@H/{task_name}.log',
                     'maxtries': '&MAXTRIES;'
                     }

        metatask_dict = {'task_name': f'{self.run}eamn',
                         'var_dict': var_dict,
                         'task_dict': task_dict
                         }

        task = rocoto.create_task(metatask_dict)

        return task<|MERGE_RESOLUTION|>--- conflicted
+++ resolved
@@ -1444,11 +1444,7 @@
     def gempak(self):
 
         deps = []
-<<<<<<< HEAD
-        dep_dict = {'type': 'metatask', 'name': f'{self.run}atmos_prod'}
-=======
-        dep_dict = {'type': 'task', 'name': f'{self.cdump}atmos_prod_f#fhr#'}
->>>>>>> 7dc6651a
+        dep_dict = {'type': 'task', 'name': f'{self.run}atmos_prod_f#fhr#'}
         deps.append(rocoto.add_dependency(dep_dict))
         dependencies = rocoto.create_dependency(dep=deps)
 
@@ -1458,31 +1454,22 @@
             gempak_vars.append(rocoto.create_envar(name=key, value=str(value)))
 
         resources = self.get_resource('gempak')
-<<<<<<< HEAD
-        task_name = f'{self.run}gempak'
-        task_dict = {'task_name': task_name,
-                     'resources': resources,
-                     'dependency': dependencies,
-                     'envars': self.envars,
-                     'cycledef': self.run.replace('enkf', ''),
-=======
-        task_name = f'{self.cdump}gempak_f#fhr#'
+        task_name = f'{self.run}gempak_f#fhr#'
         task_dict = {'task_name': task_name,
                      'resources': resources,
                      'dependency': dependencies,
                      'envars': gempak_vars,
-                     'cycledef': self.cdump.replace('enkf', ''),
->>>>>>> 7dc6651a
+                     'cycledef': self.run.replace('enkf', ''),
                      'command': f'{self.HOMEgfs}/jobs/rocoto/gempak.sh',
                      'job_name': f'{self.pslot}_{task_name}_@H',
                      'log': f'{self.rotdir}/logs/@Y@m@d@H/{task_name}.log',
                      'maxtries': '&MAXTRIES;'
                      }
 
-        fhrs = self._get_forecast_hours(self.cdump, self._configs['gempak'])
+        fhrs = self._get_forecast_hours(self.run, self._configs['gempak'])
         fhr_var_dict = {'fhr': ' '.join([f"{fhr:03d}" for fhr in fhrs])}
 
-        fhr_metatask_dict = {'task_name': f'{self.cdump}gempak',
+        fhr_metatask_dict = {'task_name': f'{self.run}gempak',
                              'task_dict': task_dict,
                              'var_dict': fhr_var_dict}
 
@@ -1492,11 +1479,7 @@
 
     def gempakmeta(self):
         deps = []
-<<<<<<< HEAD
-        dep_dict = {'type': 'task', 'name': f'{self.run}gempak'}
-=======
-        dep_dict = {'type': 'metatask', 'name': f'{self.cdump}gempak'}
->>>>>>> 7dc6651a
+        dep_dict = {'type': 'metatask', 'name': f'{self.run}gempak'}
         deps.append(rocoto.add_dependency(dep_dict))
         dependencies = rocoto.create_dependency(dep=deps)
 
@@ -1519,11 +1502,7 @@
 
     def gempakmetancdc(self):
         deps = []
-<<<<<<< HEAD
-        dep_dict = {'type': 'task', 'name': f'{self.run}gempak'}
-=======
-        dep_dict = {'type': 'metatask', 'name': f'{self.cdump}gempak'}
->>>>>>> 7dc6651a
+        dep_dict = {'type': 'metatask', 'name': f'{self.run}gempak'}
         deps.append(rocoto.add_dependency(dep_dict))
         dependencies = rocoto.create_dependency(dep=deps)
 
@@ -1546,11 +1525,7 @@
 
     def gempakncdcupapgif(self):
         deps = []
-<<<<<<< HEAD
-        dep_dict = {'type': 'task', 'name': f'{self.run}gempak'}
-=======
-        dep_dict = {'type': 'metatask', 'name': f'{self.cdump}gempak'}
->>>>>>> 7dc6651a
+        dep_dict = {'type': 'metatask', 'name': f'{self.run}gempak'}
         deps.append(rocoto.add_dependency(dep_dict))
         dependencies = rocoto.create_dependency(dep=deps)
 
@@ -1583,21 +1558,12 @@
             gempak_vars.append(rocoto.create_envar(name=key, value=str(value)))
 
         resources = self.get_resource('gempak')
-<<<<<<< HEAD
-        task_name = f'{self.run}gempakgrb2spec'
-        task_dict = {'task_name': task_name,
-                     'resources': resources,
-                     'dependency': dependencies,
-                     'envars': self.envars,
-                     'cycledef': self.run.replace('enkf', ''),
-=======
-        task_name = f'{self.cdump}gempakgrb2spec_f#fhr#'
+        task_name = f'{self.run}gempakgrb2spec_f#fhr#'
         task_dict = {'task_name': task_name,
                      'resources': resources,
                      'dependency': dependencies,
                      'envars': gempak_vars,
-                     'cycledef': self.cdump.replace('enkf', ''),
->>>>>>> 7dc6651a
+                     'cycledef': self.run.replace('enkf', ''),
                      'command': f'{self.HOMEgfs}/jobs/rocoto/gempakgrb2spec.sh',
                      'job_name': f'{self.pslot}_{task_name}_@H',
                      'log': f'{self.rotdir}/logs/@Y@m@d@H/{task_name}.log',
@@ -1613,10 +1579,10 @@
         }
         local_config.update(goes_times)
 
-        fhrs = self._get_forecast_hours(self.cdump, local_config)
+        fhrs = self._get_forecast_hours(self.run, local_config)
         fhr_var_dict = {'fhr': ' '.join([f"{fhr:03d}" for fhr in fhrs])}
 
-        fhr_metatask_dict = {'task_name': f'{self.cdump}gempakgrb2spec',
+        fhr_metatask_dict = {'task_name': f'{self.run}gempakgrb2spec',
                              'task_dict': task_dict,
                              'var_dict': fhr_var_dict}
 
@@ -2303,11 +2269,7 @@
                 dep_dict = {'type': 'task', 'name': f'{self.run}gempakncdcupapgif'}
                 deps.append(rocoto.add_dependency(dep_dict))
                 if self.app_config.do_goes:
-<<<<<<< HEAD
-                    dep_dict = {'type': 'task', 'name': f'{self.run}gempakgrb2spec'}
-=======
-                    dep_dict = {'type': 'metatask', 'name': f'{self.cdump}gempakgrb2spec'}
->>>>>>> 7dc6651a
+                    dep_dict = {'type': 'metatask', 'name': f'{self.run}gempakgrb2spec'}
                     deps.append(rocoto.add_dependency(dep_dict))
                     dep_dict = {'type': 'task', 'name': f'{self.run}npoess_pgrb2_0p5deg'}
                     deps.append(rocoto.add_dependency(dep_dict))
