--- conflicted
+++ resolved
@@ -24,7 +24,6 @@
         sdate_str = sdate.strftime("%Y%m%d%H%M")
         strings.append(f'\t<cycledef group="gdas">{sdate_str} {edate_str} {interval_str}</cycledef>')
 
-<<<<<<< HEAD
         if self._app_config.do_jedisnowda:
             sdate_snocvr = self._base['SDATE']
             edate_snocvr = self._base['EDATE']
@@ -36,12 +35,9 @@
             if sdate_snocvr <= edate_snocvr:
                 strings.append(f'\t<cycledef group="gdas_prep_snocvr">{sdate_snocvr_str} {edate_snocvr_str} {interval_str}</cycledef>')
 
-        if self._app_config.gfs_cyc != 0:
-=======
         interval_gfs = self._app_config.interval_gfs
 
         if interval_gfs > to_timedelta("0H"):
->>>>>>> 720eb4c0
             sdate_gfs = self._base['SDATE_GFS']
             edate_gfs = sdate_gfs + ((edate - sdate_gfs) // interval_gfs) * interval_gfs
             sdate_gfs_str = sdate_gfs.strftime("%Y%m%d%H%M")
