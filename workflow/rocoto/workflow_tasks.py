#!/usr/bin/env python3

import numpy as np
from typing import List
from applications import AppConfig
import rocoto.rocoto as rocoto

__all__ = ['Tasks', 'create_wf_task', 'get_wf_tasks']


class Tasks:
    SERVICE_TASKS = ['arch', 'earc', 'getic']
    VALID_TASKS = ['aerosol_init', 'coupled_ic', 'getic', 'init',
                   'prep', 'anal', 'sfcanl', 'analcalc', 'analdiag', 'gldas', 'arch',
                   'atmanalprep', 'atmanalrun', 'atmanalpost',
                   'earc', 'ecen', 'echgres', 'ediag', 'efcs',
                   'eobs', 'eomg', 'epos', 'esfc', 'eupd',
<<<<<<< HEAD
                   'eupdfsoi','ecenfsoi','esfcfsoi','efcsfsoi','eposfsoi','efsoi'
=======
                   'atmensanalprep', 'atmensanalrun', 'atmensanalpost',
>>>>>>> ffcd5bbd
                   'fcst', 'post', 'ocnpost', 'vrfy', 'metp',
                   'postsnd', 'awips', 'gempak',
                   'wafs', 'wafsblending', 'wafsblending0p25',
                   'wafsgcip', 'wafsgrib2', 'wafsgrib20p25',
                   'waveawipsbulls', 'waveawipsgridded', 'wavegempak', 'waveinit',
                   'wavepostbndpnt', 'wavepostbndpntbll', 'wavepostpnt', 'wavepostsbs', 'waveprep']

    def __init__(self, app_config: AppConfig, cdump: str) -> None:

        self.app_config = app_config
        self.cdump = cdump

        # Save dict_configs and base in the internal state (never know where it may be needed)
        self._configs = self.app_config.configs
        self._base = self._configs['base']

        self.n_tiles = 6  # TODO - this needs to be elsewhere

        envar_dict = {'RUN_ENVIR': self._base.get('RUN_ENVIR', 'emc'),
                      'HOMEgfs': self._base.get('HOMEgfs'),
                      'EXPDIR': self._base.get('EXPDIR'),
                      'CDUMP': self.cdump,
                      'CDATE': '<cyclestr>@Y@m@d@H</cyclestr>',
                      'PDY': '<cyclestr>@Y@m@d</cyclestr>',
                      'cyc': '<cyclestr>@H</cyclestr>'}
        self.envars = self._set_envars(envar_dict)

    @staticmethod
    def _set_envars(envar_dict) -> list:

        envars = []
        for key, value in envar_dict.items():
            envars.append(rocoto.create_envar(name=key, value=str(value)))

        return envars

    @staticmethod
    def _get_hybgroups(nens: int, nmem_per_group: int, start_index: int = 1):
        ngrps = nens / nmem_per_group
        groups = ' '.join([f'{x:02d}' for x in range(start_index, int(ngrps) + 1)])
        return groups

    @staticmethod
    def _is_this_a_gdas_task(cdump, task_name):
        if cdump != 'gdas':
            raise TypeError(f'{task_name} must be part of the "gdas" cycle and not {cdump}')

    def get_resource(self, task_name):
        """
        Given a task name (task_name) and its configuration (task_names),
        return a dictionary of resources (task_resource) used by the task.
        Task resource dictionary includes:
        account, walltime, cores, nodes, ppn, threads, memory, queue, partition, native
        """

        scheduler = self.app_config.scheduler

        task_config = self._configs[task_name]

        account = task_config['ACCOUNT']

        walltime = task_config[f'wtime_{task_name}']
        if self.cdump in ['gfs'] and f'wtime_{task_name}_gfs' in task_config.keys():
            walltime = task_config[f'wtime_{task_name}_gfs']

        cores = task_config[f'npe_{task_name}']
        if self.cdump in ['gfs'] and f'npe_{task_name}_gfs' in task_config.keys():
            cores = task_config[f'npe_{task_name}_gfs']

        ppn = task_config[f'npe_node_{task_name}']
        if self.cdump in ['gfs'] and f'npe_node_{task_name}_gfs' in task_config.keys():
            ppn = task_config[f'npe_node_{task_name}_gfs']

        nodes = np.int(np.ceil(np.float(cores) / np.float(ppn)))

        threads = task_config[f'nth_{task_name}']
        if self.cdump in ['gfs'] and f'nth_{task_name}_gfs' in task_config.keys():
            threads = task_config[f'nth_{task_name}_gfs']

        memory = task_config.get(f'memory_{task_name}', None)

        native = '--export=NONE' if scheduler in ['slurm'] else None

        queue = task_config['QUEUE']
        if task_name in Tasks.SERVICE_TASKS and scheduler not in ['slurm']:
            queue = task_config['QUEUE_SERVICE']

        partition = None
        if scheduler in ['slurm']:
            partition = task_config['QUEUE_SERVICE'] if task_name in Tasks.SERVICE_TASKS else task_config[
                'PARTITION_BATCH']

        task_resource = {'account': account,
                         'walltime': walltime,
                         'nodes': nodes,
                         'cores': cores,
                         'ppn': ppn,
                         'threads': threads,
                         'memory': memory,
                         'native': native,
                         'queue': queue,
                         'partition': partition}

        return task_resource

    def get_task(self, task_name, *args, **kwargs):
        """
        Given a task_name, call the method for that task
        """
        try:
            return getattr(self, task_name, *args, **kwargs)()
        except AttributeError:
            raise AttributeError(f'"{task_name}" is not a valid task.\n' +
                                 'Valid tasks are:\n' +
                                 f'{", ".join(Tasks.VALID_TASKS)}')

    # Specific Tasks begin here
    def coupled_ic(self):

        cpl_ic = self._configs['coupled_ic']

        deps = []

        # Atm ICs
        atm_res = self._base.get('CASE', 'C384')
        prefix = f"{cpl_ic['BASE_CPLIC']}/{cpl_ic['CPL_ATMIC']}/@Y@m@d@H/{self.cdump}"
        for file in ['gfs_ctrl.nc'] + \
                    [f'{datatype}_data.tile{tile}.nc'
                     for datatype in ['gfs', 'sfc']
                     for tile in range(1, self.n_tiles + 1)]:
            data = f"{prefix}/{atm_res}/INPUT/{file}"
            dep_dict = {'type': 'data', 'data': data}
            deps.append(rocoto.add_dependency(dep_dict))

        # Ocean ICs
        if self.app_config.do_ocean:
            ocn_res = f"{self._base.get('OCNRES', '025'):03d}"
            prefix = f"{cpl_ic['BASE_CPLIC']}/{cpl_ic['CPL_OCNIC']}/@Y@m@d@H/ocn"
            for res in ['res'] + [f'res_{res_index}' for res_index in range(1, 5)]:
                data = f"{prefix}/{ocn_res}/MOM.{res}.nc"
                dep_dict = {'type': 'data', 'data': data}
                deps.append(rocoto.add_dependency(dep_dict))

        # Ice ICs
        if self.app_config.do_ice:
            ice_res = f"{self._base.get('ICERES', '025'):03d}"
            ice_res_dec = f'{float(ice_res) / 100:.2f}'
            prefix = f"{cpl_ic['BASE_CPLIC']}/{cpl_ic['CPL_ICEIC']}/@Y@m@d@H/ice"
            data = f"{prefix}/{ice_res}/cice5_model_{ice_res_dec}.res_@Y@m@d@H.nc"
            dep_dict = {'type': 'data', 'data': data}
            deps.append(rocoto.add_dependency(dep_dict))

        # Wave ICs
        if self.app_config.do_wave:
            prefix = f"{cpl_ic['BASE_CPLIC']}/{cpl_ic['CPL_WAVIC']}/@Y@m@d@H/wav"
            for wave_grid in self._configs['waveinit']['waveGRD'].split():
                data = f"{prefix}/{wave_grid}/@Y@m@d.@H0000.restart.{wave_grid}"
                dep_dict = {'type': 'data', 'data': data}
                deps.append(rocoto.add_dependency(dep_dict))

        dependencies = rocoto.create_dependency(dep_condition='and', dep=deps)

        resources = self.get_resource('coupled_ic')
        task = create_wf_task('coupled_ic', resources, cdump=self.cdump, envar=self.envars, dependency=dependencies)

        return task

    def getic(self):

        files = ['INPUT/sfc_data.tile6.nc',
                 'RESTART/@Y@m@d.@H0000.sfcanl_data.tile6.nc']

        deps = []
        for file in files:
            dep_dict = {'type': 'data', 'data': f'&ROTDIR;/{self.cdump}.@Y@m@d/@H/{file}'}
            deps.append(rocoto.add_dependency(dep_dict))
        dependencies = rocoto.create_dependency(dep_condition='nor', dep=deps)

        resources = self.get_resource('getic')
        task = create_wf_task('getic', resources, cdump=self.cdump, envar=self.envars, dependency=dependencies)

        return task

    def init(self):

        files = ['gfs.t@Hz.sanl',
                 'gfs.t@Hz.atmanl.nemsio',
                 'gfs.t@Hz.atmanl.nc',
                 'atmos/gfs.t@Hz.atmanl.nc',
                 'atmos/RESTART/@Y@m@d.@H0000.sfcanl_data.tile6.nc']

        deps = []
        for file in files:
            dep_dict = {'type': 'data', 'data': f'&ROTDIR;/{self.cdump}.@Y@m@d/@H/{file}'}
            deps.append(rocoto.add_dependency(dep_dict))
        dependencies = rocoto.create_dependency(dep_condition='or', dep=deps)

        if self.app_config.do_hpssarch:
            dep_dict = {'type': 'task', 'name': f'{self.cdump}getic'}
            dependencies.append(rocoto.add_dependency(dep_dict))
            dependencies = rocoto.create_dependency(dep_condition='and', dep=dependencies)

        resources = self.get_resource('init')
        task = create_wf_task('init', resources, cdump=self.cdump, envar=self.envars, dependency=dependencies)

        return task

    def prep(self):

        suffix = self._base["SUFFIX"]
        dump_suffix = self._base["DUMP_SUFFIX"]
        gfs_cyc = self._base["gfs_cyc"]
        dmpdir = self._base["DMPDIR"]
        gfs_enkf = True if self.app_config.do_hybvar and 'gfs' in self.app_config.eupd_cdumps else False

        deps = []
        dep_dict = {'type': 'metatask', 'name': f'{"gdas"}post', 'offset': '-06:00:00'}
        deps.append(rocoto.add_dependency(dep_dict))
        data = f'&ROTDIR;/gdas.@Y@m@d/@H/atmos/gdas.t@Hz.atmf009{suffix}'
        dep_dict = {'type': 'data', 'data': data, 'offset': '-06:00:00'}
        deps.append(rocoto.add_dependency(dep_dict))
        data = f'{dmpdir}/{self.cdump}{dump_suffix}.@Y@m@d/@H/{self.cdump}.t@Hz.updated.status.tm00.bufr_d'
        dep_dict = {'type': 'data', 'data': data}
        deps.append(rocoto.add_dependency(dep_dict))
        dependencies = rocoto.create_dependency(dep_condition='and', dep=deps)

        cycledef = self.cdump
        if self.cdump in ['gfs'] and gfs_enkf and gfs_cyc != 4:
            cycledef = 'gdas'

        resources = self.get_resource('prep')
        task = create_wf_task('prep', resources, cdump=self.cdump, envar=self.envars, dependency=dependencies,
                              cycledef=cycledef)

        return task

    def waveinit(self):

        resources = self.get_resource('waveinit')
        dependencies = None
        if self.app_config.mode in ['cycled']:
            deps = []
            dep_dict = {'type': 'task', 'name': f'{self.cdump}prep'}
            deps.append(rocoto.add_dependency(dep_dict))
            dep_dict = {'type': 'cycleexist', 'condition': 'not', 'offset': '-06:00:00'}
            deps.append(rocoto.add_dependency(dep_dict))
            dependencies = rocoto.create_dependency(dep_condition='or', dep=deps)

        task = create_wf_task('waveinit', resources, cdump=self.cdump, envar=self.envars, dependency=dependencies)

        return task

    def waveprep(self):

        deps = []
        dep_dict = {'type': 'task', 'name': f'{self.cdump}waveinit'}
        deps.append(rocoto.add_dependency(dep_dict))
        dependencies = rocoto.create_dependency(dep=deps)

        resources = self.get_resource('waveprep')
        task = create_wf_task('waveprep', resources, cdump=self.cdump, envar=self.envars, dependency=dependencies)

        return task

    def aerosol_init(self):

        deps = []
        # Files from current cycle
        files = ['gfs_ctrl.nc'] + [f'gfs_data.tile{tile}.nc' for tile in range(1, self.n_tiles + 1)]
        for file in files:
            data = f'&ROTDIR;/{self.cdump}.@Y@m@d/@H/atmos/INPUT/{file}'
            dep_dict = {'type': 'data', 'data': data}
            deps.append(rocoto.add_dependency(dep_dict))

        # Calculate offset based on CDUMP = gfs | gdas
        interval = None
        if self.cdump in ['gfs']:
            interval = self._base['INTERVAL_GFS']
        elif self.cdump in ['gdas']:
            interval = self._base['INTERVAL']
        offset = f'-{interval}'

        # Previous cycle
        dep_dict = {'type': 'cycleexist', 'offset': offset}
        deps.append(rocoto.add_dependency(dep_dict))

        # Files from previous cycle
        files = [f'@Y@m@d.@H0000.fv_core.res.nc'] + \
                [f'@Y@m@d.@H0000.fv_core.res.tile{tile}.nc' for tile in range(1, self.n_tiles + 1)] + \
                [f'@Y@m@d.@H0000.fv_tracer.res.tile{tile}.nc' for tile in range(1, self.n_tiles + 1)]

        for file in files:
            data = [f'&ROTDIR;/{self.cdump}.@Y@m@d/@H/atmos/RERUN_RESTART/', file]
            dep_dict = {'type': 'data', 'data': data, 'offset': [offset, None]}
            deps.append(rocoto.add_dependency(dep_dict))

        dependencies = rocoto.create_dependency(dep_condition='and', dep=deps)

        resources = self.get_resource('aerosol_init')
        task = create_wf_task('aerosol_init', resources, cdump=self.cdump, envar=self.envars, dependency=dependencies)

        return task

    def anal(self):
        deps = []
        dep_dict = {'type': 'task', 'name': f'{self.cdump}prep'}
        deps.append(rocoto.add_dependency(dep_dict))
        if self.app_config.do_hybvar:
            dep_dict = {'type': 'metatask', 'name': f'{"gdas"}epmn', 'offset': '-06:00:00'}
            deps.append(rocoto.add_dependency(dep_dict))
            dependencies = rocoto.create_dependency(dep_condition='and', dep=deps)
        else:
            dependencies = rocoto.create_dependency(dep=deps)

        resources = self.get_resource('anal')
        task = create_wf_task('anal', resources, cdump=self.cdump, envar=self.envars, dependency=dependencies)

        return task

    def sfcanl(self):

        deps = []
        if self.app_config.do_jedivar:
            dep_dict = {'type': 'task', 'name': f'{self.cdump}atmanalrun'}
        else:
            dep_dict = {'type': 'task', 'name': f'{self.cdump}anal'}
        deps.append(rocoto.add_dependency(dep_dict))
        dependencies = rocoto.create_dependency(dep=deps)

        resources = self.get_resource('sfcanl')
        task = create_wf_task('sfcanl', resources, cdump=self.cdump, envar=self.envars, dependency=dependencies)

        return task

    def analcalc(self):

        deps = []
        if self.app_config.do_jedivar:
            dep_dict = {'type': 'task', 'name': f'{self.cdump}atmanalrun'}
        else:
            dep_dict = {'type': 'task', 'name': f'{self.cdump}anal'}
        deps.append(rocoto.add_dependency(dep_dict))
        dep_dict = {'type': 'task', 'name': f'{self.cdump}sfcanl'}
        deps.append(rocoto.add_dependency(dep_dict))
        if self.app_config.do_hybvar and self.cdump in ['gdas']:
            dep_dict = {'type': 'task', 'name': f'{"gdas"}echgres', 'offset': '-06:00:00'}
            deps.append(rocoto.add_dependency(dep_dict))
        dependencies = rocoto.create_dependency(dep_condition='and', dep=deps)

        resources = self.get_resource('analcalc')
        task = create_wf_task('analcalc', resources, cdump=self.cdump, envar=self.envars, dependency=dependencies)

        return task

    def analdiag(self):

        deps = []
        dep_dict = {'type': 'task', 'name': f'{self.cdump}anal'}
        deps.append(rocoto.add_dependency(dep_dict))
        dep_dict = {'type': 'cycleexist', 'offset': '-06:00:00'}
        deps.append(rocoto.add_dependency(dep_dict))
        dependencies = rocoto.create_dependency(dep_condition='and', dep=deps)

        resources = self.get_resource('analdiag')
        task = create_wf_task('analdiag', resources, cdump=self.cdump, envar=self.envars, dependency=dependencies)

        return task

    def atmanalprep(self):

        suffix = self._base["SUFFIX"]
        dump_suffix = self._base["DUMP_SUFFIX"]
        gfs_cyc = self._base["gfs_cyc"]
        dmpdir = self._base["DMPDIR"]
        do_gfs_enkf = True if self.app_config.do_hybvar and 'gfs' in self.app_config.eupd_cdumps else False

        deps = []
        dep_dict = {'type': 'metatask', 'name': 'gdaspost', 'offset': '-06:00:00'}
        deps.append(rocoto.add_dependency(dep_dict))
        data = f'&ROTDIR;/gdas.@Y@m@d/@H/atmos/gdas.t@Hz.atmf009{suffix}'
        dep_dict = {'type': 'data', 'data': data, 'offset': '-06:00:00'}
        deps.append(rocoto.add_dependency(dep_dict))
        data = f'{dmpdir}/{self.cdump}{dump_suffix}.@Y@m@d/@H/{self.cdump}.t@Hz.updated.status.tm00.bufr_d'
        dep_dict = {'type': 'data', 'data': data}
        deps.append(rocoto.add_dependency(dep_dict))
        dependencies = rocoto.create_dependency(dep_condition='and', dep=deps)

        cycledef = self.cdump
        if self.cdump in ['gfs'] and do_gfs_enkf and gfs_cyc != 4:
            cycledef = 'gdas'

        resources = self.get_resource('atmanalprep')
        task = create_wf_task('atmanalprep', resources, cdump=self.cdump, envar=self.envars, dependency=dependencies,
                              cycledef=cycledef)
        return task

    def atmanalrun(self):

        deps = []
        dep_dict = {'type': 'task', 'name': f'{self.cdump}atmanalprep'}
        deps.append(rocoto.add_dependency(dep_dict))
        if self.app_config.do_hybvar:
            dep_dict = {'type': 'metatask', 'name': 'gdasepmn', 'offset': '-06:00:00'}
            deps.append(rocoto.add_dependency(dep_dict))
            dependencies = rocoto.create_dependency(dep_condition='and', dep=deps)
        else:
            dependencies = rocoto.create_dependency(dep=deps)

        resources = self.get_resource('atmanalrun')
        task = create_wf_task('atmanalrun', resources, cdump=self.cdump, envar=self.envars, dependency=dependencies)

        return task

    def atmanalpost(self):

        deps = []
        dep_dict = {'type': 'task', 'name': f'{self.cdump}atmanalrun'}
        deps.append(rocoto.add_dependency(dep_dict))
        dep_dict = {'type': 'cycleexist', 'offset': '-06:00:00'}
        deps.append(rocoto.add_dependency(dep_dict))
        dependencies = rocoto.create_dependency(dep_condition='and', dep=deps)
   
        resources = self.get_resource('atmanalpost')
        task = create_wf_task('atmanalpost', resources, cdump=self.cdump, envar=self.envars, dependency=dependencies)

        return task

    def gldas(self):

        deps = []
        dep_dict = {'type': 'task', 'name': f'{self.cdump}sfcanl'}
        deps.append(rocoto.add_dependency(dep_dict))
        dep_dict = {'type': 'cycleexist', 'offset': '-06:00:00'}
        deps.append(rocoto.add_dependency(dep_dict))
        dependencies = rocoto.create_dependency(dep_condition='and', dep=deps)

        resources = self.get_resource('gldas')
        task = create_wf_task('gldas', resources, cdump=self.cdump, envar=self.envars, dependency=dependencies)

        return task

    def fcst(self):

        fcst_map = {'forecast-only': self._fcst_forecast_only,
                    'cycled': self._fcst_cycled}

        try:
            task = fcst_map[self.app_config.mode]
        except KeyError:
            raise NotImplementedError(f'{self.app_config.mode} is not a valid type.\n' +
                                      'Currently supported forecast types are:\n' +
                                      f'{" | ".join(fcst_map.keys())}')

        return task

    @property
    def _fcst_forecast_only(self):
        dependencies = []
        deps = []
        data = f'&ROTDIR;/{self.cdump}.@Y@m@d/@H/atmos/INPUT/sfc_data.tile6.nc'
        dep_dict = {'type': 'data', 'data': data}
        deps.append(rocoto.add_dependency(dep_dict))
        data = f'&ROTDIR;/{self.cdump}.@Y@m@d/@H/atmos/RESTART/@Y@m@d.@H0000.sfcanl_data.tile6.nc'
        dep_dict = {'type': 'data', 'data': data}
        deps.append(rocoto.add_dependency(dep_dict))
        dependencies.append(rocoto.create_dependency(dep_condition='or', dep=deps))

        if self.app_config.do_wave and self.cdump in self.app_config.wave_cdumps:
            wave_job = 'waveprep' if self.app_config.model_app in ['ATMW'] else 'waveinit'
            dep_dict = {'type': 'task', 'name': f'{self.cdump}{wave_job}'}
            dependencies.append(rocoto.add_dependency(dep_dict))

        if self.app_config.do_aero:
            # Calculate offset based on CDUMP = gfs | gdas
            interval = None
            if self.cdump in ['gfs']:
                interval = self._base['INTERVAL_GFS']
            elif self.cdump in ['gdas']:
                interval = self._base['INTERVAL']
            offset = f'-{interval}'
            deps = []
            dep_dict = {'type': 'task', 'name': f'{self.cdump}aerosol_init'}
            deps.append(rocoto.add_dependency(dep_dict))
            dep_dict = {'type': 'cycleexist', 'condition': 'not', 'offset': offset}
            deps.append(rocoto.add_dependency(dep_dict))
            dependencies.append(rocoto.create_dependency(dep_condition='or', dep=deps))

        dependencies = rocoto.create_dependency(dep_condition='and', dep=dependencies)

        resources = self.get_resource('fcst')
        task = create_wf_task('fcst', resources, cdump=self.cdump, envar=self.envars, dependency=dependencies)

        return task

    @property
    def _fcst_cycled(self):

        dep_dict = {'type': 'task', 'name': f'{self.cdump}sfcanl'}
        dep = rocoto.add_dependency(dep_dict)
        dependencies = rocoto.create_dependency(dep=dep)

        if self.app_config.do_gldas and self.cdump in ['gdas']:
            dep_dict = {'type': 'task', 'name': f'{self.cdump}gldas'}
            dependencies.append(rocoto.add_dependency(dep_dict))

        if self.app_config.do_wave and self.cdump in self.app_config.wave_cdumps:
            dep_dict = {'type': 'task', 'name': f'{self.cdump}waveprep'}
            dependencies.append(rocoto.add_dependency(dep_dict))

        dependencies = rocoto.create_dependency(dep_condition='and', dep=dependencies)

        if self.cdump in ['gdas']:
            dep_dict = {'type': 'cycleexist', 'condition': 'not', 'offset': '-06:00:00'}
            dependencies.append(rocoto.add_dependency(dep_dict))
            dependencies = rocoto.create_dependency(dep_condition='or', dep=dependencies)

        resources = self.get_resource('fcst')
        task = create_wf_task('fcst', resources, cdump=self.cdump, envar=self.envars, dependency=dependencies)

        return task

    def post(self):
        add_anl_to_post = False
        if self.app_config.mode in ['cycled']:
            add_anl_to_post = True

        return self._post_task('post', add_anl_to_post=add_anl_to_post)

    def ocnpost(self):
        return self._post_task('ocnpost', add_anl_to_post=False)

    def _post_task(self, task_name, add_anl_to_post=False):
        if task_name not in ['post', 'ocnpost']:
            raise KeyError(f'Invalid post-processing task: {task_name}')

        if task_name in ['ocnpost']:
            add_anl_to_post = False

        def _get_postgroups(cdump, config, add_anl=False):

            fhmin = config['FHMIN']
            fhmax = config['FHMAX']
            fhout = config['FHOUT']

            # Get a list of all forecast hours
            fhrs = []
            if cdump in ['gdas']:
                fhrs = range(fhmin, fhmax + fhout, fhout)
            elif cdump in ['gfs']:
                fhmax = np.max(
                    [config['FHMAX_GFS_00'], config['FHMAX_GFS_06'], config['FHMAX_GFS_12'], config['FHMAX_GFS_18']])
                fhout = config['FHOUT_GFS']
                fhmax_hf = config['FHMAX_HF_GFS']
                fhout_hf = config['FHOUT_HF_GFS']
                fhrs_hf = range(fhmin, fhmax_hf + fhout_hf, fhout_hf)
                fhrs = list(fhrs_hf) + list(range(fhrs_hf[-1] + fhout, fhmax + fhout, fhout))

            npostgrp = config['NPOSTGRP']
            ngrps = npostgrp if len(fhrs) > npostgrp else len(fhrs)

            fhrs = [f'f{fhr:03d}' for fhr in fhrs]
            fhrs = np.array_split(fhrs, ngrps)
            fhrs = [fhr.tolist() for fhr in fhrs]

            anl = ['anl'] if add_anl else []

            grp = ' '.join(anl + [f'_{fhr[0]}-{fhr[-1]}' for fhr in fhrs])
            dep = ' '.join(anl + [fhr[-1] for fhr in fhrs])
            lst = ' '.join(anl + ['_'.join(fhr) for fhr in fhrs])

            return grp, dep, lst

        deps = []
        data = f'&ROTDIR;/{self.cdump}.@Y@m@d/@H/atmos/{self.cdump}.t@Hz.log#dep#.txt'
        dep_dict = {'type': 'data', 'data': data}
        deps.append(rocoto.add_dependency(dep_dict))
        dep_dict = {'type': 'task', 'name': f'{self.cdump}fcst'}
        deps.append(rocoto.add_dependency(dep_dict))
        dependencies = rocoto.create_dependency(dep_condition='or', dep=deps)

        postenvars = self.envars.copy()
        postenvar_dict = {'FHRGRP': '#grp#',
                          'FHRLST': '#lst#',
                          'ROTDIR': self._base.get('ROTDIR')}
        for key, value in postenvar_dict.items():
            postenvars.append(rocoto.create_envar(name=key, value=str(value)))

        varname1, varname2, varname3 = 'grp', 'dep', 'lst'
        varval1, varval2, varval3 = _get_postgroups(self.cdump, self._configs[task_name], add_anl=add_anl_to_post)
        vardict = {varname2: varval2, varname3: varval3}

        resources = self.get_resource(task_name)
        task = create_wf_task(task_name, resources, cdump=self.cdump, envar=postenvars, dependency=dependencies,
                              metatask=task_name, varname=varname1, varval=varval1, vardict=vardict)

        return task

    def wavepostsbs(self):
        deps = []
        for wave_grid in self._configs['wavepostsbs']['waveGRD'].split():
            data = f'&ROTDIR;/{self.cdump}.@Y@m@d/@H/wave/rundata/{self.cdump}wave.out_grd.{wave_grid}.@Y@m@d.@H0000'
            dep_dict = {'type': 'data', 'data': data}
            deps.append(rocoto.add_dependency(dep_dict))
        dependencies = rocoto.create_dependency(dep_condition='and', dep=deps)

        resources = self.get_resource('wavepostsbs')
        task = create_wf_task('wavepostsbs', resources, cdump=self.cdump, envar=self.envars, dependency=dependencies)

        return task

    def wavepostbndpnt(self):
        deps = []
        dep_dict = {'type': 'task', 'name': f'{self.cdump}fcst'}
        deps.append(rocoto.add_dependency(dep_dict))
        dependencies = rocoto.create_dependency(dep=deps)

        resources = self.get_resource('wavepostbndpnt')
        task = create_wf_task('wavepostbndpnt', resources, cdump=self.cdump, envar=self.envars, dependency=dependencies)

        return task

    def wavepostbndpntbll(self):
        deps = []
        data = f'&ROTDIR;/{self.cdump}.@Y@m@d/@H/atmos/{self.cdump}.t@Hz.logf180.txt'
        dep_dict = {'type': 'data', 'data': data}
        deps.append(rocoto.add_dependency(dep_dict))
        dependencies = rocoto.create_dependency(dep=deps)

        resources = self.get_resource('wavepostbndpntbll')
        task = create_wf_task('wavepostbndpntbll', resources, cdump=self.cdump, envar=self.envars,
                              dependency=dependencies)

        return task

    def wavepostpnt(self):
        deps = []
        dep_dict = {'type': 'task', 'name': f'{self.cdump}fcst'}
        deps.append(rocoto.add_dependency(dep_dict))
        if self.app_config.do_wave_bnd:
            dep_dict = {'type': 'task', 'name': f'{self.cdump}wavepostbndpntbll'}
            deps.append(rocoto.add_dependency(dep_dict))
        dependencies = rocoto.create_dependency(dep_condition='and', dep=deps)

        resources = self.get_resource('wavepostpnt')
        task = create_wf_task('wavepostpnt', resources, cdump=self.cdump, envar=self.envars, dependency=dependencies)

        return task

    def wavegempak(self):
        deps = []
        dep_dict = {'type': 'task', 'name': f'{self.cdump}wavepostsbs'}
        deps.append(rocoto.add_dependency(dep_dict))
        dependencies = rocoto.create_dependency(dep=deps)

        resources = self.get_resource('wavegempak')
        task = create_wf_task('wavegempak', resources, cdump=self.cdump, envar=self.envars, dependency=dependencies)

        return task

    def waveawipsbulls(self):
        deps = []
        dep_dict = {'type': 'task', 'name': f'{self.cdump}wavepostsbs'}
        deps.append(rocoto.add_dependency(dep_dict))
        dep_dict = {'type': 'task', 'name': f'{self.cdump}wavepostpnt'}
        deps.append(rocoto.add_dependency(dep_dict))
        dependencies = rocoto.create_dependency(dep_condition='and', dep=deps)

        resources = self.get_resource('waveawipsbulls')
        task = create_wf_task('waveawipsbulls', resources, cdump=self.cdump, envar=self.envars, dependency=dependencies)

        return task

    def waveawipsgridded(self):
        deps = []
        dep_dict = {'type': 'task', 'name': f'{self.cdump}wavepostsbs'}
        deps.append(rocoto.add_dependency(dep_dict))
        dependencies = rocoto.create_dependency(dep=deps)

        resources = self.get_resource('waeawipsgridded')
        task = create_wf_task('waveawipsgridded', resources, cdump=self.cdump, envar=self.envars,
                              dependency=dependencies)

        return task

    def wafs(self):
        return self._wafs_task('wafs')

    def wafsgcip(self):
        return self._wafs_task('wafsgcip')

    def wafsgrib2(self):
        return self._wafs_task('wafsgrib2')

    def wafsgrib20p25(self):
        return self._wafs_task('wafsgrib20p25')

    def _wafs_task(self, task_name):
        if task_name not in ['wafs', 'wafsgcip', 'wafsgrib2', 'wafsgrib20p25']:
            raise KeyError(f'Invalid WAFS task: {task_name}')

        deps = []
        fhrlst = [6] + [*range(12, 36 + 3, 3)]
        for fhr in fhrlst:
            data = f'&ROTDIR;/{self.cdump}.@Y@m@d/@H/atmos/{self.cdump}.t@Hz.wafs.grb2if{fhr:03d}'
            dep_dict = {'type': 'data', 'data': data}
            deps.append(rocoto.add_dependency(dep_dict))
        dependencies = rocoto.create_dependency(dep_condition='and', dep=deps)

        resources = self.get_resource(task_name)
        task = create_wf_task(task_name, resources, cdump=self.cdump, envar=self.envars, dependency=dependencies)

        return task

    def wafsblending(self):
        deps = []
        dep_dict = {'type': 'task', 'name': f'{self.cdump}wafsgrib2'}
        deps.append(rocoto.add_dependency(dep_dict))
        dependencies = rocoto.create_dependency(dep=deps)

        resources = self.get_resource('wafsblending')
        task = create_wf_task('wafsblending', resources, cdump=self.cdump, envar=self.envars, dependency=dependencies)

        return task

    def wafsblending0p25(self):
        deps = []
        dep_dict = {'type': 'task', 'name': f'{self.cdump}wafsgrib20p25'}
        deps.append(rocoto.add_dependency(dep_dict))
        dependencies = rocoto.create_dependency(dep=deps)

        resources = self.get_resource('wafsblending0p25')
        task = create_wf_task('wafsblending0p25', resources, cdump=self.cdump, envar=self.envars,
                              dependency=dependencies)

        return task

    def postsnd(self):
        deps = []
        dep_dict = {'type': 'task', 'name': f'{self.cdump}fcst'}
        deps.append(rocoto.add_dependency(dep_dict))
        dependencies = rocoto.create_dependency(dep=deps)

        resources = self.get_resource('postsnd')
        task = create_wf_task('postsnd', resources, cdump=self.cdump, envar=self.envars, dependency=dependencies)

        return task

    def awips(self):

        def _get_awipsgroups(cdump, config):

            fhmin = config['FHMIN']
            fhmax = config['FHMAX']
            fhout = config['FHOUT']

            # Get a list of all forecast hours
            fhrs = []
            if cdump in ['gdas']:
                fhrs = range(fhmin, fhmax + fhout, fhout)
            elif cdump in ['gfs']:
                fhmax = np.max(
                    [config['FHMAX_GFS_00'], config['FHMAX_GFS_06'], config['FHMAX_GFS_12'], config['FHMAX_GFS_18']])
                fhout = config['FHOUT_GFS']
                fhmax_hf = config['FHMAX_HF_GFS']
                fhout_hf = config['FHOUT_HF_GFS']
                if fhmax > 240:
                    fhmax = 240
                if fhmax_hf > 240:
                    fhmax_hf = 240
                fhrs_hf = list(range(fhmin, fhmax_hf + fhout_hf, fhout_hf))
                fhrs = fhrs_hf + list(range(fhrs_hf[-1] + fhout, fhmax + fhout, fhout))

            nawipsgrp = config['NAWIPSGRP']
            ngrps = nawipsgrp if len(fhrs) > nawipsgrp else len(fhrs)

            fhrs = [f'f{fhr:03d}' for fhr in fhrs]
            fhrs = np.array_split(fhrs, ngrps)
            fhrs = [fhr.tolist() for fhr in fhrs]

            grp = ' '.join([f'_{fhr[0]}-{fhr[-1]}' for fhr in fhrs])
            dep = ' '.join([fhr[-1] for fhr in fhrs])
            lst = ' '.join(['_'.join(fhr) for fhr in fhrs])

            return grp, dep, lst

        deps = []
        dep_dict = {'type': 'metatask', 'name': f'{self.cdump}post'}
        deps.append(rocoto.add_dependency(dep_dict))
        dependencies = rocoto.create_dependency(dep=deps)

        awipsenvars = self.envars.copy()
        awipsenvar_dict = {'FHRGRP': '#grp#',
                           'FHRLST': '#lst#',
                           'ROTDIR': self._base.get('ROTDIR')}
        for key, value in awipsenvar_dict.items():
            awipsenvars.append(rocoto.create_envar(name=key, value=str(value)))

        varname1, varname2, varname3 = 'grp', 'dep', 'lst'
        varval1, varval2, varval3 = _get_awipsgroups(self.cdump, self._configs['awips'])
        vardict = {varname2: varval2, varname3: varval3}

        resources = self.get_resource('awips')
        task = create_wf_task('awips', resources, cdump=self.cdump, envar=awipsenvars, dependency=dependencies,
                              metatask='awips', varname=varname1, varval=varval1, vardict=vardict)

        return task

    def gempak(self):

        deps = []
        dep_dict = {'type': 'metatask', 'name': f'{self.cdump}post'}
        deps.append(rocoto.add_dependency(dep_dict))
        dependencies = rocoto.create_dependency(dep=deps)

        resources = self.get_resource('gempak')
        task = create_wf_task('gempak', resources, cdump=self.cdump, envar=self.envars, dependency=dependencies)

        return task

    def vrfy(self):
        deps = []
        dep_dict = {'type': 'metatask', 'name': f'{self.cdump}post'}
        deps.append(rocoto.add_dependency(dep_dict))
        dependencies = rocoto.create_dependency(dep=deps)

        resources = self.get_resource('vrfy')
        task = create_wf_task('vrfy', resources, cdump=self.cdump, envar=self.envars, dependency=dependencies)

        return task

    def metp(self):
        deps = []
        dep_dict = {'type': 'metatask', 'name': f'{self.cdump}post'}
        deps.append(rocoto.add_dependency(dep_dict))
        dependencies = rocoto.create_dependency(dep_condition='and', dep=deps)

        metpenvars = self.envars.copy()
        metpenvar_dict = {'SDATE_GFS': self._base.get('SDATE_GFS'),
                          # TODO - in Forecast-only, this is `SDATE` on the RHS
                          'METPCASE': '#metpcase#'}
        for key, value in metpenvar_dict.items():
            metpenvars.append(rocoto.create_envar(name=key, value=str(value)))

        varname1 = 'metpcase'
        varval1 = 'g2g1 g2o1 pcp1'

        resources = self.get_resource('metp')
        task = create_wf_task('metp', resources, cdump=self.cdump, envar=metpenvars, dependency=dependencies,
                              metatask='metp', varname=varname1, varval=varval1)

        return task

    def arch(self):
        deps = []
        if self.app_config.do_vrfy:
            dep_dict = {'type': 'task', 'name': f'{self.cdump}vrfy'}
            deps.append(rocoto.add_dependency(dep_dict))
        if self.app_config.do_metp and self.cdump in ['gfs']:
            dep_dict = {'type': 'metatask', 'name': f'{self.cdump}metp'}
            deps.append(rocoto.add_dependency(dep_dict))
        if self.app_config.do_wave:
            dep_dict = {'type': 'task', 'name': f'{self.cdump}wavepostsbs'}
            deps.append(rocoto.add_dependency(dep_dict))
            dep_dict = {'type': 'task', 'name': f'{self.cdump}wavepostpnt'}
            deps.append(rocoto.add_dependency(dep_dict))
            if self.app_config.do_wave_bnd:
                dep_dict = {'type': 'task', 'name': f'{self.cdump}wavepostbndpnt'}
                deps.append(rocoto.add_dependency(dep_dict))
        dependencies = rocoto.create_dependency(dep_condition='and', dep=deps)

        resources = self.get_resource('arch')
        task = create_wf_task('arch', resources, cdump=self.cdump, envar=self.envars, dependency=dependencies)

        return task

    # Start of ensemble tasks
    def eobs(self):
        deps = []
        dep_dict = {'type': 'task', 'name': f'{self.cdump}prep'}
        deps.append(rocoto.add_dependency(dep_dict))
        dep_dict = {'type': 'metatask', 'name': f'{"gdas"}epmn', 'offset': '-06:00:00'}
        deps.append(rocoto.add_dependency(dep_dict))
        dependencies = rocoto.create_dependency(dep_condition='and', dep=deps)

        resources = self.get_resource('eobs')
        task = create_wf_task('eobs', resources, cdump=self.cdump, envar=self.envars, dependency=dependencies)

        return task

    def eomg(self):
        deps = []
        dep_dict = {'type': 'task', 'name': f'{self.cdump}eobs'}
        deps.append(rocoto.add_dependency(dep_dict))
        dependencies = rocoto.create_dependency(dep=deps)

        eomgenvars = self.envars.copy()
        eomgenvars.append(rocoto.create_envar(name='ENSGRP', value='#grp#'))

        groups = self._get_hybgroups(self._base['NMEM_ENKF'], self._configs['eobs']['NMEM_EOMGGRP'])

        resources = self.get_resource('eomg')
        task = create_wf_task('eomg', resources, cdump=self.cdump, envar=eomgenvars, dependency=dependencies,
                              metatask='eomn', varname='grp', varval=groups)

        return task

    def ediag(self):
        deps = []
        dep_dict = {'type': 'task', 'name': f'{self.cdump}eobs'}
        deps.append(rocoto.add_dependency(dep_dict))
        dependencies = rocoto.create_dependency(dep=deps)

        resources = self.get_resource('ediag')
        task = create_wf_task('ediag', resources, cdump=self.cdump, envar=self.envars, dependency=dependencies)

        return task

    def eupd(self):
        deps = []
        if self.app_config.lobsdiag_forenkf:
            dep_dict = {'type': 'task', 'name': f'{self.cdump}ediag'}
        else:
            dep_dict = {'type': 'metatask', 'name': f'{self.cdump}eomn'}
        deps.append(rocoto.add_dependency(dep_dict))
        dependencies = rocoto.create_dependency(dep=deps)

        resources = self.get_resource('eupd')
        task = create_wf_task('eupd', resources, cdump=self.cdump, envar=self.envars, dependency=dependencies)

        return task

<<<<<<< HEAD
    def eupdfsoi(self):
        deps = []
        if self.app_config.lobsdiag_forenkf:
            dep_dict = {'type': 'task', 'name': f'{self.cdump}ediag'}
        else:
            dep_dict = {'type': 'metatask', 'name': f'{self.cdump}eomn'}
        deps.append(rocoto.add_dependency(dep_dict))
        dependencies = rocoto.create_dependency(dep=deps)

        resources = self.get_resource('eupdfsoi')
        task = create_wf_task('eupdfsoi', resources, cdump=self.cdump, envar=self.envars, dependency=dependencies)

        return task

    def efsoi(self):
        deps = []
        #dep_dict = {'type': 'metatask', 'name': f'{self.cdump}epmnfsoi'}
        #deps.append(rocoto.add_dependency(dep_dict))
        data = '&ROTDIR;/efsoigdas.@Y@m@d/@H/atmos/gdas.t@Hz.atmf030.ensmean.nc'
        dep_dict = {'type': 'data', 'data': data, 'offset': '-6:00:00'}
        deps.append(rocoto.add_dependency(dep_dict))
        data = '&ROTDIR;/efsoigdas.@Y@m@d/@H/atmos/gdas.t@Hz.atmf024.ensmean.nc'
        dep_dict = {'type': 'data', 'data': data}
        deps.append(rocoto.add_dependency(dep_dict))
        data = '&ROTDIR;/gdas.@Y@m@d/@H/atmos/gdas.t@Hz.atmanl.ensres.nc'
        dep_dict = {'type': 'data', 'data': data, 'offset': '24:00:00'}
        deps.append(rocoto.add_dependency(dep_dict))
        dependencies = rocoto.create_dependency(dep_condition='and', dep=deps)

        resources = self.get_resource('efsoi')
        task = create_wf_task('efsoi', resources, cdump=self.cdump, envar=self.envars, dependency=dependencies)

        return task

 
=======
    def atmensanalprep(self):

        suffix = self._base["SUFFIX"]
        dump_suffix = self._base["DUMP_SUFFIX"]
        gfs_cyc = self._base["gfs_cyc"]
        dmpdir = self._base["DMPDIR"]
        do_gfs_enkf = True if self.app_config.do_hybvar and 'gfs' in self.app_config.eupd_cdumps else False

        deps = []
        dep_dict = {'type': 'metatask', 'name': 'gdaspost', 'offset': '-06:00:00'}
        deps.append(rocoto.add_dependency(dep_dict))
        data = f'&ROTDIR;/gdas.@Y@m@d/@H/atmos/gdas.t@Hz.atmf009{suffix}'
        dep_dict = {'type': 'data', 'data': data, 'offset': '-06:00:00'}
        deps.append(rocoto.add_dependency(dep_dict))
        data = f'{dmpdir}/{self.cdump}{dump_suffix}.@Y@m@d/@H/{self.cdump}.t@Hz.updated.status.tm00.bufr_d'
        dep_dict = {'type': 'data', 'data': data}
        deps.append(rocoto.add_dependency(dep_dict))
        dependencies = rocoto.create_dependency(dep_condition='and', dep=deps)

        cycledef = self.cdump
        if self.cdump in ['gfs'] and do_gfs_enkf and gfs_cyc != 4:
            cycledef = 'gdas'

        resources = self.get_resource('atmensanalprep')
        task = create_wf_task('atmensanalprep', resources, cdump=self.cdump, envar=self.envars, dependency=dependencies,
                              cycledef=cycledef)

        return task

    def atmensanalrun(self):

        deps = []
        dep_dict = {'type': 'task', 'name': f'{self.cdump}atmensanalprep'}
        deps.append(rocoto.add_dependency(dep_dict))
        dep_dict = {'type': 'metatask', 'name': 'gdasepmn', 'offset': '-06:00:00'}
        deps.append(rocoto.add_dependency(dep_dict))
        dependencies = rocoto.create_dependency(dep_condition='and', dep=deps)

        resources = self.get_resource('atmensanalrun')
        task = create_wf_task('atmensanalrun', resources, cdump=self.cdump, envar=self.envars, dependency=dependencies)

        return task

    def atmensanalpost(self):

        deps = []
        dep_dict = {'type': 'task', 'name': f'{self.cdump}atmensanalrun'}
        deps.append(rocoto.add_dependency(dep_dict))
        dependencies = rocoto.create_dependency(dep=deps)

        resources = self.get_resource('atmensanalpost')
        task = create_wf_task('atmensanalpost', resources, cdump=self.cdump, envar=self.envars, dependency=dependencies)
   
        return task

>>>>>>> ffcd5bbd
    def ecen(self):

        self._is_this_a_gdas_task(self.cdump, 'ecen')

        def _get_ecengroups():

            if self._base.get('DOIAU_ENKF', False):
                fhrs = list(self._base.get('IAUFHRS', '6').split(','))

                necengrp = self._configs['ecen']['NECENGRP']
                ngrps = necengrp if len(fhrs) > necengrp else len(fhrs)

                fhrs = [f'{int(fhr):03d}' for fhr in fhrs]
                fhrs = np.array_split(fhrs, ngrps)
                fhrs = [fhr.tolist() for fhr in fhrs]

                grp = ' '.join([f'{x:03d}' for x in range(0, ngrps)])
                dep = ' '.join([f[-1] for f in fhrs])
                lst = ' '.join(['_'.join(f) for f in fhrs])

            else:
                grp = '000'
                dep = 'f006'
                lst = 'f006'

            return grp, dep, lst

        eupd_cdump = 'gdas' if 'gdas' in self.app_config.eupd_cdumps else 'gfs'

        deps = []
        dep_dict = {'type': 'task', 'name': f'{self.cdump}analcalc'}
        deps.append(rocoto.add_dependency(dep_dict))
        if self.app_config.do_jediens:
            dep_dict = {'type': 'task', 'name': f'{eupd_cdump}atmensanalrun'}
        else:
            dep_dict = {'type': 'task', 'name': f'{eupd_cdump}eupd'}
        deps.append(rocoto.add_dependency(dep_dict))
        dependencies = rocoto.create_dependency(dep_condition='and', dep=deps)

        ecenenvars = self.envars.copy()
        ecenenvar_dict = {'FHRGRP': '#grp#',
                          'FHRLST': '#lst#'}
        for key, value in ecenenvar_dict.items():
            ecenenvars.append(rocoto.create_envar(name=key, value=str(value)))

        varname1, varname2, varname3 = 'grp', 'dep', 'lst'
        varval1, varval2, varval3 = _get_ecengroups()
        vardict = {varname2: varval2, varname3: varval3}

        resources = self.get_resource('ecen')
        task = create_wf_task('ecen', resources, cdump=self.cdump, envar=ecenenvars, dependency=dependencies,
                              metatask='ecmn', varname=varname1, varval=varval1, vardict=vardict)
        return task

    def ecenfsoi(self):

        self._is_this_a_gdas_task(self.cdump, 'ecenfsoi')

        def _get_ecenfsoigroups():

            if self._base.get('DOIAU_ENKF', False):
                fhrs = list(self._base.get('IAUFHRS', '6').split(','))

                necenfsoigrp = self._configs['ecen']['NECENGRP']
                ngrps = necenfsoigrp if len(fhrs) > necenfsoigrp else len(fhrs)

                fhrs = [f'{int(fhr):03d}' for fhr in fhrs]
                fhrs = np.array_split(fhrs, ngrps)
                fhrs = [fhr.tolist() for fhr in fhrs]

                grp = ' '.join([f'{x:03d}' for x in range(0, ngrps)])
                dep = ' '.join([f[-1] for f in fhrs])
                lst = ' '.join(['_'.join(f) for f in fhrs])

            else:
                grp = '000'
                dep = 'f006'
                lst = 'f006'

            return grp, dep, lst

        eupdfsoi_cdump = 'gdas' if 'gdas' in self.app_config.eupd_cdumps else 'gfs'

        deps = []
        dep_dict = {'type': 'task', 'name': f'{self.cdump}analcalc'}
        deps.append(rocoto.add_dependency(dep_dict))
        dep_dict = {'type': 'task', 'name': f'{eupdfsoi_cdump}eupdfsoi'}
        deps.append(rocoto.add_dependency(dep_dict))
        dependencies = rocoto.create_dependency(dep_condition='and', dep=deps)

        ecenfsoienvars = self.envars.copy()
        ecenfsoienvar_dict = {'FHRGRP': '#grp#',
                          'FHRLST': '#lst#'}
        for key, value in ecenfsoienvar_dict.items():
            ecenfsoienvars.append(rocoto.create_envar(name=key, value=str(value)))

        varname1, varname2, varname3 = 'grp', 'dep', 'lst'
        varval1, varval2, varval3 = _get_ecenfsoigroups()
        vardict = {varname2: varval2, varname3: varval3}

        resources = self.get_resource('ecenfsoi')
        task = create_wf_task('ecenfsoi', resources, cdump=self.cdump, envar=ecenfsoienvars, dependency=dependencies,
                              metatask='ecmnfsoi', varname=varname1, varval=varval1, vardict=vardict)
        return task

    def esfc(self):

        self._is_this_a_gdas_task(self.cdump, 'esfc')

        eupd_cdump = 'gdas' if 'gdas' in self.app_config.eupd_cdumps else 'gfs'

        deps = []
        dep_dict = {'type': 'task', 'name': f'{self.cdump}analcalc'}
        deps.append(rocoto.add_dependency(dep_dict))
        if self.app_config.do_jediens:
            dep_dict = {'type': 'task', 'name': f'{eupd_cdump}atmensanalrun'}
        else:
            dep_dict = {'type': 'task', 'name': f'{eupd_cdump}eupd'}
        deps.append(rocoto.add_dependency(dep_dict))
        dependencies = rocoto.create_dependency(dep_condition='and', dep=deps)

        resources = self.get_resource('esfc')
        task = create_wf_task('esfc', resources, cdump='gdas', envar=self.envars, dependency=dependencies)

        return task

    def esfcfsoi(self):

        self._is_this_a_gdas_task(self.cdump, 'esfcfsoi')

        eupd_cdump = 'gdas' if 'gdas' in self.app_config.eupd_cdumps else 'gfs'

        deps = []
        dep_dict = {'type': 'task', 'name': f'{self.cdump}analcalc'}
        deps.append(rocoto.add_dependency(dep_dict))
        dep_dict = {'type': 'task', 'name': f'{eupd_cdump}eupdfsoi'}
        deps.append(rocoto.add_dependency(dep_dict))
        dependencies = rocoto.create_dependency(dep_condition='and', dep=deps)

        resources = self.get_resource('esfcfsoi')
        task = create_wf_task('esfcfsoi', resources, cdump='gdas', envar=self.envars, dependency=dependencies)

        return task


    def efcs(self):

        self._is_this_a_gdas_task(self.cdump, 'efcs')

        deps = []
        dep_dict = {'type': 'metatask', 'name': f'{self.cdump}ecmn'}
        deps.append(rocoto.add_dependency(dep_dict))
        dep_dict = {'type': 'task', 'name': f'{self.cdump}esfc'}
        deps.append(rocoto.add_dependency(dep_dict))
        dependencies = rocoto.create_dependency(dep_condition='and', dep=deps)
        dep_dict = {'type': 'cycleexist', 'condition': 'not', 'offset': '-06:00:00'}
        dependencies.append(rocoto.add_dependency(dep_dict))
        dependencies = rocoto.create_dependency(dep_condition='or', dep=dependencies)

        efcsenvars = self.envars.copy()
        efcsenvars.append(rocoto.create_envar(name='ENSGRP', value='#grp#'))

        groups = self._get_hybgroups(self._base['NMEM_ENKF'], self._configs['efcs']['NMEM_EFCSGRP'])

        resources = self.get_resource('efcs')
        task = create_wf_task('efcs', resources, cdump=self.cdump, envar=efcsenvars, dependency=dependencies,
                              metatask='efmn', varname='grp', varval=groups)

        return task

    def efcsfsoi(self):

        self._is_this_a_gdas_task(self.cdump, 'efcsfsoi')

        deps = []
        dep_dict = {'type': 'metatask', 'name': f'{self.cdump}ecmnfsoi'}
        deps.append(rocoto.add_dependency(dep_dict))
        dep_dict = {'type': 'task', 'name': f'{self.cdump}esfcfsoi'}
        deps.append(rocoto.add_dependency(dep_dict))
        dependencies = rocoto.create_dependency(dep_condition='and', dep=deps)
#        dep_dict = {'type': 'cycleexist', 'condition': 'not', 'offset': '-06:00:00'}
#        dependencies.append(rocoto.add_dependency(dep_dict))
#        dependencies = rocoto.create_dependency(dep_condition='or', dep=dependencies)

        efcsfsoienvars = self.envars.copy()
        efcsfsoienvars.append(rocoto.create_envar(name='ENSGRP', value='#grp#'))

        groups = self._get_hybgroups(self._base['NMEM_ENKF'], self._configs['efcs']['NMEM_EFCSGRP'])

        resources = self.get_resource('efcsfsoi')
        task = create_wf_task('efcsfsoi', resources, cdump=self.cdump, envar=efcsfsoienvars, dependency=dependencies,
                              metatask='efmnfsoi', varname='grp', varval=groups)

        return task


    def echgres(self):

        self._is_this_a_gdas_task(self.cdump, 'echgres')

        deps = []
        dep_dict = {'type': 'task', 'name': f'{self.cdump}fcst'}
        deps.append(rocoto.add_dependency(dep_dict))
        dep_dict = {'type': 'metatask', 'name': f'{self.cdump}efmn'}
        deps.append(rocoto.add_dependency(dep_dict))
        dependencies = rocoto.create_dependency(dep_condition='and', dep=deps)

        resources = self.get_resource('echgres')
        task = create_wf_task('echgres', resources, cdump=self.cdump, envar=self.envars, dependency=dependencies)

        return task

    def epos(self):

        self._is_this_a_gdas_task(self.cdump, 'epos')

        def _get_eposgroups(epos):
            fhmin = epos['FHMIN_ENKF']
            fhmax = epos['FHMAX_ENKF']
            fhout = epos['FHOUT_ENKF']
            fhrs = range(fhmin, fhmax + fhout, fhout)

            neposgrp = epos['NEPOSGRP']
            ngrps = neposgrp if len(fhrs) > neposgrp else len(fhrs)

            fhrs = [f'f{fhr:03d}' for fhr in fhrs]
            fhrs = np.array_split(fhrs, ngrps)
            fhrs = [f.tolist() for f in fhrs]

            grp = ' '.join([f'{x:03d}' for x in range(0, ngrps)])
            dep = ' '.join([f[-1] for f in fhrs])
            lst = ' '.join(['_'.join(f) for f in fhrs])

            return grp, dep, lst

        deps = []
        dep_dict = {'type': 'metatask', 'name': f'{self.cdump}efmn'}
        deps.append(rocoto.add_dependency(dep_dict))
        dependencies = rocoto.create_dependency(dep=deps)

        eposenvars = self.envars.copy()
        eposenvar_dict = {'FHRGRP': '#grp#',
                          'FHRLST': '#lst#'}
        for key, value in eposenvar_dict.items():
            eposenvars.append(rocoto.create_envar(name=key, value=str(value)))

        varname1, varname2, varname3 = 'grp', 'dep', 'lst'
        varval1, varval2, varval3 = _get_eposgroups(self._configs['epos'])
        vardict = {varname2: varval2, varname3: varval3}

        resources = self.get_resource('epos')
        task = create_wf_task('epos', resources, cdump=self.cdump, envar=eposenvars, dependency=dependencies,
                              metatask='epmn', varname=varname1, varval=varval1, vardict=vardict)

        return task

    def eposfsoi(self):

        self._is_this_a_gdas_task(self.cdump, 'eposfsoi')

        def _get_eposfsoigroups(eposfsoi):
            fhmin = eposfsoi['FHMIN_EFSOI']
            fhmax = eposfsoi['FHMAX_EFSOI']
            fhout = eposfsoi['FHOUT_EFSOI']
            fhrs = range(fhmin, fhmax + fhout, fhout)

            neposfsoigrp = eposfsoi['NEPOSGRP']
            ngrps = neposfsoigrp if len(fhrs) > neposfsoigrp else len(fhrs)

            fhrs = [f'f{fhr:03d}' for fhr in fhrs]
            fhrs = np.array_split(fhrs, ngrps)
            fhrs = [f.tolist() for f in fhrs]

            grp = ' '.join([f'{x:03d}' for x in range(0, ngrps)])
            dep = ' '.join([f[-1] for f in fhrs])
            lst = ' '.join(['_'.join(f) for f in fhrs])

            return grp, dep, lst

        deps = []
        dep_dict = {'type': 'metatask', 'name': f'{self.cdump}efmnfsoi'}
        deps.append(rocoto.add_dependency(dep_dict))
        dependencies = rocoto.create_dependency(dep=deps)

        eposfsoienvars = self.envars.copy()
        eposfsoienvar_dict = {'FHRGRP': '#grp#',
                          'FHRLST': '#lst#'}
        for key, value in eposfsoienvar_dict.items():
            eposfsoienvars.append(rocoto.create_envar(name=key, value=str(value)))

        varname1, varname2, varname3 = 'grp', 'dep', 'lst'
        varval1, varval2, varval3 = _get_eposfsoigroups(self._configs['eposfsoi'])
        vardict = {varname2: varval2, varname3: varval3}

        resources = self.get_resource('eposfsoi')
        task = create_wf_task('eposfsoi', resources, cdump=self.cdump, envar=eposfsoienvars, dependency=dependencies,
                              metatask='epmnfsoi', varname=varname1, varval=varval1, vardict=vardict)

        return task

    def earc(self):

        self._is_this_a_gdas_task(self.cdump, 'earc')

        deps = []
        dep_dict = {'type': 'metatask', 'name': f'{self.cdump}epmn'}
        deps.append(rocoto.add_dependency(dep_dict))
        dependencies = rocoto.create_dependency(dep=deps)

        earcenvars = self.envars.copy()
        earcenvars.append(rocoto.create_envar(name='ENSGRP', value='#grp#'))

        groups = self._get_hybgroups(self._base['NMEM_ENKF'], self._configs['earc']['NMEM_EARCGRP'], start_index=0)

        resources = self.get_resource('earc')
        task = create_wf_task('earc', resources, cdump=self.cdump, envar=earcenvars, dependency=dependencies,
                              metatask='eamn', varname='grp', varval=groups)

        return task


def create_wf_task(task_name, resources,
                   cdump='gdas', cycledef=None, envar=None, dependency=None,
                   metatask=None, varname=None, varval=None, vardict=None,
                   final=False):
    tasknamestr = f'{cdump}{task_name}'
    metatask_dict = None
    if metatask is not None:
        tasknamestr = f'{tasknamestr}#{varname}#'
        metatask_dict = {'metataskname': f'{cdump}{metatask}',
                         'varname': f'{varname}',
                         'varval': f'{varval}',
                         'vardict': vardict}

    cycledefstr = cdump if cycledef is None else cycledef

    task_dict = {'taskname': f'{tasknamestr}',
                 'cycledef': f'{cycledefstr}',
                 'maxtries': '&MAXTRIES;',
                 'command': f'&JOBS_DIR;/{task_name}.sh',
                 'jobname': f'&PSLOT;_{tasknamestr}_@H',
                 'resources': resources,
                 'log': f'&ROTDIR;/logs/@Y@m@d@H/{tasknamestr}.log',
                 'envars': envar,
                 'dependency': dependency,
                 'final': final}

    task = rocoto.create_task(task_dict) if metatask is None else rocoto.create_metatask(task_dict, metatask_dict)

    return ''.join(task)


def get_wf_tasks(app_config: AppConfig) -> List:
    """
    Take application configuration to return a list of all tasks for that application
    """

    tasks = []
    # Loop over all keys of cycles (CDUMP)
    for cdump, cdump_tasks in app_config.task_names.items():
        task_obj = Tasks(app_config, cdump)  # create Task object based on cdump
        for task_name in cdump_tasks:
            tasks.append(task_obj.get_task(task_name))

    return tasks<|MERGE_RESOLUTION|>--- conflicted
+++ resolved
@@ -15,11 +15,8 @@
                    'atmanalprep', 'atmanalrun', 'atmanalpost',
                    'earc', 'ecen', 'echgres', 'ediag', 'efcs',
                    'eobs', 'eomg', 'epos', 'esfc', 'eupd',
-<<<<<<< HEAD
                    'eupdfsoi','ecenfsoi','esfcfsoi','efcsfsoi','eposfsoi','efsoi'
-=======
                    'atmensanalprep', 'atmensanalrun', 'atmensanalpost',
->>>>>>> ffcd5bbd
                    'fcst', 'post', 'ocnpost', 'vrfy', 'metp',
                    'postsnd', 'awips', 'gempak',
                    'wafs', 'wafsblending', 'wafsblending0p25',
@@ -951,7 +948,6 @@
 
         return task
 
-<<<<<<< HEAD
     def eupdfsoi(self):
         deps = []
         if self.app_config.lobsdiag_forenkf:
@@ -968,8 +964,6 @@
 
     def efsoi(self):
         deps = []
-        #dep_dict = {'type': 'metatask', 'name': f'{self.cdump}epmnfsoi'}
-        #deps.append(rocoto.add_dependency(dep_dict))
         data = '&ROTDIR;/efsoigdas.@Y@m@d/@H/atmos/gdas.t@Hz.atmf030.ensmean.nc'
         dep_dict = {'type': 'data', 'data': data, 'offset': '-6:00:00'}
         deps.append(rocoto.add_dependency(dep_dict))
@@ -986,8 +980,6 @@
 
         return task
 
- 
-=======
     def atmensanalprep(self):
 
         suffix = self._base["SUFFIX"]
@@ -1043,7 +1035,6 @@
    
         return task
 
->>>>>>> ffcd5bbd
     def ecen(self):
 
         self._is_this_a_gdas_task(self.cdump, 'ecen')
@@ -1224,9 +1215,6 @@
         dep_dict = {'type': 'task', 'name': f'{self.cdump}esfcfsoi'}
         deps.append(rocoto.add_dependency(dep_dict))
         dependencies = rocoto.create_dependency(dep_condition='and', dep=deps)
-#        dep_dict = {'type': 'cycleexist', 'condition': 'not', 'offset': '-06:00:00'}
-#        dependencies.append(rocoto.add_dependency(dep_dict))
-#        dependencies = rocoto.create_dependency(dep_condition='or', dep=dependencies)
 
         efcsfsoienvars = self.envars.copy()
         efcsfsoienvars.append(rocoto.create_envar(name='ENSGRP', value='#grp#'))
