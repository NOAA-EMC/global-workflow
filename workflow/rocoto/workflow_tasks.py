--- conflicted
+++ resolved
@@ -5,1367 +5,7 @@
 from rocoto.tasks_factory import tasks_factory
 
 
-<<<<<<< HEAD
-
-class Tasks:
-    SERVICE_TASKS = ['arch', 'earc']
-    VALID_TASKS = ['aerosol_init', 'coupled_ic',
-                   'prep', 'anal', 'sfcanl', 'analcalc', 'analdiag', 'arch',
-                   'atmanlinit', 'atmanlrun', 'atmanlfinal',
-                   'ocnanalprep', 'ocnanalbmat', 'ocnanalrun', 'ocnanalchkpt', 'ocnanalpost', 'ocnanalvrfy',
-                   'earc', 'ecen', 'echgres', 'ediag', 'efcs',
-                   'eobs', 'eomg', 'epos', 'esfc', 'eupd',
-                   'atmensanlinit', 'atmensanlrun', 'atmensanlfinal',
-                   'aeroanlinit', 'aeroanlrun', 'aeroanlfinal',
-                   'preplandobs', 'landanl',
-                   'fcst', 'post', 'ocnpost', 'vrfy', 'metp',
-                   'postsnd', 'awips', 'gempak',
-                   'waveawipsbulls', 'waveawipsgridded', 'wavegempak', 'waveinit',
-                   'wavepostbndpnt', 'wavepostbndpntbll', 'wavepostpnt', 'wavepostsbs', 'waveprep']
-
-    def __init__(self, app_config: AppConfig, cdump: str) -> None:
-
-        self.app_config = app_config
-        self.cdump = cdump
-
-        # Save dict_configs and base in the internal state (never know where it may be needed)
-        self._configs = self.app_config.configs
-        self._base = self._configs['base']
-
-        self.n_tiles = 6  # TODO - this needs to be elsewhere
-
-        envar_dict = {'RUN_ENVIR': self._base.get('RUN_ENVIR', 'emc'),
-                      'HOMEgfs': self._base.get('HOMEgfs'),
-                      'EXPDIR': self._base.get('EXPDIR'),
-                      'NET': 'gfs',
-                      'CDUMP': self.cdump,
-                      'RUN': self.cdump,
-                      'CDATE': '<cyclestr>@Y@m@d@H</cyclestr>',
-                      'PDY': '<cyclestr>@Y@m@d</cyclestr>',
-                      'cyc': '<cyclestr>@H</cyclestr>',
-                      'COMROOT': self._base.get('COMROOT'),
-                      'DATAROOT': self._base.get('DATAROOT')}
-        self.envars = self._set_envars(envar_dict)
-
-    @staticmethod
-    def _set_envars(envar_dict) -> list:
-
-        envars = []
-        for key, value in envar_dict.items():
-            envars.append(rocoto.create_envar(name=key, value=str(value)))
-
-        return envars
-
-    @staticmethod
-    def _get_hybgroups(nens: int, nmem_per_group: int, start_index: int = 1):
-        ngrps = nens / nmem_per_group
-        groups = ' '.join([f'{x:02d}' for x in range(start_index, int(ngrps) + 1)])
-        return groups
-
-    @staticmethod
-    def _is_this_a_gdas_task(cdump, task_name):
-        if cdump != 'enkfgdas':
-            raise TypeError(f'{task_name} must be part of the "enkfgdas" cycle and not {cdump}')
-
-    def _template_to_rocoto_cycstring(self, template: str, subs_dict: dict = {}) -> str:
-        '''
-        Takes a string templated with ${ } and converts it into a string suitable
-          for use in a rocoto <cyclestr>. Some common substitutions are defined by
-          default. Any additional variables in the template and overrides of the
-          defaults can be passed in by an optional dict.
-
-          Variables substitued by default:
-            ${ROTDIR} -> '&ROTDIR;'
-            ${RUN}    -> self.cdump
-            ${DUMP}   -> self.cdump
-            ${MEMDIR} -> ''
-            ${YMD}    -> '@Y@m@d'
-            ${HH}     -> '@H'
-
-        Parameters
-        ----------
-        template: str
-                  Template string with variables to be replaced
-        subs_dict: dict, optional
-                   Dictionary containing substitutions
-
-        Returns
-        -------
-        str
-            Updated string with variables substituted
-
-        '''
-
-        # Defaults
-        rocoto_conversion_dict = {
-            'ROTDIR': '&ROTDIR;',
-            'RUN': self.cdump,
-            'DUMP': self.cdump,
-            'MEMDIR': '',
-            'YMD': '@Y@m@d',
-            'HH': '@H'
-        }
-
-        rocoto_conversion_dict.update(subs_dict)
-
-        return Template.substitute_structure(template,
-                                             TemplateConstants.DOLLAR_CURLY_BRACE,
-                                             rocoto_conversion_dict.get)
-
-    def get_resource(self, task_name):
-        """
-        Given a task name (task_name) and its configuration (task_names),
-        return a dictionary of resources (task_resource) used by the task.
-        Task resource dictionary includes:
-        account, walltime, cores, nodes, ppn, threads, memory, queue, partition, native
-        """
-
-        scheduler = self.app_config.scheduler
-
-        task_config = self._configs[task_name]
-
-        account = task_config['ACCOUNT']
-
-        walltime = task_config[f'wtime_{task_name}']
-        if self.cdump in ['gfs'] and f'wtime_{task_name}_gfs' in task_config.keys():
-            walltime = task_config[f'wtime_{task_name}_gfs']
-
-        cores = task_config[f'npe_{task_name}']
-        if self.cdump in ['gfs'] and f'npe_{task_name}_gfs' in task_config.keys():
-            cores = task_config[f'npe_{task_name}_gfs']
-
-        ppn = task_config[f'npe_node_{task_name}']
-        if self.cdump in ['gfs'] and f'npe_node_{task_name}_gfs' in task_config.keys():
-            ppn = task_config[f'npe_node_{task_name}_gfs']
-
-        nodes = np.int(np.ceil(np.float(cores) / np.float(ppn)))
-
-        threads = task_config[f'nth_{task_name}']
-        if self.cdump in ['gfs'] and f'nth_{task_name}_gfs' in task_config.keys():
-            threads = task_config[f'nth_{task_name}_gfs']
-
-        memory = task_config.get(f'memory_{task_name}', None)
-
-        native = None
-        if scheduler in ['pbspro']:
-            native = '-l debug=true,place=vscatter'
-            if task_config.get('is_exclusive', False):
-                native += ':exclhost'
-        elif scheduler in ['slurm']:
-            native = '--export=NONE'
-
-        queue = task_config['QUEUE_SERVICE'] if task_name in Tasks.SERVICE_TASKS else task_config['QUEUE']
-
-        partition = None
-        if scheduler in ['slurm']:
-            partition = task_config['PARTITION_SERVICE'] if task_name in Tasks.SERVICE_TASKS else task_config[
-                'PARTITION_BATCH']
-
-        task_resource = {'account': account,
-                         'walltime': walltime,
-                         'nodes': nodes,
-                         'cores': cores,
-                         'ppn': ppn,
-                         'threads': threads,
-                         'memory': memory,
-                         'native': native,
-                         'queue': queue,
-                         'partition': partition}
-
-        return task_resource
-
-    def get_task(self, task_name, *args, **kwargs):
-        """
-        Given a task_name, call the method for that task
-        """
-        try:
-            return getattr(self, task_name, *args, **kwargs)()
-        except AttributeError:
-            raise AttributeError(f'"{task_name}" is not a valid task.\n' +
-                                 'Valid tasks are:\n' +
-                                 f'{", ".join(Tasks.VALID_TASKS)}')
-
-    # Specific Tasks begin here
-    def coupled_ic(self):
-
-        cpl_ic = self._configs['coupled_ic']
-
-        deps = []
-
-        # Atm ICs
-        if self.app_config.do_atm:
-            atm_res = self._base.get('CASE', 'C384')
-            prefix = f"{cpl_ic['BASE_CPLIC']}/{cpl_ic['CPL_ATMIC']}/@Y@m@d@H/{self.cdump}"
-            for file in ['gfs_ctrl.nc'] + \
-                        [f'{datatype}_data.tile{tile}.nc'
-                         for datatype in ['gfs', 'sfc']
-                         for tile in range(1, self.n_tiles + 1)]:
-                data = f"{prefix}/{atm_res}/INPUT/{file}"
-                dep_dict = {'type': 'data', 'data': data}
-                deps.append(rocoto.add_dependency(dep_dict))
-        else:  # data-atmosphere
-            # TODO - need more information about how these forcings are stored
-            prefix = f"{cpl_ic['BASE_CPLIC']}/{cpl_ic['CPL_DATM']}/@Y@m@d@H"
-            data = f"{prefix}/gefs.@Y@m.nc"
-            dep_dict = {'type': 'data', 'data': data}
-            deps.append(rocoto.add_dependency(dep_dict))
-
-        # Ocean ICs
-        if self.app_config.do_ocean:
-            ocn_res = f"{self._base.get('OCNRES', '025'):03d}"
-            prefix = f"{cpl_ic['BASE_CPLIC']}/{cpl_ic['CPL_OCNIC']}/@Y@m@d@H/ocn"
-            data = f"{prefix}/{ocn_res}/MOM.res.nc"
-            dep_dict = {'type': 'data', 'data': data}
-            deps.append(rocoto.add_dependency(dep_dict))
-
-        # Ice ICs
-        if self.app_config.do_ice:
-            ice_res = f"{self._base.get('ICERES', '025'):03d}"
-            ice_res_dec = f'{float(ice_res) / 100:.2f}'
-            prefix = f"{cpl_ic['BASE_CPLIC']}/{cpl_ic['CPL_ICEIC']}/@Y@m@d@H/ice"
-            data = f"{prefix}/{ice_res}/cice5_model_{ice_res_dec}.res_@Y@m@d@H.nc"
-            dep_dict = {'type': 'data', 'data': data}
-            deps.append(rocoto.add_dependency(dep_dict))
-
-        # Wave ICs
-        if self.app_config.do_wave:
-            prefix = f"{cpl_ic['BASE_CPLIC']}/{cpl_ic['CPL_WAVIC']}/@Y@m@d@H/wav"
-            for wave_grid in self._configs['waveinit']['waveGRD'].split():
-                data = f"{prefix}/{wave_grid}/@Y@m@d.@H0000.restart.{wave_grid}"
-                dep_dict = {'type': 'data', 'data': data}
-                deps.append(rocoto.add_dependency(dep_dict))
-
-        dependencies = rocoto.create_dependency(dep_condition='and', dep=deps)
-
-        resources = self.get_resource('coupled_ic')
-        task = create_wf_task('coupled_ic', resources, cdump=self.cdump, envar=self.envars, dependency=dependencies)
-
-        return task
-
-    def prep(self):
-
-        dump_suffix = self._base["DUMP_SUFFIX"]
-        gfs_cyc = self._base["gfs_cyc"]
-        dmpdir = self._base["DMPDIR"]
-        atm_hist_path = self._template_to_rocoto_cycstring(self._base["COM_ATMOS_HISTORY_TMPL"], {'RUN': 'gdas'})
-        dump_path = self._template_to_rocoto_cycstring(self._base["COM_OBSDMP_TMPL"],
-                                                       {'DMPDIR': dmpdir, 'DUMP_SUFFIX': dump_suffix})
-
-        gfs_enkf = True if self.app_config.do_hybvar and 'gfs' in self.app_config.eupd_cdumps else False
-
-        deps = []
-        dep_dict = {'type': 'metatask', 'name': 'gdaspost', 'offset': '-06:00:00'}
-        deps.append(rocoto.add_dependency(dep_dict))
-        data = f'{atm_hist_path}/gdas.t@Hz.atmf009.nc'
-        dep_dict = {'type': 'data', 'data': data, 'offset': '-06:00:00'}
-        deps.append(rocoto.add_dependency(dep_dict))
-        data = f'{dump_path}/{self.cdump}.t@Hz.updated.status.tm00.bufr_d'
-        dep_dict = {'type': 'data', 'data': data}
-        deps.append(rocoto.add_dependency(dep_dict))
-        dependencies = rocoto.create_dependency(dep_condition='and', dep=deps)
-
-        cycledef = self.cdump
-        if self.cdump in ['gfs'] and gfs_enkf and gfs_cyc != 4:
-            cycledef = 'gdas'
-
-        resources = self.get_resource('prep')
-        task = create_wf_task('prep', resources, cdump=self.cdump, envar=self.envars, dependency=dependencies,
-                              cycledef=cycledef)
-
-        return task
-
-    def waveinit(self):
-
-        resources = self.get_resource('waveinit')
-        dependencies = None
-        if self.app_config.mode in ['cycled']:
-            deps = []
-            dep_dict = {'type': 'task', 'name': f'{self.cdump}prep'}
-            deps.append(rocoto.add_dependency(dep_dict))
-            dep_dict = {'type': 'cycleexist', 'condition': 'not', 'offset': '-06:00:00'}
-            deps.append(rocoto.add_dependency(dep_dict))
-            dependencies = rocoto.create_dependency(dep_condition='or', dep=deps)
-
-        task = create_wf_task('waveinit', resources, cdump=self.cdump, envar=self.envars, dependency=dependencies)
-
-        return task
-
-    def waveprep(self):
-
-        deps = []
-        dep_dict = {'type': 'task', 'name': f'{self.cdump}waveinit'}
-        deps.append(rocoto.add_dependency(dep_dict))
-        dependencies = rocoto.create_dependency(dep=deps)
-
-        resources = self.get_resource('waveprep')
-        task = create_wf_task('waveprep', resources, cdump=self.cdump, envar=self.envars, dependency=dependencies)
-
-        return task
-
-    def aerosol_init(self):
-
-        input_path = self._template_to_rocoto_cycstring(self._base['COM_ATMOS_INPUT_TMPL'])
-        restart_path = self._template_to_rocoto_cycstring(self._base['COM_ATMOS_RESTART_TMPL'])
-
-        deps = []
-        # Files from current cycle
-        files = ['gfs_ctrl.nc'] + [f'gfs_data.tile{tile}.nc' for tile in range(1, self.n_tiles + 1)]
-        for file in files:
-            data = f'{input_path}/{file}'
-            dep_dict = {'type': 'data', 'data': data}
-            deps.append(rocoto.add_dependency(dep_dict))
-
-        # Calculate offset based on CDUMP = gfs | gdas
-        interval = None
-        if self.cdump in ['gfs']:
-            interval = self._base['INTERVAL_GFS']
-        elif self.cdump in ['gdas']:
-            interval = self._base['INTERVAL']
-        offset = f'-{interval}'
-
-        # Files from previous cycle
-        files = [f'@Y@m@d.@H0000.fv_core.res.nc'] + \
-                [f'@Y@m@d.@H0000.fv_core.res.tile{tile}.nc' for tile in range(1, self.n_tiles + 1)] + \
-                [f'@Y@m@d.@H0000.fv_tracer.res.tile{tile}.nc' for tile in range(1, self.n_tiles + 1)]
-
-        for file in files:
-            data = [f'{restart_path}', file]
-            dep_dict = {'type': 'data', 'data': data, 'offset': [offset, None]}
-            deps.append(rocoto.add_dependency(dep_dict))
-
-        dependencies = rocoto.create_dependency(dep_condition='and', dep=deps)
-
-        cycledef = 'gfs_seq'
-        resources = self.get_resource('aerosol_init')
-        task = create_wf_task('aerosol_init', resources, cdump=self.cdump, envar=self.envars, dependency=dependencies,
-                              cycledef=cycledef)
-
-        return task
-
-    def anal(self):
-        deps = []
-        dep_dict = {'type': 'task', 'name': f'{self.cdump}prep'}
-        deps.append(rocoto.add_dependency(dep_dict))
-        if self.app_config.do_hybvar:
-            dep_dict = {'type': 'metatask', 'name': 'enkfgdasepmn', 'offset': '-06:00:00'}
-            deps.append(rocoto.add_dependency(dep_dict))
-            dependencies = rocoto.create_dependency(dep_condition='and', dep=deps)
-        else:
-            dependencies = rocoto.create_dependency(dep=deps)
-
-        resources = self.get_resource('anal')
-        task = create_wf_task('anal', resources, cdump=self.cdump, envar=self.envars, dependency=dependencies)
-
-        return task
-
-    def sfcanl(self):
-
-        deps = []
-        if self.app_config.do_jediatmvar:
-            dep_dict = {'type': 'task', 'name': f'{self.cdump}atmanlfinal'}
-        else:
-            dep_dict = {'type': 'task', 'name': f'{self.cdump}anal'}
-        deps.append(rocoto.add_dependency(dep_dict))
-        if self.app_config.do_jedilandda:
-            dep_dict = {'type': 'task', 'name': f'{self.cdump}landanl'}
-            deps.append(rocoto.add_dependency(dep_dict))
-            dependencies = rocoto.create_dependency(dep_condition='and', dep=deps)
-        else:
-            dependencies = rocoto.create_dependency(dep=deps)
-
-        resources = self.get_resource('sfcanl')
-        task = create_wf_task('sfcanl', resources, cdump=self.cdump, envar=self.envars, dependency=dependencies)
-
-        return task
-
-    def analcalc(self):
-
-        deps = []
-        if self.app_config.do_jediatmvar:
-            dep_dict = {'type': 'task', 'name': f'{self.cdump}atmanlfinal'}
-        else:
-            dep_dict = {'type': 'task', 'name': f'{self.cdump}anal'}
-        deps.append(rocoto.add_dependency(dep_dict))
-        dep_dict = {'type': 'task', 'name': f'{self.cdump}sfcanl'}
-        deps.append(rocoto.add_dependency(dep_dict))
-        if self.app_config.do_hybvar and self.cdump in ['gdas']:
-            dep_dict = {'type': 'task', 'name': 'enkfgdasechgres', 'offset': '-06:00:00'}
-            deps.append(rocoto.add_dependency(dep_dict))
-        dependencies = rocoto.create_dependency(dep_condition='and', dep=deps)
-
-        resources = self.get_resource('analcalc')
-        task = create_wf_task('analcalc', resources, cdump=self.cdump, envar=self.envars, dependency=dependencies)
-
-        return task
-
-    def analdiag(self):
-
-        deps = []
-        dep_dict = {'type': 'task', 'name': f'{self.cdump}anal'}
-        deps.append(rocoto.add_dependency(dep_dict))
-        dependencies = rocoto.create_dependency(dep_condition='and', dep=deps)
-
-        resources = self.get_resource('analdiag')
-        task = create_wf_task('analdiag', resources, cdump=self.cdump, envar=self.envars, dependency=dependencies)
-
-        return task
-
-    def atmanlinit(self):
-
-        deps = []
-        dep_dict = {'type': 'task', 'name': f'{self.cdump}prep'}
-        deps.append(rocoto.add_dependency(dep_dict))
-        if self.app_config.do_hybvar:
-            dep_dict = {'type': 'metatask', 'name': 'enkfgdasepmn', 'offset': '-06:00:00'}
-            deps.append(rocoto.add_dependency(dep_dict))
-            dependencies = rocoto.create_dependency(dep_condition='and', dep=deps)
-        else:
-            dependencies = rocoto.create_dependency(dep=deps)
-
-        gfs_cyc = self._base["gfs_cyc"]
-        gfs_enkf = True if self.app_config.do_hybvar and 'gfs' in self.app_config.eupd_cdumps else False
-
-        cycledef = self.cdump
-        if self.cdump in ['gfs'] and gfs_enkf and gfs_cyc != 4:
-            cycledef = 'gdas'
-
-        resources = self.get_resource('atmanlinit')
-        task = create_wf_task('atmanlinit', resources, cdump=self.cdump, envar=self.envars, dependency=dependencies,
-                              cycledef=cycledef)
-
-        return task
-
-    def atmanlrun(self):
-
-        deps = []
-        dep_dict = {'type': 'task', 'name': f'{self.cdump}atmanlinit'}
-        deps.append(rocoto.add_dependency(dep_dict))
-        dependencies = rocoto.create_dependency(dep=deps)
-
-        resources = self.get_resource('atmanlrun')
-        task = create_wf_task('atmanlrun', resources, cdump=self.cdump, envar=self.envars, dependency=dependencies)
-
-        return task
-
-    def atmanlfinal(self):
-
-        deps = []
-        dep_dict = {'type': 'task', 'name': f'{self.cdump}atmanlrun'}
-        deps.append(rocoto.add_dependency(dep_dict))
-        dependencies = rocoto.create_dependency(dep_condition='and', dep=deps)
-
-        resources = self.get_resource('atmanlfinal')
-        task = create_wf_task('atmanlfinal', resources, cdump=self.cdump, envar=self.envars, dependency=dependencies)
-
-        return task
-
-    def aeroanlinit(self):
-
-        deps = []
-        dep_dict = {'type': 'task', 'name': f'{self.cdump}prep'}
-        deps.append(rocoto.add_dependency(dep_dict))
-
-        resources = self.get_resource('aeroanlinit')
-        task = create_wf_task('aeroanlinit', resources, cdump=self.cdump, envar=self.envars, dependency=dependencies)
-        return task
-
-    def aeroanlrun(self):
-
-        deps = []
-        dep_dict = {'type': 'task', 'name': f'{self.cdump}aeroanlinit'}
-        deps.append(rocoto.add_dependency(dep_dict))
-        dependencies = rocoto.create_dependency(dep=deps)
-
-        resources = self.get_resource('aeroanlrun')
-        task = create_wf_task('aeroanlrun', resources, cdump=self.cdump, envar=self.envars, dependency=dependencies)
-
-        return task
-
-    def aeroanlfinal(self):
-
-        deps = []
-        dep_dict = {'type': 'task', 'name': f'{self.cdump}aeroanlrun'}
-        deps.append(rocoto.add_dependency(dep_dict))
-        dependencies = rocoto.create_dependency(dep_condition='and', dep=deps)
-
-        resources = self.get_resource('aeroanlfinal')
-        task = create_wf_task('aeroanlfinal', resources, cdump=self.cdump, envar=self.envars, dependency=dependencies)
-
-        return task
-
-    def preplandobs(self):
-
-        deps = []
-        dep_dict = {'type': 'task', 'name': f'{self.cdump}prep'}
-        deps.append(rocoto.add_dependency(dep_dict))
-        dependencies = rocoto.create_dependency(dep=deps)
-
-        resources = self.get_resource('preplandobs')
-        task = create_wf_task('preplandobs', resources, cdump=self.cdump, envar=self.envars, dependency=dependencies,
-                              cycledef=f'{self.cdump}_land_prep')
-
-        return task
-
-    def landanl(self):
-
-        deps = []
-        dep_dict = {'type': 'task', 'name': f'{self.cdump}prep'}
-        deps.append(rocoto.add_dependency(dep_dict))
-
-        # Either gdaspreplandobs (runs in 18z cycle) or not 18z cycle
-        sub_deps = []
-        dep_dict = {'type': 'task', 'name': f'{self.cdump}preplandobs'}
-        sub_deps.append(rocoto.add_dependency(dep_dict))
-        dep_dict = {'type': 'strneq', 'left': '@H', 'right': 18}
-        sub_deps.append(rocoto.add_dependency(dep_dict))
-        deps.append(rocoto.create_dependency(dep_condition='xor', dep=sub_deps))
-
-        dependencies = rocoto.create_dependency(dep_condition='and', dep=deps)
-
-        resources = self.get_resource('landanl')
-        task = create_wf_task('landanl', resources, cdump=self.cdump, envar=self.envars, dependency=dependencies)
-        return task
-
-    def ocnanalprep(self):
-
-        dump_suffix = self._base["DUMP_SUFFIX"]
-        dmpdir = self._base["DMPDIR"]
-        ocean_hist_path = self._template_to_rocoto_cycstring(self._base["COM_OCEAN_HISTORY_TMPL"])
-
-        deps = []
-        data = f'{ocean_hist_path}/gdas.t@Hz.ocnf009.nc'
-        dep_dict = {'type': 'data', 'data': data, 'offset': '-06:00:00'}
-        deps.append(rocoto.add_dependency(dep_dict))
-        dependencies = rocoto.create_dependency(dep=deps)
-
-        resources = self.get_resource('ocnanalprep')
-        task = create_wf_task('ocnanalprep',
-                              resources,
-                              cdump=self.cdump,
-                              envar=self.envars,
-                              dependency=dependencies)
-
-        return task
-
-    def ocnanalbmat(self):
-
-        deps = []
-        dep_dict = {'type': 'task', 'name': f'{self.cdump}ocnanalprep'}
-        deps.append(rocoto.add_dependency(dep_dict))
-        dependencies = rocoto.create_dependency(dep=deps)
-
-        resources = self.get_resource('ocnanalbmat')
-        task = create_wf_task('ocnanalbmat',
-                              resources,
-                              cdump=self.cdump,
-                              envar=self.envars,
-                              dependency=dependencies)
-
-        return task
-
-    def ocnanalrun(self):
-
-        deps = []
-        dep_dict = {'type': 'task', 'name': f'{self.cdump}ocnanalbmat'}
-        deps.append(rocoto.add_dependency(dep_dict))
-        dependencies = rocoto.create_dependency(dep=deps)
-
-        resources = self.get_resource('ocnanalrun')
-        task = create_wf_task('ocnanalrun',
-                              resources,
-                              cdump=self.cdump,
-                              envar=self.envars,
-                              dependency=dependencies)
-
-        return task
-
-    def ocnanalchkpt(self):
-
-        deps = []
-        dep_dict = {'type': 'task', 'name': f'{self.cdump}ocnanalrun'}
-        deps.append(rocoto.add_dependency(dep_dict))
-        if self.app_config.do_mergensst:
-            data = f'&ROTDIR;/{self.cdump}.@Y@m@d/@H/atmos/{self.cdump}.t@Hz.sfcanl.nc'
-            dep_dict = {'type': 'data', 'data': data}
-            deps.append(rocoto.add_dependency(dep_dict))
-        dependencies = rocoto.create_dependency(dep_condition='and', dep=deps)
-
-        resources = self.get_resource('ocnanalchkpt')
-        task = create_wf_task('ocnanalchkpt',
-                              resources,
-                              cdump=self.cdump,
-                              envar=self.envars,
-                              dependency=dependencies)
-
-        return task
-
-    def ocnanalpost(self):
-
-        deps = []
-        dep_dict = {'type': 'task', 'name': f'{self.cdump}ocnanalchkpt'}
-        deps.append(rocoto.add_dependency(dep_dict))
-        dependencies = rocoto.create_dependency(dep_condition='and', dep=deps)
-
-        resources = self.get_resource('ocnanalpost')
-        task = create_wf_task('ocnanalpost',
-                              resources,
-                              cdump=self.cdump,
-                              envar=self.envars,
-                              dependency=dependencies)
-
-        return task
-
-    def ocnanalvrfy(self):
-
-        deps = []
-        dep_dict = {'type': 'task', 'name': f'{self.cdump}ocnanalpost'}
-        deps.append(rocoto.add_dependency(dep_dict))
-        dependencies = rocoto.create_dependency(dep_condition='and', dep=deps)
-
-        resources = self.get_resource('ocnanalvrfy')
-        task = create_wf_task('ocnanalvrfy',
-                              resources,
-                              cdump=self.cdump,
-                              envar=self.envars,
-                              dependency=dependencies)
-
-        return task
-
-    def fcst(self):
-
-        fcst_map = {'forecast-only': self._fcst_forecast_only,
-                    'cycled': self._fcst_cycled}
-
-        try:
-            task = fcst_map[self.app_config.mode]()
-        except KeyError:
-            raise NotImplementedError(f'{self.app_config.mode} is not a valid type.\n' +
-                                      'Currently supported forecast types are:\n' +
-                                      f'{" | ".join(fcst_map.keys())}')
-
-        return task
-
-    def _fcst_forecast_only(self):
-        dependencies = []
-
-        dep_dict = {'type': 'task', 'name': f'{self.cdump}coupled_ic'}
-        dependencies.append(rocoto.add_dependency(dep_dict))
-
-        if self.app_config.do_wave and self.cdump in self.app_config.wave_cdumps:
-            wave_job = 'waveprep' if self.app_config.model_app in ['ATMW'] else 'waveinit'
-            dep_dict = {'type': 'task', 'name': f'{self.cdump}{wave_job}'}
-            dependencies.append(rocoto.add_dependency(dep_dict))
-
-        if self.app_config.do_aero:
-            # Calculate offset based on CDUMP = gfs | gdas
-            interval = None
-            if self.cdump in ['gfs']:
-                interval = self._base['INTERVAL_GFS']
-            elif self.cdump in ['gdas']:
-                interval = self._base['INTERVAL']
-            offset = f'-{interval}'
-            deps = []
-            dep_dict = {'type': 'task', 'name': f'{self.cdump}aerosol_init'}
-            deps.append(rocoto.add_dependency(dep_dict))
-            dep_dict = {'type': 'cycleexist', 'condition': 'not', 'offset': offset}
-            deps.append(rocoto.add_dependency(dep_dict))
-            dependencies.append(rocoto.create_dependency(dep_condition='or', dep=deps))
-
-        dependencies = rocoto.create_dependency(dep_condition='and', dep=dependencies)
-
-        resources = self.get_resource('fcst')
-        task = create_wf_task('fcst', resources, cdump=self.cdump, envar=self.envars, dependency=dependencies)
-
-        return task
-
-    def _fcst_cycled(self):
-
-        dep_dict = {'type': 'task', 'name': f'{self.cdump}sfcanl'}
-        dep = rocoto.add_dependency(dep_dict)
-        dependencies = rocoto.create_dependency(dep=dep)
-
-        if self.app_config.do_jediocnvar:
-            dep_dict = {'type': 'task', 'name': f'{self.cdump}ocnanalpost'}
-            dependencies.append(rocoto.add_dependency(dep_dict))
-
-        if self.app_config.do_wave and self.cdump in self.app_config.wave_cdumps:
-            dep_dict = {'type': 'task', 'name': f'{self.cdump}waveprep'}
-            dependencies.append(rocoto.add_dependency(dep_dict))
-
-        if self.app_config.do_aero:
-            dep_dict = {'type': 'task', 'name': f'{self.cdump}aeroanlfinal'}
-            dependencies.append(rocoto.add_dependency(dep_dict))
-
-        if self.app_config.do_jedilandda:
-            dep_dict = {'type': 'task', 'name': f'{self.cdump}landanl'}
-            dependencies.append(rocoto.add_dependency(dep_dict))
-
-        dependencies = rocoto.create_dependency(dep_condition='and', dep=dependencies)
-
-        if self.cdump in ['gdas']:
-            dep_dict = {'type': 'cycleexist', 'condition': 'not', 'offset': '-06:00:00'}
-            dependencies.append(rocoto.add_dependency(dep_dict))
-            dependencies = rocoto.create_dependency(dep_condition='or', dep=dependencies)
-
-        cycledef = 'gdas_half,gdas' if self.cdump in ['gdas'] else self.cdump
-
-        resources = self.get_resource('fcst')
-        task = create_wf_task('fcst', resources, cdump=self.cdump, envar=self.envars, dependency=dependencies,
-                              cycledef=cycledef)
-
-        return task
-
-    def post(self):
-        add_anl_to_post = False
-        if self.app_config.mode in ['cycled']:
-            add_anl_to_post = True
-
-        return self._post_task('post', add_anl_to_post=add_anl_to_post)
-
-    def ocnpost(self):
-        if self.app_config.mode in ['forecast-only']:  # TODO: fix ocnpost in cycled mode
-            return self._post_task('ocnpost', add_anl_to_post=False)
-
-    def _post_task(self, task_name, add_anl_to_post=False):
-        if task_name not in ['post', 'ocnpost']:
-            raise KeyError(f'Invalid post-processing task: {task_name}')
-
-        if task_name in ['ocnpost']:
-            add_anl_to_post = False
-
-        def _get_postgroups(cdump, config, add_anl=False):
-
-            fhmin = config['FHMIN']
-            fhmax = config['FHMAX']
-            fhout = config['FHOUT']
-
-            # Get a list of all forecast hours
-            fhrs = []
-            if cdump in ['gdas']:
-                fhrs = range(fhmin, fhmax + fhout, fhout)
-            elif cdump in ['gfs']:
-                fhmax = np.max(
-                    [config['FHMAX_GFS_00'], config['FHMAX_GFS_06'], config['FHMAX_GFS_12'], config['FHMAX_GFS_18']])
-                fhout = config['FHOUT_GFS']
-                fhmax_hf = config['FHMAX_HF_GFS']
-                fhout_hf = config['FHOUT_HF_GFS']
-                fhrs_hf = range(fhmin, fhmax_hf + fhout_hf, fhout_hf)
-                fhrs = list(fhrs_hf) + list(range(fhrs_hf[-1] + fhout, fhmax + fhout, fhout))
-
-            npostgrp = config['NPOSTGRP']
-            ngrps = npostgrp if len(fhrs) > npostgrp else len(fhrs)
-
-            fhrs = [f'f{fhr:03d}' for fhr in fhrs]
-            fhrs = np.array_split(fhrs, ngrps)
-            fhrs = [fhr.tolist() for fhr in fhrs]
-
-            anl = ['anl'] if add_anl else []
-
-            grp = ' '.join(anl + [f'_{fhr[0]}-{fhr[-1]}' for fhr in fhrs])
-            dep = ' '.join(anl + [fhr[-1] for fhr in fhrs])
-            lst = ' '.join(anl + ['_'.join(fhr) for fhr in fhrs])
-
-            return grp, dep, lst
-
-        deps = []
-        atm_hist_path = self._template_to_rocoto_cycstring(self._base["COM_ATMOS_HISTORY_TMPL"])
-        data = f'{atm_hist_path}/{self.cdump}.t@Hz.atm.log#dep#.txt'
-        dep_dict = {'type': 'data', 'data': data}
-        deps.append(rocoto.add_dependency(dep_dict))
-        dep_dict = {'type': 'task', 'name': f'{self.cdump}fcst'}
-        deps.append(rocoto.add_dependency(dep_dict))
-        dependencies = rocoto.create_dependency(dep_condition='or', dep=deps)
-
-        postenvars = self.envars.copy()
-        postenvar_dict = {'FHRGRP': '#grp#',
-                          'FHRLST': '#lst#',
-                          'ROTDIR': self._base.get('ROTDIR')}
-        for key, value in postenvar_dict.items():
-            postenvars.append(rocoto.create_envar(name=key, value=str(value)))
-
-        varname1, varname2, varname3 = 'grp', 'dep', 'lst'
-        varval1, varval2, varval3 = _get_postgroups(self.cdump, self._configs[task_name], add_anl=add_anl_to_post)
-        vardict = {varname2: varval2, varname3: varval3}
-
-        cycledef = 'gdas_half,gdas' if self.cdump in ['gdas'] else self.cdump
-
-        resources = self.get_resource(task_name)
-        task = create_wf_task(task_name, resources, cdump=self.cdump, envar=postenvars, dependency=dependencies,
-                              metatask=task_name, varname=varname1, varval=varval1, vardict=vardict, cycledef=cycledef)
-
-        return task
-
-    def wavepostsbs(self):
-        deps = []
-        for wave_grid in self._configs['wavepostsbs']['waveGRD'].split():
-            wave_hist_path = self._template_to_rocoto_cycstring(self._base["COM_WAVE_HISTORY_TMPL"])
-            data = f'{wave_hist_path}/{self.cdump}wave.out_grd.{wave_grid}.@Y@m@d.@H0000'
-            dep_dict = {'type': 'data', 'data': data}
-            deps.append(rocoto.add_dependency(dep_dict))
-        dependencies = rocoto.create_dependency(dep_condition='and', dep=deps)
-
-        resources = self.get_resource('wavepostsbs')
-        task = create_wf_task('wavepostsbs', resources, cdump=self.cdump, envar=self.envars, dependency=dependencies)
-
-        return task
-
-    def wavepostbndpnt(self):
-        deps = []
-        dep_dict = {'type': 'task', 'name': f'{self.cdump}fcst'}
-        deps.append(rocoto.add_dependency(dep_dict))
-        dependencies = rocoto.create_dependency(dep=deps)
-
-        resources = self.get_resource('wavepostbndpnt')
-        task = create_wf_task('wavepostbndpnt', resources, cdump=self.cdump, envar=self.envars, dependency=dependencies)
-
-        return task
-
-    def wavepostbndpntbll(self):
-        deps = []
-        wave_hist_path = self._template_to_rocoto_cycstring(self._base["COM_WAVE_HISTORY_TMPL"])
-        data = f'{wave_hist_path}/{self.cdump}.t@Hz.atm.logf180.txt'
-        dep_dict = {'type': 'data', 'data': data}
-        deps.append(rocoto.add_dependency(dep_dict))
-        dependencies = rocoto.create_dependency(dep=deps)
-
-        resources = self.get_resource('wavepostbndpntbll')
-        task = create_wf_task('wavepostbndpntbll', resources, cdump=self.cdump, envar=self.envars,
-                              dependency=dependencies)
-
-        return task
-
-    def wavepostpnt(self):
-        deps = []
-        dep_dict = {'type': 'task', 'name': f'{self.cdump}fcst'}
-        deps.append(rocoto.add_dependency(dep_dict))
-        if self.app_config.do_wave_bnd:
-            dep_dict = {'type': 'task', 'name': f'{self.cdump}wavepostbndpntbll'}
-            deps.append(rocoto.add_dependency(dep_dict))
-        dependencies = rocoto.create_dependency(dep_condition='and', dep=deps)
-
-        resources = self.get_resource('wavepostpnt')
-        task = create_wf_task('wavepostpnt', resources, cdump=self.cdump, envar=self.envars, dependency=dependencies)
-
-        return task
-
-    def wavegempak(self):
-        deps = []
-        dep_dict = {'type': 'task', 'name': f'{self.cdump}wavepostsbs'}
-        deps.append(rocoto.add_dependency(dep_dict))
-        dependencies = rocoto.create_dependency(dep=deps)
-
-        resources = self.get_resource('wavegempak')
-        task = create_wf_task('wavegempak', resources, cdump=self.cdump, envar=self.envars, dependency=dependencies)
-
-        return task
-
-    def waveawipsbulls(self):
-        deps = []
-        dep_dict = {'type': 'task', 'name': f'{self.cdump}wavepostsbs'}
-        deps.append(rocoto.add_dependency(dep_dict))
-        dep_dict = {'type': 'task', 'name': f'{self.cdump}wavepostpnt'}
-        deps.append(rocoto.add_dependency(dep_dict))
-        dependencies = rocoto.create_dependency(dep_condition='and', dep=deps)
-
-        resources = self.get_resource('waveawipsbulls')
-        task = create_wf_task('waveawipsbulls', resources, cdump=self.cdump, envar=self.envars, dependency=dependencies)
-
-        return task
-
-    def waveawipsgridded(self):
-        deps = []
-        dep_dict = {'type': 'task', 'name': f'{self.cdump}wavepostsbs'}
-        deps.append(rocoto.add_dependency(dep_dict))
-        dependencies = rocoto.create_dependency(dep=deps)
-
-        resources = self.get_resource('waveawipsgridded')
-        task = create_wf_task('waveawipsgridded', resources, cdump=self.cdump, envar=self.envars,
-                              dependency=dependencies)
-
-        return task
-
-    def postsnd(self):
-        deps = []
-        dep_dict = {'type': 'task', 'name': f'{self.cdump}fcst'}
-        deps.append(rocoto.add_dependency(dep_dict))
-        dependencies = rocoto.create_dependency(dep=deps)
-
-        resources = self.get_resource('postsnd')
-        task = create_wf_task('postsnd', resources, cdump=self.cdump, envar=self.envars, dependency=dependencies)
-
-        return task
-
-    def awips(self):
-
-        def _get_awipsgroups(cdump, config):
-
-            fhmin = config['FHMIN']
-            fhmax = config['FHMAX']
-            fhout = config['FHOUT']
-
-            # Get a list of all forecast hours
-            fhrs = []
-            if cdump in ['gdas']:
-                fhrs = range(fhmin, fhmax + fhout, fhout)
-            elif cdump in ['gfs']:
-                fhmax = np.max(
-                    [config['FHMAX_GFS_00'], config['FHMAX_GFS_06'], config['FHMAX_GFS_12'], config['FHMAX_GFS_18']])
-                fhout = config['FHOUT_GFS']
-                fhmax_hf = config['FHMAX_HF_GFS']
-                fhout_hf = config['FHOUT_HF_GFS']
-                if fhmax > 240:
-                    fhmax = 240
-                if fhmax_hf > 240:
-                    fhmax_hf = 240
-                fhrs_hf = list(range(fhmin, fhmax_hf + fhout_hf, fhout_hf))
-                fhrs = fhrs_hf + list(range(fhrs_hf[-1] + fhout, fhmax + fhout, fhout))
-
-            nawipsgrp = config['NAWIPSGRP']
-            ngrps = nawipsgrp if len(fhrs) > nawipsgrp else len(fhrs)
-
-            fhrs = [f'f{fhr:03d}' for fhr in fhrs]
-            fhrs = np.array_split(fhrs, ngrps)
-            fhrs = [fhr.tolist() for fhr in fhrs]
-
-            grp = ' '.join([f'_{fhr[0]}-{fhr[-1]}' for fhr in fhrs])
-            dep = ' '.join([fhr[-1] for fhr in fhrs])
-            lst = ' '.join(['_'.join(fhr) for fhr in fhrs])
-
-            return grp, dep, lst
-
-        deps = []
-        dep_dict = {'type': 'metatask', 'name': f'{self.cdump}post'}
-        deps.append(rocoto.add_dependency(dep_dict))
-        dependencies = rocoto.create_dependency(dep=deps)
-
-        awipsenvars = self.envars.copy()
-        awipsenvar_dict = {'FHRGRP': '#grp#',
-                           'FHRLST': '#lst#',
-                           'ROTDIR': self._base.get('ROTDIR')}
-        for key, value in awipsenvar_dict.items():
-            awipsenvars.append(rocoto.create_envar(name=key, value=str(value)))
-
-        varname1, varname2, varname3 = 'grp', 'dep', 'lst'
-        varval1, varval2, varval3 = _get_awipsgroups(self.cdump, self._configs['awips'])
-        vardict = {varname2: varval2, varname3: varval3}
-
-        resources = self.get_resource('awips')
-        task = create_wf_task('awips', resources, cdump=self.cdump, envar=awipsenvars, dependency=dependencies,
-                              metatask='awips', varname=varname1, varval=varval1, vardict=vardict)
-
-        return task
-
-    def gempak(self):
-
-        deps = []
-        dep_dict = {'type': 'metatask', 'name': f'{self.cdump}post'}
-        deps.append(rocoto.add_dependency(dep_dict))
-        dependencies = rocoto.create_dependency(dep=deps)
-
-        resources = self.get_resource('gempak')
-        task = create_wf_task('gempak', resources, cdump=self.cdump, envar=self.envars, dependency=dependencies)
-
-        return task
-
-    def vrfy(self):
-        deps = []
-        dep_dict = {'type': 'metatask', 'name': f'{self.cdump}post'}
-        deps.append(rocoto.add_dependency(dep_dict))
-        dependencies = rocoto.create_dependency(dep=deps)
-
-        cycledef = 'gdas_half,gdas' if self.cdump in ['gdas'] else self.cdump
-
-        resources = self.get_resource('vrfy')
-        task = create_wf_task('vrfy', resources, cdump=self.cdump, envar=self.envars, dependency=dependencies,
-                              cycledef=cycledef)
-
-        return task
-
-    def fit2obs(self):
-        deps = []
-        dep_dict = {'type': 'metatask', 'name': f'{self.cdump}post'}
-        deps.append(rocoto.add_dependency(dep_dict))
-        dependencies = rocoto.create_dependency(dep=deps)
-
-        cycledef = 'gdas_half,gdas' if self.cdump in ['gdas'] else self.cdump
-
-        resources = self.get_resource('fit2obs')
-        task = create_wf_task('fit2obs', resources, cdump=self.cdump, envar=self.envars, dependency=dependencies,
-                              cycledef=cycledef)
-
-        return task
-
-    def metp(self):
-        deps = []
-        dep_dict = {'type': 'metatask', 'name': f'{self.cdump}post'}
-        deps.append(rocoto.add_dependency(dep_dict))
-        dependencies = rocoto.create_dependency(dep_condition='and', dep=deps)
-
-        metpenvars = self.envars.copy()
-        metpenvar_dict = {'SDATE_GFS': self._base.get('SDATE_GFS'),
-                          # TODO - in Forecast-only, this is `SDATE` on the RHS
-                          'METPCASE': '#metpcase#'}
-        for key, value in metpenvar_dict.items():
-            metpenvars.append(rocoto.create_envar(name=key, value=str(value)))
-
-        varname1 = 'metpcase'
-        varval1 = 'g2g1 g2o1 pcp1'
-
-        resources = self.get_resource('metp')
-        task = create_wf_task('metp', resources, cdump=self.cdump, envar=metpenvars, dependency=dependencies,
-                              metatask='metp', varname=varname1, varval=varval1)
-
-        return task
-
-    def arch(self):
-        deps = []
-        if self.app_config.do_vrfy:
-            dep_dict = {'type': 'task', 'name': f'{self.cdump}vrfy'}
-            deps.append(rocoto.add_dependency(dep_dict))
-        if self.app_config.do_fit2obs and self.cdump in ['gdas']:
-            dep_dict = {'type': 'task', 'name': f'{self.cdump}fit2obs'}
-            deps.append(rocoto.add_dependency(dep_dict))
-        if self.app_config.do_metp and self.cdump in ['gfs']:
-            dep_dict = {'type': 'metatask', 'name': f'{self.cdump}metp'}
-            deps.append(rocoto.add_dependency(dep_dict))
-        if self.app_config.do_wave:
-            dep_dict = {'type': 'task', 'name': f'{self.cdump}wavepostsbs'}
-            deps.append(rocoto.add_dependency(dep_dict))
-            dep_dict = {'type': 'task', 'name': f'{self.cdump}wavepostpnt'}
-            deps.append(rocoto.add_dependency(dep_dict))
-            if self.app_config.do_wave_bnd:
-                dep_dict = {'type': 'task', 'name': f'{self.cdump}wavepostbndpnt'}
-                deps.append(rocoto.add_dependency(dep_dict))
-        if self.app_config.do_ocean:
-            if self.app_config.mode in ['forecast-only']:  # TODO: fix ocnpost to run in cycled mode
-                dep_dict = {'type': 'metatask', 'name': f'{self.cdump}ocnpost'}
-                deps.append(rocoto.add_dependency(dep_dict))
-        # If all verification and ocean/wave coupling is off, add the gdas/gfs post metatask as a dependency
-        if len(deps) == 0:
-            dep_dict = {'type': 'metatask', 'name': f'{self.cdump}post'}
-            deps.append(rocoto.add_dependency(dep_dict))
-
-        dependencies = rocoto.create_dependency(dep_condition='and', dep=deps)
-
-        cycledef = 'gdas_half,gdas' if self.cdump in ['gdas'] else self.cdump
-
-        resources = self.get_resource('arch')
-        task = create_wf_task('arch', resources, cdump=self.cdump, envar=self.envars, dependency=dependencies,
-                              cycledef=cycledef)
-
-        return task
-
-    # Start of ensemble tasks
-    def eobs(self):
-        deps = []
-        dep_dict = {'type': 'task', 'name': f'{self.cdump.replace("enkf","")}prep'}
-        deps.append(rocoto.add_dependency(dep_dict))
-        dep_dict = {'type': 'metatask', 'name': 'enkfgdasepmn', 'offset': '-06:00:00'}
-        deps.append(rocoto.add_dependency(dep_dict))
-        dependencies = rocoto.create_dependency(dep_condition='and', dep=deps)
-
-        resources = self.get_resource('eobs')
-        task = create_wf_task('eobs', resources, cdump=self.cdump, envar=self.envars, dependency=dependencies)
-
-        return task
-
-    def eomg(self):
-        deps = []
-        dep_dict = {'type': 'task', 'name': f'{self.cdump}eobs'}
-        deps.append(rocoto.add_dependency(dep_dict))
-        dependencies = rocoto.create_dependency(dep=deps)
-
-        eomgenvars = self.envars.copy()
-        eomgenvars.append(rocoto.create_envar(name='ENSGRP', value='#grp#'))
-
-        groups = self._get_hybgroups(self._base['NMEM_ENS'], self._configs['eobs']['NMEM_EOMGGRP'])
-
-        resources = self.get_resource('eomg')
-        task = create_wf_task('eomg', resources, cdump=self.cdump, envar=eomgenvars, dependency=dependencies,
-                              metatask='eomn', varname='grp', varval=groups)
-
-        return task
-
-    def ediag(self):
-        deps = []
-        dep_dict = {'type': 'task', 'name': f'{self.cdump}eobs'}
-        deps.append(rocoto.add_dependency(dep_dict))
-        dependencies = rocoto.create_dependency(dep=deps)
-
-        resources = self.get_resource('ediag')
-        task = create_wf_task('ediag', resources, cdump=self.cdump, envar=self.envars, dependency=dependencies)
-
-        return task
-
-    def eupd(self):
-        deps = []
-        if self.app_config.lobsdiag_forenkf:
-            dep_dict = {'type': 'task', 'name': f'{self.cdump}ediag'}
-        else:
-            dep_dict = {'type': 'metatask', 'name': f'{self.cdump}eomn'}
-        deps.append(rocoto.add_dependency(dep_dict))
-        dependencies = rocoto.create_dependency(dep=deps)
-
-        resources = self.get_resource('eupd')
-        task = create_wf_task('eupd', resources, cdump=self.cdump, envar=self.envars, dependency=dependencies)
-
-        return task
-
-    def atmensanlinit(self):
-        deps = []
-        dep_dict = {'type': 'task', 'name': f'{self.cdump.replace("enkf","")}prep'}
-        deps.append(rocoto.add_dependency(dep_dict))
-        dep_dict = {'type': 'metatask', 'name': 'enkfgdasepmn', 'offset': '-06:00:00'}
-        deps.append(rocoto.add_dependency(dep_dict))
-        dependencies = rocoto.create_dependency(dep_condition='and', dep=deps)
-
-        cycledef = "gdas"
-        resources = self.get_resource('atmensanlinit')
-        task = create_wf_task('atmensanlinit', resources, cdump=self.cdump, envar=self.envars, dependency=dependencies,
-                              cycledef=cycledef)
-
-        return task
-
-    def atmensanlrun(self):
-
-        deps = []
-        dep_dict = {'type': 'task', 'name': f'{self.cdump}atmensanlinit'}
-        deps.append(rocoto.add_dependency(dep_dict))
-        dep_dict = {'type': 'metatask', 'name': 'enkfgdasepmn', 'offset': '-06:00:00'}
-        deps.append(rocoto.add_dependency(dep_dict))
-        dependencies = rocoto.create_dependency(dep_condition='and', dep=deps)
-
-        resources = self.get_resource('atmensanlrun')
-        task = create_wf_task('atmensanlrun', resources, cdump=self.cdump, envar=self.envars, dependency=dependencies)
-
-        return task
-
-    def atmensanlfinal(self):
-
-        deps = []
-        dep_dict = {'type': 'task', 'name': f'{self.cdump}atmensanlrun'}
-        deps.append(rocoto.add_dependency(dep_dict))
-        dependencies = rocoto.create_dependency(dep=deps)
-
-        resources = self.get_resource('atmensanlfinal')
-        task = create_wf_task('atmensanlfinal', resources, cdump=self.cdump, envar=self.envars, dependency=dependencies)
-
-        return task
-
-    def ecen(self):
-
-        def _get_ecengroups():
-
-            if self._base.get('DOIAU_ENKF', False):
-                fhrs = list(self._base.get('IAUFHRS', '6').split(','))
-
-                necengrp = self._configs['ecen']['NECENGRP']
-                ngrps = necengrp if len(fhrs) > necengrp else len(fhrs)
-
-                fhrs = [f'{int(fhr):03d}' for fhr in fhrs]
-                fhrs = np.array_split(fhrs, ngrps)
-                fhrs = [fhr.tolist() for fhr in fhrs]
-
-                grp = ' '.join([f'{x:03d}' for x in range(0, ngrps)])
-                dep = ' '.join([f[-1] for f in fhrs])
-                lst = ' '.join(['_'.join(f) for f in fhrs])
-
-            else:
-                grp = '000'
-                dep = 'f006'
-                lst = 'f006'
-
-            return grp, dep, lst
-
-        deps = []
-        dep_dict = {'type': 'task', 'name': f'{self.cdump.replace("enkf","")}analcalc'}
-        deps.append(rocoto.add_dependency(dep_dict))
-        if self.app_config.do_jediatmens:
-            dep_dict = {'type': 'task', 'name': f'{self.cdump}atmensanlfinal'}
-        else:
-            dep_dict = {'type': 'task', 'name': f'{self.cdump}eupd'}
-        deps.append(rocoto.add_dependency(dep_dict))
-        dependencies = rocoto.create_dependency(dep_condition='and', dep=deps)
-
-        ecenenvars = self.envars.copy()
-        ecenenvar_dict = {'FHRGRP': '#grp#',
-                          'FHRLST': '#lst#'}
-        for key, value in ecenenvar_dict.items():
-            ecenenvars.append(rocoto.create_envar(name=key, value=str(value)))
-
-        varname1, varname2, varname3 = 'grp', 'dep', 'lst'
-        varval1, varval2, varval3 = _get_ecengroups()
-        vardict = {varname2: varval2, varname3: varval3}
-
-        resources = self.get_resource('ecen')
-        task = create_wf_task('ecen', resources, cdump=self.cdump, envar=ecenenvars, dependency=dependencies,
-                              metatask='ecmn', varname=varname1, varval=varval1, vardict=vardict)
-        return task
-
-    def esfc(self):
-
-        # eupd_cdump = 'gdas' if 'gdas' in self.app_config.eupd_cdumps else 'gfs'
-
-        deps = []
-        dep_dict = {'type': 'task', 'name': f'{self.cdump.replace("enkf","")}analcalc'}
-        deps.append(rocoto.add_dependency(dep_dict))
-        if self.app_config.do_jediatmens:
-            dep_dict = {'type': 'task', 'name': f'{self.cdump}atmensanlfinal'}
-        else:
-            dep_dict = {'type': 'task', 'name': f'{self.cdump}eupd'}
-        deps.append(rocoto.add_dependency(dep_dict))
-        dependencies = rocoto.create_dependency(dep_condition='and', dep=deps)
-
-        resources = self.get_resource('esfc')
-        task = create_wf_task('esfc', resources, cdump=self.cdump, envar=self.envars, dependency=dependencies)
-
-        return task
-
-    def efcs(self):
-
-        deps = []
-        dep_dict = {'type': 'metatask', 'name': f'{self.cdump}ecmn'}
-        deps.append(rocoto.add_dependency(dep_dict))
-        dep_dict = {'type': 'task', 'name': f'{self.cdump}esfc'}
-        deps.append(rocoto.add_dependency(dep_dict))
-        dependencies = rocoto.create_dependency(dep_condition='and', dep=deps)
-        dep_dict = {'type': 'cycleexist', 'condition': 'not', 'offset': '-06:00:00'}
-        dependencies.append(rocoto.add_dependency(dep_dict))
-        dependencies = rocoto.create_dependency(dep_condition='or', dep=dependencies)
-
-        efcsenvars = self.envars.copy()
-        efcsenvars.append(rocoto.create_envar(name='ENSGRP', value='#grp#'))
-
-        groups = self._get_hybgroups(self._base['NMEM_ENS'], self._configs['efcs']['NMEM_EFCSGRP'])
-
-        if self.cdump == "enkfgfs":
-            groups = self._get_hybgroups(self._base['NMEM_ENS_GFS'], self._configs['efcs']['NMEM_EFCSGRP_GFS'])
-        cycledef = 'gdas_half,gdas' if self.cdump in ['enkfgdas'] else self.cdump.replace('enkf', '')
-        resources = self.get_resource('efcs')
-        task = create_wf_task('efcs', resources, cdump=self.cdump, envar=efcsenvars, dependency=dependencies,
-                              metatask='efmn', varname='grp', varval=groups, cycledef=cycledef)
-
-        return task
-
-    def echgres(self):
-
-        self._is_this_a_gdas_task(self.cdump, 'echgres')
-
-        deps = []
-        dep_dict = {'type': 'task', 'name': f'{self.cdump.replace("enkf","")}fcst'}
-        deps.append(rocoto.add_dependency(dep_dict))
-        dep_dict = {'type': 'task', 'name': f'{self.cdump}efcs01'}
-        deps.append(rocoto.add_dependency(dep_dict))
-        dependencies = rocoto.create_dependency(dep_condition='and', dep=deps)
-
-        cycledef = 'gdas_half,gdas' if self.cdump in ['enkfgdas'] else self.cdump
-
-        resources = self.get_resource('echgres')
-        task = create_wf_task('echgres', resources, cdump=self.cdump, envar=self.envars, dependency=dependencies,
-                              cycledef=cycledef)
-
-        return task
-
-    def epos(self):
-
-        def _get_eposgroups(epos):
-            fhmin = epos['FHMIN_ENKF']
-            fhmax = epos['FHMAX_ENKF']
-            fhout = epos['FHOUT_ENKF']
-            if self.cdump == "enkfgfs":
-                fhmax = epos['FHMAX_ENKF_GFS']
-                fhout = epos['FHOUT_ENKF_GFS']
-            fhrs = range(fhmin, fhmax + fhout, fhout)
-
-            neposgrp = epos['NEPOSGRP']
-            ngrps = neposgrp if len(fhrs) > neposgrp else len(fhrs)
-
-            fhrs = [f'f{fhr:03d}' for fhr in fhrs]
-            fhrs = np.array_split(fhrs, ngrps)
-            fhrs = [f.tolist() for f in fhrs]
-
-            grp = ' '.join([f'{x:03d}' for x in range(0, ngrps)])
-            dep = ' '.join([f[-1] for f in fhrs])
-            lst = ' '.join(['_'.join(f) for f in fhrs])
-
-            return grp, dep, lst
-
-        deps = []
-        dep_dict = {'type': 'metatask', 'name': f'{self.cdump}efmn'}
-        deps.append(rocoto.add_dependency(dep_dict))
-        dependencies = rocoto.create_dependency(dep=deps)
-
-        eposenvars = self.envars.copy()
-        eposenvar_dict = {'FHRGRP': '#grp#',
-                          'FHRLST': '#lst#'}
-        for key, value in eposenvar_dict.items():
-            eposenvars.append(rocoto.create_envar(name=key, value=str(value)))
-
-        varname1, varname2, varname3 = 'grp', 'dep', 'lst'
-        varval1, varval2, varval3 = _get_eposgroups(self._configs['epos'])
-        vardict = {varname2: varval2, varname3: varval3}
-
-        cycledef = 'gdas_half,gdas' if self.cdump in ['enkfgdas'] else self.cdump.replace('enkf', '')
-
-        resources = self.get_resource('epos')
-        task = create_wf_task('epos', resources, cdump=self.cdump, envar=eposenvars, dependency=dependencies,
-                              metatask='epmn', varname=varname1, varval=varval1, vardict=vardict, cycledef=cycledef)
-
-        return task
-
-    def earc(self):
-
-        deps = []
-        dep_dict = {'type': 'metatask', 'name': f'{self.cdump}epmn'}
-        deps.append(rocoto.add_dependency(dep_dict))
-        dependencies = rocoto.create_dependency(dep=deps)
-
-        earcenvars = self.envars.copy()
-        earcenvars.append(rocoto.create_envar(name='ENSGRP', value='#grp#'))
-
-        groups = self._get_hybgroups(self._base['NMEM_ENS'], self._configs['earc']['NMEM_EARCGRP'], start_index=0)
-
-        cycledef = 'gdas_half,gdas' if self.cdump in ['enkfgdas'] else self.cdump.replace('enkf', '')
-
-        resources = self.get_resource('earc')
-        task = create_wf_task('earc', resources, cdump=self.cdump, envar=earcenvars, dependency=dependencies,
-                              metatask='eamn', varname='grp', varval=groups, cycledef=cycledef)
-
-        return task
-
-
-def create_wf_task(task_name, resources,
-                   cdump='gdas', cycledef=None, envar=None, dependency=None,
-                   metatask=None, varname=None, varval=None, vardict=None,
-                   final=False):
-    tasknamestr = f'{cdump}{task_name}'
-    metatask_dict = None
-    if metatask is not None:
-        tasknamestr = f'{tasknamestr}#{varname}#'
-        metatask_dict = {'metataskname': f'{cdump}{metatask}',
-                         'varname': f'{varname}',
-                         'varval': f'{varval}',
-                         'vardict': vardict}
-
-    cycledefstr = cdump.replace('enkf', '') if cycledef is None else cycledef
-
-    task_dict = {'taskname': f'{tasknamestr}',
-                 'cycledef': f'{cycledefstr}',
-                 'maxtries': '&MAXTRIES;',
-                 'command': f'&JOBS_DIR;/{task_name}.sh',
-                 'jobname': f'&PSLOT;_{tasknamestr}_@H',
-                 'resources': resources,
-                 'log': f'&ROTDIR;/logs/@Y@m@d@H/{tasknamestr}.log',
-                 'envars': envar,
-                 'dependency': dependency,
-                 'final': final}
-
-    task = rocoto.create_task(task_dict) if metatask is None else rocoto.create_metatask(task_dict, metatask_dict)
-
-    return ''.join(task)
-=======
 __all__ = ['get_wf_tasks']
->>>>>>> 72650dd9
 
 
 def get_wf_tasks(app_config: AppConfig) -> List:
