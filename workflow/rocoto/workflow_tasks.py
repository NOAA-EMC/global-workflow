--- conflicted
+++ resolved
@@ -448,30 +448,9 @@
 
         return task
 
-<<<<<<< HEAD
-    def atmanalprep(self):
-
-        dump_suffix = self._base["DUMP_SUFFIX"]
-        gfs_cyc = self._base["gfs_cyc"]
-        dmpdir = self._base["DMPDIR"]
-        do_gfs_enkf = True if self.app_config.do_hybvar and 'gfs' in self.app_config.eupd_cdumps else False
-        atm_hist_path = self._template_to_rocoto_cycstring(self._base["COM_ATMOS_HISTORY_TMPL"], {'RUN': 'gdas'})
-        dump_path = self._template_to_rocoto_cycstring(self._base["COM_OBSDMP_TMPL"],
-                                                       {'DMPDIR': dmpdir, 'DUMP_SUFFIX': dump_suffix})
-
-        deps = []
-        dep_dict = {'type': 'metatask', 'name': 'gdaspost', 'offset': '-06:00:00'}
-        deps.append(rocoto.add_dependency(dep_dict))
-        data = f'{atm_hist_path}/gdas.t@Hz.atmf009.nc'
-        dep_dict = {'type': 'data', 'data': data, 'offset': '-06:00:00'}
-        deps.append(rocoto.add_dependency(dep_dict))
-        data = f'{dump_path}/{self.cdump}.t@Hz.updated.status.tm00.bufr_d'
-        dep_dict = {'type': 'data', 'data': data}
-=======
     def atmanlinit(self):
         deps = []
         dep_dict = {'type': 'task', 'name': f'{self.cdump}prep'}
->>>>>>> b2ed8648
         deps.append(rocoto.add_dependency(dep_dict))
         if self.app_config.do_hybvar:
             dep_dict = {'type': 'metatask', 'name': 'enkfgdasepmn', 'offset': '-06:00:00'}
