#!/usr/bin/env python3

"""
Entry point for setting up an experiment in the global-workflow
"""

import os
import glob
import shutil
from argparse import ArgumentParser, ArgumentDefaultsHelpFormatter

from hosts import Host

from pygw.yaml_file import YAMLFile
from pygw.timetools import to_datetime, to_timedelta, datetime_to_YMDH


_here = os.path.dirname(__file__)
_top = os.path.abspath(os.path.join(os.path.abspath(_here), '..'))


def makedirs_if_missing(dirname):
    """
    Creates a directory if not already present
    """
    if not os.path.exists(dirname):
        os.makedirs(dirname)


def fill_COMROT(host, inputs):
    """
    Method to populate the COMROT for supported modes.
    INPUTS:
        host: host object from class Host
        inputs: user inputs to setup_expt.py
    """

    fill_modes = {
        'cycled': fill_COMROT_cycled,
        'forecast-only': fill_COMROT_forecasts
    }

    try:
        fill_modes[inputs.mode](host, inputs)
    except KeyError:
        raise NotImplementedError(f'{inputs.mode} is not a supported mode.\n' +
                                  'Currently supported modes are:\n' +
                                  f'{" | ".join(fill_modes.keys())}')

    return


def fill_COMROT_cycled(host, inputs):
    """
    Implementation of 'fill_COMROT' for cycled mode
    """

    comrot = os.path.join(inputs.comrot, inputs.pslot)

    do_ocean = do_ice = do_med = False
    if inputs.app in ['S2S', 'S2SW']:
        do_ocean = do_ice = do_med = True

    if inputs.icsdir is None:
        print("User did not provide path to stage initial conditions in COMROT")
        return

    rdatestr = datetime_to_YMDH(inputs.idate - to_timedelta('T06H'))
    idatestr = datetime_to_YMDH(inputs.idate)

    if inputs.start in ['warm']:  # This is warm start experiment (only meaningful for atmos)
        atmos_dir = med_dir = 'RESTART'
    elif inputs.start in ['cold']:  # This is a cold start experiment
        atmos_dir = 'INPUT'
        med_dir = ''  # no mediator files for a "cold start"
        do_med = False
    ocean_dir = ice_dir = 'RESTART'  # ocean and ice have the same filenames for warm and cold

    def link_files_from_src_to_dst(src_dir, dst_dir):
        files = os.listdir(src_dir)
        for fname in files:
            os.symlink(os.path.join(src_dir, fname),
                       os.path.join(dst_dir, fname))
        return

    # Link ensemble member initial conditions
    if inputs.nens > 0:
        if inputs.start in ['warm']:
            enkfdir = f'enkf{inputs.cdump}.{rdatestr[:8]}/{rdatestr[8:]}'
        elif inputs.start in ['cold']:
            enkfdir = f'enkf{inputs.cdump}.{idatestr[:8]}/{idatestr[8:]}'

        for ii in range(1, inputs.nens + 1):
            memdir = f'mem{ii:03d}'
            # Link atmospheric files
            dst_dir = os.path.join(comrot, enkfdir, memdir, 'atmos', atmos_dir)
            src_dir = os.path.join(inputs.icsdir, enkfdir, memdir, 'atmos', atmos_dir)
            makedirs_if_missing(dst_dir)
            link_files_from_src_to_dst(src_dir, dst_dir)
            # ocean, ice, etc. TBD ...

    # Link deterministic initial conditions

    # Link atmospheric files
    if inputs.start in ['warm']:
        detdir = f'{inputs.cdump}.{rdatestr[:8]}/{rdatestr[8:]}'
    elif inputs.start in ['cold']:
        detdir = f'{inputs.cdump}.{idatestr[:8]}/{idatestr[8:]}'

    dst_dir = os.path.join(comrot, detdir, 'atmos', atmos_dir)
    src_dir = os.path.join(inputs.icsdir, detdir, 'atmos', atmos_dir)
    makedirs_if_missing(dst_dir)
    link_files_from_src_to_dst(src_dir, dst_dir)

    # Link ocean files
    if do_ocean:
        detdir = f'{inputs.cdump}.{rdatestr[:8]}/{rdatestr[8:]}'
        dst_dir = os.path.join(comrot, detdir, 'ocean', ocean_dir)
        src_dir = os.path.join(inputs.icsdir, detdir, 'ocean', ocean_dir)
        makedirs_if_missing(dst_dir)
        link_files_from_src_to_dst(src_dir, dst_dir)

    # Link ice files
    if do_ice:
        detdir = f'{inputs.cdump}.{rdatestr[:8]}/{rdatestr[8:]}'
        dst_dir = os.path.join(comrot, detdir, 'ice', ice_dir)
        src_dir = os.path.join(inputs.icsdir, detdir, 'ice', ice_dir)
        makedirs_if_missing(dst_dir)
        link_files_from_src_to_dst(src_dir, dst_dir)

    # Link mediator files
    if do_med:
        detdir = f'{inputs.cdump}.{rdatestr[:8]}/{rdatestr[8:]}'
        dst_dir = os.path.join(comrot, detdir, 'med', med_dir)
        src_dir = os.path.join(inputs.icsdir, detdir, 'med', med_dir)
        makedirs_if_missing(dst_dir)
        link_files_from_src_to_dst(src_dir, dst_dir)

    # Link bias correction and radiance diagnostics files
    detdir = f'{inputs.cdump}.{idatestr[:8]}/{idatestr[8:]}'
    src_dir = os.path.join(inputs.icsdir, detdir, 'atmos')
    dst_dir = os.path.join(comrot, detdir, 'atmos')
    makedirs_if_missing(dst_dir)
    for ftype in ['abias', 'abias_pc', 'abias_air', 'radstat']:
        fname = f'{inputs.cdump}.t{idatestr[8:]}z.{ftype}'
        src_file = os.path.join(src_dir, fname)
        if os.path.exists(src_file):
            os.symlink(src_file, os.path.join(dst_dir, fname))

    return


def fill_COMROT_forecasts(host, inputs):
    """
    Implementation of 'fill_COMROT' for forecast-only mode
    """
    print('forecast-only mode treats ICs differently and cannot be staged here')
    return


def fill_EXPDIR(inputs):
    """
    Method to copy config files from workflow to experiment directory
    INPUTS:
        inputs: user inputs to `setup_expt.py`
    """
    configdir = inputs.configdir
    expdir = os.path.join(inputs.expdir, inputs.pslot)

    configs = glob.glob(f'{configdir}/config.*')
    exclude_configs = ['base', 'base.emc.dyn', 'base.nco.static', 'fv3.nco.static']
    for exclude in exclude_configs:
        try:
            configs.remove(f'{configdir}/config.{exclude}')
        except ValueError:
            pass
    if len(configs) == 0:
        raise IOError(f'no config files found in {configdir}')
    for config in configs:
        shutil.copy(config, expdir)

    return


def update_configs(host, inputs):

    # First update config.base
    edit_baseconfig(host, inputs)

    yaml_path = inputs.yaml
    yaml_dict = YAMLFile(path=yaml_path)

    # loop over other configs and update them
    for cfg in yaml_dict.keys():
        cfg_file = f'{inputs.expdir}/{inputs.pslot}/config.{cfg}'
        cfg_dict = get_template_dict(yaml_dict[cfg])
        edit_config(cfg_file, cfg_file, cfg_dict)

    return


def edit_baseconfig(host, inputs):
    """
    Parses and populates the templated `config.base.emc.dyn` to `config.base`
    """

    tmpl_dict = {
        "@HOMEgfs@": _top,
        "@MACHINE@": host.machine.upper()}

    # Replace host related items
    extend_dict = get_template_dict(host.info)
    tmpl_dict = dict(tmpl_dict, **extend_dict)

    extend_dict = dict()
    extend_dict = {
        "@PSLOT@": inputs.pslot,
        "@SDATE@": datetime_to_YMDH(inputs.idate),
        "@EDATE@": datetime_to_YMDH(inputs.edate),
        "@CASECTL@": f'C{inputs.resdet}',
        "@EXPDIR@": inputs.expdir,
        "@ROTDIR@": inputs.comrot,
        "@ICSDIR@": inputs.icsdir,
        "@EXP_WARM_START@": inputs.warm_start,
        "@MODE@": inputs.mode,
        "@gfs_cyc@": inputs.gfs_cyc,
        "@APP@": inputs.app
    }
    tmpl_dict = dict(tmpl_dict, **extend_dict)

    extend_dict = dict()
    if inputs.mode in ['cycled']:
        extend_dict = {
            "@CASEENS@": f'C{inputs.resens}',
            "@NMEM_ENKF@": inputs.nens,
            "@DOHYBVAR@": "YES" if inputs.nens > 0 else "NO",
        }
        tmpl_dict = dict(tmpl_dict, **extend_dict)

    # Determine CCPP suite and MP based on mode and app
    gfsv16 = {"@CCPP_SUITE@": "FV3_GFS_v16", "@IMP_PHYSICS@": 11}
    gfsv17 = {"@CCPP_SUITE@": "FV3_GFS_v17_p8", "@IMP_PHYSICS@": 8}
    if inputs.mode in ['cycled']:
        if inputs.app in ['ATM']:
            extend_dict = gfsv16
        elif inputs.app in ['S2S', 'S2SW']:
            extend_dict = gfsv17
    elif inputs.mode in ['forecast-only']:
        extend_dict = gfsv17
    tmpl_dict = dict(tmpl_dict, **extend_dict)

    base_input = f'{inputs.configdir}/config.base.emc.dyn'
    base_output = f'{inputs.expdir}/{inputs.pslot}/config.base'
    edit_config(base_input, base_output, tmpl_dict)

    return


def edit_config(input_config, output_config, config_dict):

    # Read input config
    with open(input_config, 'rt') as fi:
        config_str = fi.read()

    # Substitute from config_dict
    for key, val in config_dict.items():
        config_str = config_str.replace(key, str(val))

    # Ensure no output_config file exists
    if os.path.exists(output_config):
        os.unlink(output_config)

    # Write output config
    with open(output_config, 'wt') as fo:
        fo.write(config_str)

    print(f'EDITED:  {output_config} as per user input.')

    return


def get_template_dict(input_dict):
    output_dict = dict()
    for key, value in input_dict.items():
        output_dict[f'@{key}@'] = value

    return output_dict


def input_args():
    """
    Method to collect user arguments for `setup_expt.py`
    """

    description = """
        Setup files and directories to start a GFS parallel.\n
        Create EXPDIR, copy config files.\n
        Create COMROT experiment directory structure,
        link initial condition files from $ICSDIR to $COMROT
        """

    parser = ArgumentParser(description=description,
                            formatter_class=ArgumentDefaultsHelpFormatter)

    # Set up sub-parsers for various modes of experimentation
    subparser = parser.add_subparsers(dest='mode')
    cycled = subparser.add_parser(
        'cycled', help='arguments for cycled mode')
    forecasts = subparser.add_parser(
        'forecast-only', help='arguments for forecast-only mode')

    # Common arguments across all modes
    for subp in [cycled, forecasts]:
        subp.add_argument('--pslot', help='parallel experiment name',
                          type=str, required=False, default='test')
        subp.add_argument('--resdet', help='resolution of the deterministic model forecast',
                          type=int, required=False, default=384)
        subp.add_argument('--comrot', help='full path to COMROT',
                          type=str, required=False, default=os.getenv('HOME'))
        subp.add_argument('--expdir', help='full path to EXPDIR',
                          type=str, required=False, default=os.getenv('HOME'))
        subp.add_argument('--idate', help='starting date of experiment, initial conditions must exist!',
                          required=True, type=lambda dd: to_datetime(dd))
        subp.add_argument('--edate', help='end date experiment', required=True, type=lambda dd: to_datetime(dd))
        subp.add_argument('--icsdir', help='full path to initial condition directory', type=str, required=False, default=None)
        subp.add_argument('--configdir', help='full path to directory containing the config files',
                          type=str, required=False, default=os.path.join(_top, 'parm/config'))
        subp.add_argument('--cdump', help='CDUMP to start the experiment',
                          type=str, required=False, default='gdas')
        subp.add_argument('--gfs_cyc', help='GFS cycles to run', type=int,
                          choices=[0, 1, 2, 4], default=1, required=False)
        subp.add_argument('--start', help='restart mode: warm or cold', type=str,
                          choices=['warm', 'cold'], required=False, default='cold')

        subp.add_argument('--yaml', help='Defaults to substitute from', type=str,
                          required=False, default=os.path.join(_top, 'parm/config/yaml/defaults.yaml'))

    ufs_apps = ['ATM', 'ATMA', 'ATMW', 'S2S', 'S2SW']

    # cycled mode additional arguments
    cycled.add_argument('--resens', help='resolution of the ensemble model forecast',
                        type=int, required=False, default=192)
    cycled.add_argument('--nens', help='number of ensemble members',
                        type=int, required=False, default=20)
    cycled.add_argument('--app', help='UFS application', type=str,
<<<<<<< HEAD
                        choices=['ATM', 'ATMW', 'ATMA', 'ATML'], required=False, default='ATM')

    # forecast only mode additional arguments
    forecasts.add_argument('--app', help='UFS application', type=str, choices=[
        'ATM', 'ATMA', 'ATMW', 'ATML', 'S2S', 'S2SW', 'S2SWA', 'NG-GODAS'], required=False, default='ATM')
=======
                        choices=ufs_apps, required=False, default='ATM')

    # forecast only mode additional arguments
    forecasts.add_argument('--app', help='UFS application', type=str,
                           choices=ufs_apps + ['S2SWA'], required=False, default='ATM')
>>>>>>> 219c23b1

    args = parser.parse_args()

    if args.mode in ['forecast-only'] and args.app in ['S2S', 'S2SW'] and args.icsdir is None:
        raise SyntaxError("An IC directory must be specified with --icsdir when running the S2S or S2SW app in forecast-only mode")

    # Add an entry for warm_start = .true. or .false.
    if args.start in ['warm']:
        args.warm_start = ".true."
    elif args.start in ['cold']:
        args.warm_start = ".false."
    print(args.warm_start)

    return args


def query_and_clean(dirname):
    """
    Method to query if a directory exists and gather user input for further action
    """

    create_dir = True
    if os.path.exists(dirname):
        print()
        print(f'directory already exists in {dirname}')
        print()
        overwrite = input('Do you wish to over-write [y/N]: ')
        create_dir = True if overwrite in [
            'y', 'yes', 'Y', 'YES'] else False
        if create_dir:
            shutil.rmtree(dirname)

    return create_dir


def validate_user_request(host, inputs):
    expt_res = f'C{inputs.resdet}'
    supp_res = host.info['SUPPORTED_RESOLUTIONS']
    machine = host.machine
    if expt_res not in supp_res:
        raise NotImplementedError(f"Supported resolutions on {machine} are:\n{', '.join(supp_res)}")


if __name__ == '__main__':

    user_inputs = input_args()
    host = Host()

    validate_user_request(host, user_inputs)

    comrot = os.path.join(user_inputs.comrot, user_inputs.pslot)
    expdir = os.path.join(user_inputs.expdir, user_inputs.pslot)

    create_comrot = query_and_clean(comrot)
    create_expdir = query_and_clean(expdir)

    if create_comrot:
        makedirs_if_missing(comrot)
        fill_COMROT(host, user_inputs)

    if create_expdir:
        makedirs_if_missing(expdir)
        fill_EXPDIR(user_inputs)
        update_configs(host, user_inputs)<|MERGE_RESOLUTION|>--- conflicted
+++ resolved
@@ -335,7 +335,7 @@
         subp.add_argument('--yaml', help='Defaults to substitute from', type=str,
                           required=False, default=os.path.join(_top, 'parm/config/yaml/defaults.yaml'))
 
-    ufs_apps = ['ATM', 'ATMA', 'ATMW', 'S2S', 'S2SW']
+    ufs_apps = ['ATM', 'ATMA', 'ATMW', 'ATML', 'S2S', 'S2SW']
 
     # cycled mode additional arguments
     cycled.add_argument('--resens', help='resolution of the ensemble model forecast',
@@ -343,19 +343,11 @@
     cycled.add_argument('--nens', help='number of ensemble members',
                         type=int, required=False, default=20)
     cycled.add_argument('--app', help='UFS application', type=str,
-<<<<<<< HEAD
-                        choices=['ATM', 'ATMW', 'ATMA', 'ATML'], required=False, default='ATM')
-
-    # forecast only mode additional arguments
-    forecasts.add_argument('--app', help='UFS application', type=str, choices=[
-        'ATM', 'ATMA', 'ATMW', 'ATML', 'S2S', 'S2SW', 'S2SWA', 'NG-GODAS'], required=False, default='ATM')
-=======
                         choices=ufs_apps, required=False, default='ATM')
 
     # forecast only mode additional arguments
     forecasts.add_argument('--app', help='UFS application', type=str,
                            choices=ufs_apps + ['S2SWA'], required=False, default='ATM')
->>>>>>> 219c23b1
 
     args = parser.parse_args()
 
