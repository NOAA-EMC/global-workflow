#!/usr/bin/env python3

"""
Entry point for setting up an experiment in the global-workflow
"""

import os
import glob
import shutil
<<<<<<< HEAD
import warnings
from argparse import ArgumentParser, ArgumentDefaultsHelpFormatter, SUPPRESS, ArgumentTypeError
=======
from argparse import ArgumentParser, ArgumentDefaultsHelpFormatter, SUPPRESS
>>>>>>> 0735fca2

from hosts import Host

from wxflow import parse_j2yaml
from wxflow import AttrDict
from wxflow import to_datetime, datetime_to_YMDH


_here = os.path.dirname(__file__)
_top = os.path.abspath(os.path.join(os.path.abspath(_here), '..'))


def makedirs_if_missing(dirname):
    """
    Creates a directory if not already present
    """
    if not os.path.exists(dirname):
        os.makedirs(dirname)


def fill_EXPDIR(inputs):
    """
    Method to copy config files from workflow to experiment directory
    INPUTS:
        inputs: user inputs to `setup_expt.py`
    """
    configdir = inputs.configdir
    expdir = os.path.join(inputs.expdir, inputs.pslot)

    configs = glob.glob(f'{configdir}/config.*')
    if len(configs) == 0:
        raise IOError(f'no config files found in {configdir}')
    for config in configs:
        shutil.copy(config, expdir)

    return


def update_configs(host, inputs):

    def _update_defaults(dict_in: dict) -> dict:
        defaults = dict_in.pop('defaults', AttrDict())
        defaults.update(dict_in)
        return defaults

    # Read in the YAML file to fill out templates and override host defaults
    data = AttrDict(host.info, **inputs.__dict__)
    data.HOMEgfs = _top
    yaml_path = inputs.yaml
    if not os.path.exists(yaml_path):
        raise IOError(f'YAML file does not exist, check path:' + yaml_path)
    yaml_dict = _update_defaults(AttrDict(parse_j2yaml(yaml_path, data)))

    # First update config.base
    edit_baseconfig(host, inputs, yaml_dict)

    # Update stage config
    stage_dict = {
        "@ICSDIR@": inputs.icsdir
    }
    host_dict = get_template_dict(host.info)
    stage_dict = dict(stage_dict, **host_dict)
    stage_input = f'{inputs.configdir}/config.stage_ic'
    stage_output = f'{inputs.expdir}/{inputs.pslot}/config.stage_ic'
    edit_config(stage_input, stage_output, stage_dict)

    # Loop over other configs and update them with defaults
    for cfg in yaml_dict.keys():
        if cfg == 'base':
            continue
        cfg_file = f'{inputs.expdir}/{inputs.pslot}/config.{cfg}'
        cfg_dict = get_template_dict(yaml_dict[cfg])
        edit_config(cfg_file, cfg_file, cfg_dict)

    return


def edit_baseconfig(host, inputs, yaml_dict):
    """
    Parses and populates the templated `HOMEgfs/parm/config/<gfs|gefs>/config.base`
    to `EXPDIR/pslot/config.base`
    """

    tmpl_dict = {
        "@HOMEgfs@": _top,
        "@MACHINE@": host.machine.upper()}

    # Replace host related items
    extend_dict = get_template_dict(host.info)
    tmpl_dict = dict(tmpl_dict, **extend_dict)

    if inputs.start in ["warm"]:
        is_warm_start = ".true."
    elif inputs.start in ["cold"]:
        is_warm_start = ".false."

    extend_dict = dict()
    extend_dict = {
        "@PSLOT@": inputs.pslot,
        "@SDATE@": datetime_to_YMDH(inputs.idate),
        "@EDATE@": datetime_to_YMDH(inputs.edate),
        "@CASECTL@": f'C{inputs.resdetatmos}',
        "@OCNRES@": f"{int(100.*inputs.resdetocean):03d}",
        "@EXPDIR@": inputs.expdir,
        "@COMROOT@": inputs.comroot,
        "@EXP_WARM_START@": is_warm_start,
        "@MODE@": inputs.mode,
        "@INTERVAL_GFS@": inputs.interval,
        "@SDATE_GFS@": datetime_to_YMDH(inputs.sdate_gfs),
        "@APP@": inputs.app,
        "@NMEM_ENS@": getattr(inputs, 'nens', 0)
    }
    tmpl_dict = dict(tmpl_dict, **extend_dict)

    extend_dict = dict()
    if getattr(inputs, 'nens', 0) > 0:
        extend_dict = {
            "@CASEENS@": f'C{inputs.resensatmos}',
        }
        tmpl_dict = dict(tmpl_dict, **extend_dict)

    extend_dict = dict()
    if inputs.mode in ['cycled']:
        extend_dict = {
            "@DOHYBVAR@": "YES" if inputs.nens > 0 else "NO",
        }
        tmpl_dict = dict(tmpl_dict, **extend_dict)

    try:
        tmpl_dict = dict(tmpl_dict, **get_template_dict(yaml_dict['base']))
    except KeyError:
        pass

    base_input = f'{inputs.configdir}/config.base'
    base_output = f'{inputs.expdir}/{inputs.pslot}/config.base'
    edit_config(base_input, base_output, tmpl_dict)

    return


def edit_config(input_config, output_config, config_dict):

    # Read input config
    with open(input_config, 'rt') as fi:
        config_str = fi.read()

    # Substitute from config_dict
    for key, val in config_dict.items():
        config_str = config_str.replace(key, str(val))

    # Ensure no output_config file exists
    if os.path.exists(output_config):
        os.unlink(output_config)

    # Write output config
    with open(output_config, 'wt') as fo:
        fo.write(config_str)

    print(f'EDITED:  {output_config} as per user input.')

    return


def get_template_dict(input_dict):
    output_dict = dict()
    for key, value in input_dict.items():
        output_dict[f'@{key}@'] = value

    return output_dict


def input_args(*argv):
    """
    Method to collect user arguments for `setup_expt.py`
    """

    ufs_apps = ['ATM', 'ATMA', 'ATMW', 'S2S', 'S2SA', 'S2SW', 'S2SWA']

    def _validate_interval(interval_str):
        err_msg = f'must be a non-negative integer multiple of 6 ({interval_str} given)'
        try:
            interval = int(interval_str)
        except ValueError:
            raise ArgumentTypeError(err_msg)

        # This assumes the gdas frequency (assim_freq) is 6h
        # If this changes, the modulus needs to as well
        if interval < 0 or interval % 6 != 0:
            raise ArgumentTypeError(err_msg)
        return interval

    def _common_args(parser):
        parser.add_argument('--pslot', help='parallel experiment name',
                            type=str, required=False, default='test')
        parser.add_argument('--resdetatmos', help='atmosphere resolution of the deterministic model forecast',
                            type=int, required=False, default=384)
        parser.add_argument('--resdetocean', help='ocean resolution of the deterministic model forecast',
                            type=float, required=False, default=0.0)  # 0.0 (or lower) means determine from resdetatmos (limited combinations will be available)
        parser.add_argument('--comroot', help='full path to COMROOT',
                            type=str, required=False, default=os.getenv('HOME'))
        parser.add_argument('--expdir', help='full path to EXPDIR',
                            type=str, required=False, default=os.getenv('HOME'))
        parser.add_argument('--idate', help='starting date of experiment, initial conditions must exist!',
                            required=True, type=lambda dd: to_datetime(dd))
        parser.add_argument('--edate', help='end date experiment', required=False, type=lambda dd: to_datetime(dd))
        parser.add_argument('--interval', help='frequency of forecast (in hours); must be a multiple of 6', type=_validate_interval, required=False, default=6)
        parser.add_argument('--icsdir', help='full path to user initial condition directory', type=str, required=False, default='')
        parser.add_argument('--overwrite', help='overwrite previously created experiment (if it exists)',
                            action='store_true', required=False)
        return parser

    def _gfs_args(parser):
        parser.add_argument('--start', help='restart mode: warm or cold', type=str,
                            choices=['warm', 'cold'], required=False, default='cold')
        parser.add_argument('--run', help='RUN to start the experiment',
                            type=str, required=False, default='gdas')
        # --configdir is hidden from help
        parser.add_argument('--configdir', help=SUPPRESS, type=str, required=False, default=os.path.join(_top, 'parm/config/gfs'))
        parser.add_argument('--yaml', help='Defaults to substitute from', type=str,
                            required=False, default=os.path.join(_top, 'parm/config/gfs/yaml/defaults.yaml'))
        return parser

    def _gfs_cycled_args(parser):
        parser.add_argument('--app', help='UFS application', type=str,
                            choices=ufs_apps, required=False, default='ATM')
        parser.add_argument('--sdate_gfs', help='date to start GFS', type=lambda dd: to_datetime(dd), required=False, default=None)
        return parser

    def _gfs_or_gefs_ensemble_args(parser):
        parser.add_argument('--resensatmos', help='atmosphere resolution of the ensemble model forecast',
                            type=int, required=False, default=192)
        parser.add_argument('--nens', help='number of ensemble members',
                            type=int, required=False, default=20)
        return parser

    def _gfs_or_gefs_forecast_args(parser):
        parser.add_argument('--app', help='UFS application', type=str,
                            choices=ufs_apps, required=False, default='ATM')
        return parser

    def _gefs_args(parser):
        parser.add_argument('--start', help='restart mode: warm or cold', type=str,
                            choices=['warm', 'cold'], required=False, default='cold')
        parser.add_argument('--configdir', help=SUPPRESS, type=str, required=False,
                            default=os.path.join(_top, 'parm/config/gefs'))
        parser.add_argument('--yaml', help='Defaults to substitute from', type=str, required=False,
                            default=os.path.join(_top, 'parm/config/gefs/yaml/defaults.yaml'))
        return parser

    description = """
        Setup files and directories to start a GFS parallel.\n
        Create EXPDIR, copy config files.\n
        Create ROTDIR experiment directory structure,
        """

    parser = ArgumentParser(description=description,
                            formatter_class=ArgumentDefaultsHelpFormatter)

    # Set up sub-parsers for various modes of experimentation
    sysparser = parser.add_subparsers(dest='system')
    gfs = sysparser.add_parser('gfs', help='arguments for GFS')
    gefs = sysparser.add_parser('gefs', help='arguments for GEFS')

    gfsmodeparser = gfs.add_subparsers(dest='mode')
    gfscycled = gfsmodeparser.add_parser('cycled', help='arguments for cycled mode')
    gfsforecasts = gfsmodeparser.add_parser('forecast-only', help='arguments for forecast-only mode')

    gefsmodeparser = gefs.add_subparsers(dest='mode')
    gefsforecasts = gefsmodeparser.add_parser('forecast-only', help='arguments for forecast-only mode')

    # Common arguments across all modes
    for subp in [gfscycled, gfsforecasts, gefsforecasts]:
        subp = _common_args(subp)

    # GFS-only arguments
    for subp in [gfscycled, gfsforecasts]:
        subp = _gfs_args(subp)

    # ensemble-only arguments
    for subp in [gfscycled, gefsforecasts]:
        subp = _gfs_or_gefs_ensemble_args(subp)

    # GFS/GEFS forecast-only additional arguments
    for subp in [gfsforecasts, gefsforecasts]:
        subp = _gfs_or_gefs_forecast_args(subp)

    # cycled mode additional arguments
    for subp in [gfscycled]:
        subp = _gfs_cycled_args(subp)

    # GEFS forecast-only arguments
    for subp in [gefsforecasts]:
        subp = _gefs_args(subp)

    inputs = parser.parse_args(list(*argv) if len(argv) else None)

    # Validate dates
    if inputs.edate is None:
        inputs.edate = inputs.idate

    if inputs.edate < inputs.idate:
        raise ArgumentTypeError(f'edate ({inputs.edate}) cannot be before idate ({inputs.idate})')

    # For forecast-only, GFS starts in the first cycle
    if not hasattr(inputs, 'sdate_gfs'):
        inputs.sdate_gfs = inputs.idate

    # For cycled, GFS starts after the half-cycle
    if inputs.sdate_gfs is None:
        inputs.sdate_gfs = inputs.idate + to_timedelta("6H")

    if inputs.interval > 0:
        if inputs.sdate_gfs < inputs.idate or inputs.sdate_gfs > inputs.edate:
            raise ArgumentTypeError(f'sdate_gfs ({inputs.sdate_gfs}) must be between idate ({inputs.idate}) and edate ({inputs.edate})')

    return inputs


def query_and_clean(dirname, force_clean=False):
    """
    Method to query if a directory exists and gather user input for further action
    """

    create_dir = True
    if os.path.exists(dirname):
        print(f'\ndirectory already exists in {dirname}')
        if force_clean:
            overwrite = "YES"
            print(f'removing directory ........ {dirname}\n')
        else:
            overwrite = input('Do you wish to over-write [y/N]: ')
        create_dir = True if overwrite in [
            'y', 'yes', 'Y', 'YES'] else False
        if create_dir:
            shutil.rmtree(dirname)

    return create_dir


def validate_user_request(host, inputs):
    supp_res = host.info['SUPPORTED_RESOLUTIONS']
    machine = host.machine
    for attr in ['resdetatmos', 'resensatmos']:
        try:
            expt_res = f'C{getattr(inputs, attr)}'
        except AttributeError:
            continue
        if expt_res not in supp_res:
            raise NotImplementedError(f"Supported resolutions on {machine} are:\n{', '.join(supp_res)}")


def get_ocean_resolution(resdetatmos):
    """
    Method to determine the ocean resolution based on the atmosphere resolution
    Limited options are going to be available
    """
    atmos_to_ocean_map = {
        1152: 0.25, 768: 0.25, 384: 0.25,
        192: 1.0,
        96: 5.0, 48: 5.0}
    try:
        return atmos_to_ocean_map[resdetatmos]
    except KeyError:
        raise KeyError(f"Ocean resolution for {resdetatmos} is not implemented")


def main(*argv):

    user_inputs = input_args(*argv)
    host = Host()

    validate_user_request(host, user_inputs)

    # Determine ocean resolution if not provided
    if user_inputs.resdetocean <= 0:
        user_inputs.resdetocean = get_ocean_resolution(user_inputs.resdetatmos)

    rotdir = os.path.join(user_inputs.comroot, user_inputs.pslot)
    expdir = os.path.join(user_inputs.expdir, user_inputs.pslot)

    create_rotdir = query_and_clean(rotdir, force_clean=user_inputs.overwrite)
    create_expdir = query_and_clean(expdir, force_clean=user_inputs.overwrite)

    if create_rotdir:
        makedirs_if_missing(rotdir)

    if create_expdir:
        makedirs_if_missing(expdir)
        fill_EXPDIR(user_inputs)
        update_configs(host, user_inputs)

    print(f"*" * 100)
    print(f'EXPDIR: {expdir}')
    print(f'ROTDIR: {rotdir}')
    print(f"*" * 100)


if __name__ == '__main__':

    main()<|MERGE_RESOLUTION|>--- conflicted
+++ resolved
@@ -7,18 +7,14 @@
 import os
 import glob
 import shutil
-<<<<<<< HEAD
 import warnings
 from argparse import ArgumentParser, ArgumentDefaultsHelpFormatter, SUPPRESS, ArgumentTypeError
-=======
-from argparse import ArgumentParser, ArgumentDefaultsHelpFormatter, SUPPRESS
->>>>>>> 0735fca2
 
 from hosts import Host
 
 from wxflow import parse_j2yaml
 from wxflow import AttrDict
-from wxflow import to_datetime, datetime_to_YMDH
+from wxflow import to_datetime, to_timedelta, datetime_to_YMDH
 
 
 _here = os.path.dirname(__file__)
