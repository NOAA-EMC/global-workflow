--- conflicted
+++ resolved
@@ -29,7 +29,6 @@
         os.makedirs(dirname)
 
 
-<<<<<<< HEAD
 def fill_ROTDIR(host, inputs):
     """
     Method to populate the ROTDIR for supported modes.
@@ -265,8 +264,6 @@
     print('forecast-only mode treats ICs differently and cannot be staged here')
 
 
-=======
->>>>>>> 1b18f2f9
 def fill_EXPDIR(inputs):
     """
     Method to copy config files from workflow to experiment directory
