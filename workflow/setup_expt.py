#!/usr/bin/env python3

"""
Entry point for setting up an experiment in the global-workflow
"""

import os
import glob
import shutil
import warnings
from argparse import ArgumentParser, ArgumentDefaultsHelpFormatter, SUPPRESS

from hosts import Host

from wxflow import parse_j2yaml
from wxflow import AttrDict
from wxflow import to_datetime, to_timedelta, datetime_to_YMDH


_here = os.path.dirname(__file__)
_top = os.path.abspath(os.path.join(os.path.abspath(_here), '..'))


def makedirs_if_missing(dirname):
    """
    Creates a directory if not already present
    """
    if not os.path.exists(dirname):
        os.makedirs(dirname)


def fill_ROTDIR(host, inputs):
    """
    Method to populate the ROTDIR for supported modes.
    INPUTS:
        host: host object from class Host
        inputs: user inputs to setup_expt.py
    """

    fill_modes = {
        'cycled': fill_ROTDIR_cycled,
        'forecast-only': fill_ROTDIR_forecasts
    }

    try:
        fill_modes[inputs.mode](host, inputs)
    except KeyError:
        raise NotImplementedError(f'{inputs.mode} is not a supported mode.\n' +
                                  'Currently supported modes are:\n' +
                                  f'{" | ".join(fill_modes.keys())}')

    return


def fill_ROTDIR_cycled(host, inputs):
    """
    Implementation of 'fill_ROTDIR' for cycled mode
    """

    rotdir = os.path.join(inputs.comroot, inputs.pslot)

    do_ocean = do_ice = do_med = False

    if 'S2S' in inputs.app:
        do_ocean = do_ice = do_med = True

    if inputs.icsdir is None:
        warnings.warn("User did not provide '--icsdir' to stage initial conditions")
        return

    rdatestr = datetime_to_YMDH(inputs.idate - to_timedelta('T06H'))
    idatestr = datetime_to_YMDH(inputs.idate)

    # Test if we are using the new COM structure or the old flat one for ICs
    if inputs.start in ['warm']:
        pathstr = os.path.join(inputs.icsdir, f'{inputs.cdump}.{rdatestr[:8]}',
                               rdatestr[8:], 'model_data', 'atmos')
    else:
        pathstr = os.path.join(inputs.icsdir, f'{inputs.cdump}.{idatestr[:8]}',
                               idatestr[8:], 'model_data', 'atmos')

    if os.path.isdir(pathstr):
        flat_structure = False
    else:
        flat_structure = True

    # Destination always uses the new COM structure
    # These should match the templates defined in config.com
    if inputs.start in ['warm']:
        dst_atm_dir = os.path.join('model_data', 'atmos', 'restart')
        dst_med_dir = os.path.join('model_data', 'med', 'restart')
    else:
        dst_atm_dir = os.path.join('model_data', 'atmos', 'input')
        dst_med_dir = ''  # no mediator files for a "cold start"
        do_med = False
    dst_ocn_rst_dir = os.path.join('model_data', 'ocean', 'restart')
    dst_ocn_anl_dir = os.path.join('analysis', 'ocean')
    dst_ice_rst_dir = os.path.join('model_data', 'ice', 'restart')
    dst_atm_anl_dir = os.path.join('analysis', 'atmos')

    if flat_structure:
        # ICs are in the old flat COM structure
        if inputs.start in ['warm']:  # This is warm start experiment
            src_atm_dir = os.path.join('atmos', 'RESTART')
            src_med_dir = os.path.join('med', 'RESTART')
        elif inputs.start in ['cold']:  # This is a cold start experiment
            src_atm_dir = os.path.join('atmos', 'INPUT')
            src_med_dir = ''  # no mediator files for a "cold start"
            do_med = False
        # ocean and ice have the same filenames for warm and cold
        src_ocn_rst_dir = os.path.join('ocean', 'RESTART')
        src_ocn_anl_dir = 'ocean'
        src_ice_rst_dir = os.path.join('ice', 'RESTART')
        src_atm_anl_dir = 'atmos'
    else:
        src_atm_dir = dst_atm_dir
        src_med_dir = dst_med_dir
        src_ocn_rst_dir = dst_ocn_rst_dir
        src_ocn_anl_dir = dst_ocn_anl_dir
        src_ice_rst_dir = dst_ice_rst_dir
        src_atm_anl_dir = dst_atm_anl_dir

    def link_files_from_src_to_dst(src_dir, dst_dir):
        files = os.listdir(src_dir)
        for fname in files:
            os.symlink(os.path.join(src_dir, fname),
                       os.path.join(dst_dir, fname))
        return

    # Link ensemble member initial conditions
    if inputs.nens > 0:
        previous_cycle_dir = f'enkf{inputs.cdump}.{rdatestr[:8]}/{rdatestr[8:]}'
        current_cycle_dir = f'enkf{inputs.cdump}.{idatestr[:8]}/{idatestr[8:]}'

        for ii in range(1, inputs.nens + 1):
            memdir = f'mem{ii:03d}'
            # Link atmospheric files
            if inputs.start in ['warm']:
                dst_dir = os.path.join(rotdir, previous_cycle_dir, memdir, dst_atm_dir)
                src_dir = os.path.join(inputs.icsdir, previous_cycle_dir, memdir, src_atm_dir)
            elif inputs.start in ['cold']:
                dst_dir = os.path.join(rotdir, current_cycle_dir, memdir, dst_atm_dir)
                src_dir = os.path.join(inputs.icsdir, current_cycle_dir, memdir, src_atm_dir)
            makedirs_if_missing(dst_dir)
            link_files_from_src_to_dst(src_dir, dst_dir)

            # Link ocean files
            if do_ocean:
                dst_dir = os.path.join(rotdir, previous_cycle_dir, memdir, dst_ocn_rst_dir)
                src_dir = os.path.join(inputs.icsdir, previous_cycle_dir, memdir, src_ocn_rst_dir)
                makedirs_if_missing(dst_dir)
                link_files_from_src_to_dst(src_dir, dst_dir)

                # First 1/2 cycle needs a MOM6 increment
                incfile = f'enkf{inputs.cdump}.t{idatestr[8:]}z.ocninc.nc'
                src_file = os.path.join(inputs.icsdir, current_cycle_dir, memdir, src_ocn_anl_dir, incfile)
                dst_file = os.path.join(rotdir, current_cycle_dir, memdir, dst_ocn_anl_dir, incfile)
                makedirs_if_missing(os.path.join(rotdir, current_cycle_dir, memdir, dst_ocn_anl_dir))
                os.symlink(src_file, dst_file)

            # Link ice files
            if do_ice:
                dst_dir = os.path.join(rotdir, previous_cycle_dir, memdir, dst_ice_rst_dir)
                src_dir = os.path.join(inputs.icsdir, previous_cycle_dir, memdir, src_ice_rst_dir)
                makedirs_if_missing(dst_dir)
                link_files_from_src_to_dst(src_dir, dst_dir)

            # Link mediator files
            if do_med:
                dst_dir = os.path.join(rotdir, previous_cycle_dir, memdir, dst_med_dir)
                src_dir = os.path.join(inputs.icsdir, previous_cycle_dir, memdir, src_med_dir)
                makedirs_if_missing(dst_dir)
                link_files_from_src_to_dst(src_dir, dst_dir)

    # Link deterministic initial conditions
    previous_cycle_dir = f'{inputs.cdump}.{rdatestr[:8]}/{rdatestr[8:]}'
    current_cycle_dir = f'{inputs.cdump}.{idatestr[:8]}/{idatestr[8:]}'

    # Link atmospheric files
    if inputs.start in ['warm']:
        dst_dir = os.path.join(rotdir, previous_cycle_dir, dst_atm_dir)
        src_dir = os.path.join(inputs.icsdir, previous_cycle_dir, src_atm_dir)
    elif inputs.start in ['cold']:
        dst_dir = os.path.join(rotdir, current_cycle_dir, dst_atm_dir)
        src_dir = os.path.join(inputs.icsdir, current_cycle_dir, src_atm_dir)

    makedirs_if_missing(dst_dir)
    link_files_from_src_to_dst(src_dir, dst_dir)

    # Link ocean files
    if do_ocean:
        dst_dir = os.path.join(rotdir, previous_cycle_dir, dst_ocn_rst_dir)
        src_dir = os.path.join(inputs.icsdir, previous_cycle_dir, src_ocn_rst_dir)
        makedirs_if_missing(dst_dir)
        link_files_from_src_to_dst(src_dir, dst_dir)

        # First 1/2 cycle needs a MOM6 increment
        incfile = f'{inputs.cdump}.t{idatestr[8:]}z.ocninc.nc'
        src_file = os.path.join(inputs.icsdir, current_cycle_dir, src_ocn_anl_dir, incfile)
        dst_file = os.path.join(rotdir, current_cycle_dir, dst_ocn_anl_dir, incfile)
        makedirs_if_missing(os.path.join(rotdir, current_cycle_dir, dst_ocn_anl_dir))
        os.symlink(src_file, dst_file)

    # Link ice files
    if do_ice:
        dst_dir = os.path.join(rotdir, previous_cycle_dir, dst_ice_rst_dir)
        src_dir = os.path.join(inputs.icsdir, previous_cycle_dir, src_ice_rst_dir)
        makedirs_if_missing(dst_dir)
        link_files_from_src_to_dst(src_dir, dst_dir)

    # Link mediator files
    if do_med:
        dst_dir = os.path.join(rotdir, previous_cycle_dir, dst_med_dir)
        src_dir = os.path.join(inputs.icsdir, previous_cycle_dir, src_med_dir)
        makedirs_if_missing(dst_dir)
        link_files_from_src_to_dst(src_dir, dst_dir)

    # Link bias correction and radiance diagnostics files
    src_dir = os.path.join(inputs.icsdir, current_cycle_dir, src_atm_anl_dir)
    dst_dir = os.path.join(rotdir, current_cycle_dir, dst_atm_anl_dir)
    makedirs_if_missing(dst_dir)
    for ftype in ['abias', 'abias_pc', 'abias_air', 'radstat']:
        fname = f'{inputs.cdump}.t{idatestr[8:]}z.{ftype}'
        src_file = os.path.join(src_dir, fname)
        if os.path.exists(src_file):
            os.symlink(src_file, os.path.join(dst_dir, fname))

    return


def fill_ROTDIR_forecasts(host, inputs):
    """
    Implementation of 'fill_ROTDIR' for forecast-only mode
    """
    print('forecast-only mode treats ICs differently and cannot be staged here')


def fill_EXPDIR(inputs):
    """
    Method to copy config files from workflow to experiment directory
    INPUTS:
        inputs: user inputs to `setup_expt.py`
    """
    configdir = inputs.configdir
    expdir = os.path.join(inputs.expdir, inputs.pslot)

    configs = glob.glob(f'{configdir}/config.*')
    exclude_configs = ['base', 'base.emc.dyn', 'base.nco.static', 'fv3.nco.static']
    for exclude in exclude_configs:
        try:
            configs.remove(f'{configdir}/config.{exclude}')
        except ValueError:
            pass
    if len(configs) == 0:
        raise IOError(f'no config files found in {configdir}')
    for config in configs:
        shutil.copy(config, expdir)

    return


def update_configs(host, inputs):

    def _update_defaults(dict_in: dict) -> dict:
        defaults = dict_in.pop('defaults', AttrDict())
        defaults.update(dict_in)
        return defaults

    # Read in the YAML file to fill out templates and override host defaults
    data = AttrDict(host.info, **inputs.__dict__)
    data.HOMEgfs = _top
    yaml_path = inputs.yaml
    yaml_dict = _update_defaults(AttrDict(parse_j2yaml(yaml_path, data)))

    # First update config.base
    edit_baseconfig(host, inputs, yaml_dict)

    # loop over other configs and update them
    for cfg in yaml_dict.keys():
        if cfg == 'base':
            continue
        cfg_file = f'{inputs.expdir}/{inputs.pslot}/config.{cfg}'
        cfg_dict = get_template_dict(yaml_dict[cfg])
        edit_config(cfg_file, cfg_file, cfg_dict)

    return


def edit_baseconfig(host, inputs, yaml_dict):
    """
    Parses and populates the templated `config.base.emc.dyn` to `config.base`
    """

    tmpl_dict = {
        "@HOMEgfs@": _top,
        "@MACHINE@": host.machine.upper()}

    # Replace host related items
    extend_dict = get_template_dict(host.info)
    tmpl_dict = dict(tmpl_dict, **extend_dict)

    if inputs.start in ["warm"]:
        is_warm_start = ".true."
    elif inputs.start in ["cold"]:
        is_warm_start = ".false."

    extend_dict = dict()
    extend_dict = {
        "@PSLOT@": inputs.pslot,
        "@SDATE@": datetime_to_YMDH(inputs.idate),
        "@EDATE@": datetime_to_YMDH(inputs.edate),
        "@CASECTL@": f'C{inputs.resdetatmos}',
        "@OCNRES@": f"{int(100.*inputs.resdetocean):03d}",
        "@EXPDIR@": inputs.expdir,
        "@COMROOT@": inputs.comroot,
        "@EXP_WARM_START@": is_warm_start,
        "@MODE@": inputs.mode,
        "@gfs_cyc@": inputs.gfs_cyc,
        "@APP@": inputs.app
    }
    tmpl_dict = dict(tmpl_dict, **extend_dict)

    extend_dict = dict()
    if getattr(inputs, 'nens', 0) > 0:
        extend_dict = {
            "@CASEENS@": f'C{inputs.resensatmos}',
            "@NMEM_ENS@": inputs.nens,
        }
        tmpl_dict = dict(tmpl_dict, **extend_dict)

    extend_dict = dict()
    if inputs.mode in ['cycled']:
        extend_dict = {
            "@DOHYBVAR@": "YES" if inputs.nens > 0 else "NO",
        }
        tmpl_dict = dict(tmpl_dict, **extend_dict)

    try:
        tmpl_dict = dict(tmpl_dict, **get_template_dict(yaml_dict['base']))
    except KeyError:
        pass

    base_input = f'{inputs.configdir}/config.base.emc.dyn'
    base_output = f'{inputs.expdir}/{inputs.pslot}/config.base'
    edit_config(base_input, base_output, tmpl_dict)

    return


def edit_config(input_config, output_config, config_dict):

    # Read input config
    with open(input_config, 'rt') as fi:
        config_str = fi.read()

    # Substitute from config_dict
    for key, val in config_dict.items():
        config_str = config_str.replace(key, str(val))

    # Ensure no output_config file exists
    if os.path.exists(output_config):
        os.unlink(output_config)

    # Write output config
    with open(output_config, 'wt') as fo:
        fo.write(config_str)

    print(f'EDITED:  {output_config} as per user input.')

    return


def get_template_dict(input_dict):
    output_dict = dict()
    for key, value in input_dict.items():
        output_dict[f'@{key}@'] = value

    return output_dict


def input_args(*argv):
    """
    Method to collect user arguments for `setup_expt.py`
    """

    ufs_apps = ['ATM', 'ATMA', 'ATMW', 'S2S', 'S2SA', 'S2SW']

    def _common_args(parser):
        parser.add_argument('--pslot', help='parallel experiment name',
                            type=str, required=False, default='test')
        parser.add_argument('--resdetatmos', help='atmosphere resolution of the deterministic model forecast',
                            type=int, required=False, default=384)
<<<<<<< HEAD
        parser.add_argument('--comroot', help='full path to COMROOT',
=======
        parser.add_argument('--resdetocean', help='ocean resolution of the deterministic model forecast',
                            type=float, required=False, default=0.0)  # 0.0 (or lower) means determine from resdetatmos (limited combinations will be available)
        parser.add_argument('--comrot', help='full path to COMROT',
>>>>>>> 15845c3d
                            type=str, required=False, default=os.getenv('HOME'))
        parser.add_argument('--expdir', help='full path to EXPDIR',
                            type=str, required=False, default=os.getenv('HOME'))
        parser.add_argument('--idate', help='starting date of experiment, initial conditions must exist!',
                            required=True, type=lambda dd: to_datetime(dd))
        parser.add_argument('--edate', help='end date experiment', required=True, type=lambda dd: to_datetime(dd))
        return parser

    def _gfs_args(parser):
        parser.add_argument('--start', help='restart mode: warm or cold', type=str,
                            choices=['warm', 'cold'], required=False, default='cold')
        parser.add_argument('--cdump', help='CDUMP to start the experiment',
                            type=str, required=False, default='gdas')
        # --configdir is hidden from help
        parser.add_argument('--configdir', help=SUPPRESS, type=str, required=False, default=os.path.join(_top, 'parm/config/gfs'))
        parser.add_argument('--yaml', help='Defaults to substitute from', type=str,
                            required=False, default=os.path.join(_top, 'parm/config/gfs/yaml/defaults.yaml'))
        return parser

    def _gfs_cycled_args(parser):
        parser.add_argument('--icsdir', help='full path to initial condition directory', type=str, required=False, default=None)
        parser.add_argument('--app', help='UFS application', type=str,
                            choices=ufs_apps, required=False, default='ATM')
        parser.add_argument('--gfs_cyc', help='cycles to run forecast', type=int,
                            choices=[0, 1, 2, 4], default=1, required=False)
        return parser

    def _gfs_or_gefs_ensemble_args(parser):
        parser.add_argument('--resensatmos', help='atmosphere resolution of the ensemble model forecast',
                            type=int, required=False, default=192)
        parser.add_argument('--nens', help='number of ensemble members',
                            type=int, required=False, default=20)
        return parser

    def _gfs_or_gefs_forecast_args(parser):
        parser.add_argument('--app', help='UFS application', type=str,
                            choices=ufs_apps + ['S2SWA'], required=False, default='ATM')
        parser.add_argument('--gfs_cyc', help='Number of forecasts per day', type=int,
                            choices=[1, 2, 4], default=1, required=False)
        return parser

    def _gefs_args(parser):
        parser.add_argument('--start', help='restart mode: warm or cold', type=str,
                            choices=['warm', 'cold'], required=False, default='cold')
        parser.add_argument('--configdir', help=SUPPRESS, type=str, required=False,
                            default=os.path.join(_top, 'parm/config/gefs'))
        parser.add_argument('--yaml', help='Defaults to substitute from', type=str, required=False,
                            default=os.path.join(_top, 'parm/config/gefs/yaml/defaults.yaml'))
        parser.add_argument('--icsdir', help='full path to initial condition directory [temporary hack in place for testing]',
                            type=str, required=False, default=None)
        return parser

    description = """
        Setup files and directories to start a GFS parallel.\n
        Create EXPDIR, copy config files.\n
        Create ROTDIR experiment directory structure,
        """

    parser = ArgumentParser(description=description,
                            formatter_class=ArgumentDefaultsHelpFormatter)

    # Set up sub-parsers for various modes of experimentation
    sysparser = parser.add_subparsers(dest='system')
    gfs = sysparser.add_parser('gfs', help='arguments for GFS')
    gefs = sysparser.add_parser('gefs', help='arguments for GEFS')

    gfsmodeparser = gfs.add_subparsers(dest='mode')
    gfscycled = gfsmodeparser.add_parser('cycled', help='arguments for cycled mode')
    gfsforecasts = gfsmodeparser.add_parser('forecast-only', help='arguments for forecast-only mode')

    gefsmodeparser = gefs.add_subparsers(dest='mode')
    gefsforecasts = gefsmodeparser.add_parser('forecast-only', help='arguments for forecast-only mode')

    # Common arguments across all modes
    for subp in [gfscycled, gfsforecasts, gefsforecasts]:
        subp = _common_args(subp)

    # GFS-only arguments
    for subp in [gfscycled, gfsforecasts]:
        subp = _gfs_args(subp)

    # ensemble-only arguments
    for subp in [gfscycled, gefsforecasts]:
        subp = _gfs_or_gefs_ensemble_args(subp)

    # GFS/GEFS forecast-only additional arguments
    for subp in [gfsforecasts, gefsforecasts]:
        subp = _gfs_or_gefs_forecast_args(subp)

    # cycled mode additional arguments
    for subp in [gfscycled]:
        subp = _gfs_cycled_args(subp)

    # GEFS forecast-only arguments
    for subp in [gefsforecasts]:
        subp = _gefs_args(subp)

    return parser.parse_args(list(*argv) if len(argv) else None)


def query_and_clean(dirname):
    """
    Method to query if a directory exists and gather user input for further action
    """

    create_dir = True
    if os.path.exists(dirname):
        print()
        print(f'directory already exists in {dirname}')
        print()
        overwrite = input('Do you wish to over-write [y/N]: ')
        create_dir = True if overwrite in [
            'y', 'yes', 'Y', 'YES'] else False
        if create_dir:
            shutil.rmtree(dirname)

    return create_dir


def validate_user_request(host, inputs):
    supp_res = host.info['SUPPORTED_RESOLUTIONS']
    machine = host.machine
    for attr in ['resdetatmos', 'resensatmos']:
        try:
            expt_res = f'C{getattr(inputs, attr)}'
        except AttributeError:
            continue
        if expt_res not in supp_res:
            raise NotImplementedError(f"Supported resolutions on {machine} are:\n{', '.join(supp_res)}")


def get_ocean_resolution(resdetatmos):
    """
    Method to determine the ocean resolution based on the atmosphere resolution
    Limited options are going to be available
    """
    atmos_to_ocean_map = {
        1152: 0.25, 768: 0.25, 384: 0.25,
        192: 1.0,
        96: 5.0, 48: 5.0}
    try:
        return atmos_to_ocean_map[resdetatmos]
    except KeyError:
        raise KeyError(f"Ocean resolution for {resdetatmos} is not implemented")


def main(*argv):

    user_inputs = input_args(*argv)
    host = Host()

    validate_user_request(host, user_inputs)

<<<<<<< HEAD
    rotdir = os.path.join(user_inputs.comroot, user_inputs.pslot)
=======
    # Determine ocean resolution if not provided
    if user_inputs.resdetocean <= 0:
        user_inputs.resdetocean = get_ocean_resolution(user_inputs.resdetatmos)

    comrot = os.path.join(user_inputs.comrot, user_inputs.pslot)
>>>>>>> 15845c3d
    expdir = os.path.join(user_inputs.expdir, user_inputs.pslot)

    create_rotdir = query_and_clean(rotdir)
    create_expdir = query_and_clean(expdir)

    if create_rotdir:
        makedirs_if_missing(rotdir)
        fill_ROTDIR(host, user_inputs)

    if create_expdir:
        makedirs_if_missing(expdir)
        fill_EXPDIR(user_inputs)
        update_configs(host, user_inputs)


if __name__ == '__main__':

    main()<|MERGE_RESOLUTION|>--- conflicted
+++ resolved
@@ -390,13 +390,9 @@
                             type=str, required=False, default='test')
         parser.add_argument('--resdetatmos', help='atmosphere resolution of the deterministic model forecast',
                             type=int, required=False, default=384)
-<<<<<<< HEAD
-        parser.add_argument('--comroot', help='full path to COMROOT',
-=======
         parser.add_argument('--resdetocean', help='ocean resolution of the deterministic model forecast',
                             type=float, required=False, default=0.0)  # 0.0 (or lower) means determine from resdetatmos (limited combinations will be available)
-        parser.add_argument('--comrot', help='full path to COMROT',
->>>>>>> 15845c3d
+        parser.add_argument('--comroot', help='full path to COMROOT',
                             type=str, required=False, default=os.getenv('HOME'))
         parser.add_argument('--expdir', help='full path to EXPDIR',
                             type=str, required=False, default=os.getenv('HOME'))
@@ -550,15 +546,11 @@
 
     validate_user_request(host, user_inputs)
 
-<<<<<<< HEAD
-    rotdir = os.path.join(user_inputs.comroot, user_inputs.pslot)
-=======
     # Determine ocean resolution if not provided
     if user_inputs.resdetocean <= 0:
         user_inputs.resdetocean = get_ocean_resolution(user_inputs.resdetatmos)
 
-    comrot = os.path.join(user_inputs.comrot, user_inputs.pslot)
->>>>>>> 15845c3d
+    rotdir = os.path.join(user_inputs.comroot, user_inputs.pslot)
     expdir = os.path.join(user_inputs.expdir, user_inputs.pslot)
 
     create_rotdir = query_and_clean(rotdir)
