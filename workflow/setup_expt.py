--- conflicted
+++ resolved
@@ -96,11 +96,7 @@
     dst_ocn_rst_dir = os.path.join('model_data', 'ocean', 'restart')
     dst_ocn_anl_dir = os.path.join('analysis', 'ocean')
     dst_ice_rst_dir = os.path.join('model_data', 'ice', 'restart')
-<<<<<<< HEAD
-    dst_ice_anl_dir = os.path.join('analysis', 'ice', 'restart')
-=======
     dst_ice_anl_dir = os.path.join('analysis', 'ice')
->>>>>>> 4422550c
     dst_atm_anl_dir = os.path.join('analysis', 'atmos')
 
     if flat_structure:
