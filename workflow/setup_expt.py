--- conflicted
+++ resolved
@@ -248,16 +248,9 @@
                       type=int, required=False, default=30)
 
     # forecast only mode additional arguments
-<<<<<<< HEAD
     for subp in [forecasts, gefs]:
         subp.add_argument('--app', help='UFS application', type=str, choices=[
-            'ATM', 'ATMW', 'ATMW', 'S2S', 'S2SW', 'S2SWA'], required=False, default='ATM')
-        subp.add_argument('--aerosols', help="Run with coupled aerosols", required=False,
-                               action='store_const', const="YES", default="NO")
-=======
-    forecasts.add_argument('--app', help='UFS application', type=str, choices=[
-        'ATM', 'ATMA', 'ATMW', 'S2S', 'S2SW', 'S2SWA', 'NG-GODAS'], required=False, default='ATM')
->>>>>>> 1026b2c9
+            'ATM', 'ATMW', 'ATMW', 'S2S', 'S2SW', 'S2SWA', 'NG-GODAS'], required=False, default='ATM')
 
     args = parser.parse_args()
 
