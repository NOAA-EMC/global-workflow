from typing import Dict, Any
from applications.applications import AppConfig
from wxflow import Configuration, to_timedelta
from datetime import timedelta


class GFSCycledAppConfig(AppConfig):
    '''
    Class to define GFS cycled configurations
    '''

    def __init__(self, conf: Configuration):
        super().__init__(conf)
        self.do_hybvar = self._base.get('DOHYBVAR', False)
        self.do_fit2obs = self._base.get('DO_FIT2OBS', True)
        self.do_jediatmvar = self._base.get('DO_JEDIATMVAR', False)
        self.do_jediatmens = self._base.get('DO_JEDIATMENS', False)
        self.do_jediocnvar = self._base.get('DO_JEDIOCNVAR', False)
        self.do_jedisnowda = self._base.get('DO_JEDISNOWDA', False)
        self.do_mergensst = self._base.get('DO_MERGENSST', False)
        self.do_vrfy_oceanda = self._base.get('DO_VRFY_OCEANDA', False)

        self.lobsdiag_forenkf = False
        self.eupd_runs = None
        if self.do_hybvar:
            self.lobsdiag_forenkf = self._base.get('lobsdiag_forenkf', False)
            eupd_run = self._base.get('EUPD_CYC', 'gdas').lower()
            if eupd_run in ['both']:
                self.eupd_runs = ['gfs', 'gdas']
            elif eupd_run in ['gfs', 'gdas']:
                self.eupd_runs = [eupd_run]

    def _get_app_configs(self):
        """
        Returns the config_files that are involved in the cycled app
        """

        configs = ['prep']

        if self.do_jediatmvar:
            configs += ['prepatmiodaobs', 'atmanlinit', 'atmanlvar', 'atmanlfv3inc', 'atmanlfinal']
        else:
            configs += ['anal', 'analdiag']

        if self.do_jediocnvar:
            configs += ['prepoceanobs', 'ocnanalprep', 'marinebmat', 'ocnanalrun']
            if self.do_hybvar:
                configs += ['ocnanalecen']
            configs += ['ocnanalchkpt', 'ocnanalpost']
            if self.do_vrfy_oceanda:
                configs += ['ocnanalvrfy']

        if self.do_ocean or self.do_ice:
            configs += ['oceanice_products']

        configs += ['stage_ic', 'sfcanl', 'analcalc', 'fcst', 'upp', 'atmos_products', 'arch', 'cleanup']

        if self.do_hybvar:
            if self.do_jediatmens:
                configs += ['atmensanlinit', 'atmensanlletkf', 'atmensanlfv3inc', 'atmensanlfinal']
            else:
                configs += ['eobs', 'eomg', 'ediag', 'eupd']
            configs += ['ecen', 'esfc', 'efcs', 'echgres', 'epos', 'earc']

        if self.do_fit2obs:
            configs += ['fit2obs']

        if self.do_verfozn:
            configs += ['verfozn']

        if self.do_verfrad:
            configs += ['verfrad']

        if self.do_vminmon:
            configs += ['vminmon']

        if self.do_tracker:
            configs += ['tracker']

        if self.do_genesis:
            configs += ['genesis']

        if self.do_genesis_fsu:
            configs += ['genesis_fsu']

        if self.do_metp:
            configs += ['metp']

        if self.do_gempak:
            configs += ['gempak']
            if self.do_goes:
                configs += ['npoess']

        if self.do_bufrsnd:
            configs += ['postsnd']

        if self.do_awips:
            configs += ['awips']

        if self.do_wave:
            configs += ['waveinit', 'waveprep', 'wavepostsbs', 'wavepostpnt']
            if self.do_wave_bnd:
                configs += ['wavepostbndpnt', 'wavepostbndpntbll']
            if self.do_gempak:
                configs += ['wavegempak']
            if self.do_awips:
                configs += ['waveawipsbulls', 'waveawipsgridded']

        if self.do_aero:
            configs += ['aeroanlinit', 'aeroanlrun', 'aeroanlfinal']
            if self.do_prep_obs_aero:
                configs += ['prepobsaero']

        if self.do_jedisnowda:
            configs += ['prepsnowobs', 'snowanl']
            if self.do_hybvar:
                configs += ['esnowrecen']

        if self.do_mos:
            configs += ['mos_stn_prep', 'mos_grd_prep', 'mos_ext_stn_prep', 'mos_ext_grd_prep',
                        'mos_stn_fcst', 'mos_grd_fcst', 'mos_ext_stn_fcst', 'mos_ext_grd_fcst',
                        'mos_stn_prdgen', 'mos_grd_prdgen', 'mos_ext_stn_prdgen', 'mos_ext_grd_prdgen',
                        'mos_wx_prdgen', 'mos_wx_ext_prdgen']

        return configs

    @staticmethod
    def update_base(base_in):

        return GFSCycledAppConfig.get_gfs_cyc_dates(base_in)

    def get_task_names(self):
        """
        Get the task names for all the tasks in the cycled application.
        Note that the order of the task names matters in the XML.
        This is the place where that order is set.
        """

        gdas_gfs_common_tasks_before_fcst = ['prep']
        gdas_gfs_common_cleanup_tasks = ['arch', 'cleanup']

        if self.do_jediatmvar:
            gdas_gfs_common_tasks_before_fcst += ['prepatmiodaobs', 'atmanlinit', 'atmanlvar', 'atmanlfv3inc', 'atmanlfinal']
        else:
            gdas_gfs_common_tasks_before_fcst += ['anal']

        if self.do_jediocnvar:
            gdas_gfs_common_tasks_before_fcst += ['prepoceanobs', 'ocnanalprep', 'marinebmat', 'ocnanalrun']
            if self.do_hybvar:
                gdas_gfs_common_tasks_before_fcst += ['ocnanalecen']
            gdas_gfs_common_tasks_before_fcst += ['ocnanalchkpt', 'ocnanalpost']
            if self.do_vrfy_oceanda:
                gdas_gfs_common_tasks_before_fcst += ['ocnanalvrfy']

        gdas_gfs_common_tasks_before_fcst += ['sfcanl', 'analcalc']

        if self.do_jedisnowda:
            gdas_gfs_common_tasks_before_fcst += ['prepsnowobs', 'snowanl']

        wave_prep_tasks = ['waveinit', 'waveprep']
        wave_bndpnt_tasks = ['wavepostbndpnt', 'wavepostbndpntbll']
        wave_post_tasks = ['wavepostsbs', 'wavepostpnt']

        hybrid_tasks = []
        hybrid_after_eupd_tasks = []
        if self.do_hybvar:
            if self.do_jediatmens:
                hybrid_tasks += ['atmensanlinit', 'atmensanlletkf', 'atmensanlfv3inc', 'atmensanlfinal', 'echgres']
            else:
                hybrid_tasks += ['eobs', 'eupd', 'echgres']
                hybrid_tasks += ['ediag'] if self.lobsdiag_forenkf else ['eomg']
<<<<<<< HEAD
            if self.do_jedisnowda:
                hybrid_tasks += ['esnowrecen']
            hybrid_after_eupd_tasks += ['ecen', 'esfc', 'efcs', 'epos', 'earc', 'cleanup']
=======
            hybrid_after_eupd_tasks += ['stage_ic', 'ecen', 'esfc', 'efcs', 'epos', 'earc', 'cleanup']
>>>>>>> 1b18f2f9

        # Collect all "gdas" cycle tasks
        gdas_tasks = gdas_gfs_common_tasks_before_fcst.copy()

        if not self.do_jediatmvar:
            gdas_tasks += ['analdiag']

        if self.do_wave and 'gdas' in self.wave_runs:
            gdas_tasks += wave_prep_tasks

        if self.do_aero and 'gdas' in self.aero_anl_runs:
            gdas_tasks += ['aeroanlinit', 'aeroanlrun', 'aeroanlfinal']
            if self.do_prep_obs_aero:
                gdas_tasks += ['prepobsaero']

        gdas_tasks += ['stage_ic', 'atmanlupp', 'atmanlprod', 'fcst']

        if self.do_upp:
            gdas_tasks += ['atmupp']
        gdas_tasks += ['atmos_prod']

        if self.do_wave and 'gdas' in self.wave_runs:
            if self.do_wave_bnd:
                gdas_tasks += wave_bndpnt_tasks
            gdas_tasks += wave_post_tasks

        if self.do_fit2obs:
            gdas_tasks += ['fit2obs']

        if self.do_verfozn:
            gdas_tasks += ['verfozn']

        if self.do_verfrad:
            gdas_tasks += ['verfrad']

        if self.do_vminmon:
            gdas_tasks += ['vminmon']

        if self.do_gempak:
            gdas_tasks += ['gempak', 'gempakmetancdc']

        gdas_tasks += gdas_gfs_common_cleanup_tasks

        # Collect "gfs" cycle tasks
        gfs_tasks = gdas_gfs_common_tasks_before_fcst.copy()

        if self.do_wave and 'gfs' in self.wave_runs:
            gfs_tasks += wave_prep_tasks

        if self.do_aero and 'gfs' in self.aero_anl_runs:
            gfs_tasks += ['aeroanlinit', 'aeroanlrun', 'aeroanlfinal']
            if self.do_prep_obs_aero:
                gfs_tasks += ['prepobsaero']

        gfs_tasks += ['atmanlupp', 'atmanlprod', 'fcst']

        if self.do_ocean:
            gfs_tasks += ['ocean_prod']

        if self.do_ice:
            gfs_tasks += ['ice_prod']

        if self.do_upp:
            gfs_tasks += ['atmupp']
        gfs_tasks += ['atmos_prod']

        if self.do_goes:
            gfs_tasks += ['goesupp']

        if self.do_vminmon:
            gfs_tasks += ['vminmon']

        if self.do_tracker:
            gfs_tasks += ['tracker']

        if self.do_genesis:
            gfs_tasks += ['genesis']

        if self.do_genesis_fsu:
            gfs_tasks += ['genesis_fsu']

        if self.do_metp:
            gfs_tasks += ['metp']

        if self.do_wave and 'gfs' in self.wave_runs:
            if self.do_wave_bnd:
                gfs_tasks += wave_bndpnt_tasks
            gfs_tasks += wave_post_tasks
            if self.do_gempak:
                gfs_tasks += ['wavegempak']
            if self.do_awips:
                gfs_tasks += ['waveawipsbulls', 'waveawipsgridded']

        if self.do_bufrsnd:
            gfs_tasks += ['postsnd']

        if self.do_gempak:
            gfs_tasks += ['gempak']
            gfs_tasks += ['gempakmeta']
            gfs_tasks += ['gempakncdcupapgif']
            if self.do_goes:
                gfs_tasks += ['npoess_pgrb2_0p5deg']
                gfs_tasks += ['gempakpgrb2spec']

        if self.do_awips:
            gfs_tasks += ['awips_20km_1p0deg', 'fbwind']

        if self.do_mos:
            gfs_tasks += ['mos_stn_prep', 'mos_grd_prep', 'mos_ext_stn_prep', 'mos_ext_grd_prep',
                          'mos_stn_fcst', 'mos_grd_fcst', 'mos_ext_stn_fcst', 'mos_ext_grd_fcst',
                          'mos_stn_prdgen', 'mos_grd_prdgen', 'mos_ext_stn_prdgen', 'mos_ext_grd_prdgen',
                          'mos_wx_prdgen', 'mos_wx_ext_prdgen']

        gfs_tasks += gdas_gfs_common_cleanup_tasks

        tasks = dict()
        tasks['gdas'] = gdas_tasks

        if self.do_hybvar and 'gdas' in self.eupd_runs:
            enkfgdas_tasks = hybrid_tasks + hybrid_after_eupd_tasks
            tasks['enkfgdas'] = enkfgdas_tasks

        # Add RUN=gfs tasks if running early cycle
        if self.gfs_cyc > 0:
            tasks['gfs'] = gfs_tasks

            if self.do_hybvar and 'gfs' in self.eupd_runs:
                enkfgfs_tasks = hybrid_tasks + hybrid_after_eupd_tasks
                enkfgfs_tasks.remove("echgres")
                enkfgfs_tasks.remove("esnowrecen")
                tasks['enkfgfs'] = enkfgfs_tasks

        return tasks

    @staticmethod
    def get_gfs_cyc_dates(base: Dict[str, Any]) -> Dict[str, Any]:
        """
        Generate GFS dates from experiment dates and gfs_cyc choice
        """

        base_out = base.copy()

        sdate = base['SDATE']
        edate = base['EDATE']
        base_out['INTERVAL'] = to_timedelta(f"{base['assim_freq']}H")

        # Set GFS cycling dates
        gfs_cyc = base['gfs_cyc']
        if gfs_cyc != 0:
            interval_gfs = AppConfig.get_gfs_interval(gfs_cyc)
            hrinc = 0
            hrdet = 0
            if gfs_cyc == 1:
                hrinc = 24 - sdate.hour
                hrdet = edate.hour
            elif gfs_cyc == 2:
                if sdate.hour in [0, 12]:
                    hrinc = 12
                elif sdate.hour in [6, 18]:
                    hrinc = 6
                if edate.hour in [6, 18]:
                    hrdet = 6
            elif gfs_cyc == 4:
                hrinc = 6
            sdate_gfs = sdate + timedelta(hours=hrinc)
            edate_gfs = edate - timedelta(hours=hrdet)
            if sdate_gfs > edate:
                print('W A R N I N G!')
                print('Starting date for GFS cycles is after Ending date of experiment')
                print(f'SDATE = {sdate.strftime("%Y%m%d%H")},     EDATE = {edate.strftime("%Y%m%d%H")}')
                print(f'SDATE_GFS = {sdate_gfs.strftime("%Y%m%d%H")}, EDATE_GFS = {edate_gfs.strftime("%Y%m%d%H")}')
                gfs_cyc = 0

            base_out['gfs_cyc'] = gfs_cyc
            base_out['SDATE_GFS'] = sdate_gfs
            base_out['EDATE_GFS'] = edate_gfs
            base_out['INTERVAL_GFS'] = interval_gfs

        return base_out<|MERGE_RESOLUTION|>--- conflicted
+++ resolved
@@ -169,13 +169,9 @@
             else:
                 hybrid_tasks += ['eobs', 'eupd', 'echgres']
                 hybrid_tasks += ['ediag'] if self.lobsdiag_forenkf else ['eomg']
-<<<<<<< HEAD
             if self.do_jedisnowda:
                 hybrid_tasks += ['esnowrecen']
-            hybrid_after_eupd_tasks += ['ecen', 'esfc', 'efcs', 'epos', 'earc', 'cleanup']
-=======
             hybrid_after_eupd_tasks += ['stage_ic', 'ecen', 'esfc', 'efcs', 'epos', 'earc', 'cleanup']
->>>>>>> 1b18f2f9
 
         # Collect all "gdas" cycle tasks
         gdas_tasks = gdas_gfs_common_tasks_before_fcst.copy()
