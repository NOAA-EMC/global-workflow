from typing import Dict, Any
from applications.applications import AppConfig
from wxflow import Configuration, to_timedelta
from datetime import timedelta


class GFSCycledAppConfig(AppConfig):
    '''
    Class to define GFS cycled configurations
    '''

    def __init__(self, conf: Configuration):
        super().__init__(conf)
        self.do_hybvar = self._base.get('DOHYBVAR', False)
        self.do_fit2obs = self._base.get('DO_FIT2OBS', True)
        self.do_jediatmvar = self._base.get('DO_JEDIATMVAR', False)
        self.do_jediatmens = self._base.get('DO_JEDIATMENS', False)
        self.do_jediocnvar = self._base.get('DO_JEDIOCNVAR', False)
        self.do_jedisnowda = self._base.get('DO_JEDISNOWDA', False)
        self.do_mergensst = self._base.get('DO_MERGENSST', False)
        self.do_vrfy_oceanda = self._base.get('DO_VRFY_OCEANDA', False)

        self.lobsdiag_forenkf = False
        self.eupd_cdumps = None
        if self.do_hybvar:
            self.lobsdiag_forenkf = self._base.get('lobsdiag_forenkf', False)
            eupd_cdump = self._base.get('EUPD_CYC', 'gdas').lower()
            if eupd_cdump in ['both']:
                self.eupd_cdumps = ['gfs', 'gdas']
            elif eupd_cdump in ['gfs', 'gdas']:
                self.eupd_cdumps = [eupd_cdump]

    def _get_app_configs(self):
        """
        Returns the config_files that are involved in the cycled app
        """

        configs = ['prep']

        if self.do_jediatmvar:
            configs += ['prepatmiodaobs', 'atmanlinit', 'atmanlvar', 'atmanlfv3inc', 'atmanlfinal']
        else:
            configs += ['anal', 'analdiag']

        if self.do_jediocnvar:
            configs += ['prepoceanobs', 'ocnanalprep', 'ocnanalbmat', 'ocnanalrun']
            if self.do_hybvar:
                configs += ['ocnanalecen']
            configs += ['ocnanalchkpt', 'ocnanalpost']
            if self.do_vrfy_oceanda:
                configs += ['ocnanalvrfy']

        if self.do_ocean or self.do_ice:
            configs += ['oceanice_products']

        configs += ['sfcanl', 'analcalc', 'fcst', 'upp', 'atmos_products', 'arch', 'cleanup']

        if self.do_hybvar:
            if self.do_jediatmens:
                configs += ['atmensanlinit', 'atmensanlletkf', 'atmensanlfv3inc', 'atmensanlfinal']
            else:
                configs += ['eobs', 'eomg', 'ediag', 'eupd']
            configs += ['ecen', 'esfc', 'efcs', 'echgres', 'epos', 'earc']

        if self.do_fit2obs:
            configs += ['fit2obs']

        if self.do_verfozn:
            configs += ['verfozn']

        if self.do_verfrad:
            configs += ['verfrad']

        if self.do_vminmon:
            configs += ['vminmon']

        if self.do_tracker:
            configs += ['tracker']

        if self.do_genesis:
            configs += ['genesis']

        if self.do_genesis_fsu:
            configs += ['genesis_fsu']

        if self.do_metp:
            configs += ['metp']

        if self.do_gempak:
            configs += ['gempak']
            if self.do_goes:
                configs += ['npoess']

        if self.do_bufrsnd:
            configs += ['postsnd']

        if self.do_awips:
            configs += ['awips']

        if self.do_wave:
            configs += ['waveinit', 'waveprep', 'wavepostsbs', 'wavepostpnt']
            if self.do_wave_bnd:
                configs += ['wavepostbndpnt', 'wavepostbndpntbll']
            if self.do_gempak:
                configs += ['wavegempak']
            if self.do_awips:
                configs += ['waveawipsbulls', 'waveawipsgridded']

        if self.do_aero:
            configs += ['aeroanlgenb', 'aeroanlinit', 'aeroanlvar', 'aeroanlfinal']
            if self.do_prep_obs_aero:
                configs += ['prepobsaero']

        if self.do_jedisnowda:
            configs += ['prepsnowobs', 'snowanl']

        if self.do_mos:
            configs += ['mos_stn_prep', 'mos_grd_prep', 'mos_ext_stn_prep', 'mos_ext_grd_prep',
                        'mos_stn_fcst', 'mos_grd_fcst', 'mos_ext_stn_fcst', 'mos_ext_grd_fcst',
                        'mos_stn_prdgen', 'mos_grd_prdgen', 'mos_ext_stn_prdgen', 'mos_ext_grd_prdgen',
                        'mos_wx_prdgen', 'mos_wx_ext_prdgen']

        return configs

    @staticmethod
    def _update_base(base_in):

        return GFSCycledAppConfig.get_gfs_cyc_dates(base_in)

    def get_task_names(self):
        """
        Get the task names for all the tasks in the cycled application.
        Note that the order of the task names matters in the XML.
        This is the place where that order is set.
        """

        gdas_gfs_common_tasks_before_fcst = ['prep']
        gdas_gfs_common_cleanup_tasks = ['arch', 'cleanup']

        if self.do_jediatmvar:
            gdas_gfs_common_tasks_before_fcst += ['prepatmiodaobs', 'atmanlinit', 'atmanlvar', 'atmanlfv3inc', 'atmanlfinal']
        else:
            gdas_gfs_common_tasks_before_fcst += ['anal']

        if self.do_jediocnvar:
            gdas_gfs_common_tasks_before_fcst += ['prepoceanobs', 'ocnanalprep', 'ocnanalbmat', 'ocnanalrun']
            if self.do_hybvar:
                gdas_gfs_common_tasks_before_fcst += ['ocnanalecen']
            gdas_gfs_common_tasks_before_fcst += ['ocnanalchkpt', 'ocnanalpost']
            if self.do_vrfy_oceanda:
                gdas_gfs_common_tasks_before_fcst += ['ocnanalvrfy']

        gdas_gfs_common_tasks_before_fcst += ['sfcanl', 'analcalc']

        if self.do_jedisnowda:
            gdas_gfs_common_tasks_before_fcst += ['prepsnowobs', 'snowanl']

        wave_prep_tasks = ['waveinit', 'waveprep']
        wave_bndpnt_tasks = ['wavepostbndpnt', 'wavepostbndpntbll']
        wave_post_tasks = ['wavepostsbs', 'wavepostpnt']

        hybrid_tasks = []
        hybrid_after_eupd_tasks = []
        if self.do_hybvar:
            if self.do_jediatmens:
                hybrid_tasks += ['atmensanlinit', 'atmensanlletkf', 'atmensanlfv3inc', 'atmensanlfinal', 'echgres']
            else:
                hybrid_tasks += ['eobs', 'eupd', 'echgres']
                hybrid_tasks += ['ediag'] if self.lobsdiag_forenkf else ['eomg']
            hybrid_after_eupd_tasks += ['ecen', 'esfc', 'efcs', 'epos', 'earc', 'cleanup']

        # Collect all "gdas" cycle tasks
        gdas_tasks = gdas_gfs_common_tasks_before_fcst.copy()

        if not self.do_jediatmvar:
            gdas_tasks += ['analdiag']

        if self.do_wave and 'gdas' in self.wave_cdumps:
            gdas_tasks += wave_prep_tasks

        if self.do_aero and 'gdas' in self.aero_anl_cdumps:
            gdas_tasks += ['aeroanlgenb', 'aeroanlinit', 'aeroanlvar', 'aeroanlfinal']
            if self.do_prep_obs_aero:
                gdas_tasks += ['prepobsaero']

        gdas_tasks += ['atmanlupp', 'atmanlprod', 'fcst']

        if self.do_upp:
            gdas_tasks += ['atmupp']
        gdas_tasks += ['atmos_prod']

        if self.do_wave and 'gdas' in self.wave_cdumps:
            if self.do_wave_bnd:
                gdas_tasks += wave_bndpnt_tasks
            gdas_tasks += wave_post_tasks

        if self.do_fit2obs:
            gdas_tasks += ['fit2obs']

        if self.do_verfozn:
            gdas_tasks += ['verfozn']

        if self.do_verfrad:
            gdas_tasks += ['verfrad']

        if self.do_vminmon:
            gdas_tasks += ['vminmon']

        if self.do_gempak:
            gdas_tasks += ['gempak', 'gempakmetancdc']

        gdas_tasks += gdas_gfs_common_cleanup_tasks

        # Collect "gfs" cycle tasks
        gfs_tasks = gdas_gfs_common_tasks_before_fcst.copy()

        if self.do_wave and 'gfs' in self.wave_cdumps:
            gfs_tasks += wave_prep_tasks

        if self.do_aero and 'gfs' in self.aero_anl_cdumps:
<<<<<<< HEAD
            gfs_tasks += ['aeroanlgenb', 'aeroanlinit', 'aeroanlvar', 'aeroanlfinal']
=======
            gfs_tasks += ['aeroanlinit', 'aeroanlvar', 'aeroanlfinal']
>>>>>>> e5f241d8
            if self.do_prep_obs_aero:
                gfs_tasks += ['prepobsaero']

        gfs_tasks += ['atmanlupp', 'atmanlprod', 'fcst']

        if self.do_ocean:
            gfs_tasks += ['ocean_prod']

        if self.do_ice:
            gfs_tasks += ['ice_prod']

        if self.do_upp:
            gfs_tasks += ['atmupp']
        gfs_tasks += ['atmos_prod']

        if self.do_goes:
            gfs_tasks += ['goesupp']

        if self.do_vminmon:
            gfs_tasks += ['vminmon']

        if self.do_tracker:
            gfs_tasks += ['tracker']

        if self.do_genesis:
            gfs_tasks += ['genesis']

        if self.do_genesis_fsu:
            gfs_tasks += ['genesis_fsu']

        if self.do_metp:
            gfs_tasks += ['metp']

        if self.do_wave and 'gfs' in self.wave_cdumps:
            if self.do_wave_bnd:
                gfs_tasks += wave_bndpnt_tasks
            gfs_tasks += wave_post_tasks
            if self.do_gempak:
                gfs_tasks += ['wavegempak']
            if self.do_awips:
                gfs_tasks += ['waveawipsbulls', 'waveawipsgridded']

        if self.do_bufrsnd:
            gfs_tasks += ['postsnd']

        if self.do_gempak:
            gfs_tasks += ['gempak']
            gfs_tasks += ['gempakmeta']
            gfs_tasks += ['gempakncdcupapgif']
            if self.do_goes:
                gfs_tasks += ['npoess_pgrb2_0p5deg']
                gfs_tasks += ['gempakpgrb2spec']

        if self.do_awips:
            gfs_tasks += ['awips_20km_1p0deg', 'fbwind']

        if self.do_mos:
            gfs_tasks += ['mos_stn_prep', 'mos_grd_prep', 'mos_ext_stn_prep', 'mos_ext_grd_prep',
                          'mos_stn_fcst', 'mos_grd_fcst', 'mos_ext_stn_fcst', 'mos_ext_grd_fcst',
                          'mos_stn_prdgen', 'mos_grd_prdgen', 'mos_ext_stn_prdgen', 'mos_ext_grd_prdgen',
                          'mos_wx_prdgen', 'mos_wx_ext_prdgen']

        gfs_tasks += gdas_gfs_common_cleanup_tasks

        tasks = dict()
        tasks['gdas'] = gdas_tasks

        if self.do_hybvar and 'gdas' in self.eupd_cdumps:
            enkfgdas_tasks = hybrid_tasks + hybrid_after_eupd_tasks
            tasks['enkfgdas'] = enkfgdas_tasks

        # Add CDUMP=gfs tasks if running early cycle
        if self.gfs_cyc > 0:
            tasks['gfs'] = gfs_tasks

            if self.do_hybvar and 'gfs' in self.eupd_cdumps:
                enkfgfs_tasks = hybrid_tasks + hybrid_after_eupd_tasks
                enkfgfs_tasks.remove("echgres")
                tasks['enkfgfs'] = enkfgfs_tasks

        return tasks

    @staticmethod
    def get_gfs_cyc_dates(base: Dict[str, Any]) -> Dict[str, Any]:
        """
        Generate GFS dates from experiment dates and gfs_cyc choice
        """

        base_out = base.copy()

        sdate = base['SDATE']
        edate = base['EDATE']
        base_out['INTERVAL'] = to_timedelta(f"{base['assim_freq']}H")

        # Set GFS cycling dates
        gfs_cyc = base['gfs_cyc']
        if gfs_cyc != 0:
            interval_gfs = AppConfig.get_gfs_interval(gfs_cyc)
            hrinc = 0
            hrdet = 0
            if gfs_cyc == 1:
                hrinc = 24 - sdate.hour
                hrdet = edate.hour
            elif gfs_cyc == 2:
                if sdate.hour in [0, 12]:
                    hrinc = 12
                elif sdate.hour in [6, 18]:
                    hrinc = 6
                if edate.hour in [6, 18]:
                    hrdet = 6
            elif gfs_cyc == 4:
                hrinc = 6
            sdate_gfs = sdate + timedelta(hours=hrinc)
            edate_gfs = edate - timedelta(hours=hrdet)
            if sdate_gfs > edate:
                print('W A R N I N G!')
                print('Starting date for GFS cycles is after Ending date of experiment')
                print(f'SDATE = {sdate.strftime("%Y%m%d%H")},     EDATE = {edate.strftime("%Y%m%d%H")}')
                print(f'SDATE_GFS = {sdate_gfs.strftime("%Y%m%d%H")}, EDATE_GFS = {edate_gfs.strftime("%Y%m%d%H")}')
                gfs_cyc = 0

            base_out['gfs_cyc'] = gfs_cyc
            base_out['SDATE_GFS'] = sdate_gfs
            base_out['EDATE_GFS'] = edate_gfs
            base_out['INTERVAL_GFS'] = interval_gfs

        return base_out<|MERGE_RESOLUTION|>--- conflicted
+++ resolved
@@ -218,11 +218,7 @@
             gfs_tasks += wave_prep_tasks
 
         if self.do_aero and 'gfs' in self.aero_anl_cdumps:
-<<<<<<< HEAD
-            gfs_tasks += ['aeroanlgenb', 'aeroanlinit', 'aeroanlvar', 'aeroanlfinal']
-=======
             gfs_tasks += ['aeroanlinit', 'aeroanlvar', 'aeroanlfinal']
->>>>>>> e5f241d8
             if self.do_prep_obs_aero:
                 gfs_tasks += ['prepobsaero']
 
