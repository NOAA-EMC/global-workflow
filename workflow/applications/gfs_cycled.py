--- conflicted
+++ resolved
@@ -150,12 +150,9 @@
 
         gdas_gfs_common_tasks_before_fcst += ['sfcanl', 'analcalc']
 
-<<<<<<< HEAD
         if self.do_aero:
             gdas_gfs_common_tasks_before_fcst += ['prepaeroobs','aeroanlinit', 'aeroanlrun', 'aeroanlfinal']
 
-=======
->>>>>>> 7d2c539f
         if self.do_jedisnowda:
             gdas_gfs_common_tasks_before_fcst += ['prepsnowobs', 'snowanl']
 
