--- conflicted
+++ resolved
@@ -61,11 +61,7 @@
         self.do_genesis = _base.get('DO_GENESIS', True)
         self.do_genesis_fsu = _base.get('DO_GENESIS_FSU', False)
         self.do_metp = _base.get('DO_METP', False)
-<<<<<<< HEAD
-=======
-        self.do_npoess = _base.get('DO_NPOESS', False)
         self.do_upp = not _base.get('WRITE_DOPOST', True)
->>>>>>> 1fc8b5bf
 
         self.do_hpssarch = _base.get('HPSSARCH', False)
 
