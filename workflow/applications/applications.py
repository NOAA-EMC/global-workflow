#!/usr/bin/env python3

from typing import Dict, List, Any
from datetime import timedelta
from hosts import Host
from wxflow import Configuration, to_timedelta
from abc import ABC, ABCMeta, abstractmethod

__all__ = ['AppConfig']


class AppConfigInit(ABCMeta):
    def __call__(cls, *args, **kwargs):
        '''
        We want the child classes to be able to define additional settings
          before we source the configs and complete the rest of the process,
          so break init up into two methods, one to run first (both in the
          base class and the child class) and one to finalize the initiali-
          zation after both have completed.
        '''
        obj = type.__call__(cls, *args, **kwargs)
        obj._init_finalize(*args, **kwargs)
        return obj


class AppConfig(ABC, metaclass=AppConfigInit):

    VALID_MODES = ['cycled', 'forecast-only']

    def __init__(self, conf: Configuration) -> None:

        self.scheduler = Host().scheduler

        # Get the most basic settings from config.base to determine
        # experiment type ({NET}_{MODE})
        base = conf.parse_config('config.base')

        self.mode = base['MODE']
        if self.mode not in self.VALID_MODES:
            raise NotImplementedError(f'{self.mode} is not a valid application mode.\n'
                                      f'Valid application modes are:\n'
                                      f'{", ".join(self.VALID_MODES)}\n')

        self.net = base['NET']
<<<<<<< HEAD
        self.gfs_cyc = base.get('gfs_cyc')
=======
        self.model_app = base.get('APP', 'ATM')
        self.do_atm = base.get('DO_ATM', True)
        self.do_wave = base.get('DO_WAVE', False)
        self.do_wave_bnd = base.get('DOBNDPNT_WAVE', False)
        self.do_ocean = base.get('DO_OCN', False)
        self.do_ice = base.get('DO_ICE', False)
        self.do_aero = base.get('DO_AERO', False)
        self.do_prep_obs_aero = base.get('DO_PREP_OBS_AERO', False)
        self.do_bufrsnd = base.get('DO_BUFRSND', False)
        self.do_gempak = base.get('DO_GEMPAK', False)
        self.do_awips = base.get('DO_AWIPS', False)
        self.do_verfozn = base.get('DO_VERFOZN', True)
        self.do_verfrad = base.get('DO_VERFRAD', True)
        self.do_vminmon = base.get('DO_VMINMON', True)
        self.do_tracker = base.get('DO_TRACKER', True)
        self.do_genesis = base.get('DO_GENESIS', True)
        self.do_genesis_fsu = base.get('DO_GENESIS_FSU', False)
        self.do_metp = base.get('DO_METP', False)
        self.do_upp = not base.get('WRITE_DOPOST', True)
        self.do_goes = base.get('DO_GOES', False)
        self.do_mos = base.get('DO_MOS', False)
        self.do_extractvars = base.get('DO_EXTRACTVARS', False)

        self.do_hpssarch = base.get('HPSSARCH', False)

        self.nens = base.get('NMEM_ENS', 0)
        self.fcst_segments = base.get('FCST_SEGMENTS', None)
        self.interval_gfs = to_timedelta(f"{base.get('INTERVAL_GFS')}H")

        if not AppConfig.is_monotonic(self.fcst_segments):
            raise ValueError(f'Forecast segments do not increase monotonically: {",".join(self.fcst_segments)}')

        self.wave_runs = None
        if self.do_wave:
            wave_run = base.get('WAVE_RUN', 'BOTH').lower()
            if wave_run in ['both']:
                self.wave_runs = ['gfs', 'gdas']
            elif wave_run in ['gfs', 'gdas']:
                self.wave_runs = [wave_run]

        self.aero_anl_runs = None
        self.aero_fcst_runs = None
        if self.do_aero:
            aero_anl_run = base.get('AERO_ANL_RUN', 'BOTH').lower()
            if aero_anl_run in ['both']:
                self.aero_anl_runs = ['gfs', 'gdas']
            elif aero_anl_run in ['gfs', 'gdas']:
                self.aero_anl_runs = [aero_anl_run]
            aero_fcst_run = base.get('AERO_FCST_RUN', None).lower()
            if aero_fcst_run in ['both']:
                self.aero_fcst_runs = ['gfs', 'gdas']
            elif aero_fcst_run in ['gfs', 'gdas']:
                self.aero_fcst_runs = [aero_fcst_run]

    def _init_finalize(self, conf: Configuration):
        print("Finalizing initialize")

        # Get a list of all possible config_files that would be part of the application
        self.configs_names = self._get_app_configs()

        # Source the config files for the jobs in the application without specifying a RUN
        self.configs = {'_no_run': self._source_configs(conf)}
>>>>>>> 720eb4c0

        print(f"Generating the XML for a {self.mode}_{self.net} case")

    def _init_finalize(self, conf: Configuration):
        '''
        Finalize object initialization calling subclass methods
        '''

<<<<<<< HEAD
        # Get run-, net-, and mode-based options
        self.run_options = self._get_run_options(conf)

        # Get task names and runs for the application
=======
        # Get task names for the application
>>>>>>> 720eb4c0
        self.task_names = self.get_task_names()

        # Initialize the configs and model_apps dictionaries
        self.configs = dict.fromkeys(self.runs)

        # Now configure the experiment for each valid run
        for run in self.runs:
            self.configs[run] = self._source_configs(conf, run=run, log=False)

    @abstractmethod
    def _get_run_options(self, conf: Configuration) -> Dict[str, Any]:
        '''
        Determine the do_* and APP options for each RUN by sourcing config.base
        for each RUN and collecting the flags into self.run_options.  Note that
        this method is overloaded so additional NET- and MODE-dependent flags
        can be set.
        '''

        run_options = {run: {} for run in dict.fromkeys(self.runs)}
        for run in self.runs:
            # Read config.base with RUN specified
            run_base = conf.parse_config('config.base', RUN=run)

            run_options[run]['app'] = run_base.get('APP', 'ATM')
            run_options[run]['do_wave_bnd'] = run_base.get('DOBNDPNT_WAVE', False)
            run_options[run]['do_bufrsnd'] = run_base.get('DO_BUFRSND', False)
            run_options[run]['do_gempak'] = run_base.get('DO_GEMPAK', False)
            run_options[run]['do_awips'] = run_base.get('DO_AWIPS', False)
            run_options[run]['do_verfozn'] = run_base.get('DO_VERFOZN', True)
            run_options[run]['do_verfrad'] = run_base.get('DO_VERFRAD', True)
            run_options[run]['do_vminmon'] = run_base.get('DO_VMINMON', True)
            run_options[run]['do_tracker'] = run_base.get('DO_TRACKER', True)
            run_options[run]['do_genesis'] = run_base.get('DO_GENESIS', True)
            run_options[run]['do_genesis_fsu'] = run_base.get('DO_GENESIS_FSU', False)
            run_options[run]['do_metp'] = run_base.get('DO_METP', False)
            run_options[run]['do_upp'] = not run_base.get('WRITE_DOPOST', True)
            run_options[run]['do_goes'] = run_base.get('DO_GOES', False)
            run_options[run]['do_mos'] = run_base.get('DO_MOS', False)
            run_options[run]['do_extractvars'] = run_base.get('DO_EXTRACTVARS', False)

            run_options[run]['do_atm'] = run_base.get('DO_ATM', True)
            run_options[run]['do_wave'] = run_base.get('DO_WAVE', False)
            run_options[run]['do_ocean'] = run_base.get('DO_OCN', False)
            run_options[run]['do_ice'] = run_base.get('DO_ICE', False)
            run_options[run]['do_prep_obs_aero'] = run_base.get('DO_PREP_OBS_AERO', False)
            run_options[run]['do_aero_anl'] = run_base.get('DO_AERO_ANL', False)
            run_options[run]['do_aero_fcst'] = run_base.get('DO_AERO_FCST', False)

            run_options[run]['do_hpssarch'] = run_base.get('HPSSARCH', False)
            run_options[run]['fcst_segments'] = run_base.get('FCST_SEGMENTS', None)

            if not AppConfig.is_monotonic(run_options[run]['fcst_segments']):
                raise ValueError(f'Forecast segments do not increase monotonically: {",".join(self.fcst_segments)}')

        # Return the dictionary of run options
        return run_options

    @abstractmethod
    def _get_app_configs(self):
        pass

    @staticmethod
    @abstractmethod
    def _update_base(base_in: Dict[str, Any]) -> Dict[str, Any]:
        '''
        Make final updates to base and return an updated copy

        Parameters
        ----------
        base_in: Dict
                 Beginning base settings

        Returns
        -------
        Dict: A copy of base_in with possible modifications based on the
              net and mode.

        '''
        pass

    def _source_configs(self, conf: Configuration, run: str = "gfs", log: bool = True) -> Dict[str, Any]:
        """
        Given the configuration object used to initialize this application,
        source the configurations for each config and return a dictionary
        Every config depends on "config.base"
        """

        # Include config.base by its lonesome and update it
        configs = {'base': conf.parse_config('config.base', RUN=run)}
        configs['base'] = self._update_base(configs['base'])

        # Source the list of all config_files involved in the application
        for config in self._get_app_configs(run):

            # All must source config.base first
            files = ['config.base']

            if config in ['eobs', 'eomg']:
                files += ['config.anal', 'config.eobs']
            elif config in ['eupd']:
                files += ['config.anal', 'config.eupd']
            elif config in ['efcs']:
                files += ['config.fcst', 'config.efcs']
            elif config in ['atmanlinit', 'atmanlvar', 'atmanlfv3inc']:
                files += ['config.atmanl', f'config.{config}']
            elif config in ['atmensanlinit', 'atmensanlobs', 'atmensanlsol', 'atmensanlletkf', 'atmensanlfv3inc']:
                files += ['config.atmensanl', f'config.{config}']
            elif 'wave' in config:
                files += ['config.wave', f'config.{config}']
            else:
                files += [f'config.{config}']

            print(f'sourcing config.{config}') if log else 0
            configs[config] = conf.parse_config(files, RUN=run)

        return configs

    @abstractmethod
    def get_task_names(self, run: str) -> Dict[str, List[str]]:
        '''
        Create a list of valid RUNs and a dict of task names for each RUN valid for the configuation.

        Parameters
        ----------
        None

        Returns
        -------
        Dict[str, List[str]]: Lists of all tasks for each RUN.

        '''
        pass

    @staticmethod
    def is_monotonic(test_list: List, check_decreasing: bool = False) -> bool:
        """
        Determine if an array is monotonically increasing or decreasing

        TODO: Move this into wxflow somewhere

        Inputs
          test_list: List
            A list of comparable values to check
          check_decreasing: bool [default: False]
            Check whether list is monotonically decreasing

        Returns
          bool: Whether the list is monotonically increasing (if check_decreasing
                if False) or decreasing (if check_decreasing is True)

        """
        if check_decreasing:
            return all(x > y for x, y in zip(test_list, test_list[1:]))
        else:
            return all(x < y for x, y in zip(test_list, test_list[1:]))<|MERGE_RESOLUTION|>--- conflicted
+++ resolved
@@ -1,7 +1,6 @@
 #!/usr/bin/env python3
 
 from typing import Dict, List, Any
-from datetime import timedelta
 from hosts import Host
 from wxflow import Configuration, to_timedelta
 from abc import ABC, ABCMeta, abstractmethod
@@ -42,88 +41,18 @@
                                       f'{", ".join(self.VALID_MODES)}\n')
 
         self.net = base['NET']
-<<<<<<< HEAD
-        self.gfs_cyc = base.get('gfs_cyc')
-=======
-        self.model_app = base.get('APP', 'ATM')
-        self.do_atm = base.get('DO_ATM', True)
-        self.do_wave = base.get('DO_WAVE', False)
-        self.do_wave_bnd = base.get('DOBNDPNT_WAVE', False)
-        self.do_ocean = base.get('DO_OCN', False)
-        self.do_ice = base.get('DO_ICE', False)
-        self.do_aero = base.get('DO_AERO', False)
-        self.do_prep_obs_aero = base.get('DO_PREP_OBS_AERO', False)
-        self.do_bufrsnd = base.get('DO_BUFRSND', False)
-        self.do_gempak = base.get('DO_GEMPAK', False)
-        self.do_awips = base.get('DO_AWIPS', False)
-        self.do_verfozn = base.get('DO_VERFOZN', True)
-        self.do_verfrad = base.get('DO_VERFRAD', True)
-        self.do_vminmon = base.get('DO_VMINMON', True)
-        self.do_tracker = base.get('DO_TRACKER', True)
-        self.do_genesis = base.get('DO_GENESIS', True)
-        self.do_genesis_fsu = base.get('DO_GENESIS_FSU', False)
-        self.do_metp = base.get('DO_METP', False)
-        self.do_upp = not base.get('WRITE_DOPOST', True)
-        self.do_goes = base.get('DO_GOES', False)
-        self.do_mos = base.get('DO_MOS', False)
-        self.do_extractvars = base.get('DO_EXTRACTVARS', False)
-
-        self.do_hpssarch = base.get('HPSSARCH', False)
-
-        self.nens = base.get('NMEM_ENS', 0)
-        self.fcst_segments = base.get('FCST_SEGMENTS', None)
         self.interval_gfs = to_timedelta(f"{base.get('INTERVAL_GFS')}H")
-
-        if not AppConfig.is_monotonic(self.fcst_segments):
-            raise ValueError(f'Forecast segments do not increase monotonically: {",".join(self.fcst_segments)}')
-
-        self.wave_runs = None
-        if self.do_wave:
-            wave_run = base.get('WAVE_RUN', 'BOTH').lower()
-            if wave_run in ['both']:
-                self.wave_runs = ['gfs', 'gdas']
-            elif wave_run in ['gfs', 'gdas']:
-                self.wave_runs = [wave_run]
-
-        self.aero_anl_runs = None
-        self.aero_fcst_runs = None
-        if self.do_aero:
-            aero_anl_run = base.get('AERO_ANL_RUN', 'BOTH').lower()
-            if aero_anl_run in ['both']:
-                self.aero_anl_runs = ['gfs', 'gdas']
-            elif aero_anl_run in ['gfs', 'gdas']:
-                self.aero_anl_runs = [aero_anl_run]
-            aero_fcst_run = base.get('AERO_FCST_RUN', None).lower()
-            if aero_fcst_run in ['both']:
-                self.aero_fcst_runs = ['gfs', 'gdas']
-            elif aero_fcst_run in ['gfs', 'gdas']:
-                self.aero_fcst_runs = [aero_fcst_run]
+        print(f"Generating the XML for a {self.mode}_{self.net} case")
 
     def _init_finalize(self, conf: Configuration):
-        print("Finalizing initialize")
-
-        # Get a list of all possible config_files that would be part of the application
-        self.configs_names = self._get_app_configs()
-
-        # Source the config files for the jobs in the application without specifying a RUN
-        self.configs = {'_no_run': self._source_configs(conf)}
->>>>>>> 720eb4c0
-
-        print(f"Generating the XML for a {self.mode}_{self.net} case")
-
-    def _init_finalize(self, conf: Configuration):
         '''
         Finalize object initialization calling subclass methods
         '''
 
-<<<<<<< HEAD
         # Get run-, net-, and mode-based options
         self.run_options = self._get_run_options(conf)
 
         # Get task names and runs for the application
-=======
-        # Get task names for the application
->>>>>>> 720eb4c0
         self.task_names = self.get_task_names()
 
         # Initialize the configs and model_apps dictionaries
