--- conflicted
+++ resolved
@@ -83,29 +83,19 @@
             elif wave_run in ['gfs', 'gdas']:
                 self.wave_runs = [wave_run]
 
-<<<<<<< HEAD
         self.aero_anl_runs = None
+        self.aero_fcst_runs = None
         if self.do_aero:
             aero_anl_run = _base.get('AERO_ANL_RUN', 'BOTH').lower()
             if aero_anl_run in ['both']:
                 self.aero_anl_runs = ['gfs', 'gdas']
             elif aero_anl_run in ['gfs', 'gdas']:
                 self.aero_anl_runs = [aero_anl_run]
-=======
-        self.aero_anl_cdumps = None
-        self.aero_fcst_cdumps = None
-        if self.do_aero:
-            aero_anl_cdump = _base.get('AERO_ANL_CDUMP', 'BOTH').lower()
-            if aero_anl_cdump in ['both']:
-                self.aero_anl_cdumps = ['gfs', 'gdas']
-            elif aero_anl_cdump in ['gfs', 'gdas']:
-                self.aero_anl_cdumps = [aero_anl_cdump]
-            aero_fcst_cdump = _base.get('AERO_FCST_CDUMP', None).lower()
-            if aero_fcst_cdump in ['both']:
-                self.aero_fcst_cdumps = ['gfs', 'gdas']
-            elif aero_fcst_cdump in ['gfs', 'gdas']:
-                self.aero_fcst_cdumps = [aero_fcst_cdump]
->>>>>>> fc668aa4
+            aero_fcst_run = _base.get('AERO_FCST_RUN', None).lower()
+            if aero_fcst_run in ['both']:
+                self.aero_fcst_runs = ['gfs', 'gdas']
+            elif aero_fcst_run in ['gfs', 'gdas']:
+                self.aero_fcst_runs = [aero_fcst_run]
 
     def _init_finalize(self, *args):
         print("Finalizing initialize")
