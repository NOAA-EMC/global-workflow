--- conflicted
+++ resolved
@@ -115,7 +115,7 @@
                 tasks += ['gempak']
 
             if self.do_awips:
-                tasks += ['awips', 'fbwinds']
+                tasks += ['awips_20km_1p0deg', 'awips_g2', 'fbwinds']
 
         if self.do_ocean or self.do_ice:
             tasks += ['ocnpost']
@@ -129,23 +129,6 @@
             if self.do_awips:
                 tasks += ['waveawipsbulls', 'waveawipsgridded']
 
-<<<<<<< HEAD
-=======
-        if self.do_bufrsnd:
-            tasks += ['postsnd']
-
-        if self.do_gempak:
-            tasks += ['gempak']
-
-        if self.do_awips:
-            tasks += ['awips_20km_1p0deg']
-            tasks += ['awips_g2']
-            tasks += ['fbwinds']
-
-        if self.do_wafs:
-            tasks += ['wafs', 'wafsgcip', 'wafsgrib2', 'wafsgrib20p25', 'wafsblending', 'wafsblending0p25']
-
->>>>>>> e62a3a73
         tasks += ['arch', 'cleanup']  # arch and cleanup **must** be the last tasks
 
         return {f"{self._base['CDUMP']}": tasks}