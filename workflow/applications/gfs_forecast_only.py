--- conflicted
+++ resolved
@@ -88,16 +88,10 @@
         tasks = ['stage_ic']
 
         if self.do_aero:
-<<<<<<< HEAD
-            aero_fcst_run = _base.get('AERO_FCST_RUN', 'BOTH').lower()
+            aero_fcst_run = self._base.get('AERO_FCST_RUN', 'BOTH').lower()
             if self._base['RUN'] in aero_fcst_run or aero_fcst_run == "both":
-                tasks += ['aerosol_init']
-=======
-            aero_fcst_cdump = self._base.get('AERO_FCST_CDUMP', 'BOTH').lower()
-            if self._base['CDUMP'] in aero_fcst_cdump or aero_fcst_cdump == "both":
                 if not self._base['EXP_WARM_START']:
                     tasks += ['aerosol_init']
->>>>>>> fc668aa4
 
         if self.do_wave:
             tasks += ['waveinit']
