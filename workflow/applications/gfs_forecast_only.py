from applications.applications import AppConfig
from wxflow import Configuration


class GFSForecastOnlyAppConfig(AppConfig):
    '''
    Class to define GFS forecast-only configurations
    '''

    def __init__(self, conf: Configuration):
        super().__init__(conf)

    def _get_app_configs(self):
        """
        Returns the config_files that are involved in the forecast-only app
        """

        configs = ['stage_ic', 'fcst', 'arch', 'cleanup']

        if self.do_atm:

            if self.do_upp:
                configs += ['upp']

            configs += ['atmos_products']

            if self.do_aero:
                configs += ['aerosol_init']

            if self.do_tracker:
                configs += ['tracker']

            if self.do_genesis:
                configs += ['genesis']

            if self.do_genesis_fsu:
                configs += ['genesis_fsu']

            if self.do_metp:
                configs += ['metp']

            if self.do_bufrsnd:
                configs += ['postsnd']

            if self.do_gempak:
                configs += ['gempak']

            if self.do_awips:
                configs += ['awips']

        if self.do_ocean or self.do_ice:
            configs += ['ocnpost']

        if self.do_wave:
            configs += ['waveinit', 'waveprep', 'wavepostsbs', 'wavepostpnt']
            if self.do_wave_bnd:
                configs += ['wavepostbndpnt', 'wavepostbndpntbll']
            if self.do_gempak:
                configs += ['wavegempak']
            if self.do_awips:
                configs += ['waveawipsbulls', 'waveawipsgridded']

        return configs

    @staticmethod
    def _update_base(base_in):

        base_out = base_in.copy()
        base_out['INTERVAL_GFS'] = AppConfig.get_gfs_interval(base_in['gfs_cyc'])
        base_out['CDUMP'] = 'gfs'

        return base_out

    def get_task_names(self):
        """
        Get the task names for all the tasks in the forecast-only application.
        Note that the order of the task names matters in the XML.
        This is the place where that order is set.
        """

        tasks = ['stage_ic']

        if self.do_aero:
            tasks += ['aerosol_init']

        if self.do_wave:
            tasks += ['waveinit']
            # tasks += ['waveprep']  # TODO - verify if waveprep is executed in forecast-only mode when APP=ATMW|S2SW

        tasks += ['fcst']

        if self.do_atm:

            if self.do_upp:
                tasks += ['atmupp']

            tasks += ['atmprod']

            if self.do_tracker:
                tasks += ['tracker']

            if self.do_genesis:
                tasks += ['genesis']

            if self.do_genesis_fsu:
                tasks += ['genesis_fsu']

            if self.do_metp:
                tasks += ['metp']

            if self.do_bufrsnd:
                tasks += ['postsnd']

            if self.do_gempak:
                tasks += ['gempak']

            if self.do_awips:
                tasks += ['awips']

        if self.do_ocean or self.do_ice:
            tasks += ['ocnpost']

        if self.do_wave:
            if self.do_wave_bnd:
                tasks += ['wavepostbndpnt', 'wavepostbndpntbll']
            tasks += ['wavepostsbs', 'wavepostpnt']
            if self.do_gempak:
                tasks += ['wavegempak']
            if self.do_awips:
                tasks += ['waveawipsbulls', 'waveawipsgridded']

<<<<<<< HEAD
=======
        if self.do_bufrsnd:
            tasks += ['postsnd']

        if self.do_gempak:
            tasks += ['gempak']

        if self.do_awips:
            tasks += ['awips']
            tasks += ['fbwinds']

        if self.do_wafs:
            tasks += ['wafs', 'wafsgcip', 'wafsgrib2', 'wafsgrib20p25', 'wafsblending', 'wafsblending0p25']

>>>>>>> 8c11eeb8
        tasks += ['arch', 'cleanup']  # arch and cleanup **must** be the last tasks

        return {f"{self._base['CDUMP']}": tasks}<|MERGE_RESOLUTION|>--- conflicted
+++ resolved
@@ -115,7 +115,7 @@
                 tasks += ['gempak']
 
             if self.do_awips:
-                tasks += ['awips']
+                tasks += ['awips', 'fbwinds']
 
         if self.do_ocean or self.do_ice:
             tasks += ['ocnpost']
@@ -129,22 +129,6 @@
             if self.do_awips:
                 tasks += ['waveawipsbulls', 'waveawipsgridded']
 
-<<<<<<< HEAD
-=======
-        if self.do_bufrsnd:
-            tasks += ['postsnd']
-
-        if self.do_gempak:
-            tasks += ['gempak']
-
-        if self.do_awips:
-            tasks += ['awips']
-            tasks += ['fbwinds']
-
-        if self.do_wafs:
-            tasks += ['wafs', 'wafsgcip', 'wafsgrib2', 'wafsgrib20p25', 'wafsblending', 'wafsblending0p25']
-
->>>>>>> 8c11eeb8
         tasks += ['arch', 'cleanup']  # arch and cleanup **must** be the last tasks
 
         return {f"{self._base['CDUMP']}": tasks}