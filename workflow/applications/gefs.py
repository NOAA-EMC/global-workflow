--- conflicted
+++ resolved
@@ -76,11 +76,7 @@
                 tasks += ['wavepostbndpnt', 'wavepostbndpntbll']
             tasks += ['wavepostpnt']
 
-<<<<<<< HEAD
-        return {f"{self._base['RUN']}": tasks}
-=======
         if self.do_extractvars:
             tasks += ['extractvars']
 
-        return {f"{self._base['CDUMP']}": tasks}
->>>>>>> 65a7ab75
+        return {f"{self._base['RUN']}": tasks}